/******************************************************
XtraBackup: hot backup tool for InnoDB
(c) 2009-2017 Percona LLC and/or its affiliates
Originally Created 3/3/2009 Yasufumi Kinoshita
Written by Alexey Kopytov, Aleksandr Kuzminsky, Stewart Smith, Vadim Tkachenko,
Yasufumi Kinoshita, Ignacio Nin and Baron Schwartz.

This program is free software; you can redistribute it and/or modify
it under the terms of the GNU General Public License as published by
the Free Software Foundation; version 2 of the License.

This program is distributed in the hope that it will be useful,
but WITHOUT ANY WARRANTY; without even the implied warranty of
MERCHANTABILITY or FITNESS FOR A PARTICULAR PURPOSE.  See the
GNU General Public License for more details.

You should have received a copy of the GNU General Public License
along with this program; if not, write to the Free Software
Foundation, Inc., 51 Franklin Street, Fifth Floor, Boston, MA  02110-1301, USA

*******************************************************

This file incorporates work covered by the following copyright and
permission notice:

Copyright (c) 2000, 2011, MySQL AB & Innobase Oy. All Rights Reserved.

This program is free software; you can redistribute it and/or modify it under
the terms of the GNU General Public License as published by the Free Software
Foundation; version 2 of the License.

This program is distributed in the hope that it will be useful, but WITHOUT
ANY WARRANTY; without even the implied warranty of MERCHANTABILITY or FITNESS
FOR A PARTICULAR PURPOSE. See the GNU General Public License for more details.

You should have received a copy of the GNU General Public License along with
this program; if not, write to the Free Software Foundation, Inc., 59 Temple
Place, Suite 330, Boston, MA 02111-1307 USA

*******************************************************/

#include <my_base.h>
#include <my_default.h>
#include <my_getopt.h>
#include <mysql_com.h>
#include <mysql_version.h>
#include <mysqld.h>
#include <sql_bitmap.h>

#include <fcntl.h>
#include <signal.h>
#include <string.h>

#ifdef __linux__
#include <sys/prctl.h>
#endif

#include <sys/resource.h>

#include <btr0sea.h>
#include <buf0dblwr.h>
#include <dict0dd.h>
#include <dict0priv.h>
#include <dict0stats.h>
#include <lob0lob.h>
#include <lock0lock.h>
#include <log0recv.h>
#include <my_aes.h>
#include <row0mysql.h>
#include <row0quiesce.h>
#include <sql_locale.h>
#include <srv0start.h>

#include <clone0api.h>
#include <components/mysql_server/server_component.h>
#include <mysql.h>
#include <mysqld_thd_manager.h>
#include <sql/current_thd.h>
#include <sql/srv_session.h>
#include <table_cache.h>
#include <list>
#include <set>
#include <sstream>

#include <api0api.h>
#include <api0misc.h>
#include <dict0sdi-decompress.h>

#include "sql/dd/impl/sdi.h"
#include "sql_thd_internal_api.h"

#define G_PTR uchar *

#include "common.h"
#include "datasink.h"
#include "xtrabackup_version.h"

#include "backup_copy.h"
#include "backup_mysql.h"
#include "changed_page_bitmap.h"
#include "crc_glue.h"
#include "ds_buffer.h"
#include "ds_encrypt.h"
#include "ds_tmpfile.h"
#include "fil_cur.h"
#include "keyring_plugins.h"
#include "read_filt.h"
#include "space_map.h"
#include "write_filt.h"
#include "wsrep.h"
#include "xb0xb.h"
#include "xb_regex.h"
#include "xbcrypt_common.h"
#include "xbstream.h"
#include "xtrabackup.h"
#include "xtrabackup_config.h"

/* TODO: replace with appropriate macros used in InnoDB 5.6 */
#define PAGE_ZIP_MIN_SIZE_SHIFT 10
#define DICT_TF_ZSSIZE_SHIFT 1
#define DICT_TF_FORMAT_ZIP 1
#define DICT_TF_FORMAT_SHIFT 5

static MEM_ROOT argv_alloc{PSI_NOT_INSTRUMENTED, 512};

int sys_var_init();

bool innodb_inited = 0;

/* This tablespace name is reserved by InnoDB for the system tablespace
which uses space_id 0 and stores extra types of system pages like UNDO
and doublewrite. */
const char reserved_system_space_name[] = "innodb_system";

/* This tablespace name is reserved by InnoDB for the predefined temporary
tablespace. */
const char reserved_temporary_space_name[] = "innodb_temporary";

/* === xtrabackup specific options === */
char xtrabackup_real_target_dir[FN_REFLEN] = "./xtrabackup_backupfiles/";
char *xtrabackup_target_dir = xtrabackup_real_target_dir;
bool xtrabackup_version = FALSE;
bool xtrabackup_backup = FALSE;
bool xtrabackup_stats = FALSE;
bool xtrabackup_prepare = FALSE;
bool xtrabackup_copy_back = FALSE;
bool xtrabackup_move_back = FALSE;
bool xtrabackup_decrypt_decompress = FALSE;
bool xtrabackup_print_param = FALSE;

bool xtrabackup_export = FALSE;
bool xtrabackup_apply_log_only = FALSE;

longlong xtrabackup_use_memory = 100 * 1024 * 1024L;
bool xtrabackup_create_ib_logfile = FALSE;

long xtrabackup_throttle = 0; /* 0:unlimited */
lint io_ticket;
os_event_t wait_throttle = NULL;
os_event_t log_copying_stop = NULL;
lsn_t log_copying_stop_lsn = 0;

char *xtrabackup_incremental = NULL;
lsn_t incremental_lsn;
lsn_t incremental_to_lsn;
lsn_t incremental_last_lsn;
xb_page_bitmap *changed_page_bitmap = NULL;

char *xtrabackup_incremental_basedir = NULL; /* for --backup */
char *xtrabackup_extra_lsndir = NULL;    /* for --backup with --extra-lsndir */
char *xtrabackup_incremental_dir = NULL; /* for --prepare */

char xtrabackup_real_incremental_basedir[FN_REFLEN];
char xtrabackup_real_extra_lsndir[FN_REFLEN];
char xtrabackup_real_incremental_dir[FN_REFLEN];

lsn_t xtrabackup_archived_to_lsn = 0; /* for --archived-to-lsn */

char *xtrabackup_tables = NULL;
char *xtrabackup_tables_file = NULL;
char *xtrabackup_tables_exclude = NULL;

typedef std::list<xb_regex_t> regex_list_t;
static regex_list_t regex_include_list;
static regex_list_t regex_exclude_list;

static hash_table_t *tables_include_hash = NULL;
static hash_table_t *tables_exclude_hash = NULL;

char *xtrabackup_databases = NULL;
char *xtrabackup_databases_file = NULL;
char *xtrabackup_databases_exclude = NULL;
static hash_table_t *databases_include_hash = NULL;
static hash_table_t *databases_exclude_hash = NULL;

static hash_table_t *inc_dir_tables_hash;

struct xb_filter_entry_struct {
  char *name;
  ibool has_tables;
  hash_node_t name_hash;
};
typedef struct xb_filter_entry_struct xb_filter_entry_t;

lsn_t checkpoint_lsn_start;
lsn_t checkpoint_no_start;
lsn_t log_copy_scanned_lsn;
bool log_copying = true;
bool log_copying_running = false;
bool io_watching_thread_running = false;

bool xtrabackup_logfile_is_renamed = false;

int xtrabackup_parallel;

char *xtrabackup_stream_str = NULL;
xb_stream_fmt_t xtrabackup_stream_fmt = XB_STREAM_FMT_NONE;
bool xtrabackup_stream = false;

const char *xtrabackup_compress_alg = NULL;
bool xtrabackup_compress = false;
uint xtrabackup_compress_threads;
ulonglong xtrabackup_compress_chunk_size = 0;

const char *xtrabackup_encrypt_algo_names[] = {"NONE", "AES128", "AES192",
                                               "AES256", NullS};
TYPELIB xtrabackup_encrypt_algo_typelib = {
    array_elements(xtrabackup_encrypt_algo_names) - 1, "",
    xtrabackup_encrypt_algo_names, NULL};

bool xtrabackup_encrypt = false;
ulong xtrabackup_encrypt_algo;
char *xtrabackup_encrypt_key = NULL;
char *xtrabackup_encrypt_key_file = NULL;
uint xtrabackup_encrypt_threads;
ulonglong xtrabackup_encrypt_chunk_size = 0;

ulint xtrabackup_rebuild_threads = 1;

/* sleep interval beetween log copy iterations in log copying thread
in milliseconds (default is 1 second) */
ulint xtrabackup_log_copy_interval = 1000;

/* Ignored option (--log) for MySQL option compatibility */
char *log_ignored_opt = NULL;

/* === metadata of backup === */
#define XTRABACKUP_METADATA_FILENAME "xtrabackup_checkpoints"
static char metadata_type_str[30] = ""; /*[full-backuped|log-applied|
                                        full-prepared|incremental]*/
static enum {
  METADATA_FULL_BACKUP,
  METADATA_INCREMENTAL_BACKUP,
  METADATA_LOG_APPLIED,
  METADATA_FULL_PREPARED
} metadata_type;
lsn_t metadata_from_lsn = 0;
lsn_t metadata_to_lsn = 0;
lsn_t metadata_last_lsn = 0;

#define XB_LOG_FILENAME "xtrabackup_logfile"

ds_file_t *dst_log_file = NULL;

static char mysql_data_home_buff[2];

const char *defaults_group = "mysqld";

/* === static parameters in ha_innodb.cc */

#define HA_INNOBASE_ROWS_IN_TABLE 10000 /* to get optimization right */
#define HA_INNOBASE_RANGE_COUNT 100

ulong innobase_large_page_size = 0;

/* The default values for the following, type long or longlong, start-up
parameters are declared in mysqld.cc: */

long innobase_buffer_pool_awe_mem_mb = 0;
long innobase_file_io_threads = 4;
long innobase_read_io_threads = 4;
long innobase_write_io_threads = 4;
long innobase_force_recovery = 0;
long innobase_log_buffer_size = 16 * 1024 * 1024L;
long innobase_log_files_in_group = 2;
long innobase_open_files = 300L;

longlong innobase_page_size = (1LL << 14); /* 16KB */
static ulong innobase_log_block_size = 512;
char *innobase_doublewrite_file = NULL;
char *innobase_buffer_pool_filename = NULL;
char *innobase_directories = NULL;

longlong innobase_buffer_pool_size = 8 * 1024 * 1024L;
longlong innobase_log_file_size = 48 * 1024 * 1024L;

static ulong innodb_flush_method;

/* The default values for the following char* start-up parameters
are determined in innobase_init below: */

char *innobase_ignored_opt = NULL;
char *innobase_data_home_dir = NULL;
char *innobase_data_file_path = NULL;
char *innobase_temp_data_file_path = NULL;

/* Below we have boolean-valued start-up parameters, and their default
values */

ulong innobase_fast_shutdown = 1;
bool innobase_use_doublewrite = TRUE;
bool innobase_use_checksums = TRUE;
bool innobase_use_large_pages = FALSE;
bool innobase_file_per_table = FALSE;
bool innobase_rollback_on_timeout = FALSE;
bool innobase_create_status_file = FALSE;
bool innobase_adaptive_hash_index = TRUE;

static char *internal_innobase_data_file_path = NULL;

char *opt_transition_key = NULL;
char *opt_xtra_plugin_dir = NULL;

bool opt_generate_new_master_key = FALSE;
bool opt_generate_transition_key = FALSE;

bool use_dumped_tablespace_keys = false;

/* The following counter is used to convey information to InnoDB
about server activity: in selects it is not sensible to call
srv_active_wake_master_thread after each fetch or search, we only do
it every INNOBASE_WAKE_INTERVAL'th step. */

#define INNOBASE_WAKE_INTERVAL 32
ulong innobase_active_counter = 0;

static char *xtrabackup_debug_sync = NULL;

bool xtrabackup_incremental_force_scan = FALSE;

/* The flushed lsn which is read from data files */
lsn_t min_flushed_lsn = 0;
lsn_t max_flushed_lsn = 0;

/* The size of archived log file */
size_t xtrabackup_arch_file_size = 0ULL;
/* The minimal LSN of found archived log files */
lsn_t xtrabackup_arch_first_file_lsn = 0ULL;
/* The maximum LSN of found archived log files */
lsn_t xtrabackup_arch_last_file_lsn = 0ULL;

ulong xb_open_files_limit = 0;
bool xb_close_files = FALSE;

/* Datasinks */
ds_ctxt_t *ds_data = NULL;
ds_ctxt_t *ds_meta = NULL;
ds_ctxt_t *ds_redo = NULL;

static long innobase_log_files_in_group_save;
static char *srv_log_group_home_dir_save;
static longlong innobase_log_file_size_save;

static char *srv_temp_dir = nullptr;

/* set true if corresponding variable set as option config file or
command argument */
bool innodb_log_checksums_specified = false;

/* set true if corresponding variable set as option config file or
command argument */
bool innodb_checksum_algorithm_specified = false;

/* String buffer used by --print-param to accumulate server options as they are
parsed from the defaults file */
static std::ostringstream print_param_str;
static std::ostringstream param_str;

/* Set of specified parameters */
std::set<std::string> param_set;

static ulonglong global_max_value;

extern "C" void handle_fatal_signal(int sig);

bool opt_galera_info = FALSE;
bool opt_slave_info = FALSE;
bool opt_no_lock = FALSE;
bool opt_safe_slave_backup = FALSE;
bool opt_rsync = FALSE;
bool opt_force_non_empty_dirs = FALSE;
#ifdef HAVE_VERSION_CHECK
bool opt_noversioncheck = FALSE;
#endif
bool opt_no_backup_locks = FALSE;
bool opt_decompress = FALSE;
bool opt_remove_original = FALSE;
bool opt_tables_compatibility_check = TRUE;
static bool opt_check_privileges = FALSE;

static const char *binlog_info_values[] = {"off", "lockless", "on", "auto",
                                           NullS};
static TYPELIB binlog_info_typelib = {array_elements(binlog_info_values) - 1,
                                      "", binlog_info_values, NULL};
char *opt_incremental_history_name = NULL;
char *opt_incremental_history_uuid = NULL;

char *opt_user = NULL;
char *opt_password = NULL;
char *opt_host = NULL;
char *opt_defaults_group = NULL;
char *opt_socket = NULL;
uint opt_port = 0;
char *opt_login_path = NULL;
char *opt_log_bin = NULL;

bool tty_password = false;
bool tty_transition_key = false;

const char *query_type_names[] = {"ALL", "UPDATE", "SELECT", NullS};

TYPELIB query_type_typelib = {array_elements(query_type_names) - 1, "",
                              query_type_names, NULL};

ulong opt_lock_wait_query_type;
ulong opt_kill_long_query_type;

ulong opt_decrypt_algo = 0;

uint opt_kill_long_queries_timeout = 0;
uint opt_lock_wait_timeout = 0;
uint opt_lock_wait_threshold = 0;
uint opt_debug_sleep_before_unlock = 0;
uint opt_safe_slave_backup_timeout = 0;
uint opt_dump_innodb_buffer_pool_timeout = 10;
uint opt_dump_innodb_buffer_pool_pct = 0;
my_bool opt_dump_innodb_buffer_pool = FALSE;

bool opt_lock_ddl = FALSE;
bool opt_lock_ddl_per_table = FALSE;
uint opt_lock_ddl_timeout = 0;

const char *opt_history = NULL;
bool opt_decrypt = FALSE;
uint opt_read_buffer_size = 0;

/** Possible values for system variable "innodb_checksum_algorithm". */
extern const char *innodb_checksum_algorithm_names[];

/** Used to define an enumerate type of the system variable
innodb_checksum_algorithm. */
extern TYPELIB innodb_checksum_algorithm_typelib;

/** Names of allowed values of innodb_flush_method */
extern const char *innodb_flush_method_names[];

/** Enumeration of innodb_flush_method */
extern TYPELIB innodb_flush_method_typelib;

#include "sslopt-vars.h"
#include "caching_sha2_passwordopt-vars.h"

extern struct rand_struct sql_rand;
extern mysql_mutex_t LOCK_sql_rand;

static void check_all_privileges();

#define CLIENT_WARN_DEPRECATED(opt, new_opt)                     \
  msg("WARNING: " opt                                            \
      " is deprecated and will be removed in a future version. " \
      "Use " new_opt " instead.\n")

/* Simple datasink creation tracking...add datasinks in the reverse order you
want them destroyed. */
#define XTRABACKUP_MAX_DATASINKS 10
static ds_ctxt_t *datasinks[XTRABACKUP_MAX_DATASINKS];
static uint actual_datasinks = 0;
static inline void xtrabackup_add_datasink(ds_ctxt_t *ds) {
  xb_ad(actual_datasinks < XTRABACKUP_MAX_DATASINKS);
  datasinks[actual_datasinks] = ds;
  actual_datasinks++;
}

/* ======== Datafiles iterator ======== */
datafiles_iter_t *datafiles_iter_new() {
  datafiles_iter_t *it = new datafiles_iter_t();

  mutex_create(LATCH_ID_XTRA_DATAFILES_ITER_MUTEX, &it->mutex);

  Fil_iterator::for_each_file(false, [&](fil_node_t *file) {
    it->nodes.push_back(file);
    return (DB_SUCCESS);
  });

  it->i = it->nodes.begin();

  return it;
}

fil_node_t *datafiles_iter_next(datafiles_iter_t *it) {
  fil_node_t *node = NULL;

  mutex_enter(&it->mutex);

  if (it->i != it->nodes.end()) {
    node = *it->i;
    it->i++;
  }

  mutex_exit(&it->mutex);

  return node;
}

void datafiles_iter_free(datafiles_iter_t *it) {
  mutex_free(&it->mutex);
  delete it;
}

/* ======== Date copying thread context ======== */

typedef struct {
<<<<<<< HEAD
  datafiles_iter_t *it;
  uint num;
  uint *count;
  ib_mutex_t *count_mutex;
  bool *error;
  os_thread_id_t id;
=======
	datafiles_iter_t 	*it;
	uint			num;
	uint			*count;
	ib_mutex_t		*count_mutex;
	bool			*error;
	os_thread_id_t		id;
>>>>>>> 67a0ec60
} data_thread_ctxt_t;

/* ======== for option and variables ======== */

enum options_xtrabackup {
  OPT_XTRA_TARGET_DIR = 1000, /* make sure it is larger
                                 than OPT_MAX_CLIENT_OPTION */
  OPT_XTRA_BACKUP,
  OPT_XTRA_STATS,
  OPT_XTRA_PREPARE,
  OPT_XTRA_EXPORT,
  OPT_XTRA_APPLY_LOG_ONLY,
  OPT_XTRA_PRINT_PARAM,
  OPT_XTRA_USE_MEMORY,
  OPT_XTRA_THROTTLE,
  OPT_XTRA_LOG_COPY_INTERVAL,
  OPT_XTRA_INCREMENTAL,
  OPT_XTRA_INCREMENTAL_BASEDIR,
  OPT_XTRA_EXTRA_LSNDIR,
  OPT_XTRA_INCREMENTAL_DIR,
  OPT_XTRA_ARCHIVED_TO_LSN,
  OPT_XTRA_TABLES,
  OPT_XTRA_TABLES_FILE,
  OPT_XTRA_DATABASES,
  OPT_XTRA_DATABASES_FILE,
  OPT_XTRA_CREATE_IB_LOGFILE,
  OPT_XTRA_PARALLEL,
  OPT_XTRA_STREAM,
  OPT_XTRA_COMPRESS,
  OPT_XTRA_COMPRESS_THREADS,
  OPT_XTRA_COMPRESS_CHUNK_SIZE,
  OPT_XTRA_ENCRYPT,
  OPT_XTRA_ENCRYPT_KEY,
  OPT_XTRA_ENCRYPT_KEY_FILE,
  OPT_XTRA_ENCRYPT_THREADS,
  OPT_XTRA_ENCRYPT_CHUNK_SIZE,
  OPT_XTRA_SERVER_ID,
  OPT_LOG,
  OPT_LOG_BIN_INDEX,
  OPT_INNODB,
  OPT_INNODB_CHECKSUMS,
  OPT_INNODB_DATA_FILE_PATH,
  OPT_INNODB_DATA_HOME_DIR,
  OPT_INNODB_ADAPTIVE_HASH_INDEX,
  OPT_INNODB_DOUBLEWRITE,
  OPT_INNODB_FAST_SHUTDOWN,
  OPT_INNODB_FILE_PER_TABLE,
  OPT_INNODB_FLUSH_LOG_AT_TRX_COMMIT,
  OPT_INNODB_FLUSH_METHOD,
  OPT_INNODB_LOG_ARCH_DIR,
  OPT_INNODB_LOG_ARCHIVE,
  OPT_INNODB_LOG_GROUP_HOME_DIR,
  OPT_INNODB_MAX_DIRTY_PAGES_PCT,
  OPT_INNODB_MAX_PURGE_LAG,
  OPT_INNODB_ROLLBACK_ON_TIMEOUT,
  OPT_INNODB_STATUS_FILE,
  OPT_INNODB_ADDITIONAL_MEM_POOL_SIZE,
  OPT_INNODB_AUTOEXTEND_INCREMENT,
  OPT_INNODB_BUFFER_POOL_SIZE,
  OPT_INNODB_COMMIT_CONCURRENCY,
  OPT_INNODB_CONCURRENCY_TICKETS,
  OPT_INNODB_FILE_IO_THREADS,
  OPT_INNODB_IO_CAPACITY,
  OPT_INNODB_READ_IO_THREADS,
  OPT_INNODB_WRITE_IO_THREADS,
  OPT_INNODB_USE_NATIVE_AIO,
  OPT_INNODB_PAGE_SIZE,
  OPT_INNODB_LOG_BLOCK_SIZE,
  OPT_INNODB_EXTRA_UNDOSLOTS,
  OPT_INNODB_DOUBLEWRITE_FILE,
  OPT_INNODB_BUFFER_POOL_FILENAME,
  OPT_INNODB_FORCE_RECOVERY,
  OPT_INNODB_LOCK_WAIT_TIMEOUT,
  OPT_INNODB_LOG_BUFFER_SIZE,
  OPT_INNODB_LOG_FILE_SIZE,
  OPT_INNODB_LOG_FILES_IN_GROUP,
  OPT_INNODB_MIRRORED_LOG_GROUPS,
  OPT_INNODB_OPEN_FILES,
  OPT_INNODB_SYNC_SPIN_LOOPS,
  OPT_INNODB_THREAD_CONCURRENCY,
  OPT_INNODB_THREAD_SLEEP_DELAY,
  OPT_INNODB_REDO_LOG_ENCRYPT,
  OPT_INNODB_UNDO_LOG_ENCRYPT,
  OPT_XTRA_DEBUG_SYNC,
  OPT_XTRA_COMPACT,
  OPT_XTRA_REBUILD_INDEXES,
  OPT_XTRA_REBUILD_THREADS,
  OPT_INNODB_CHECKSUM_ALGORITHM,
  OPT_INNODB_UNDO_DIRECTORY,
  OPT_INNODB_DIRECTORIES,
  OPT_INNODB_TEMP_TABLESPACE_DIRECTORY,
  OPT_INNODB_UNDO_TABLESPACES,
  OPT_INNODB_LOG_CHECKSUMS,
  OPT_XTRA_INCREMENTAL_FORCE_SCAN,
  OPT_DEFAULTS_GROUP,
  OPT_OPEN_FILES_LIMIT,
  OPT_CLOSE_FILES,
  OPT_CORE_FILE,

  OPT_COPY_BACK,
  OPT_MOVE_BACK,
  OPT_GALERA_INFO,
  OPT_SLAVE_INFO,
  OPT_NO_LOCK,
  OPT_LOCK_DDL,
  OPT_LOCK_DDL_TIMEOUT,
  OPT_LOCK_DDL_PER_TABLE,
  OPT_DUMP_INNODB_BUFFER,
  OPT_DUMP_INNODB_BUFFER_TIMEOUT,
  OPT_DUMP_INNODB_BUFFER_PCT,
  OPT_SAFE_SLAVE_BACKUP,
  OPT_RSYNC,
  OPT_FORCE_NON_EMPTY_DIRS,
#ifdef HAVE_VERSION_CHECK
  OPT_NO_VERSION_CHECK,
#endif
  OPT_NO_BACKUP_LOCKS,
  OPT_ROLLBACK_PREPARED_TRX,
  OPT_DECOMPRESS,
  OPT_INCREMENTAL_HISTORY_NAME,
  OPT_INCREMENTAL_HISTORY_UUID,
  OPT_DECRYPT,
  OPT_REMOVE_ORIGINAL,
  OPT_LOCK_WAIT_QUERY_TYPE,
  OPT_KILL_LONG_QUERY_TYPE,
  OPT_HISTORY,
  OPT_KILL_LONG_QUERIES_TIMEOUT,
  OPT_LOCK_WAIT_TIMEOUT,
  OPT_LOCK_WAIT_THRESHOLD,
  OPT_DEBUG_SLEEP_BEFORE_UNLOCK,
  OPT_SAFE_SLAVE_BACKUP_TIMEOUT,
  OPT_XB_SECURE_AUTH,
  OPT_TRANSITION_KEY,
  OPT_GENERATE_TRANSITION_KEY,
  OPT_XTRA_PLUGIN_DIR,
  OPT_GENERATE_NEW_MASTER_KEY,

  OPT_SSL_SSL,
  OPT_SSL_KEY,
  OPT_SSL_CERT,
  OPT_SSL_CA,
  OPT_SSL_CAPATH,
  OPT_SSL_CIPHER,
  OPT_SSL_CRL,
  OPT_SSL_CRLPATH,
  OPT_TLS_VERSION,
  OPT_SSL_MODE,
  OPT_SSL_FIPS_MODE,
  OPT_SERVER_PUBLIC_KEY,

  OPT_XTRA_TABLES_EXCLUDE,
  OPT_XTRA_DATABASES_EXCLUDE,

  OPT_XTRA_TABLES_COMPATIBILITY_CHECK,
  OPT_XTRA_CHECK_PRIVILEGES,
  OPT_XTRA_READ_BUFFER_SIZE,
};

<<<<<<< HEAD
struct my_option xb_client_options[] = {
    {"version", 'v', "print xtrabackup version information",
     (G_PTR *)&xtrabackup_version, (G_PTR *)&xtrabackup_version, 0, GET_BOOL,
     NO_ARG, 0, 0, 0, 0, 0, 0},
    {"target-dir", OPT_XTRA_TARGET_DIR, "destination directory",
     (G_PTR *)&xtrabackup_target_dir, (G_PTR *)&xtrabackup_target_dir, 0,
     GET_STR, REQUIRED_ARG, 0, 0, 0, 0, 0, 0},
    {"backup", OPT_XTRA_BACKUP, "take backup to target-dir",
     (G_PTR *)&xtrabackup_backup, (G_PTR *)&xtrabackup_backup, 0, GET_BOOL,
     NO_ARG, 0, 0, 0, 0, 0, 0},
    {"stats", OPT_XTRA_STATS,
     "calc statistic of datadir (offline mysqld is recommended)",
     (G_PTR *)&xtrabackup_stats, (G_PTR *)&xtrabackup_stats, 0, GET_BOOL,
     NO_ARG, 0, 0, 0, 0, 0, 0},
    {"prepare", OPT_XTRA_PREPARE,
     "prepare a backup for starting mysql server on the backup.",
     (G_PTR *)&xtrabackup_prepare, (G_PTR *)&xtrabackup_prepare, 0, GET_BOOL,
     NO_ARG, 0, 0, 0, 0, 0, 0},
    {"export", OPT_XTRA_EXPORT,
     "create files to import to another database when prepare.",
     (G_PTR *)&xtrabackup_export, (G_PTR *)&xtrabackup_export, 0, GET_BOOL,
     NO_ARG, 0, 0, 0, 0, 0, 0},
    {"apply-log-only", OPT_XTRA_APPLY_LOG_ONLY,
     "stop recovery process not to progress LSN after applying log when "
     "prepare.",
     (G_PTR *)&xtrabackup_apply_log_only, (G_PTR *)&xtrabackup_apply_log_only,
     0, GET_BOOL, NO_ARG, 0, 0, 0, 0, 0, 0},
    {"print-param", OPT_XTRA_PRINT_PARAM,
     "print parameter of mysqld needed for copyback.",
     (G_PTR *)&xtrabackup_print_param, (G_PTR *)&xtrabackup_print_param, 0,
     GET_BOOL, NO_ARG, 0, 0, 0, 0, 0, 0},
    {"use-memory", OPT_XTRA_USE_MEMORY,
     "The value is used instead of buffer_pool_size",
     (G_PTR *)&xtrabackup_use_memory, (G_PTR *)&xtrabackup_use_memory, 0,
     GET_LL, REQUIRED_ARG, 100 * 1024 * 1024L, 1024 * 1024L, LLONG_MAX, 0,
     1024 * 1024L, 0},
    {"throttle", OPT_XTRA_THROTTLE,
     "limit count of IO operations (pairs of read&write) per second to IOS "
     "values (for '--backup')",
     (G_PTR *)&xtrabackup_throttle, (G_PTR *)&xtrabackup_throttle, 0, GET_LONG,
     REQUIRED_ARG, 0, 0, LONG_MAX, 0, 1, 0},
    {"log", OPT_LOG, "Ignored option for MySQL option compatibility",
     (G_PTR *)&log_ignored_opt, (G_PTR *)&log_ignored_opt, 0, GET_STR, OPT_ARG,
     0, 0, 0, 0, 0, 0},
    {"log-copy-interval", OPT_XTRA_LOG_COPY_INTERVAL,
     "time interval between checks done by log copying thread in milliseconds "
     "(default is 1 second).",
     (G_PTR *)&xtrabackup_log_copy_interval,
     (G_PTR *)&xtrabackup_log_copy_interval, 0, GET_LONG, REQUIRED_ARG, 1000, 0,
     LONG_MAX, 0, 1, 0},
    {"extra-lsndir", OPT_XTRA_EXTRA_LSNDIR,
     "(for --backup): save an extra copy of the xtrabackup_checkpoints file in "
     "this directory.",
     (G_PTR *)&xtrabackup_extra_lsndir, (G_PTR *)&xtrabackup_extra_lsndir, 0,
     GET_STR, REQUIRED_ARG, 0, 0, 0, 0, 0, 0},
    {"incremental-lsn", OPT_XTRA_INCREMENTAL,
     "(for --backup): copy only .ibd pages newer than specified LSN "
     "'high:low'. ##ATTENTION##: If a wrong LSN value is specified, it is "
     "impossible to diagnose this, causing the backup to be unusable. Be "
     "careful!",
     (G_PTR *)&xtrabackup_incremental, (G_PTR *)&xtrabackup_incremental, 0,
     GET_STR, REQUIRED_ARG, 0, 0, 0, 0, 0, 0},
    {"incremental-basedir", OPT_XTRA_INCREMENTAL_BASEDIR,
     "(for --backup): copy only .ibd pages newer than backup at specified "
     "directory.",
     (G_PTR *)&xtrabackup_incremental_basedir,
     (G_PTR *)&xtrabackup_incremental_basedir, 0, GET_STR, REQUIRED_ARG, 0, 0,
     0, 0, 0, 0},
    {"incremental-dir", OPT_XTRA_INCREMENTAL_DIR,
     "(for --prepare): apply .delta files and logfile in the specified "
     "directory.",
     (G_PTR *)&xtrabackup_incremental_dir, (G_PTR *)&xtrabackup_incremental_dir,
     0, GET_STR, REQUIRED_ARG, 0, 0, 0, 0, 0, 0},
    {"to-archived-lsn", OPT_XTRA_ARCHIVED_TO_LSN,
     "Don't apply archived logs with bigger log sequence number.",
     (G_PTR *)&xtrabackup_archived_to_lsn, (G_PTR *)&xtrabackup_archived_to_lsn,
     0, GET_LL, REQUIRED_ARG, 0, 0, LLONG_MAX, 0, 0, 0},
    {"tables", OPT_XTRA_TABLES, "filtering by regexp for table names.",
     (G_PTR *)&xtrabackup_tables, (G_PTR *)&xtrabackup_tables, 0, GET_STR,
     REQUIRED_ARG, 0, 0, 0, 0, 0, 0},
    {"tables_file", OPT_XTRA_TABLES_FILE,
     "filtering by list of the exact database.table name in the file.",
     (G_PTR *)&xtrabackup_tables_file, (G_PTR *)&xtrabackup_tables_file, 0,
     GET_STR, REQUIRED_ARG, 0, 0, 0, 0, 0, 0},
    {"databases", OPT_XTRA_DATABASES, "filtering by list of databases.",
     (G_PTR *)&xtrabackup_databases, (G_PTR *)&xtrabackup_databases, 0, GET_STR,
     REQUIRED_ARG, 0, 0, 0, 0, 0, 0},
    {"databases_file", OPT_XTRA_TABLES_FILE,
     "filtering by list of databases in the file.",
     (G_PTR *)&xtrabackup_databases_file, (G_PTR *)&xtrabackup_databases_file,
     0, GET_STR, REQUIRED_ARG, 0, 0, 0, 0, 0, 0},
    {"tables-exclude", OPT_XTRA_TABLES_EXCLUDE,
     "filtering by regexp for table names. "
     "Operates the same way as --tables, but matched names are excluded from "
     "backup. "
     "Note that this option has a higher priority than --tables.",
     (G_PTR *)&xtrabackup_tables_exclude, (G_PTR *)&xtrabackup_tables_exclude,
     0, GET_STR, REQUIRED_ARG, 0, 0, 0, 0, 0, 0},
    {"databases-exclude", OPT_XTRA_DATABASES_EXCLUDE,
     "Excluding databases based on name, "
     "Operates the same way as --databases, but matched names are excluded "
     "from backup. "
     "Note that this option has a higher priority than --databases.",
     (G_PTR *)&xtrabackup_databases_exclude,
     (G_PTR *)&xtrabackup_databases_exclude, 0, GET_STR, REQUIRED_ARG, 0, 0, 0,
     0, 0, 0},
    {"create-ib-logfile", OPT_XTRA_CREATE_IB_LOGFILE,
     "** not work for now** creates ib_logfile* also after '--prepare'. ### If "
     "you want create ib_logfile*, only re-execute this command in same "
     "options. ###",
     (G_PTR *)&xtrabackup_create_ib_logfile,
     (G_PTR *)&xtrabackup_create_ib_logfile, 0, GET_BOOL, NO_ARG, 0, 0, 0, 0, 0,
     0},

    {"stream", OPT_XTRA_STREAM,
     "Stream all backup files to the standard output "
     "in the specified format. Currently the only supported format is 'tar'.",
     (G_PTR *)&xtrabackup_stream_str, (G_PTR *)&xtrabackup_stream_str, 0,
     GET_STR, REQUIRED_ARG, 0, 0, 0, 0, 0, 0},

    {"compress", OPT_XTRA_COMPRESS,
     "Compress individual backup files using the "
     "specified compression algorithm. Currently the only supported algorithm "
     "is 'quicklz'. It is also the default algorithm, i.e. the one used when "
     "--compress is used without an argument.",
     (G_PTR *)&xtrabackup_compress_alg, (G_PTR *)&xtrabackup_compress_alg, 0,
     GET_STR, OPT_ARG, 0, 0, 0, 0, 0, 0},

    {"compress-threads", OPT_XTRA_COMPRESS_THREADS,
     "Number of threads for parallel data compression. The default value is 1.",
     (G_PTR *)&xtrabackup_compress_threads,
     (G_PTR *)&xtrabackup_compress_threads, 0, GET_UINT, REQUIRED_ARG, 1, 1,
     UINT_MAX, 0, 0, 0},

    {"compress-chunk-size", OPT_XTRA_COMPRESS_CHUNK_SIZE,
     "Size of working buffer(s) for compression threads in bytes. The default "
     "value is 64K.",
     (G_PTR *)&xtrabackup_compress_chunk_size,
     (G_PTR *)&xtrabackup_compress_chunk_size, 0, GET_ULL, REQUIRED_ARG,
     (1 << 16), 1024, ULLONG_MAX, 0, 0, 0},

    {"encrypt", OPT_XTRA_ENCRYPT,
     "Encrypt individual backup files using the "
     "specified encryption algorithm.",
     &xtrabackup_encrypt_algo, &xtrabackup_encrypt_algo,
     &xtrabackup_encrypt_algo_typelib, GET_ENUM, REQUIRED_ARG, 0, 0, 0, 0, 0,
     0},

    {"encrypt-key", OPT_XTRA_ENCRYPT_KEY, "Encryption key to use.",
     (G_PTR *)&xtrabackup_encrypt_key, (G_PTR *)&xtrabackup_encrypt_key, 0,
     GET_STR_ALLOC, REQUIRED_ARG, 0, 0, 0, 0, 0, 0},

    {"encrypt-key-file", OPT_XTRA_ENCRYPT_KEY_FILE,
     "File which contains encryption key to use.",
     (G_PTR *)&xtrabackup_encrypt_key_file,
     (G_PTR *)&xtrabackup_encrypt_key_file, 0, GET_STR_ALLOC, REQUIRED_ARG, 0,
     0, 0, 0, 0, 0},

    {"encrypt-threads", OPT_XTRA_ENCRYPT_THREADS,
     "Number of threads for parallel data encryption. The default value is 1.",
     (G_PTR *)&xtrabackup_encrypt_threads, (G_PTR *)&xtrabackup_encrypt_threads,
     0, GET_UINT, REQUIRED_ARG, 1, 1, UINT_MAX, 0, 0, 0},

    {"encrypt-chunk-size", OPT_XTRA_ENCRYPT_CHUNK_SIZE,
     "Size of working buffer(S) for encryption threads in bytes. The default "
     "value is 64K.",
     (G_PTR *)&xtrabackup_encrypt_chunk_size,
     (G_PTR *)&xtrabackup_encrypt_chunk_size, 0, GET_ULL, REQUIRED_ARG,
     (1 << 16), 1024, ULLONG_MAX, 0, 0, 0},

    {"rebuild_threads", OPT_XTRA_REBUILD_THREADS,
     "Use this number of threads to rebuild indexes in a compact backup. "
     "Only has effect with --prepare and --rebuild-indexes.",
     (G_PTR *)&xtrabackup_rebuild_threads, (G_PTR *)&xtrabackup_rebuild_threads,
     0, GET_UINT, REQUIRED_ARG, 1, 1, UINT_MAX, 0, 0, 0},

    {"incremental-force-scan", OPT_XTRA_INCREMENTAL_FORCE_SCAN,
     "Perform a full-scan incremental backup even in the presence of changed "
     "page bitmap data",
     (G_PTR *)&xtrabackup_incremental_force_scan,
     (G_PTR *)&xtrabackup_incremental_force_scan, 0, GET_BOOL, NO_ARG, 0, 0, 0,
     0, 0, 0},

    {"close_files", OPT_CLOSE_FILES,
     "do not keep files opened. Use at your own "
     "risk.",
     (G_PTR *)&xb_close_files, (G_PTR *)&xb_close_files, 0, GET_BOOL, NO_ARG, 0,
     0, 0, 0, 0, 0},

    {"core-file", OPT_CORE_FILE, "Write core on fatal signals", 0, 0, 0,
     GET_NO_ARG, NO_ARG, 0, 0, 0, 0, 0, 0},

    {"copy-back", OPT_COPY_BACK,
     "Copy all the files in a previously made "
     "backup from the backup directory to their original locations.",
     (uchar *)&xtrabackup_copy_back, (uchar *)&xtrabackup_copy_back, 0,
     GET_BOOL, NO_ARG, 0, 0, 0, 0, 0, 0},

    {"move-back", OPT_MOVE_BACK,
     "Move all the files in a previously made "
     "backup from the backup directory to the actual datadir location. "
     "Use with caution, as it removes backup files.",
     (uchar *)&xtrabackup_move_back, (uchar *)&xtrabackup_move_back, 0,
     GET_BOOL, NO_ARG, 0, 0, 0, 0, 0, 0},

    {"galera-info", OPT_GALERA_INFO,
     "This options creates the "
     "xtrabackup_galera_info file which contains the local node state at "
     "the time of the backup. Option should be used when performing the "
     "backup of Percona-XtraDB-Cluster. Has no effect when backup locks "
     "are used to create the backup.",
     (uchar *)&opt_galera_info, (uchar *)&opt_galera_info, 0, GET_BOOL, NO_ARG,
     0, 0, 0, 0, 0, 0},

    {"slave-info", OPT_SLAVE_INFO,
     "This option is useful when backing "
     "up a replication slave server. It prints the binary log position "
     "and name of the master server. It also writes this information to "
     "the \"xtrabackup_slave_info\" file as a \"CHANGE MASTER\" command. "
     "A new slave for this master can be set up by starting a slave server "
     "on this backup and issuing a \"CHANGE MASTER\" command with the "
     "binary log position saved in the \"xtrabackup_slave_info\" file.",
     (uchar *)&opt_slave_info, (uchar *)&opt_slave_info, 0, GET_BOOL, NO_ARG, 0,
     0, 0, 0, 0, 0},

    {"no-lock", OPT_NO_LOCK,
     "Use this option to disable table lock "
     "with \"FLUSH TABLES WITH READ LOCK\". Use it only if ALL your "
     "tables are InnoDB and you DO NOT CARE about the binary log "
     "position of the backup. This option shouldn't be used if there "
     "are any DDL statements being executed or if any updates are "
     "happening on non-InnoDB tables (this includes the system MyISAM "
     "tables in the mysql database), otherwise it could lead to an "
     "inconsistent backup. If you are considering to use --no-lock "
     "because your backups are failing to acquire the lock, this could "
     "be because of incoming replication events preventing the lock "
     "from succeeding. Please try using --safe-slave-backup to "
     "momentarily stop the replication slave thread, this may help "
     "the backup to succeed and you then don't need to resort to "
     "using this option.",
     (uchar *)&opt_no_lock, (uchar *)&opt_no_lock, 0, GET_BOOL, NO_ARG, 0, 0, 0,
     0, 0, 0},

    {"lock-ddl", OPT_LOCK_DDL,
     "Issue LOCK TABLES FOR BACKUP if it is "
     "supported by server at the beginning of the backup to block all DDL "
     "operations.",
     (uchar *)&opt_lock_ddl, (uchar *)&opt_lock_ddl, 0, GET_BOOL, NO_ARG, 0, 0,
     0, 0, 0, 0},

    {"lock-ddl-timeout", OPT_LOCK_DDL_TIMEOUT,
     "If LOCK TABLES FOR BACKUP does not return within given timeout, abort "
     "the backup.",
     (uchar *)&opt_lock_ddl_timeout, (uchar *)&opt_lock_ddl_timeout, 0,
     GET_UINT, REQUIRED_ARG, 31536000, 1, 31536000, 0, 1, 0},

    {"lock-ddl-per-table", OPT_LOCK_DDL_PER_TABLE,
     "Lock DDL for each table "
     "before xtrabackup starts to copy it and until the backup is completed.",
     (uchar *)&opt_lock_ddl_per_table, (uchar *)&opt_lock_ddl_per_table, 0,
     GET_BOOL, NO_ARG, 0, 0, 0, 0, 0, 0},

    {"safe-slave-backup", OPT_SAFE_SLAVE_BACKUP,
     "Stop slave SQL thread "
     "and wait to start backup until Slave_open_temp_tables in "
     "\"SHOW STATUS\" is zero. If there are no open temporary tables, "
     "the backup will take place, otherwise the SQL thread will be "
     "started and stopped until there are no open temporary tables. "
     "The backup will fail if Slave_open_temp_tables does not become "
     "zero after --safe-slave-backup-timeout seconds. The slave SQL "
     "thread will be restarted when the backup finishes.",
     (uchar *)&opt_safe_slave_backup, (uchar *)&opt_safe_slave_backup, 0,
     GET_BOOL, NO_ARG, 0, 0, 0, 0, 0, 0},

    {"rsync", OPT_RSYNC,
     "Uses the rsync utility to optimize local file "
     "transfers. When this option is specified, innobackupex uses rsync "
     "to copy all non-InnoDB files instead of spawning a separate cp for "
     "each file, which can be much faster for servers with a large number "
     "of databases or tables.  This option cannot be used together with "
     "--stream.",
     (uchar *)&opt_rsync, (uchar *)&opt_rsync, 0, GET_BOOL, NO_ARG, 0, 0, 0, 0,
     0, 0},

    {"force-non-empty-directories", OPT_FORCE_NON_EMPTY_DIRS,
     "This "
     "option, when specified, makes --copy-back or --move-back transfer "
     "files to non-empty directories. Note that no existing files will be "
     "overwritten. If --copy-back or --nove-back has to copy a file from "
     "the backup directory which already exists in the destination "
     "directory, it will still fail with an error.",
     (uchar *)&opt_force_non_empty_dirs, (uchar *)&opt_force_non_empty_dirs, 0,
     GET_BOOL, NO_ARG, 0, 0, 0, 0, 0, 0},
=======
struct my_option xb_client_options[] =
{
  {"version", 'v', "print xtrabackup version information",
   (G_PTR *) &xtrabackup_version, (G_PTR *) &xtrabackup_version, 0, GET_BOOL,
   NO_ARG, 0, 0, 0, 0, 0, 0},
  {"target-dir", OPT_XTRA_TARGET_DIR, "destination directory", (G_PTR*) &xtrabackup_target_dir,
   (G_PTR*) &xtrabackup_target_dir, 0, GET_STR, REQUIRED_ARG, 0, 0, 0, 0, 0, 0},
  {"backup", OPT_XTRA_BACKUP, "take backup to target-dir",
   (G_PTR*) &xtrabackup_backup, (G_PTR*) &xtrabackup_backup,
   0, GET_BOOL, NO_ARG, 0, 0, 0, 0, 0, 0},
  {"stats", OPT_XTRA_STATS, "calc statistic of datadir (offline mysqld is recommended)",
   (G_PTR*) &xtrabackup_stats, (G_PTR*) &xtrabackup_stats,
   0, GET_BOOL, NO_ARG, 0, 0, 0, 0, 0, 0},
  {"prepare", OPT_XTRA_PREPARE, "prepare a backup for starting mysql server on the backup.",
   (G_PTR*) &xtrabackup_prepare, (G_PTR*) &xtrabackup_prepare,
   0, GET_BOOL, NO_ARG, 0, 0, 0, 0, 0, 0},
  {"export", OPT_XTRA_EXPORT, "create files to import to another database when prepare.",
   (G_PTR*) &xtrabackup_export, (G_PTR*) &xtrabackup_export,
   0, GET_BOOL, NO_ARG, 0, 0, 0, 0, 0, 0},
  {"apply-log-only", OPT_XTRA_APPLY_LOG_ONLY,
   "stop recovery process not to progress LSN after applying log when prepare.",
   (G_PTR*) &xtrabackup_apply_log_only, (G_PTR*) &xtrabackup_apply_log_only,
   0, GET_BOOL, NO_ARG, 0, 0, 0, 0, 0, 0},
  {"print-param", OPT_XTRA_PRINT_PARAM, "print parameter of mysqld needed for copyback.",
   (G_PTR*) &xtrabackup_print_param, (G_PTR*) &xtrabackup_print_param,
   0, GET_BOOL, NO_ARG, 0, 0, 0, 0, 0, 0},
  {"use-memory", OPT_XTRA_USE_MEMORY, "The value is used instead of buffer_pool_size",
   (G_PTR*) &xtrabackup_use_memory, (G_PTR*) &xtrabackup_use_memory,
   0, GET_LL, REQUIRED_ARG, 100*1024*1024L, 1024*1024L, LLONG_MAX, 0,
   1024*1024L, 0},
  {"throttle", OPT_XTRA_THROTTLE, "limit count of IO operations (pairs of read&write) per second to IOS values (for '--backup')",
   (G_PTR*) &xtrabackup_throttle, (G_PTR*) &xtrabackup_throttle,
   0, GET_LONG, REQUIRED_ARG, 0, 0, LONG_MAX, 0, 1, 0},
  {"log", OPT_LOG, "Ignored option for MySQL option compatibility",
   (G_PTR*) &log_ignored_opt, (G_PTR*) &log_ignored_opt, 0,
   GET_STR, OPT_ARG, 0, 0, 0, 0, 0, 0},
  {"log-copy-interval", OPT_XTRA_LOG_COPY_INTERVAL, "time interval between checks done by log copying thread in milliseconds (default is 1 second).",
   (G_PTR*) &xtrabackup_log_copy_interval, (G_PTR*) &xtrabackup_log_copy_interval,
   0, GET_LONG, REQUIRED_ARG, 1000, 0, LONG_MAX, 0, 1, 0},
  {"extra-lsndir", OPT_XTRA_EXTRA_LSNDIR, "(for --backup): save an extra copy of the xtrabackup_checkpoints file in this directory.",
   (G_PTR*) &xtrabackup_extra_lsndir, (G_PTR*) &xtrabackup_extra_lsndir,
   0, GET_STR, REQUIRED_ARG, 0, 0, 0, 0, 0, 0},
  {"incremental-lsn", OPT_XTRA_INCREMENTAL, "(for --backup): copy only .ibd pages newer than specified LSN 'high:low'. ##ATTENTION##: If a wrong LSN value is specified, it is impossible to diagnose this, causing the backup to be unusable. Be careful!",
   (G_PTR*) &xtrabackup_incremental, (G_PTR*) &xtrabackup_incremental,
   0, GET_STR, REQUIRED_ARG, 0, 0, 0, 0, 0, 0},
  {"incremental-basedir", OPT_XTRA_INCREMENTAL_BASEDIR, "(for --backup): copy only .ibd pages newer than backup at specified directory.",
   (G_PTR*) &xtrabackup_incremental_basedir, (G_PTR*) &xtrabackup_incremental_basedir,
   0, GET_STR, REQUIRED_ARG, 0, 0, 0, 0, 0, 0},
  {"incremental-dir", OPT_XTRA_INCREMENTAL_DIR, "(for --prepare): apply .delta files and logfile in the specified directory.",
   (G_PTR*) &xtrabackup_incremental_dir, (G_PTR*) &xtrabackup_incremental_dir,
   0, GET_STR, REQUIRED_ARG, 0, 0, 0, 0, 0, 0},
 {"to-archived-lsn", OPT_XTRA_ARCHIVED_TO_LSN,
   "Don't apply archived logs with bigger log sequence number.",
   (G_PTR*) &xtrabackup_archived_to_lsn, (G_PTR*) &xtrabackup_archived_to_lsn, 0,
   GET_LL, REQUIRED_ARG, 0, 0, LLONG_MAX, 0, 0, 0},
  {"tables", OPT_XTRA_TABLES, "filtering by regexp for table names.",
   (G_PTR*) &xtrabackup_tables, (G_PTR*) &xtrabackup_tables,
   0, GET_STR, REQUIRED_ARG, 0, 0, 0, 0, 0, 0},
  {"tables_file", OPT_XTRA_TABLES_FILE, "filtering by list of the exact database.table name in the file.",
   (G_PTR*) &xtrabackup_tables_file, (G_PTR*) &xtrabackup_tables_file,
   0, GET_STR, REQUIRED_ARG, 0, 0, 0, 0, 0, 0},
  {"databases", OPT_XTRA_DATABASES, "filtering by list of databases.",
   (G_PTR*) &xtrabackup_databases, (G_PTR*) &xtrabackup_databases,
   0, GET_STR, REQUIRED_ARG, 0, 0, 0, 0, 0, 0},
  {"databases_file", OPT_XTRA_TABLES_FILE,
   "filtering by list of databases in the file.",
   (G_PTR*) &xtrabackup_databases_file, (G_PTR*) &xtrabackup_databases_file,
   0, GET_STR, REQUIRED_ARG, 0, 0, 0, 0, 0, 0},
  {"tables-exclude", OPT_XTRA_TABLES_EXCLUDE, "filtering by regexp for table names. "
  "Operates the same way as --tables, but matched names are excluded from backup. "
  "Note that this option has a higher priority than --tables.",
    (G_PTR*) &xtrabackup_tables_exclude, (G_PTR*) &xtrabackup_tables_exclude,
    0, GET_STR, REQUIRED_ARG, 0, 0, 0, 0, 0, 0},
  {"databases-exclude", OPT_XTRA_DATABASES_EXCLUDE, "Excluding databases based on name, "
  "Operates the same way as --databases, but matched names are excluded from backup. "
  "Note that this option has a higher priority than --databases.",
    (G_PTR*) &xtrabackup_databases_exclude, (G_PTR*) &xtrabackup_databases_exclude,
    0, GET_STR, REQUIRED_ARG, 0, 0, 0, 0, 0, 0},
  {"create-ib-logfile", OPT_XTRA_CREATE_IB_LOGFILE, "** not work for now** creates ib_logfile* also after '--prepare'. ### If you want create ib_logfile*, only re-execute this command in same options. ###",
   (G_PTR*) &xtrabackup_create_ib_logfile, (G_PTR*) &xtrabackup_create_ib_logfile,
   0, GET_BOOL, NO_ARG, 0, 0, 0, 0, 0, 0},

  {"stream", OPT_XTRA_STREAM, "Stream all backup files to the standard output "
   "in the specified format. Currently the only supported format is 'tar'.",
   (G_PTR*) &xtrabackup_stream_str, (G_PTR*) &xtrabackup_stream_str, 0, GET_STR,
   REQUIRED_ARG, 0, 0, 0, 0, 0, 0},

  {"compress", OPT_XTRA_COMPRESS, "Compress individual backup files using the "
   "specified compression algorithm. Currently the only supported algorithm "
   "is 'quicklz'. It is also the default algorithm, i.e. the one used when "
   "--compress is used without an argument.",
   (G_PTR*) &xtrabackup_compress_alg, (G_PTR*) &xtrabackup_compress_alg, 0,
   GET_STR, OPT_ARG, 0, 0, 0, 0, 0, 0},

  {"compress-threads", OPT_XTRA_COMPRESS_THREADS,
   "Number of threads for parallel data compression. The default value is 1.",
   (G_PTR*) &xtrabackup_compress_threads, (G_PTR*) &xtrabackup_compress_threads,
   0, GET_UINT, REQUIRED_ARG, 1, 1, UINT_MAX, 0, 0, 0},

  {"compress-chunk-size", OPT_XTRA_COMPRESS_CHUNK_SIZE,
   "Size of working buffer(s) for compression threads in bytes. The default value is 64K.",
   (G_PTR*) &xtrabackup_compress_chunk_size, (G_PTR*) &xtrabackup_compress_chunk_size,
   0, GET_ULL, REQUIRED_ARG, (1 << 16), 1024, ULLONG_MAX, 0, 0, 0},

  {"encrypt", OPT_XTRA_ENCRYPT, "Encrypt individual backup files using the "
   "specified encryption algorithm.",
   &xtrabackup_encrypt_algo, &xtrabackup_encrypt_algo,
   &xtrabackup_encrypt_algo_typelib, GET_ENUM, REQUIRED_ARG, 0, 0, 0, 0, 0, 0},

  {"encrypt-key", OPT_XTRA_ENCRYPT_KEY, "Encryption key to use.",
   (G_PTR*) &xtrabackup_encrypt_key, (G_PTR*) &xtrabackup_encrypt_key, 0,
   GET_STR_ALLOC, REQUIRED_ARG, 0, 0, 0, 0, 0, 0},

  {"encrypt-key-file", OPT_XTRA_ENCRYPT_KEY_FILE, "File which contains encryption key to use.",
   (G_PTR*) &xtrabackup_encrypt_key_file, (G_PTR*) &xtrabackup_encrypt_key_file, 0,
   GET_STR_ALLOC, REQUIRED_ARG, 0, 0, 0, 0, 0, 0},

  {"encrypt-threads", OPT_XTRA_ENCRYPT_THREADS,
   "Number of threads for parallel data encryption. The default value is 1.",
   (G_PTR*) &xtrabackup_encrypt_threads, (G_PTR*) &xtrabackup_encrypt_threads,
   0, GET_UINT, REQUIRED_ARG, 1, 1, UINT_MAX, 0, 0, 0},

  {"encrypt-chunk-size", OPT_XTRA_ENCRYPT_CHUNK_SIZE,
   "Size of working buffer(S) for encryption threads in bytes. The default value is 64K.",
   (G_PTR*) &xtrabackup_encrypt_chunk_size, (G_PTR*) &xtrabackup_encrypt_chunk_size,
   0, GET_ULL, REQUIRED_ARG, (1 << 16), 1024, ULLONG_MAX, 0, 0, 0},

  {"compact", OPT_XTRA_COMPACT,
   "Create a compact backup by skipping secondary index pages.",
   (G_PTR*) &xtrabackup_compact, (G_PTR*) &xtrabackup_compact,
   0, GET_BOOL, NO_ARG, 0, 0, 0, 0, 0, 0},

  {"rebuild_indexes", OPT_XTRA_REBUILD_INDEXES,
   "Rebuild secondary indexes in InnoDB tables after applying the log. "
   "Only has effect with --prepare.",
   (G_PTR*) &xtrabackup_rebuild_indexes, (G_PTR*) &xtrabackup_rebuild_indexes,
   0, GET_BOOL, NO_ARG, 0, 0, 0, 0, 0, 0},

  {"rebuild_threads", OPT_XTRA_REBUILD_THREADS,
   "Use this number of threads to rebuild indexes in a compact backup. "
   "Only has effect with --prepare and --rebuild-indexes.",
   (G_PTR*) &xtrabackup_rebuild_threads, (G_PTR*) &xtrabackup_rebuild_threads,
   0, GET_UINT, REQUIRED_ARG, 1, 1, UINT_MAX, 0, 0, 0},

  {"incremental-force-scan", OPT_XTRA_INCREMENTAL_FORCE_SCAN,
   "Perform a full-scan incremental backup even in the presence of changed "
   "page bitmap data",
   (G_PTR*)&xtrabackup_incremental_force_scan,
   (G_PTR*)&xtrabackup_incremental_force_scan, 0, GET_BOOL, NO_ARG,
   0, 0, 0, 0, 0, 0},


  {"close_files", OPT_CLOSE_FILES, "do not keep files opened. Use at your own "
   "risk.", (G_PTR*) &xb_close_files, (G_PTR*) &xb_close_files, 0, GET_BOOL,
   NO_ARG, 0, 0, 0, 0, 0, 0},

  {"core-file", OPT_CORE_FILE, "Write core on fatal signals", 0, 0, 0,
   GET_NO_ARG, NO_ARG, 0, 0, 0, 0, 0, 0},


  {"copy-back", OPT_COPY_BACK, "Copy all the files in a previously made "
   "backup from the backup directory to their original locations.",
   (uchar *) &xtrabackup_copy_back, (uchar *) &xtrabackup_copy_back, 0,
   GET_BOOL, NO_ARG, 0, 0, 0, 0, 0, 0},

  {"move-back", OPT_MOVE_BACK, "Move all the files in a previously made "
   "backup from the backup directory to the actual datadir location. "
   "Use with caution, as it removes backup files.",
   (uchar *) &xtrabackup_move_back, (uchar *) &xtrabackup_move_back, 0,
   GET_BOOL, NO_ARG, 0, 0, 0, 0, 0, 0},

  {"galera-info", OPT_GALERA_INFO, "This options creates the "
   "xtrabackup_galera_info file which contains the local node state at "
   "the time of the backup. Option should be used when performing the "
   "backup of Percona-XtraDB-Cluster. Has no effect when backup locks "
   "are used to create the backup.",
   (uchar *) &opt_galera_info, (uchar *) &opt_galera_info, 0,
   GET_BOOL, NO_ARG, 0, 0, 0, 0, 0, 0},

  {"slave-info", OPT_SLAVE_INFO, "This option is useful when backing "
   "up a replication slave server. It prints the binary log position "
   "and name of the master server. It also writes this information to "
   "the \"xtrabackup_slave_info\" file as a \"CHANGE MASTER\" command. "
   "A new slave for this master can be set up by starting a slave server "
   "on this backup and issuing a \"CHANGE MASTER\" command with the "
   "binary log position saved in the \"xtrabackup_slave_info\" file.",
   (uchar *) &opt_slave_info, (uchar *) &opt_slave_info, 0,
   GET_BOOL, NO_ARG, 0, 0, 0, 0, 0, 0},

  {"no-lock", OPT_NO_LOCK, "Use this option to disable table lock "
   "with \"FLUSH TABLES WITH READ LOCK\". Use it only if ALL your "
   "tables are InnoDB and you DO NOT CARE about the binary log "
   "position of the backup. This option shouldn't be used if there "
   "are any DDL statements being executed or if any updates are "
   "happening on non-InnoDB tables (this includes the system MyISAM "
   "tables in the mysql database), otherwise it could lead to an "
   "inconsistent backup. If you are considering to use --no-lock "
   "because your backups are failing to acquire the lock, this could "
   "be because of incoming replication events preventing the lock "
   "from succeeding. Please try using --safe-slave-backup to "
   "momentarily stop the replication slave thread, this may help "
   "the backup to succeed and you then don't need to resort to "
   "using this option.",
   (uchar *) &opt_no_lock, (uchar *) &opt_no_lock, 0,
   GET_BOOL, NO_ARG, 0, 0, 0, 0, 0, 0},

  {"lock-ddl", OPT_LOCK_DDL, "Issue LOCK TABLES FOR BACKUP if it is "
   "supported by server at the beginning of the backup to block all DDL "
   "operations.", (uchar*) &opt_lock_ddl, (uchar*) &opt_lock_ddl, 0,
   GET_BOOL, NO_ARG, 0, 0, 0, 0, 0, 0},

  {"lock-ddl-timeout", OPT_LOCK_DDL_TIMEOUT,
   "If LOCK TABLES FOR BACKUP does not return within given timeout, abort "
   "the backup.",
   (uchar*) &opt_lock_ddl_timeout,
   (uchar*) &opt_lock_ddl_timeout, 0, GET_UINT,
   REQUIRED_ARG, 31536000, 1, 31536000, 0, 1, 0},

  {"lock-ddl-per-table", OPT_LOCK_DDL_PER_TABLE, "Lock DDL for each table "
   "before xtrabackup starts to copy it and until the backup is completed.",
   (uchar*) &opt_lock_ddl_per_table, (uchar*) &opt_lock_ddl_per_table, 0,
   GET_BOOL, NO_ARG, 0, 0, 0, 0, 0, 0},

  {"dump-innodb-buffer-pool", OPT_DUMP_INNODB_BUFFER,
   "Instruct MySQL server to dump innodb buffer pool by issuing a "
   "SET GLOBAL innodb_buffer_pool_dump_now=ON ",
   (uchar*) &opt_dump_innodb_buffer_pool,
   (uchar*) &opt_dump_innodb_buffer_pool, 0,
   GET_BOOL, NO_ARG, 0, 0, 0, 0, 0, 0},

  {"dump-innodb-buffer-pool-timeout", OPT_DUMP_INNODB_BUFFER_TIMEOUT,
   "This option specifies the number of seconds xtrabackup waits "
   "for innodb buffer pool dump to complete",
   (uchar*) &opt_dump_innodb_buffer_pool_timeout,
   (uchar*) &opt_dump_innodb_buffer_pool_timeout, 0, GET_UINT,
   REQUIRED_ARG, 10, 0, 0, 0, 0, 0},

  {"dump-innodb-buffer-pool-pct", OPT_DUMP_INNODB_BUFFER_PCT,
   "This option specifies the percentage of buffer pool "
   "to be dumped ",
   (uchar*) &opt_dump_innodb_buffer_pool_pct,
   (uchar*) &opt_dump_innodb_buffer_pool_pct, 0, GET_UINT,
   REQUIRED_ARG, 0, 0, 100, 0, 1, 0},

  {"safe-slave-backup", OPT_SAFE_SLAVE_BACKUP, "Stop slave SQL thread "
   "and wait to start backup until Slave_open_temp_tables in "
   "\"SHOW STATUS\" is zero. If there are no open temporary tables, "
   "the backup will take place, otherwise the SQL thread will be "
   "started and stopped until there are no open temporary tables. "
   "The backup will fail if Slave_open_temp_tables does not become "
   "zero after --safe-slave-backup-timeout seconds. The slave SQL "
   "thread will be restarted when the backup finishes.",
   (uchar *) &opt_safe_slave_backup,
   (uchar *) &opt_safe_slave_backup,
   0, GET_BOOL, NO_ARG, 0, 0, 0, 0, 0, 0},

  {"rsync", OPT_RSYNC, "Uses the rsync utility to optimize local file "
   "transfers. When this option is specified, innobackupex uses rsync "
   "to copy all non-InnoDB files instead of spawning a separate cp for "
   "each file, which can be much faster for servers with a large number "
   "of databases or tables.  This option cannot be used together with "
   "--stream.",
   (uchar *) &opt_rsync, (uchar *) &opt_rsync,
   0, GET_BOOL, NO_ARG, 0, 0, 0, 0, 0, 0},

  {"force-non-empty-directories", OPT_FORCE_NON_EMPTY_DIRS, "This "
   "option, when specified, makes --copy-back or --move-back transfer "
   "files to non-empty directories. Note that no existing files will be "
   "overwritten. If --copy-back or --nove-back has to copy a file from "
   "the backup directory which already exists in the destination "
   "directory, it will still fail with an error.",
   (uchar *) &opt_force_non_empty_dirs,
   (uchar *) &opt_force_non_empty_dirs,
   0, GET_BOOL, NO_ARG, 0, 0, 0, 0, 0, 0},
>>>>>>> 67a0ec60

#ifdef HAVE_VERSION_CHECK
    {"no-version-check", OPT_NO_VERSION_CHECK,
     "This option disables the "
     "version check which is enabled by the --version-check option.",
     (uchar *)&opt_noversioncheck, (uchar *)&opt_noversioncheck, 0, GET_BOOL,
     NO_ARG, 0, 0, 0, 0, 0, 0},
#endif

    {"tables-compatibility-check", OPT_XTRA_TABLES_COMPATIBILITY_CHECK,
     "This option enables engine compatibility warning.",
     (uchar *)&opt_tables_compatibility_check,
     (uchar *)&opt_tables_compatibility_check, 0, GET_BOOL, NO_ARG, TRUE, 0, 0,
     0, 0, 0},

    {"no-backup-locks", OPT_NO_BACKUP_LOCKS,
     "This option controls if "
     "backup locks should be used instead of FLUSH TABLES WITH READ LOCK "
     "on the backup stage. The option has no effect when backup locks are "
     "not supported by the server. This option is enabled by default, "
     "disable with --no-backup-locks.",
     (uchar *)&opt_no_backup_locks, (uchar *)&opt_no_backup_locks, 0, GET_BOOL,
     NO_ARG, 0, 0, 0, 0, 0, 0},

    {"rollback-prepared-trx", OPT_ROLLBACK_PREPARED_TRX,
     "Force rollback prepared InnoDB transactions.",
     (uchar *)&srv_rollback_prepared_trx, (uchar *)&srv_rollback_prepared_trx,
     0, GET_BOOL, NO_ARG, 0, 0, 0, 0, 0, 0},

    {"decompress", OPT_DECOMPRESS,
     "Decompresses all files with the .qp "
     "extension in a backup previously made with the --compress option.",
     (uchar *)&opt_decompress, (uchar *)&opt_decompress, 0, GET_BOOL, NO_ARG, 0,
     0, 0, 0, 0, 0},

    {"user", 'u',
     "This option specifies the MySQL username used "
     "when connecting to the server, if that's not the current user. "
     "The option accepts a string argument. See mysql --help for details.",
     (uchar *)&opt_user, (uchar *)&opt_user, 0, GET_STR, REQUIRED_ARG, 0, 0, 0,
     0, 0, 0},

    {"host", 'H',
     "This option specifies the host to use when "
     "connecting to the database server with TCP/IP.  The option accepts "
     "a string argument. See mysql --help for details.",
     (uchar *)&opt_host, (uchar *)&opt_host, 0, GET_STR, REQUIRED_ARG, 0, 0, 0,
     0, 0, 0},

    {"port", 'P',
     "This option specifies the port to use when "
     "connecting to the database server with TCP/IP.  The option accepts "
     "a string argument. See mysql --help for details.",
     &opt_port, &opt_port, 0, GET_UINT, REQUIRED_ARG, 0, 0, 0, 0, 0, 0},

    {"password", 'p',
     "This option specifies the password to use "
     "when connecting to the database. It accepts a string argument.  "
     "See mysql --help for details.",
     0, 0, 0, GET_STR, OPT_ARG, 0, 0, 0, 0, 0, 0},

    {"socket", 'S',
     "This option specifies the socket to use when "
     "connecting to the local database server with a UNIX domain socket.  "
     "The option accepts a string argument. See mysql --help for details.",
     (uchar *)&opt_socket, (uchar *)&opt_socket, 0, GET_STR, REQUIRED_ARG, 0, 0,
     0, 0, 0, 0},

    {"incremental-history-name", OPT_INCREMENTAL_HISTORY_NAME,
     "This option specifies the name of the backup series stored in the "
     "PERCONA_SCHEMA.xtrabackup_history history record to base an "
     "incremental backup on. Xtrabackup will search the history table "
     "looking for the most recent (highest innodb_to_lsn), successful "
     "backup in the series and take the to_lsn value to use as the "
     "starting lsn for the incremental backup. This will be mutually "
     "exclusive with --incremental-history-uuid, --incremental-basedir "
     "and --incremental-lsn. If no valid lsn can be found (no series by "
     "that name, no successful backups by that name) xtrabackup will "
     "return with an error. It is used with the --incremental option.",
     (uchar *)&opt_incremental_history_name,
     (uchar *)&opt_incremental_history_name, 0, GET_STR, REQUIRED_ARG, 0, 0, 0,
     0, 0, 0},

    {"incremental-history-uuid", OPT_INCREMENTAL_HISTORY_UUID,
     "This option specifies the UUID of the specific history record "
     "stored in the PERCONA_SCHEMA.xtrabackup_history to base an "
     "incremental backup on. --incremental-history-name, "
     "--incremental-basedir and --incremental-lsn. If no valid lsn can be "
     "found (no success record with that uuid) xtrabackup will return "
     "with an error. It is used with the --incremental option.",
     (uchar *)&opt_incremental_history_uuid,
     (uchar *)&opt_incremental_history_uuid, 0, GET_STR, REQUIRED_ARG, 0, 0, 0,
     0, 0, 0},

    {"decrypt", OPT_DECRYPT,
     "Decrypts all files with the .xbcrypt "
     "extension in a backup previously made with --encrypt option.",
     &opt_decrypt_algo, &opt_decrypt_algo, &xtrabackup_encrypt_algo_typelib,
     GET_ENUM, REQUIRED_ARG, 0, 0, 0, 0, 0, 0},

    {"remove-original", OPT_REMOVE_ORIGINAL,
     "Remove .qp and .xbcrypt files "
     "after decryption and decompression.",
     (uchar *)&opt_remove_original, (uchar *)&opt_remove_original, 0, GET_BOOL,
     NO_ARG, 0, 0, 0, 0, 0, 0},

    {"ftwrl-wait-query-type", OPT_LOCK_WAIT_QUERY_TYPE,
     "This option specifies which types of queries are allowed to complete "
     "before innobackupex will issue the global lock. Default is all.",
     (uchar *)&opt_lock_wait_query_type, (uchar *)&opt_lock_wait_query_type,
     &query_type_typelib, GET_ENUM, REQUIRED_ARG, QUERY_TYPE_ALL, 0, 0, 0, 0,
     0},

    {"kill-long-query-type", OPT_KILL_LONG_QUERY_TYPE,
     "This option specifies which types of queries should be killed to "
     "unblock the global lock. Default is \"all\".",
     (uchar *)&opt_kill_long_query_type, (uchar *)&opt_kill_long_query_type,
     &query_type_typelib, GET_ENUM, REQUIRED_ARG, QUERY_TYPE_SELECT, 0, 0, 0, 0,
     0},

    {"history", OPT_HISTORY,
     "This option enables the tracking of backup history in the "
     "PERCONA_SCHEMA.xtrabackup_history table. An optional history "
     "series name may be specified that will be placed with the history "
     "record for the current backup being taken.",
     NULL, NULL, 0, GET_STR, OPT_ARG, 0, 0, 0, 0, 0, 0},

    {"kill-long-queries-timeout", OPT_KILL_LONG_QUERIES_TIMEOUT,
     "This option specifies the number of seconds innobackupex waits "
     "between starting FLUSH TABLES WITH READ LOCK and killing those "
     "queries that block it. Default is 0 seconds, which means "
     "innobackupex will not attempt to kill any queries.",
     (uchar *)&opt_kill_long_queries_timeout,
     (uchar *)&opt_kill_long_queries_timeout, 0, GET_UINT, REQUIRED_ARG, 0, 0,
     0, 0, 0, 0},

    {"ftwrl-wait-timeout", OPT_LOCK_WAIT_TIMEOUT,
     "This option specifies time in seconds that innobackupex should wait "
     "for queries that would block FTWRL before running it. If there are "
     "still such queries when the timeout expires, innobackupex terminates "
     "with an error. Default is 0, in which case innobackupex does not "
     "wait for queries to complete and starts FTWRL immediately.",
     (uchar *)&opt_lock_wait_timeout, (uchar *)&opt_lock_wait_timeout, 0,
     GET_UINT, REQUIRED_ARG, 0, 0, 0, 0, 0, 0},

    {"ftwrl-wait-threshold", OPT_LOCK_WAIT_THRESHOLD,
     "This option specifies the query run time threshold which is used by "
     "innobackupex to detect long-running queries with a non-zero value "
     "of --ftwrl-wait-timeout. FTWRL is not started until such "
     "long-running queries exist. This option has no effect if "
     "--ftwrl-wait-timeout is 0. Default value is 60 seconds.",
     (uchar *)&opt_lock_wait_threshold, (uchar *)&opt_lock_wait_threshold, 0,
     GET_UINT, REQUIRED_ARG, 60, 0, 0, 0, 0, 0},

    {"debug-sleep-before-unlock", OPT_DEBUG_SLEEP_BEFORE_UNLOCK,
     "This is a debug-only option used by the XtraBackup test suite.",
     (uchar *)&opt_debug_sleep_before_unlock,
     (uchar *)&opt_debug_sleep_before_unlock, 0, GET_UINT, REQUIRED_ARG, 0, 0,
     0, 0, 0, 0},

    {"safe-slave-backup-timeout", OPT_SAFE_SLAVE_BACKUP_TIMEOUT,
     "How many seconds --safe-slave-backup should wait for "
     "Slave_open_temp_tables to become zero. (default 300)",
     (uchar *)&opt_safe_slave_backup_timeout,
     (uchar *)&opt_safe_slave_backup_timeout, 0, GET_UINT, REQUIRED_ARG, 300, 0,
     0, 0, 0, 0},

    {"check-privileges", OPT_XTRA_CHECK_PRIVILEGES,
     "Check database user "
     "privileges before performing any query.",
     &opt_check_privileges, &opt_check_privileges, 0, GET_BOOL, NO_ARG, 0, 0, 0,
     0, 0, 0},

    {"read_buffer_size", OPT_XTRA_READ_BUFFER_SIZE,
     "Set datafile read buffer size, given value is scaled up to page size."
     " Default is 10Mb.",
     &opt_read_buffer_size, &opt_read_buffer_size, 0, GET_UINT, OPT_ARG,
     10 * 1024 * 1024, UNIV_PAGE_SIZE_MAX, UINT_MAX, 0, UNIV_PAGE_SIZE_MAX, 0},

#include "caching_sha2_passwordopt-longopts.h"
#include "sslopt-longopts.h"

#if !defined(HAVE_YASSL)
    {"server-public-key-path", OPT_SERVER_PUBLIC_KEY,
     "File path to the server public RSA key in PEM format.",
     &opt_server_public_key, &opt_server_public_key, 0, GET_STR, REQUIRED_ARG,
     0, 0, 0, 0, 0, 0},
#endif

    {0, 0, 0, 0, 0, 0, GET_NO_ARG, NO_ARG, 0, 0, 0, 0, 0, 0}};

uint xb_client_options_count = array_elements(xb_client_options);

struct my_option xb_server_options[] = {
    {"datadir", 'h', "Path to the database root.", (G_PTR *)&mysql_data_home,
     (G_PTR *)&mysql_data_home, 0, GET_STR, REQUIRED_ARG, 0, 0, 0, 0, 0, 0},
    {"tmpdir", 't',
     "Path for temporary files. Several paths may be specified, separated by a "
#if defined(__WIN__) || defined(OS2) || defined(__NETWARE__)
     "semicolon (;)"
#else
     "colon (:)"
#endif
     ", in this case they are used in a round-robin fashion.",
     (G_PTR *)&opt_mysql_tmpdir, (G_PTR *)&opt_mysql_tmpdir, 0, GET_STR,
     REQUIRED_ARG, 0, 0, 0, 0, 0, 0},
    {"parallel", OPT_XTRA_PARALLEL,
     "Number of threads to use for parallel datafiles transfer. "
     "The default value is 1.",
     (G_PTR *)&xtrabackup_parallel, (G_PTR *)&xtrabackup_parallel, 0, GET_INT,
     REQUIRED_ARG, 1, 1, INT_MAX, 0, 0, 0},

    {"log", OPT_LOG, "Ignored option for MySQL option compatibility",
     (G_PTR *)&log_ignored_opt, (G_PTR *)&log_ignored_opt, 0, GET_STR, OPT_ARG,
     0, 0, 0, 0, 0, 0},

    {"log_bin", OPT_LOG, "Base name for the log sequence", &opt_log_bin,
     &opt_log_bin, 0, GET_STR_ALLOC, OPT_ARG, 0, 0, 0, 0, 0, 0},

    {"log-bin-index", OPT_LOG_BIN_INDEX,
     "File that holds the names for binary log files.", &opt_binlog_index_name,
     &opt_binlog_index_name, 0, GET_STR, REQUIRED_ARG, 0, 0, 0, 0, 0, 0},

    {"innodb", OPT_INNODB, "Ignored option for MySQL option compatibility",
     (G_PTR *)&innobase_ignored_opt, (G_PTR *)&innobase_ignored_opt, 0, GET_STR,
     OPT_ARG, 0, 0, 0, 0, 0, 0},

    {"innodb_adaptive_hash_index", OPT_INNODB_ADAPTIVE_HASH_INDEX,
     "Enable InnoDB adaptive hash index (enabled by default).  "
     "Disable with --skip-innodb-adaptive-hash-index.",
     (G_PTR *)&innobase_adaptive_hash_index,
     (G_PTR *)&innobase_adaptive_hash_index, 0, GET_BOOL, NO_ARG, 1, 0, 0, 0, 0,
     0},
    {"innodb_autoextend_increment", OPT_INNODB_AUTOEXTEND_INCREMENT,
     "Data file autoextend increment in megabytes",
     (G_PTR *)&sys_tablespace_auto_extend_increment,
     (G_PTR *)&sys_tablespace_auto_extend_increment, 0, GET_ULONG, REQUIRED_ARG,
     8L, 1L, 1000L, 0, 1L, 0},
    {"innodb_buffer_pool_size", OPT_INNODB_BUFFER_POOL_SIZE,
     "The size of the memory buffer InnoDB uses to cache data and indexes of "
     "its tables.",
     (G_PTR *)&innobase_buffer_pool_size, (G_PTR *)&innobase_buffer_pool_size,
     0, GET_LL, REQUIRED_ARG, 8 * 1024 * 1024L, 1024 * 1024L, LLONG_MAX, 0,
     1024 * 1024L, 0},
    {"innodb_checksums", OPT_INNODB_CHECKSUMS,
     "Enable InnoDB checksums validation (enabled by default). \
Disable with --skip-innodb-checksums.",
     (G_PTR *)&innobase_use_checksums, (G_PTR *)&innobase_use_checksums, 0,
     GET_BOOL, NO_ARG, 1, 0, 0, 0, 0, 0},
    {"innodb_data_file_path", OPT_INNODB_DATA_FILE_PATH,
     "Path to individual files and their sizes.", &innobase_data_file_path,
     &innobase_data_file_path, 0, GET_STR_ALLOC, REQUIRED_ARG, 0, 0, 0, 0, 0,
     0},
    {"innodb_data_home_dir", OPT_INNODB_DATA_HOME_DIR,
     "The common part for InnoDB table spaces.", &innobase_data_home_dir,
     &innobase_data_home_dir, 0, GET_STR_ALLOC, REQUIRED_ARG, 0, 0, 0, 0, 0, 0},
    {"innodb_doublewrite", OPT_INNODB_DOUBLEWRITE,
     "Enable InnoDB doublewrite buffer (enabled by default). \
Disable with --skip-innodb-doublewrite.",
     (G_PTR *)&innobase_use_doublewrite, (G_PTR *)&innobase_use_doublewrite, 0,
     GET_BOOL, NO_ARG, 1, 0, 0, 0, 0, 0},
    {"innodb_io_capacity", OPT_INNODB_IO_CAPACITY,
     "Number of IOPs the server can do. Tunes the background IO rate",
     (G_PTR *)&srv_io_capacity, (G_PTR *)&srv_io_capacity, 0, GET_ULONG,
     OPT_ARG, 200, 100, ~0UL, 0, 0, 0},
    {"innodb_file_io_threads", OPT_INNODB_FILE_IO_THREADS,
     "Number of file I/O threads in InnoDB.",
     (G_PTR *)&innobase_file_io_threads, (G_PTR *)&innobase_file_io_threads, 0,
     GET_LONG, REQUIRED_ARG, 4, 4, 64, 0, 1, 0},
    {"innodb_read_io_threads", OPT_INNODB_READ_IO_THREADS,
     "Number of background read I/O threads in InnoDB.",
     (G_PTR *)&innobase_read_io_threads, (G_PTR *)&innobase_read_io_threads, 0,
     GET_LONG, REQUIRED_ARG, 4, 1, 64, 0, 1, 0},
    {"innodb_write_io_threads", OPT_INNODB_WRITE_IO_THREADS,
     "Number of background write I/O threads in InnoDB.",
     (G_PTR *)&innobase_write_io_threads, (G_PTR *)&innobase_write_io_threads,
     0, GET_LONG, REQUIRED_ARG, 4, 1, 64, 0, 1, 0},
    {"innodb_file_per_table", OPT_INNODB_FILE_PER_TABLE,
     "Stores each InnoDB table to an .ibd file in the database dir.",
     (G_PTR *)&innobase_file_per_table, (G_PTR *)&innobase_file_per_table, 0,
     GET_BOOL, NO_ARG, FALSE, 0, 0, 0, 0, 0},
    {"innodb_flush_log_at_trx_commit", OPT_INNODB_FLUSH_LOG_AT_TRX_COMMIT,
     "Set to 0 (write and flush once per second), 1 (write and flush at each "
     "commit) or 2 (write at commit, flush once per second).",
     (G_PTR *)&srv_flush_log_at_trx_commit,
     (G_PTR *)&srv_flush_log_at_trx_commit, 0, GET_ULONG, OPT_ARG, 1, 0, 2, 0,
     0, 0},
    {"innodb_flush_method", OPT_INNODB_FLUSH_METHOD,
     "With which method to flush data.", &innodb_flush_method,
     &innodb_flush_method, &innodb_flush_method_typelib, GET_ENUM, REQUIRED_ARG,
     ISO_REPEATABLE_READ, 0, 0, 0, 0, 0},

    /* ####### Should we use this option? ####### */
    {"innodb_force_recovery", OPT_INNODB_FORCE_RECOVERY,
     "Helps to save your data in case the disk image of the database becomes "
     "corrupt.",
     (G_PTR *)&innobase_force_recovery, (G_PTR *)&innobase_force_recovery, 0,
     GET_LONG, REQUIRED_ARG, 0, 0, 6, 0, 1, 0},

    {"innodb_log_buffer_size", OPT_INNODB_LOG_BUFFER_SIZE,
     "The size of the buffer which InnoDB uses to write log to the log files "
     "on disk.",
     (G_PTR *)&innobase_log_buffer_size, (G_PTR *)&innobase_log_buffer_size, 0,
     GET_LONG, REQUIRED_ARG, 16 * 1024 * 1024L, 256 * 1024L, LONG_MAX, 0, 1024,
     0},
    {"innodb_log_file_size", OPT_INNODB_LOG_FILE_SIZE,
     "Size of each log file in a log group.", (G_PTR *)&innobase_log_file_size,
     (G_PTR *)&innobase_log_file_size, 0, GET_LL, REQUIRED_ARG,
     48 * 1024 * 1024L, 1 * 1024 * 1024L, LLONG_MAX, 0, 1024 * 1024L, 0},
    {"innodb_log_files_in_group", OPT_INNODB_LOG_FILES_IN_GROUP,
     "Number of log files in the log group. InnoDB writes to the files in a "
     "circular fashion. Value 3 is recommended here.",
     &innobase_log_files_in_group, &innobase_log_files_in_group, 0, GET_LONG,
     REQUIRED_ARG, 2, 2, 100, 0, 1, 0},
    {"innodb_log_group_home_dir", OPT_INNODB_LOG_GROUP_HOME_DIR,
     "Path to InnoDB log files.", &srv_log_group_home_dir,
     &srv_log_group_home_dir, 0, GET_STR_ALLOC, REQUIRED_ARG, 0, 0, 0, 0, 0, 0},
    {"innodb_max_dirty_pages_pct", OPT_INNODB_MAX_DIRTY_PAGES_PCT,
     "Percentage of dirty pages allowed in bufferpool.",
     (G_PTR *)&srv_max_buf_pool_modified_pct,
     (G_PTR *)&srv_max_buf_pool_modified_pct, 0, GET_ULONG, REQUIRED_ARG, 90, 0,
     100, 0, 0, 0},
    {"innodb_open_files", OPT_INNODB_OPEN_FILES,
     "How many files at the maximum InnoDB keeps open at the same time.",
     (G_PTR *)&innobase_open_files, (G_PTR *)&innobase_open_files, 0, GET_LONG,
     REQUIRED_ARG, 300L, 10L, LONG_MAX, 0, 1L, 0},
    {"innodb_use_native_aio", OPT_INNODB_USE_NATIVE_AIO,
     "Use native AIO if supported on this platform.",
     (G_PTR *)&srv_use_native_aio, (G_PTR *)&srv_use_native_aio, 0, GET_BOOL,
     NO_ARG, FALSE, 0, 0, 0, 0, 0},
    {"innodb_page_size", OPT_INNODB_PAGE_SIZE,
     "The universal page size of the database.", (G_PTR *)&innobase_page_size,
     (G_PTR *)&innobase_page_size, 0,
     /* Use GET_LL to support numeric suffixes in 5.6 */
     GET_LL, REQUIRED_ARG, (1LL << 14), (1LL << 12),
     (1LL << UNIV_PAGE_SIZE_SHIFT_MAX), 0, 1L, 0},
    {"innodb_log_block_size", OPT_INNODB_LOG_BLOCK_SIZE,
     "The log block size of the transaction log file. "
     "Changing for created log file is not supported. Use on your own risk!",
     (G_PTR *)&innobase_log_block_size, (G_PTR *)&innobase_log_block_size, 0,
     GET_ULONG, REQUIRED_ARG, 512, 512, 1 << UNIV_PAGE_SIZE_SHIFT_MAX, 0, 1L,
     0},
    {"innodb_doublewrite_file", OPT_INNODB_DOUBLEWRITE_FILE,
     "Path to special datafile for doublewrite buffer. (default is "
     ": not used)",
     (G_PTR *)&innobase_doublewrite_file, (G_PTR *)&innobase_doublewrite_file,
     0, GET_STR, REQUIRED_ARG, 0, 0, 0, 0, 0, 0},
    {"innodb_buffer_pool_filename", OPT_INNODB_BUFFER_POOL_FILENAME,
     "Filename to/from which to dump/load the InnoDB buffer pool",
     (G_PTR *)&innobase_buffer_pool_filename,
     (G_PTR *)&innobase_buffer_pool_filename, 0, GET_STR, REQUIRED_ARG, 0, 0, 0,
     0, 0, 0},

#ifndef __WIN__
    {"debug-sync", OPT_XTRA_DEBUG_SYNC,
     "Debug sync point. This is only used by the xtrabackup test suite",
     (G_PTR *)&xtrabackup_debug_sync, (G_PTR *)&xtrabackup_debug_sync, 0,
     GET_STR, REQUIRED_ARG, 0, 0, 0, 0, 0, 0},
#endif

    {"innodb_checksum_algorithm", OPT_INNODB_CHECKSUM_ALGORITHM,
     "The algorithm InnoDB uses for page checksumming. [CRC32, STRICT_CRC32, "
     "INNODB, STRICT_INNODB, NONE, STRICT_NONE]",
     &srv_checksum_algorithm, &srv_checksum_algorithm,
     &innodb_checksum_algorithm_typelib, GET_ENUM, REQUIRED_ARG,
     SRV_CHECKSUM_ALGORITHM_INNODB, 0, 0, 0, 0, 0},
    {"innodb_log_checksums", OPT_INNODB_LOG_CHECKSUMS,
     "Whether to compute and require checksums for InnoDB redo log blocks",
     &srv_log_checksums, &srv_log_checksums, &innodb_checksum_algorithm_typelib,
     GET_BOOL, REQUIRED_ARG, TRUE, 0, 0, 0, 0, 0},
    {"innodb_undo_directory", OPT_INNODB_UNDO_DIRECTORY,
     "Directory where undo tablespace files live, this path can be absolute.",
     &srv_undo_dir, &srv_undo_dir, 0, GET_STR_ALLOC, REQUIRED_ARG, 0, 0, 0, 0,
     0, 0},
    {"innodb_directories", OPT_INNODB_DIRECTORIES,
     "List of directories 'dir1;dir2;..;dirN' to scan for tablespace files. "
     "Default is to scan 'innodb-data-home-dir;innodb-undo-directory;datadir'",
     &innobase_directories, &innobase_directories, 0, GET_STR_ALLOC,
     REQUIRED_ARG, 0, 0, 0, 0, 0, 0},
    {"temp_tablespaces_dir", OPT_INNODB_TEMP_TABLESPACE_DIRECTORY,
     "Directory where temp tablespace files live, this path can be absolute.",
     &srv_temp_dir, &srv_temp_dir, 0, GET_STR_ALLOC, REQUIRED_ARG, 0, 0, 0, 0,
     0, 0},

    {"innodb_undo_tablespaces", OPT_INNODB_UNDO_TABLESPACES,
     "Number of undo tablespaces to use.", (G_PTR *)&srv_undo_tablespaces,
     (G_PTR *)&srv_undo_tablespaces, 0, GET_ULONG, REQUIRED_ARG,
     FSP_IMPLICIT_UNDO_TABLESPACES, FSP_MIN_UNDO_TABLESPACES,
     FSP_MAX_UNDO_TABLESPACES, 0, 1, 0},

    {"innodb_redo_log_encrypt", OPT_INNODB_REDO_LOG_ENCRYPT,
     "Enable or disable Encryption of REDO tablespace.", &srv_redo_log_encrypt,
     &srv_redo_log_encrypt, 0, GET_BOOL, NO_ARG, false, 0, 0, 0, 0, 0},

    {"innodb_undo_log_encrypt", OPT_INNODB_UNDO_LOG_ENCRYPT,
     "Enable or disable Encrypt of UNDO tablespace.", &srv_undo_log_encrypt,
     &srv_undo_log_encrypt, 0, GET_BOOL, NO_ARG, false, 0, 0, 0, 0, 0},

    {"defaults_group", OPT_DEFAULTS_GROUP,
     "defaults group in config file (default \"mysqld\").",
     (G_PTR *)&defaults_group, (G_PTR *)&defaults_group, 0, GET_STR,
     REQUIRED_ARG, 0, 0, 0, 0, 0, 0},

    {"open_files_limit", OPT_OPEN_FILES_LIMIT,
     "the maximum number of file "
     "descriptors to reserve with setrlimit().",
     (G_PTR *)&xb_open_files_limit, (G_PTR *)&xb_open_files_limit, 0, GET_ULONG,
     REQUIRED_ARG, 0, 0, UINT_MAX, 0, 1, 0},

    {"server-id", OPT_XTRA_SERVER_ID, "The server instance being backed up",
     &server_id, &server_id, 0, GET_UINT, REQUIRED_ARG, 0, 0, UINT_MAX32, 0, 0,
     0},

    {"transition-key", OPT_TRANSITION_KEY,
     "Transition key to encrypt "
     "tablespace keys with.",
     &opt_transition_key, &opt_transition_key, 0, GET_STR, OPT_ARG, 0, 0, 0, 0,
     0, 0},

    {"xtrabackup-plugin-dir", OPT_XTRA_PLUGIN_DIR,
     "Directory for xtrabackup plugins.", &opt_xtra_plugin_dir,
     &opt_xtra_plugin_dir, 0, GET_STR, REQUIRED_ARG, 0, 0, 0, 0, 0, 0},

    {"generate-new-master-key", OPT_GENERATE_NEW_MASTER_KEY,
     "Generate new master key when doing copy-back.",
     &opt_generate_new_master_key, &opt_generate_new_master_key, 0, GET_BOOL,
     NO_ARG, 0, 0, 0, 0, 0, 0},

    {"generate-transition-key", OPT_GENERATE_TRANSITION_KEY,
     "Generate transition key and store it into keyring.",
     &opt_generate_transition_key, &opt_generate_transition_key, 0, GET_BOOL,
     NO_ARG, 0, 0, 0, 0, 0, 0},

    {0, 0, 0, 0, 0, 0, GET_NO_ARG, NO_ARG, 0, 0, 0, 0, 0, 0}};

uint xb_server_options_count = array_elements(xb_server_options);

/* Following definitions are to avoid linking with unused datasinks
   and their link dependencies */
datasink_t datasink_decompress;

#ifndef __WIN__
static int debug_sync_resumed;

static void sigcont_handler(int sig);

static void sigcont_handler(int sig __attribute__((unused))) {
  debug_sync_resumed = 1;
}
#endif

static inline void debug_sync_point(const char *name) {
#ifndef __WIN__
  FILE *fp;
  pid_t pid;
  char pid_path[FN_REFLEN];

  if (xtrabackup_debug_sync == NULL) {
    return;
  }

  if (strcmp(xtrabackup_debug_sync, name)) {
    return;
  }

  pid = getpid();

  snprintf(pid_path, sizeof(pid_path), "%s/xtrabackup_debug_sync",
           xtrabackup_target_dir);
  fp = fopen(pid_path, "w");
  if (fp == NULL) {
    msg("xtrabackup: Error: cannot open %s\n", pid_path);
    exit(EXIT_FAILURE);
  }
  fprintf(fp, "%u\n", (uint)pid);
  fclose(fp);

  msg("xtrabackup: DEBUG: Suspending at debug sync point '%s'. "
      "Resume with 'kill -SIGCONT %u'.\n",
      name, (uint)pid);

  debug_sync_resumed = 0;
  kill(pid, SIGSTOP);
  while (!debug_sync_resumed) {
    sleep(1);
  }

  /* On resume */
  msg("xtrabackup: DEBUG: removing the pid file.\n");
  my_delete(pid_path, MYF(MY_WME));
#endif
}

static const char *xb_client_default_groups[] = {"xtrabackup", "client", 0, 0,
                                                 0};

static const char *xb_server_default_groups[] = {"xtrabackup", "mysqld", 0, 0,
                                                 0};

static void print_version(void) {
  msg("%s version %s based on MySQL server %s %s (%s) (revision id: %s)\n",
      my_progname, XTRABACKUP_VERSION, MYSQL_SERVER_VERSION, SYSTEM_TYPE,
      MACHINE_TYPE, XTRABACKUP_REVISION);
}

static void usage(void) {
  puts(
      "Open source backup tool for InnoDB and XtraDB\n\
\n\
Copyright (C) 2009-2018 Percona LLC and/or its affiliates.\n\
Portions Copyright (C) 2000, 2011, MySQL AB & Innobase Oy. All Rights Reserved.\n\
\n\
This program is free software; you can redistribute it and/or\n\
modify it under the terms of the GNU General Public License\n\
as published by the Free Software Foundation version 2\n\
of the License.\n\
\n\
This program is distributed in the hope that it will be useful,\n\
but WITHOUT ANY WARRANTY; without even the implied warranty of\n\
MERCHANTABILITY or FITNESS FOR A PARTICULAR PURPOSE.  See the\n\
GNU General Public License for more details.\n\
\n\
You can download full text of the license on http://www.gnu.org/licenses/gpl-2.0.txt\n");

  printf(
      "Usage: [%s [--defaults-file=#] --backup | %s [--defaults-file=#] "
      "--prepare] [OPTIONS]\n",
      my_progname, my_progname);
  print_defaults("my", xb_server_default_groups);
  my_print_help(xb_client_options);
  my_print_help(xb_server_options);
  my_print_variables(xb_server_options);
  my_print_variables(xb_client_options);
}

#define ADD_PRINT_PARAM_OPT(value) \
  { print_param_str << opt->name << "=" << value << "\n"; }

/************************************************************************
Check if parameter is set in defaults file or via command line argument
@return true if parameter is set. */
bool check_if_param_set(const char *param) {
  return param_set.find(param) != param_set.end();
}

bool xb_get_one_option(int optid, const struct my_option *opt, char *argument) {
  static const char *hide_value[] = {"password", "encrypt-key",
                                     "transition-key"};

  param_str << "--" << opt->name;
  if (argument) {
    bool param_handled = false;
    for (unsigned i = 0; i < sizeof(hide_value) / sizeof(char *); ++i) {
      if (strcmp(opt->name, hide_value[i]) == 0) {
        param_handled = true;
        param_str << "=*";
        break;
      }
    }
    if (!param_handled) {
      param_str << "=" << argument;
    }
  }
  param_str << " ";
  param_set.insert(opt->name);
  switch (optid) {
    case 'h':
      strmake(mysql_real_data_home, argument, FN_REFLEN - 1);
      mysql_data_home = mysql_real_data_home;

      ADD_PRINT_PARAM_OPT(mysql_real_data_home);
      break;

    case 't':

      ADD_PRINT_PARAM_OPT(opt_mysql_tmpdir);
      break;

    case OPT_INNODB_DATA_HOME_DIR:

      ADD_PRINT_PARAM_OPT(innobase_data_home_dir);
      break;

    case OPT_INNODB_DATA_FILE_PATH:

      ADD_PRINT_PARAM_OPT(innobase_data_file_path);
      break;

    case OPT_INNODB_LOG_GROUP_HOME_DIR:

      ADD_PRINT_PARAM_OPT(srv_log_group_home_dir);
      break;

    case OPT_INNODB_LOG_FILES_IN_GROUP:

      ADD_PRINT_PARAM_OPT(innobase_log_files_in_group);
      break;

    case OPT_INNODB_LOG_FILE_SIZE:

      ADD_PRINT_PARAM_OPT(innobase_log_file_size);
      break;

    case OPT_INNODB_FLUSH_METHOD:

      ADD_PRINT_PARAM_OPT(innodb_flush_method_names[innodb_flush_method]);
      break;

    case OPT_INNODB_PAGE_SIZE:

      ADD_PRINT_PARAM_OPT(innobase_page_size);
      break;

    case OPT_INNODB_LOG_BLOCK_SIZE:

      ADD_PRINT_PARAM_OPT(innobase_log_block_size);
      break;

    case OPT_INNODB_DOUBLEWRITE_FILE:

      ADD_PRINT_PARAM_OPT(innobase_doublewrite_file);
      break;

    case OPT_INNODB_UNDO_DIRECTORY:

      ADD_PRINT_PARAM_OPT(srv_undo_dir);
      break;

    case OPT_INNODB_UNDO_TABLESPACES:

      ADD_PRINT_PARAM_OPT(srv_undo_tablespaces);
      break;

    case OPT_INNODB_CHECKSUM_ALGORITHM:

      ut_a(srv_checksum_algorithm <= SRV_CHECKSUM_ALGORITHM_STRICT_NONE);

      ADD_PRINT_PARAM_OPT(
          innodb_checksum_algorithm_names[srv_checksum_algorithm]);
      innodb_checksum_algorithm_specified = true;
      break;

    case OPT_INNODB_LOG_CHECKSUMS:

      ADD_PRINT_PARAM_OPT(srv_log_checksums);
      innodb_log_checksums_specified = true;
      break;

    case OPT_INNODB_BUFFER_POOL_FILENAME:

      ADD_PRINT_PARAM_OPT(innobase_buffer_pool_filename);
      break;

    case OPT_XTRA_TARGET_DIR:
      strmake(xtrabackup_real_target_dir, argument,
              sizeof(xtrabackup_real_target_dir) - 1);
      xtrabackup_target_dir = xtrabackup_real_target_dir;
      break;
    case OPT_XTRA_STREAM:
      if (!strcasecmp(argument, "xbstream"))
        xtrabackup_stream_fmt = XB_STREAM_FMT_XBSTREAM;
      else {
        msg("Invalid --stream argument: %s\n", argument);
        return 1;
      }
      xtrabackup_stream = TRUE;
      break;
    case OPT_XTRA_COMPRESS:
      if (argument == NULL)
        xtrabackup_compress_alg = "quicklz";
      else if (strcasecmp(argument, "quicklz")) {
        msg("Invalid --compress argument: %s\n", argument);
        return 1;
      }
      xtrabackup_compress = TRUE;
      break;
    case OPT_XTRA_ENCRYPT:
      if (argument == NULL) {
        msg("Missing --encrypt argument, must specify a valid encryption "
            " algorithm.\n");
        return 1;
      }
      xtrabackup_encrypt = TRUE;
      break;
    case OPT_DECRYPT:
      if (argument == NULL) {
        msg("Missing --decrypt argument, must specify a "
            "valid encryption  algorithm.\n");
        return (1);
      }
      opt_decrypt = TRUE;
      xtrabackup_decrypt_decompress = true;
      break;
    case OPT_DECOMPRESS:
      opt_decompress = TRUE;
      xtrabackup_decrypt_decompress = true;
      break;
    case (int)OPT_CORE_FILE:
      test_flags |= TEST_CORE_ON_SIGNAL;
      break;
    case OPT_HISTORY:
      if (argument) {
        opt_history = argument;
      } else {
        opt_history = "";
      }
      break;
    case 'p':
      if (argument == disabled_my_option)
        argument = (char *)""; /* Don't require password */
      if (argument) {
        char *start = argument;
        my_free(opt_password);
        opt_password = my_strdup(PSI_NOT_INSTRUMENTED, argument, MYF(MY_FAE));
        while (*argument) *argument++ = 'x'; /* Destroy argument */
        if (*start) start[1] = 0;            /* Cut length of argument */
        tty_password = false;
      } else
        tty_password = true;
      break;
    case OPT_TRANSITION_KEY:
      if (argument == disabled_my_option)
        argument = (char *)""; /* Don't require password */
      if (argument) {
        char *start = argument;
        my_free(opt_password);
        opt_transition_key =
            my_strdup(PSI_NOT_INSTRUMENTED, argument, MYF(MY_FAE));
        while (*argument) *argument++ = 'x'; /* Destroy argument */
        if (*start) start[1] = 0;            /* Cut length of argument */
        tty_transition_key = false;
      } else
        tty_transition_key = true;
      use_dumped_tablespace_keys = true;
      break;
    case OPT_GENERATE_TRANSITION_KEY:
      use_dumped_tablespace_keys = true;
      break;

#include "sslopt-case.h"

    case '?':
      usage();
      exit(EXIT_SUCCESS);
      break;
    case 'v':
      print_version();
      exit(EXIT_SUCCESS);
      break;
    default:
      break;
  }
  return 0;
}

<<<<<<< HEAD
=======
/***********************************************************************
Initializes log_block_size */
static
ibool
xb_init_log_block_size(void)
{
	srv_log_block_size = 0;
	if (innobase_log_block_size != 512) {
		uint	n_shift = get_bit_shift(innobase_log_block_size);

		if (n_shift > 0) {
			srv_log_block_size = (1 << n_shift);
			msg("InnoDB: The log block size is set to %lu.\n",
			    srv_log_block_size);
		}
	} else {
		srv_log_block_size = 512;
	}
	if (!srv_log_block_size) {
		msg("InnoDB: Error: %lu is not valid value for "
		    "innodb_log_block_size.\n", innobase_log_block_size);
		return FALSE;
	}

	return TRUE;
}

>>>>>>> 67a0ec60
/** Check that a page_size is correct for InnoDB.
If correct, set the associated page_size_shift which is the power of 2
for this page size.
@param[in]      page_size       Page Size to evaluate
@return an associated page_size_shift if valid, 0 if invalid. */
inline ulong innodb_page_size_validate(ulong page_size) {
  ulong n;

  for (n = UNIV_PAGE_SIZE_SHIFT_MIN; n <= UNIV_PAGE_SIZE_SHIFT_MAX; n++) {
    if (page_size == static_cast<ulong>(1 << n)) {
      return (n);
    }
  }

  return (0);
}

static bool innodb_init_param(void) {
  /* innobase_init */
  static char current_dir[3]; /* Set if using current lib */
  char *default_path;
  ulint fsp_flags;

  /* === some variables from mysqld === */
  memset((G_PTR)&mysql_tmpdir_list, 0, sizeof(mysql_tmpdir_list));

  if (init_tmpdir(&mysql_tmpdir_list, opt_mysql_tmpdir)) exit(EXIT_FAILURE);

  /* dummy for initialize all_charsets[] */
  get_charset_name(0);

  /* Check that the value of system variable innodb_page_size was
  set correctly.  Its value was put into srv_page_size. If valid,
  return the associated srv_page_size_shift. */
  srv_page_size_shift = innodb_page_size_validate(innobase_page_size);
  if (!srv_page_size_shift) {
    msg("xtrabackup: Invalid page size=%llu.\n", innobase_page_size);
    goto error;
  }
  srv_page_size = innobase_page_size;

  /* Check that values don't overflow on 32-bit systems. */
  if (sizeof(ulint) == 4) {
    if (xtrabackup_use_memory > UINT_MAX32) {
      msg("xtrabackup: use-memory can't be over 4GB"
          " on 32-bit systems\n");
    }

    if (innobase_buffer_pool_size > UINT_MAX32) {
      msg("xtrabackup: innobase_buffer_pool_size can't be "
          "over 4GB on 32-bit systems\n");

      goto error;
    }

    if (innobase_log_file_size > UINT_MAX32) {
      msg("xtrabackup: innobase_log_file_size can't be "
          "over 4GB on 32-bit systemsi\n");

      goto error;
    }
  }

  os_innodb_umask = (ulint)0664;

  os_file_set_umask(my_umask);

  /* Setup the memory alloc/free tracing mechanisms before calling
  any functions that could possibly allocate memory. */
  ut_new_boot();

  /* First calculate the default path for innodb_data_home_dir etc.,
  in case the user has not given any value.

  Note that when using the embedded server, the datadirectory is not
  necessarily the current directory of this program. */

  /* It's better to use current lib, to keep paths short */
  current_dir[0] = FN_CURLIB;
  current_dir[1] = 0;
  default_path = current_dir;

  ut_a(default_path);

  MySQL_datadir_path = Fil_path{default_path};

  /* Set InnoDB initialization parameters according to the values
  read from MySQL .cnf file */

  if (xtrabackup_backup || xtrabackup_stats) {
    msg("xtrabackup: using the following InnoDB configuration:\n");
  } else {
    msg("xtrabackup: using the following InnoDB configuration "
        "for recovery:\n");
  }

  /*--------------- Data files -------------------------*/

  /* The default dir for data files is the datadir of MySQL */

  srv_data_home =
      ((xtrabackup_backup || xtrabackup_stats) && innobase_data_home_dir
           ? innobase_data_home_dir
           : default_path);
  msg("xtrabackup:   innodb_data_home_dir = %s\n", srv_data_home);

  /*--------------- Shared tablespaces -------------------------*/

  /* Set default InnoDB data file size to 10 MB and let it be
  auto-extending. Thus users can use InnoDB in >= 4.0 without having
  to specify any startup options. */

  if (!innobase_data_file_path) {
    innobase_data_file_path = (char *)"ibdata1:10M:autoextend";
  }
  msg("xtrabackup:   innodb_data_file_path = %s\n", innobase_data_file_path);

  /* This is the first time univ_page_size is used.
  It was initialized to 16k pages before srv_page_size was set */
  univ_page_size.copy_from(page_size_t(srv_page_size, srv_page_size, false));

  srv_sys_space.set_space_id(TRX_SYS_SPACE);

  /* Create the filespace flags. */
  fsp_flags = fsp_flags_init(univ_page_size, false, false, false, false);
  srv_sys_space.set_flags(fsp_flags);

  srv_sys_space.set_name(reserved_system_space_name);
  srv_sys_space.set_path(srv_data_home);

  /* Supports raw devices */
  if (!srv_sys_space.parse_params(innobase_data_file_path, true,
                                  xtrabackup_prepare)) {
    goto error;
  }

  /* Set default InnoDB temp data file size to 12 MB and let it be
  auto-extending. */

  if (!innobase_temp_data_file_path) {
    innobase_temp_data_file_path = (char *)"ibtmp1:12M:autoextend";
  }

  /* We set the temporary tablspace id later, after recovery.
  The temp tablespace doesn't support raw devices.
  Set the name and path. */
  srv_tmp_space.set_name(reserved_temporary_space_name);
  srv_tmp_space.set_path(srv_data_home);

  /* Create the filespace flags with the temp flag set. */
  fsp_flags = fsp_flags_init(univ_page_size, false, false, false, true);
  srv_tmp_space.set_flags(fsp_flags);

  if (!srv_tmp_space.parse_params(innobase_temp_data_file_path, false,
                                  xtrabackup_prepare)) {
    goto error;
  }

  /* Perform all sanity check before we take action of deleting files*/
  if (srv_sys_space.intersection(&srv_tmp_space)) {
    msg("%s and %s file names seem to be the same.", srv_tmp_space.name(),
        srv_sys_space.name());
    goto error;
  }

  /* -------------- Log files ---------------------------*/

  /* The default dir for log files is the datadir of MySQL */

  if (!((xtrabackup_backup || xtrabackup_stats) && srv_log_group_home_dir)) {
    srv_log_group_home_dir = default_path;
  }
  if (xtrabackup_prepare && xtrabackup_incremental_dir) {
    srv_log_group_home_dir = xtrabackup_incremental_dir;
  }
  msg("xtrabackup:   innodb_log_group_home_dir = %s\n", srv_log_group_home_dir);

  Fil_path::normalize(srv_log_group_home_dir);

  if (strchr(srv_log_group_home_dir, ';')) {
    msg("syntax error in innodb_log_group_home_dir, ");

    goto error;
  }

  srv_adaptive_flushing = FALSE;
  /* --------------------------------------------------*/

  srv_n_log_files = (ulint)innobase_log_files_in_group;
  srv_log_file_size = (ulint)innobase_log_file_size;
  msg("xtrabackup:   innodb_log_files_in_group = %ld\n", srv_n_log_files);
  msg("xtrabackup:   innodb_log_file_size = %lld\n",
      (long long int)srv_log_file_size);

  srv_log_buffer_size = (ulint)innobase_log_buffer_size;
  srv_log_write_ahead_size = INNODB_LOG_WRITE_AHEAD_SIZE_DEFAULT;
  srv_log_flush_events = INNODB_LOG_EVENTS_DEFAULT;
  srv_log_write_events = INNODB_LOG_EVENTS_DEFAULT;
  srv_log_recent_written_size = INNODB_LOG_RECENT_WRITTEN_SIZE_DEFAULT;
  srv_log_recent_closed_size = INNODB_LOG_RECENT_CLOSED_SIZE_DEFAULT;
  srv_log_write_max_size = INNODB_LOG_WRITE_MAX_SIZE_DEFAULT;
  log_checksum_algorithm_ptr = srv_log_checksums ? log_block_calc_checksum_crc32
                                                 : log_block_calc_checksum_none;

  /* We set srv_pool_size here in units of 1 kB. InnoDB internally
  changes the value so that it becomes the number of database pages. */

  srv_buf_pool_chunk_unit = 134217728;
  srv_buf_pool_size = (ulint)xtrabackup_use_memory;
  srv_buf_pool_instances = 1;
  srv_buf_pool_size = buf_pool_size_align(srv_buf_pool_size);

  srv_n_file_io_threads = (ulint)innobase_file_io_threads;
  srv_n_read_io_threads = (ulint)innobase_read_io_threads;
  srv_n_write_io_threads = (ulint)innobase_write_io_threads;

  srv_force_recovery = (ulint)innobase_force_recovery;

  srv_use_doublewrite_buf = (ibool)innobase_use_doublewrite;

  if (!innobase_use_checksums) {
    srv_checksum_algorithm = SRV_CHECKSUM_ALGORITHM_NONE;
  }

  btr_search_enabled = (char)innobase_adaptive_hash_index;

  os_use_large_pages = (ibool)innobase_use_large_pages;
  os_large_page_size = (ulint)innobase_large_page_size;

  row_rollback_on_timeout = (ibool)innobase_rollback_on_timeout;

  srv_file_per_table = (bool)innobase_file_per_table;

  srv_max_n_open_files = (ulint)innobase_open_files;
  srv_innodb_status = (ibool)innobase_create_status_file;

  /* Store the default charset-collation number of this MySQL
  installation */

  /* We cannot treat characterset here for now!! */
  data_mysql_default_charset_coll = (ulint)default_charset_info->number;

  /* Since we in this module access directly the fields of a trx
  struct, and due to different headers and flags it might happen that
  mutex_t has a different size in this module and in InnoDB
  modules, we check at run time that the size is the same in
  these compilation modules. */

  /* On 5.5+ srv_use_native_aio is TRUE by default. It is later reset
  if it is not supported by the platform in
  innobase_start_or_create_for_mysql(). As we don't call it in xtrabackup,
  we have to duplicate checks from that function here. */

#ifdef __WIN__
  switch (os_get_os_version()) {
    case OS_WIN95:
    case OS_WIN31:
    case OS_WINNT:
      /* On Win 95, 98, ME, Win32 subsystem for Windows 3.1,
      and NT use simulated aio. In NT Windows provides async i/o,
      but when run in conjunction with InnoDB Hot Backup, it seemed
      to corrupt the data files. */

      srv_use_native_aio = FALSE;
      break;

    case OS_WIN2000:
    case OS_WINXP:
      /* On 2000 and XP, async IO is available. */
      srv_use_native_aio = TRUE;
      break;

    default:
      /* Vista and later have both async IO and condition variables */
      srv_use_native_aio = TRUE;
      srv_use_native_conditions = TRUE;
      break;
  }

#elif defined(LINUX_NATIVE_AIO)

  if (srv_use_native_aio) {
    ut_print_timestamp(stderr);
    msg(" InnoDB: Using Linux native AIO\n");
  }
#else
  /* Currently native AIO is supported only on windows and linux
  and that also when the support is compiled in. In all other
  cases, we ignore the setting of innodb_use_native_aio. */
  srv_use_native_aio = FALSE;

#endif

  /* Assign the default value to srv_undo_dir if it's not specified, as
  my_getopt does not support default values for string options. We also
  ignore the option and override innodb_undo_directory on --prepare,
  because separate undo tablespaces are copied to the root backup
  directory. */

  if (!srv_undo_dir || !xtrabackup_backup) {
    my_free(srv_undo_dir);
    srv_undo_dir = my_strdup(PSI_NOT_INSTRUMENTED, ".", MYF(MY_FAE));
  }

  /* We want to save original value of srv_temp_dir because InnoDB will
  modify ibt::srv_temp_dir. */
  ibt::srv_temp_dir = srv_temp_dir;

  if (ibt::srv_temp_dir == nullptr) {
    ibt::srv_temp_dir = default_path;
  }

  Fil_path::normalize(ibt::srv_temp_dir);

  return (FALSE);

error:
  msg("xtrabackup: innodb_init_param(): Error occured.\n");
  return (TRUE);
}

dberr_t dict_load_tables_from_space_id(space_id_t space_id, THD *thd,
                                       ib_trx_t trx) {
  dd::sdi_vector sdi_vector;
  ib_sdi_vector_t ib_vector;
  ib_vector.sdi_vector = &sdi_vector;

  if (!fsp_has_sdi(space_id)) {
    return (DB_SUCCESS);
  }

  uint32_t compressed_buf_len = 1024 * 1024;
  uint32_t uncompressed_buf_len = 1024 * 1024;
  byte *compressed_sdi =
      static_cast<byte *>(ut_malloc_nokey(compressed_buf_len));
  byte *sdi = static_cast<byte *>(ut_malloc_nokey(uncompressed_buf_len));

  ib_err_t err = ib_sdi_get_keys(space_id, &ib_vector, trx);

  if (err != DB_SUCCESS) {
    goto error;
  }

  for (dd::sdi_container::iterator it = ib_vector.sdi_vector->m_vec.begin();
       it != ib_vector.sdi_vector->m_vec.end(); it++) {
    ib_sdi_key_t ib_key;
    ib_key.sdi_key = &(*it);

    uint32_t compressed_sdi_len = compressed_buf_len;
    uint32_t uncompressed_sdi_len = uncompressed_buf_len;

    while (true) {
      err = ib_sdi_get(space_id, &ib_key, compressed_sdi, &compressed_sdi_len,
                       &uncompressed_sdi_len, trx);
      if (err == DB_OUT_OF_MEMORY) {
        compressed_buf_len = compressed_sdi_len;
        uncompressed_buf_len = uncompressed_sdi_len;
        compressed_sdi =
            static_cast<byte *>(ut_realloc(compressed_sdi, compressed_buf_len));
        sdi = static_cast<byte *>(ut_realloc(sdi, uncompressed_buf_len));
        continue;
      }
      break;
    }

    if (err != DB_SUCCESS) {
      goto error;
    }

    compressed_sdi[compressed_sdi_len] = 0;

    Sdi_Decompressor decompressor(static_cast<byte *>(sdi),
                                  uncompressed_sdi_len, compressed_sdi,
                                  compressed_sdi_len);
    decompressor.decompress();

    sdi[uncompressed_sdi_len] = 0;

    if (ib_key.sdi_key->type != 1 /* dd::Sdi_type::TABLE */) {
      continue;
    }

    using Table_Ptr = std::unique_ptr<dd::Table>;

    Table_Ptr dd_table{dd::create_object<dd::Table>()};
    dd::String_type schema_name;

    bool res = dd::deserialize(thd, dd::Sdi_type((const char *)sdi),
                               dd_table.get(), &schema_name);

    if (res) {
      err = DB_ERROR;
      goto error;
    }

    using Client = dd::cache::Dictionary_client;
    using Releaser = dd::cache::Dictionary_client::Auto_releaser;

    Client *dc = dd::get_dd_client(thd);
    Releaser releaser{dc};

    dict_table_t *ib_table = nullptr;

    fil_space_t *space = fil_space_get(space_id);
    ut_a(space != nullptr);

    bool implicit = fsp_is_file_per_table(space_id, space->flags);
    if (dd_table_load_on_dd_obj(dc, space_id, *dd_table.get(), ib_table, thd,
                                &schema_name, implicit) != 0) {
      err = DB_ERROR;
      goto error;
    }
  }

error:
  ut_free(compressed_sdi);
  ut_free(sdi);

  return (err);
}

static void xb_scan_for_tablespaces() {
  std::string directories;

  if (innobase_directories != nullptr && *innobase_directories != 0) {
    Fil_path::normalize(innobase_directories);
    directories.append(Fil_path::parse(innobase_directories));
    directories.push_back(FIL_PATH_SEPARATOR);
  }

  directories.append(srv_data_home);

  if (srv_undo_dir != nullptr && *srv_undo_dir != 0) {
    directories.push_back(FIL_PATH_SEPARATOR);
    directories.append(srv_undo_dir);
  }

  /* This is the default directory for .ibd files. */
  directories.push_back(FIL_PATH_SEPARATOR);
  directories.append(MySQL_datadir_path.path());

  msg("xtrabackup: Generating a list of tablespaces\n");

  fil_scan_for_tablespaces(directories, true);
}

static void dict_load_from_spaces_sdi() {
  fil_open_ibds();

  my_thread_init();

  THD *thd = create_thd(false, true, true, 0);

  ib_trx_t trx = ib_trx_begin(IB_TRX_READ_COMMITTED, false, false, thd);

  std::vector<space_id_t> space_ids;

  Fil_space_iterator::for_each_space(false, [&](fil_space_t *space) {
    space_ids.push_back(space->id);
    return (DB_SUCCESS);
  });

  for (auto space_id : space_ids) {
    if (!fsp_is_ibd_tablespace(space_id)) continue;
    dict_load_tables_from_space_id(space_id, thd, trx);
  }

  ib_trx_commit(trx);
  ib_trx_release(trx);

  destroy_thd(thd);

  my_thread_end();
}

static bool innodb_init(bool init_dd, bool for_apply_log) {
  /* Check if the data files exist or not. */
  dberr_t err = srv_sys_space.check_file_spec(false, 5 * 1024 * 1024 /* 5M */);

  if (err != DB_SUCCESS) {
    return (false);
  }

  /* InnoDB files should be found in the following locations only. */
  std::string directories;

  directories.append(srv_data_home);

  if (srv_undo_dir != nullptr && *srv_undo_dir != 0) {
    directories.push_back(FIL_PATH_SEPARATOR);
    directories.append(srv_undo_dir);
  }

  /* This is the default directory for .ibd files. */
  directories.push_back(FIL_PATH_SEPARATOR);
  directories.append(MySQL_datadir_path.path());

  lsn_t to_lsn = ULLONG_MAX;
  if (for_apply_log && metadata_type == METADATA_FULL_BACKUP) {
    to_lsn = (xtrabackup_incremental_dir == nullptr) ? metadata_last_lsn
                                                     : incremental_last_lsn;
  }

  err = srv_start(false, directories, to_lsn);

  if (err != DB_SUCCESS) {
    free(internal_innobase_data_file_path);
    internal_innobase_data_file_path = NULL;
    goto error;
  }

  if (init_dd) {
    dict_load_from_spaces_sdi();
    dict_sys->dynamic_metadata =
        dd_table_open_on_name(NULL, NULL, "mysql/innodb_dynamic_metadata",
                              false, DICT_ERR_IGNORE_NONE);
    dict_persist->table_buffer = UT_NEW_NOKEY(DDTableBuffer());
    srv_dict_recover_on_restart();
  }

  srv_start_threads(false);

  while (trx_rollback_or_clean_is_active) {
    os_thread_sleep(1000);
  }

  innodb_inited = 1;

  return (false);

error:
  msg("xtrabackup: innodb_init(): Error occured.\n");
  return (true);
}

static bool innodb_end(void) {
  srv_fast_shutdown = (ulint)innobase_fast_shutdown;
  innodb_inited = 0;

  msg("xtrabackup: starting shutdown with innodb_fast_shutdown = %lu\n",
      srv_fast_shutdown);

  srv_pre_dd_shutdown();

  srv_shutdown();

  free(internal_innobase_data_file_path);
  internal_innobase_data_file_path = NULL;

  return (FALSE);
}

/* ================= common ================= */

/***********************************************************************
Read backup meta info.
@return TRUE on success, FALSE on failure. */
static bool xtrabackup_read_metadata(char *filename) {
  FILE *fp;
  bool r = TRUE;

  fp = fopen(filename, "r");
  if (!fp) {
    msg("xtrabackup: Error: cannot open %s\n", filename);
    return (FALSE);
  }

  if (fscanf(fp, "backup_type = %29s\n", metadata_type_str) != 1) {
    r = FALSE;
    goto end;
  }
  /* Use UINT64PF instead of LSN_PF here, as we have to maintain the file
  format. */
  if (fscanf(fp, "from_lsn = " UINT64PF "\n", &metadata_from_lsn) != 1) {
    r = FALSE;
    goto end;
  }
  if (fscanf(fp, "to_lsn = " UINT64PF "\n", &metadata_to_lsn) != 1) {
    r = FALSE;
    goto end;
  }
  if (fscanf(fp, "last_lsn = " UINT64PF "\n", &metadata_last_lsn) != 1) {
    metadata_last_lsn = 0;
  }

end:
  fclose(fp);

  return (r);
}

/***********************************************************************
Print backup meta info to a specified buffer. */
<<<<<<< HEAD
static void xtrabackup_print_metadata(char *buf, size_t buf_len) {
  /* Use UINT64PF instead of LSN_PF here, as we have to maintain the file
  format. */
  snprintf(buf, buf_len,
           "backup_type = %s\n"
           "from_lsn = " UINT64PF
           "\n"
           "to_lsn = " UINT64PF
           "\n"
           "last_lsn = " UINT64PF "\n",
           metadata_type_str, metadata_from_lsn, metadata_to_lsn,
           metadata_last_lsn);
=======
static
void
xtrabackup_print_metadata(char *buf, size_t buf_len)
{
	/* Use UINT64PF instead of LSN_PF here, as we have to maintain the file
	format. */
	snprintf(buf, buf_len,
		 "backup_type = %s\n"
		 "from_lsn = " UINT64PF "\n"
		 "to_lsn = " UINT64PF "\n"
		 "last_lsn = " UINT64PF "\n"
		 "compact = %d\n"
		 "recover_binlog_info = %d\n",
		 metadata_type,
		 metadata_from_lsn,
		 metadata_to_lsn,
		 metadata_last_lsn,
		 MY_TEST(xtrabackup_compact == TRUE),
		 MY_TEST((xtrabackup_backup &&
			  (opt_binlog_info == BINLOG_INFO_LOCKLESS)) ||
			 (xtrabackup_prepare && recover_binlog_info)));
>>>>>>> 67a0ec60
}

/***********************************************************************
Stream backup meta info to a specified datasink.
@return TRUE on success, FALSE on failure. */
static bool xtrabackup_stream_metadata(ds_ctxt_t *ds_ctxt) {
  char buf[1024];
  size_t len;
  ds_file_t *stream;
  MY_STAT mystat;
  bool rc = TRUE;

  xtrabackup_print_metadata(buf, sizeof(buf));

  len = strlen(buf);

  mystat.st_size = len;
  mystat.st_mtime = my_time(0);

  stream = ds_open(ds_ctxt, XTRABACKUP_METADATA_FILENAME, &mystat);
  if (stream == NULL) {
    msg("xtrabackup: Error: cannot open output stream "
        "for %s\n",
        XTRABACKUP_METADATA_FILENAME);
    return (FALSE);
  }

  if (ds_write(stream, buf, len)) {
    rc = FALSE;
  }

  if (ds_close(stream)) {
    rc = FALSE;
  }

  return (rc);
}

static bool write_to_file(const char *filepath, const char *data) {
  size_t len = strlen(data);
  FILE *fp = fopen(filepath, "w");
  if (!fp) {
    msg("xtrabackup: Error: cannot open %s\n", filepath);
    return (FALSE);
  }
  if (fwrite(data, len, 1, fp) < 1) {
    fclose(fp);
    return (FALSE);
  }

  fclose(fp);
  return TRUE;
}

/***********************************************************************
Write backup meta info to a specified file.
@return TRUE on success, FALSE on failure. */
static bool xtrabackup_write_metadata(const char *filepath) {
  char buf[1024];

  xtrabackup_print_metadata(buf, sizeof(buf));
  return write_to_file(filepath, buf);
}

/***********************************************************************
Read meta info for an incremental delta.
@return TRUE on success, FALSE on failure. */
static bool xb_read_delta_metadata(const char *filepath,
                                   xb_delta_info_t *info) {
  FILE *fp;
  char key[51];
  char value[51];
  bool r = TRUE;

  /* set defaults */
  info->page_size = ULINT_UNDEFINED;
  info->zip_size = ULINT_UNDEFINED;
  info->space_id = SPACE_UNKNOWN;

  fp = fopen(filepath, "r");
  if (!fp) {
    /* Meta files for incremental deltas are optional */
    return (TRUE);
  }

  while (!feof(fp)) {
    if (fscanf(fp, "%50s = %50s\n", key, value) == 2) {
      if (strcmp(key, "page_size") == 0) {
        info->page_size = strtoul(value, NULL, 10);
      } else if (strcmp(key, "zip_size") == 0) {
        info->zip_size = strtoul(value, NULL, 10);
      } else if (strcmp(key, "space_id") == 0) {
        info->space_id = strtoul(value, NULL, 10);
      }
    }
  }

  fclose(fp);

  if (info->page_size == ULINT_UNDEFINED) {
    msg("xtrabackup: page_size is required in %s\n", filepath);
    r = FALSE;
  }
  if (info->space_id == SPACE_UNKNOWN) {
    msg("xtrabackup: Warning: This backup was taken with XtraBackup 2.0.1 "
        "or earlier, some DDL operations between full and incremental "
        "backups may be handled incorrectly\n");
  }

  return (r);
}

/***********************************************************************
Write meta info for an incremental delta.
@return TRUE on success, FALSE on failure. */
bool xb_write_delta_metadata(const char *filename,
                             const xb_delta_info_t *info) {
  ds_file_t *f;
  char buf[64];
  bool ret;
  size_t len;
  MY_STAT mystat;

  snprintf(buf, sizeof(buf),
           "page_size = %lu\n"
           "zip_size = %lu\n"
           "space_id = %lu\n",
           info->page_size, info->zip_size, info->space_id);
  len = strlen(buf);

  mystat.st_size = len;
  mystat.st_mtime = my_time(0);

  f = ds_open(ds_meta, filename, &mystat);
  if (f == NULL) {
    msg("xtrabackup: Error: cannot open output stream for %s\n", filename);
    return (FALSE);
  }

  ret = (ds_write(f, buf, len) == 0);

  if (ds_close(f)) {
    ret = FALSE;
  }

  return (ret);
}

static bool xtrabackup_write_info(const char *filepath) {
  char *xtrabackup_info_data = get_xtrabackup_info(mysql_connection);
  if (!xtrabackup_info_data) {
    return FALSE;
  }

  bool result = write_to_file(filepath, xtrabackup_info_data);

  free(xtrabackup_info_data);
  return result;
}

/* ================= backup ================= */
void xtrabackup_io_throttling(void) {
  if (xtrabackup_throttle && (--io_ticket) < 0) {
    os_event_reset(wait_throttle);
    os_event_wait(wait_throttle);
  }
}

static bool regex_list_check_match(const regex_list_t &list, const char *name) {
  xb_regmatch_t tables_regmatch[1];
  for (regex_list_t::const_iterator i = list.begin(), end = list.end();
       i != end; ++i) {
    const xb_regex_t &regex = *i;
    int regres = xb_regexec(&regex, name, 1, tables_regmatch, 0);

    if (regres != REG_NOMATCH) {
      return (TRUE);
    }
  }
  return (FALSE);
}

static bool find_filter_in_hashtable(const char *name, hash_table_t *table,
                                     xb_filter_entry_t **result) {
  xb_filter_entry_t *found = NULL;
  HASH_SEARCH(name_hash, table, ut_fold_string(name), xb_filter_entry_t *,
              found, (void)0, !strcmp(found->name, name));

  if (found && result) {
    *result = found;
  }
  return (found != NULL);
}

/************************************************************************
Checks if a given table name matches any of specifications given in
regex_list or tables_hash.

@return TRUE on match or both regex_list and tables_hash are empty.*/
static bool check_if_table_matches_filters(const char *name,
                                           const regex_list_t &regex_list,
                                           hash_table_t *tables_hash) {
  if (regex_list.empty() && !tables_hash) {
    return (FALSE);
  }

  if (regex_list_check_match(regex_list, name)) {
    return (TRUE);
  }

  if (tables_hash && find_filter_in_hashtable(name, tables_hash, NULL)) {
    return (TRUE);
  }

  return FALSE;
}

enum skip_database_check_result {
  DATABASE_SKIP,
  DATABASE_SKIP_SOME_TABLES,
  DATABASE_DONT_SKIP,
  DATABASE_DONT_SKIP_UNLESS_EXPLICITLY_EXCLUDED,
};

/************************************************************************
Checks if a database specified by name should be skipped from backup based on
the --databases, --databases_file or --databases_exclude options.

@return TRUE if entire database should be skipped,
        FALSE otherwise.
*/
static skip_database_check_result check_if_skip_database(
    const char *name /*!< in: path to the database */
) {
  /* There are some filters for databases, check them */
  xb_filter_entry_t *database = NULL;

  if (databases_exclude_hash &&
      find_filter_in_hashtable(name, databases_exclude_hash, &database) &&
      !database->has_tables) {
    /* Database is found and there are no tables specified,
       skip entire db. */
    return DATABASE_SKIP;
  }

  if (databases_include_hash) {
    if (!find_filter_in_hashtable(name, databases_include_hash, &database)) {
      /* Database isn't found, skip the database */
      return DATABASE_SKIP;
    } else if (database->has_tables) {
      return DATABASE_SKIP_SOME_TABLES;
    } else {
      return DATABASE_DONT_SKIP_UNLESS_EXPLICITLY_EXCLUDED;
    }
  }

  return DATABASE_DONT_SKIP;
}

/************************************************************************
Checks if a database specified by path should be skipped from backup based on
the --databases, --databases_file or --databases_exclude options.

@return TRUE if the table should be skipped. */
bool check_if_skip_database_by_path(
    const char *path /*!< in: path to the db directory. */
) {
  if (databases_include_hash == NULL && databases_exclude_hash == NULL) {
    return (FALSE);
  }

  const char *db_name = strrchr(path, OS_PATH_SEPARATOR);
  if (db_name == NULL) {
    db_name = path;
  } else {
    ++db_name;
  }

  return check_if_skip_database(db_name) == DATABASE_SKIP;
}

/************************************************************************
Checks if a table specified as a name in the form "database/name" (InnoDB 5.6)
or "./database/name.ibd" (InnoDB 5.5-) should be skipped from backup based on
the --tables or --tables-file options.

@return TRUE if the table should be skipped. */
bool check_if_skip_table(
    /******************/
    const char *name) /*!< in: path to the table */
{
  char buf[FN_REFLEN];
  const char *dbname, *tbname;
  const char *ptr;
  char *eptr;

  if (regex_exclude_list.empty() && regex_include_list.empty() &&
      tables_include_hash == NULL && tables_exclude_hash == NULL &&
      databases_include_hash == NULL && databases_exclude_hash == NULL) {
    return (false);
  }

  dbname = NULL;
  tbname = name;
  while ((ptr = strchr(tbname, OS_PATH_SEPARATOR)) != NULL) {
    dbname = tbname;
    tbname = ptr + 1;
  }

  if (dbname == NULL) {
    return (false);
  }

  strncpy(buf, dbname, FN_REFLEN);
  buf[tbname - 1 - dbname] = 0;

  const skip_database_check_result skip_database = check_if_skip_database(buf);
  if (skip_database == DATABASE_SKIP) {
    return (true);
  }

  buf[FN_REFLEN - 1] = '\0';
  buf[tbname - 1 - dbname] = '.';

  /* Check if there's a suffix in the table name. If so, truncate it. We
  rely on the fact that a dot cannot be a part of a table name (it is
  encoded by the server with the @NNNN syntax). */
  if ((eptr = strchr(&buf[tbname - dbname], '.')) != NULL) {
    *eptr = '\0';
  }

  /* For partitioned tables first try to match against the regexp
  without truncating the #P#... suffix so we can backup individual
  partitions with regexps like '^test[.]t#P#p5' */
  if (check_if_table_matches_filters(buf, regex_exclude_list,
                                     tables_exclude_hash)) {
    return (true);
  }
  if (check_if_table_matches_filters(buf, regex_include_list,
                                     tables_include_hash)) {
    return (false);
  }
  if ((eptr = strstr(buf, "#P#")) != NULL) {
    *eptr = 0;

    if (check_if_table_matches_filters(buf, regex_exclude_list,
                                       tables_exclude_hash)) {
      return (true);
    }
    if (check_if_table_matches_filters(buf, regex_include_list,
                                       tables_include_hash)) {
      return (false);
    }
  }

  if (skip_database == DATABASE_DONT_SKIP_UNLESS_EXPLICITLY_EXCLUDED) {
    /* Database is in include-list, and qualified name wasn't
       found in any of exclusion filters.*/
    return (false);
  }

  if (skip_database == DATABASE_SKIP_SOME_TABLES ||
      !regex_include_list.empty() || tables_include_hash) {
    /* Include lists are present, but qualified name
       failed to match any.*/
    return (true);
  }

  return (false);
}

/***********************************************************************
Reads the space flags from a given data file and returns the
page size. */
const page_size_t xb_get_zip_size(pfs_os_file_t file, bool *success) {
  byte *buf;
  byte *page;
  page_size_t page_size(0, 0, false);
  ibool ret;
  ulint space;
  IORequest read_request(IORequest::READ);

  buf = static_cast<byte *>(ut_malloc_nokey(2 * UNIV_PAGE_SIZE_MAX));
  page = static_cast<byte *>(ut_align(buf, UNIV_PAGE_SIZE_MAX));

  ret = os_file_read(read_request, file, page, 0, UNIV_PAGE_SIZE_MIN);
  if (!ret) {
    *success = false;
    goto end;
  }

  space = mach_read_from_4(page + FIL_PAGE_ARCH_LOG_NO_OR_SPACE_ID);
  if (space == 0) {
    page_size.copy_from(univ_page_size);
  } else {
    page_size.copy_from(page_size_t(fsp_header_get_flags(page)));
  }
  *success = true;
end:
  ut_free(buf);

  return (page_size);
}

const char *xb_get_copy_action(const char *dflt) {
  const char *action;

  if (xtrabackup_stream) {
    if (xtrabackup_compress) {
      if (xtrabackup_encrypt) {
        action = "Compressing, encrypting and streaming";
      } else {
        action = "Compressing and streaming";
      }
    } else if (xtrabackup_encrypt) {
      action = "Encrypting and streaming";
    } else {
      action = "Streaming";
    }
  } else {
    if (xtrabackup_compress) {
      if (xtrabackup_encrypt) {
        action = "Compressing and encrypting";
      } else {
        action = "Compressing";
      }
    } else if (xtrabackup_encrypt) {
      action = "Encrypting";
    } else {
      action = dflt;
    }
  }

  return (action);
}

/* TODO: We may tune the behavior (e.g. by fil_aio)*/

static bool xtrabackup_copy_datafile(fil_node_t *node, uint thread_n) {
  char dst_name[FN_REFLEN];
  ds_file_t *dstfile = NULL;
  xb_fil_cur_t cursor;
  xb_fil_cur_result_t res;
  xb_write_filt_t *write_filter = NULL;
  xb_write_filt_ctxt_t write_filt_ctxt;
  const char *action;
  xb_read_filt_t *read_filter;
  bool rc = FALSE;

  /* Get the name and the path for the tablespace. node->name always
  contains the path (which may be absolute for remote tablespaces in
  5.6+). space->name contains the tablespace name in the form
  "./database/table.ibd" (in 5.5-) or "database/table" (in 5.6+). For a
  multi-node shared tablespace, space->name contains the name of the first
  node, but that's irrelevant, since we only need node_name to match them
  against filters, and the shared tablespace is always copied regardless
  of the filters value. */

  const char *const node_name = node->space->name;
  const char *const node_path = node->name;

  bool is_system = !fsp_is_ibd_tablespace(node->space->id);
  bool is_undo = fsp_is_undo_tablespace(node->space->id);

  ut_ad(!is_undo || is_system);

  if (!is_system && opt_lock_ddl_per_table) {
    mdl_lock_table(node->space->id);
  }

<<<<<<< HEAD
  if (!is_system && check_if_skip_table(node_name)) {
    msg("[%02u] Skipping %s.\n", thread_n, node_name);
    return (FALSE);
  }
=======
error:
	xb_fil_cur_close(&cursor);
	if (dstfile != NULL) {
		ds_close(dstfile);
	}
	if (write_filter && write_filter->deinit) {
		write_filter->deinit(&write_filt_ctxt);
	}
	msg("[%02u] xtrabackup: Error: "
	    "xtrabackup_copy_datafile() failed.\n", thread_n);
	return(TRUE); /*ERROR*/
>>>>>>> 67a0ec60

  if (!changed_page_bitmap) {
    read_filter = &rf_pass_through;
  } else {
    read_filter = &rf_bitmap;
  }
  res = xb_fil_cur_open(&cursor, read_filter, node, thread_n);
  if (res == XB_FIL_CUR_SKIP) {
    goto skip;
  } else if (res == XB_FIL_CUR_ERROR) {
    goto error;
  }

  if (is_undo && Fil_path::has_suffix(IBU, cursor.rel_path)) {
    strncpy(dst_name, xb_tablespace_backup_file_path(cursor.abs_path).c_str(),
            sizeof(dst_name));
  } else {
    strncpy(dst_name, cursor.rel_path, sizeof(dst_name));
  }

  /* Setup the page write filter */
  if (xtrabackup_incremental) {
    write_filter = &wf_incremental;
  } else {
    write_filter = &wf_write_through;
  }

  memset(&write_filt_ctxt, 0, sizeof(xb_write_filt_ctxt_t));
  ut_a(write_filter->process != NULL);

  if (write_filter->init != NULL &&
      !write_filter->init(&write_filt_ctxt, dst_name, &cursor)) {
    msg("[%02u] xtrabackup: error: failed to initialize page write filter.\n",
        thread_n);
    goto error;
  }

  dstfile = ds_open(ds_data, dst_name, &cursor.statinfo);
  if (dstfile == NULL) {
    msg("[%02u] xtrabackup: error: cannot open the destination stream for %s\n",
        thread_n, dst_name);
    goto error;
  }

  action = xb_get_copy_action();

  if (xtrabackup_stream) {
    msg_ts("[%02u] %s %s\n", thread_n, action, node_path);
  } else {
    msg_ts("[%02u] %s %s to %s\n", thread_n, action, node_path, dstfile->path);
  }

  /* The main copy loop */
  while ((res = xb_fil_cur_read(&cursor)) == XB_FIL_CUR_SUCCESS) {
    if (!write_filter->process(&write_filt_ctxt, dstfile)) {
      goto error;
    }
  }

  if (res == XB_FIL_CUR_ERROR) {
    goto error;
  }

  if (write_filter->finalize &&
      !write_filter->finalize(&write_filt_ctxt, dstfile)) {
    goto error;
  }

  /* close */
  msg_ts("[%02u]        ...done\n", thread_n);
  xb_fil_cur_close(&cursor);
  if (ds_close(dstfile)) {
    rc = TRUE;
  }
  if (write_filter && write_filter->deinit) {
    write_filter->deinit(&write_filt_ctxt);
  }
  return (rc);

error:
  xb_fil_cur_close(&cursor);
  if (dstfile != NULL) {
    ds_close(dstfile);
  }
  if (write_filter && write_filter->deinit) {
    write_filter->deinit(&write_filt_ctxt);
    ;
  }
  msg("[%02u] xtrabackup: Error: xtrabackup_copy_datafile() failed.\n",
      thread_n);
  return (TRUE); /*ERROR*/

skip:

  if (dstfile != NULL) {
    ds_close(dstfile);
  }
  if (write_filter && write_filter->deinit) {
    write_filter->deinit(&write_filt_ctxt);
  }
  msg("[%02u] xtrabackup: Warning: We assume the "
      "table was dropped during xtrabackup execution "
      "and ignore the file.\n",
      thread_n);
  msg("[%02u] xtrabackup: Warning: skipping tablespace %s.\n", thread_n,
      node_name);
  return (FALSE);
}

/*******************************************************/ /**
 Scans log from a buffer and writes new log data to the outpud datasinc.
 @return true if success */
static bool xtrabackup_scan_log_recs(
    /*===============*/
    log_t &log,               /*!< in: redo log */
    bool is_last,             /*!< in: whether it is last segment
                              to copy */
    lsn_t start_lsn,          /*!< in: buffer start lsn */
    lsn_t *contiguous_lsn,    /*!< in/out: it is known that all log
                              groups contain contiguous log data up
                              to this lsn */
    lsn_t *group_scanned_lsn, /*!< out: scanning succeeded up to
                            this lsn */
    lsn_t checkpoint_lsn,     /*!< in: latest checkpoint LSN */
    bool *finished)           /*!< out: false if is not able to scan
                              any more in this log group */
{
  lsn_t scanned_lsn;
  ulint data_len;
  ulint write_size;
  const byte *log_block;
  bool more_data = false;

  ulint scanned_checkpoint_no = 0;

  *finished = false;
  scanned_lsn = start_lsn;
  log_block = log_sys->buf;

  while (log_block < log_sys->buf + RECV_SCAN_SIZE && !*finished) {
    ulint no = log_block_get_hdr_no(log_block);
    ulint scanned_no = log_block_convert_lsn_to_no(scanned_lsn);
    ibool checksum_is_ok = log_block_checksum_is_ok(log_block);

    if (no != scanned_no && checksum_is_ok) {
      ulint blocks_in_group;

      blocks_in_group = log_block_convert_lsn_to_no(log.lsn_real_capacity) - 1;

      if ((no < scanned_no && ((scanned_no - no) % blocks_in_group) == 0) ||
          no == 0 ||
          /* Log block numbers wrap around at 0x3FFFFFFF */
          ((scanned_no | 0x40000000UL) - no) % blocks_in_group == 0) {
        /* old log block, do nothing */
        *finished = true;
        break;
      }

      msg("xtrabackup: error: log block numbers mismatch:\n"
          "xtrabackup: error: expected log block no. %lu,"
          " but got no. %lu from the log file.\n",
          (ulong)scanned_no, (ulong)no);

      if ((no - scanned_no) % blocks_in_group == 0) {
        msg("xtrabackup: error:"
            " it looks like InnoDB log has wrapped"
            " around before xtrabackup could"
            " process all records due to either"
            " log copying being too slow, or "
            " log files being too small.\n");
      }

      return (false);
    } else if (!checksum_is_ok) {
      /* Garbage or an incompletely written log block */
      msg("xtrabackup: warning: Log block checksum mismatch"
          " (block no %lu at lsn " LSN_PF
          "): \n"
          "expected %lu, calculated checksum %lu\n",
          (ulong)no, scanned_lsn, (ulong)log_block_get_checksum(log_block),
          (ulong)log_block_calc_checksum(log_block));
      msg("xtrabackup: warning: this is possible when the "
          "log block has not been fully written by the "
          "server, will retry later.\n");
      *finished = true;
      break;
    }

    if (log_block_get_flush_bit(log_block)) {
      /* This block was a start of a log flush operation:
      we know that the previous flush operation must have
      been completed for all log groups before this block
      can have been flushed to any of the groups. Therefore,
      we know that log data is contiguous up to scanned_lsn
      in all non-corrupt log groups. */

      if (scanned_lsn > *contiguous_lsn) {
        *contiguous_lsn = scanned_lsn;
      }
    }

    data_len = log_block_get_data_len(log_block);

    if ((scanned_checkpoint_no > 0) &&
        (log_block_get_checkpoint_no(log_block) < scanned_checkpoint_no) &&
        (scanned_checkpoint_no - log_block_get_checkpoint_no(log_block) >
         0x80000000UL)) {
      /* Garbage from a log buffer flush which was made
      before the most recent database recovery */

      *finished = true;
      break;
    }

    if (!recv_sys->parse_start_lsn &&
        (log_block_get_first_rec_group(log_block) > 0)) {
      /* We found a point from which to start the parsing
      of log records */

      recv_sys->parse_start_lsn =
          scanned_lsn + log_block_get_first_rec_group(log_block);
      recv_sys->scanned_lsn = recv_sys->parse_start_lsn;
      recv_sys->recovered_lsn = recv_sys->parse_start_lsn;
    }

    scanned_lsn = scanned_lsn + data_len;
    scanned_checkpoint_no = log_block_get_checkpoint_no(log_block);

    if (scanned_lsn > recv_sys->scanned_lsn) {
      /* We were able to find more log data: add it to the
      parsing buffer if parse_start_lsn is already
      non-zero */

      if (recv_sys->len + 4 * OS_FILE_LOG_BLOCK_SIZE >= RECV_PARSING_BUF_SIZE) {
        ib::error() << "Log parsing buffer overflow. Recovery may have failed!";

        recv_sys->found_corrupt_log = true;

      } else if (!recv_sys->found_corrupt_log) {
        more_data = recv_sys_add_to_parsing_buf(log_block, scanned_lsn, 0);
      }

      recv_sys->scanned_lsn = scanned_lsn;
      recv_sys->scanned_checkpoint_no = log_block_get_checkpoint_no(log_block);
    }

    if (data_len < OS_FILE_LOG_BLOCK_SIZE) {
      /* Log data for this group ends here */

      *finished = true;
    } else {
      log_block += OS_FILE_LOG_BLOCK_SIZE;
    }
  }

  *group_scanned_lsn = scanned_lsn;

  /* ===== write log to 'xtrabackup_logfile' ====== */
  if (!*finished) {
    write_size = RECV_SCAN_SIZE;
  } else {
    write_size =
        ut_uint64_align_up(scanned_lsn, OS_FILE_LOG_BLOCK_SIZE) - start_lsn;
    if (!is_last && scanned_lsn % OS_FILE_LOG_BLOCK_SIZE) {
      write_size -= OS_FILE_LOG_BLOCK_SIZE;
    }
  }

  byte encrypted_buf[4 * UNIV_PAGE_SIZE_MAX];
  byte *write_buf = log_sys->buf;

  if (srv_redo_log_encrypt) {
    IORequest req_type(IORequestLogWrite);
    fil_space_t *space = fil_space_get(dict_sys_t::s_log_space_first_id);
    fil_io_set_encryption(req_type, page_id_t(space->id, 0), space);
    Encryption encryption(req_type.encryption_algorithm());
    ulint dst_len = write_size;
    write_buf = encryption.encrypt_log(req_type, log_sys->buf, write_size,
                                       encrypted_buf, &dst_len);
    ut_a(write_size == dst_len);
  }

  if (ds_write(dst_log_file, write_buf, write_size)) {
    msg("xtrabackup: Error: "
        "write to logfile failed\n");
    return (false);
  }

  if (more_data && !recv_sys->found_corrupt_log) {
    /* Try to parse more log records */

    recv_parse_log_recs(checkpoint_lsn);

    if (recv_sys->recovered_offset > RECV_PARSING_BUF_SIZE / 4) {
      /* Move parsing buffer data to the buffer start */

      recv_reset_buffer();
    }
  }

  return (true);
}

static bool xtrabackup_copy_logfile(log_t &log, lsn_t from_lsn, bool is_last) {
  /* definition from recv_recovery_from_checkpoint_start() */
  lsn_t scanned_lsn;
  lsn_t contiguous_lsn;

  ut_a(dst_log_file != NULL);

  /* read from checkpoint_lsn_start to current */
  contiguous_lsn = ut_uint64_align_down(from_lsn, OS_FILE_LOG_BLOCK_SIZE);

  bool finished;
  lsn_t start_lsn;
  lsn_t end_lsn;

  /* reference recv_group_scan_log_recs() */
  finished = false;

  start_lsn = contiguous_lsn;
  scanned_lsn = start_lsn;

  while (!finished) {
    end_lsn = start_lsn + RECV_SCAN_SIZE;

    xtrabackup_io_throttling();

    recv_read_log_seg(log, log.buf, start_lsn, end_lsn);

    if (!xtrabackup_scan_log_recs(log, is_last, start_lsn, &contiguous_lsn,
                                  &scanned_lsn, from_lsn, &finished)) {
      goto error;
    }

    start_lsn = end_lsn;
  }

  log.scanned_lsn = scanned_lsn;

  msg_ts(">> log scanned up to (" LSN_PF ")\n", log.scanned_lsn);

  /* update global variable*/
  log_copy_scanned_lsn = scanned_lsn;

  debug_sync_point("xtrabackup_copy_logfile_pause");

  return (FALSE);

error:
  ds_close(dst_log_file);
  msg("xtrabackup: Error: xtrabackup_copy_logfile() failed.\n");
  return (TRUE);
}

static void log_copying_thread() {
  /*
    Initialize mysys thread-specific memory so we can
    use mysys functions in this thread.
  */
  my_thread_init();

  ut_a(dst_log_file != NULL);

  log_copying_running = true;

  while (log_copying || log_copy_scanned_lsn < log_copying_stop_lsn) {
    os_event_reset(log_copying_stop);
    os_event_wait_time_low(log_copying_stop,
                           xtrabackup_log_copy_interval * 1000ULL, 0);
    if (xtrabackup_copy_logfile(*log_sys, log_copy_scanned_lsn, false)) {
      exit(EXIT_FAILURE);
    }
  }

  /* last copying */
  if (xtrabackup_copy_logfile(*log_sys, log_copy_scanned_lsn, true)) {
    exit(EXIT_FAILURE);
  }

  log_copying_running = false;
  my_thread_end();
}

/* io throttle watching (rough) */
void io_watching_thread() {
  /* currently, for --backup only */
  ut_a(xtrabackup_backup);

  io_watching_thread_running = true;

  while (log_copying) {
    os_thread_sleep(1000000); /*1 sec*/
    io_ticket = xtrabackup_throttle;
    os_event_set(wait_throttle);
  }

  /* stop io throttle */
  xtrabackup_throttle = 0;
  os_event_set(wait_throttle);

  std::atomic_thread_fence(std::memory_order_seq_cst);
  io_watching_thread_running = false;
}

/************************************************************************
I/o-handler thread function. */
static void io_handler_thread(ulint segment) {
  while (srv_shutdown_state != SRV_SHUTDOWN_EXIT_THREADS) {
    fil_aio_wait(segment);
  }

  /* We count the number of threads in os_thread_exit(). A created
  thread should always use that to exit and not use return() to exit.
  The thread actually never comes here because it is exited in an
  os_event_wait(). */
}

/**************************************************************************
Datafiles copying thread.*/
<<<<<<< HEAD
static void data_copy_thread_func(data_thread_ctxt_t *ctxt) {
  uint num = ctxt->num;
  fil_node_t *node;

  /*
    Initialize mysys thread-specific memory so we can
    use mysys functions in this thread.
  */
  my_thread_init();

  debug_sync_point("data_copy_thread_func");

  while ((node = datafiles_iter_next(ctxt->it)) != NULL && !*(ctxt->error)) {
    /* copy the datafile */
    if (xtrabackup_copy_datafile(node, num)) {
      msg("[%02u] xtrabackup: Error: failed to copy datafile.\n", num);
      *(ctxt->error) = true;
    }
  }

  mutex_enter(ctxt->count_mutex);
  (*ctxt->count)--;
  mutex_exit(ctxt->count_mutex);

  my_thread_end();
=======
static
os_thread_ret_t
data_copy_thread_func(
/*==================*/
	void *arg) /* thread context */
{
	data_thread_ctxt_t	*ctxt = (data_thread_ctxt_t *) arg;
	uint			num = ctxt->num;
	fil_node_t*		node;

	/*
	  Initialize mysys thread-specific memory so we can
	  use mysys functions in this thread.
	*/
	my_thread_init();

	debug_sync_point("data_copy_thread_func");

	while ((node = datafiles_iter_next(ctxt->it)) != NULL &&
		!*(ctxt->error)) {

		/* copy the datafile */
		if(xtrabackup_copy_datafile(node, num)) {
			msg("[%02u] xtrabackup: Error: "
			    "failed to copy datafile.\n", num);
			*(ctxt->error) = true;
		}
	}

	mutex_enter(ctxt->count_mutex);
	(*ctxt->count)--;
	mutex_exit(ctxt->count_mutex);

	my_thread_end();
	os_thread_exit();
	OS_THREAD_DUMMY_RETURN;
>>>>>>> 67a0ec60
}

/************************************************************************
Initialize the appropriate datasink(s). Both local backups and streaming in the
'xbstream' format allow parallel writes so we can write directly.

Otherwise (i.e. when streaming in the 'tar' format) we need 2 separate datasinks
for the data stream (and don't allow parallel data copying) and for metainfo
files (including xtrabackup_logfile). The second datasink writes to temporary
files first, and then streams them in a serialized way when closed. */
static void xtrabackup_init_datasinks(void) {
  /* Start building out the pipelines from the terminus back */
  if (xtrabackup_stream) {
    /* All streaming goes to stdout */
    ds_data = ds_meta = ds_redo =
        ds_create(xtrabackup_target_dir, DS_TYPE_STDOUT);
  } else {
    /* Local filesystem */
    ds_data = ds_meta = ds_redo =
        ds_create(xtrabackup_target_dir, DS_TYPE_LOCAL);
  }

  /* Track it for destruction */
  xtrabackup_add_datasink(ds_data);

  /* Stream formatting */
  if (xtrabackup_stream) {
    ds_ctxt_t *ds;
    if (xtrabackup_stream_fmt == XB_STREAM_FMT_XBSTREAM) {
      ds = ds_create(xtrabackup_target_dir, DS_TYPE_XBSTREAM);
    } else {
      /* bad juju... */
      ds = NULL;
    }

    xtrabackup_add_datasink(ds);

    ds_set_pipe(ds, ds_data);
    ds_data = ds;

    if (xtrabackup_stream_fmt != XB_STREAM_FMT_XBSTREAM) {
      /* 'tar' does not allow parallel streams */
      ds_redo = ds_meta = ds_create(xtrabackup_target_dir, DS_TYPE_TMPFILE);
      xtrabackup_add_datasink(ds_meta);
      ds_set_pipe(ds_meta, ds);
    } else {
      ds_redo = ds_meta = ds_data;
    }
  }

  /* Encryption */
  if (xtrabackup_encrypt) {
    ds_ctxt_t *ds;

    ds_encrypt_algo = xtrabackup_encrypt_algo;
    ds_encrypt_key = xtrabackup_encrypt_key;
    ds_encrypt_key_file = xtrabackup_encrypt_key_file;
    ds_encrypt_encrypt_threads = xtrabackup_encrypt_threads;
    ds_encrypt_encrypt_chunk_size = xtrabackup_encrypt_chunk_size;

    ds = ds_create(xtrabackup_target_dir, DS_TYPE_ENCRYPT);
    xtrabackup_add_datasink(ds);

    ds_set_pipe(ds, ds_data);
    if (ds_data != ds_meta) {
      ds_data = ds;
      ds = ds_create(xtrabackup_target_dir, DS_TYPE_ENCRYPT);
      xtrabackup_add_datasink(ds);

      ds_set_pipe(ds, ds_redo);
      ds_redo = ds;
    } else {
      ds_redo = ds_data = ds;
    }
  }

  /* Compression for ds_data and ds_redo */
  if (xtrabackup_compress) {
    ds_ctxt_t *ds;

    /* Use a 1 MB buffer for compressed output stream */
    ds = ds_create(xtrabackup_target_dir, DS_TYPE_BUFFER);
    ds_buffer_set_size(ds, 1024 * 1024);
    xtrabackup_add_datasink(ds);
    ds_set_pipe(ds, ds_data);
    if (ds_data != ds_redo) {
      ds_data = ds;
      ds = ds_create(xtrabackup_target_dir, DS_TYPE_BUFFER);
      ds_buffer_set_size(ds, 1024 * 1024);
      xtrabackup_add_datasink(ds);
      ds_set_pipe(ds, ds_redo);
      ds_redo = ds;
    } else {
      ds_redo = ds_data = ds;
    }

    ds = ds_create(xtrabackup_target_dir, DS_TYPE_COMPRESS);
    xtrabackup_add_datasink(ds);
    ds_set_pipe(ds, ds_data);
    if (ds_data != ds_redo) {
      ds_data = ds;
      ds = ds_create(xtrabackup_target_dir, DS_TYPE_COMPRESS);
      xtrabackup_add_datasink(ds);
      ds_set_pipe(ds, ds_redo);
      ds_redo = ds;
    } else {
      ds_redo = ds_data = ds;
    }
  }
}

/************************************************************************
Destroy datasinks.

Destruction is done in the specific order to not violate their order in the
pipeline so that each datasink is able to flush data down the pipeline. */
static void xtrabackup_destroy_datasinks(void) {
  for (uint i = actual_datasinks; i > 0; i--) {
    ds_destroy(datasinks[i - 1]);
    datasinks[i - 1] = NULL;
  }
  ds_data = NULL;
  ds_meta = NULL;
  ds_redo = NULL;
}

#define SRV_N_PENDING_IOS_PER_THREAD OS_AIO_N_PENDING_IOS_PER_THREAD
#define SRV_MAX_N_PENDING_SYNC_IOS 100

/************************************************************************
Initializes the I/O and tablespace cache subsystems. */
static void xb_fil_io_init(void)
/*================*/
{
  srv_n_file_io_threads = srv_n_read_io_threads;

  os_aio_init(srv_n_read_io_threads, srv_n_write_io_threads,
              SRV_MAX_N_PENDING_SYNC_IOS);

  fil_init(LONG_MAX);

  fsp_init();
}

/****************************************************************************
Populates the tablespace memory cache by scanning for and opening data files.
@returns DB_SUCCESS or error code.*/
static ulint xb_load_tablespaces(void)
/*=====================*/
{
  ulint err;
  page_no_t sum_of_new_sizes;
  lsn_t flush_lsn;

  for (ulint i = 0; i < srv_n_file_io_threads; i++) {
    os_thread_create(PFS_NOT_INSTRUMENTED, io_handler_thread, i);
  }

  os_thread_sleep(200000); /*0.2 sec*/

  err = srv_sys_space.check_file_spec(false, 0);

  if (err != DB_SUCCESS) {
    msg("xtrabackup: could not find data files at the specified datadir\n");
    return (DB_ERROR);
  }

  err =
      srv_sys_space.open_or_create(false, false, &sum_of_new_sizes, &flush_lsn);

  if (err != DB_SUCCESS) {
    msg("xtrabackup: Could not open or create data files.\n"
        "xtrabackup: If you tried to add new data files, and it "
        "failed here,\n"
        "xtrabackup: you should now edit innodb_data_file_path in "
        "my.cnf back\n"
        "xtrabackup: to what it was, and remove the new ibdata "
        "files InnoDB created\n"
        "xtrabackup: in this failed attempt. InnoDB only wrote "
        "those files full of\n"
        "xtrabackup: zeros, but did not yet use them in any way. "
        "But be careful: do not\n"
        "xtrabackup: remove old data files which contain your "
        "precious data!\n");
    return (err);
  }

  xb_scan_for_tablespaces();

  /* Add separate undo tablespaces to fil_system */

  err = srv_undo_tablespaces_init(false, true);
  if (err != DB_SUCCESS) {
    return (err);
  }

  for (auto tablespace : Tablespace_map::instance().external_files()) {
    if (tablespace.type != Tablespace_map::TABLESPACE) continue;
    fil_open_for_xtrabackup(tablespace.file_name, tablespace.name);
  }

  debug_sync_point("xtrabackup_load_tablespaces_pause");

  return (DB_SUCCESS);
}

/************************************************************************
Initialize the tablespace memory cache and populate it by scanning for and
opening data files.
@returns DB_SUCCESS or error code.*/
ulint xb_data_files_init(void)
/*====================*/
{
  os_create_block_cache();
  xb_fil_io_init();
  undo_spaces_init();

  return (xb_load_tablespaces());
}

/************************************************************************
Destroy the tablespace memory cache. */
void xb_data_files_close(void)
/*====================*/
{
  ulint i;

  srv_shutdown_state = SRV_SHUTDOWN_EXIT_THREADS;

  /* All threads end up waiting for certain events. Put those events
  to the signaled state. Then the threads will exit themselves after
  os_event_wait(). */
  for (i = 0; i < 1000; i++) {
    if (!buf_page_cleaner_is_active && os_aio_all_slots_free()) {
      os_aio_wake_all_threads_at_shutdown();
    }

    /* f. dict_stats_thread is signaled from
    logs_empty_and_mark_files_at_shutdown() and should have
    already quit or is quitting right now. */

    bool active = os_thread_any_active();

    os_thread_sleep(100000);

    if (!active) {
      break;
    }
  }

  if (i == 1000) {
    ib::warn() << os_thread_count
               << " threads created by InnoDB had not exited at shutdown!";
  }

  undo_spaces_deinit();

  os_aio_free();

  fil_close_all_files();

  fil_close();

  /* Free the double write data structures. */
  if (buf_dblwr) {
    buf_dblwr_free();
  }

  /* Reset srv_file_io_threads to its default value to avoid confusing
  warning on --prepare in innobase_start_or_create_for_mysql()*/
  srv_n_file_io_threads = 4;

  srv_shutdown_state = SRV_SHUTDOWN_NONE;
}

/***********************************************************************
Allocate and initialize the entry for databases and tables filtering
hash tables. If memory allocation is not successful, terminate program.
@return pointer to the created entry.  */
static xb_filter_entry_t *xb_new_filter_entry(
    /*================*/
    const char *name) /*!< in: name of table/database */
{
  xb_filter_entry_t *entry;
  ulint namelen = strlen(name);

  ut_a(namelen <= NAME_LEN * 2 + 1);

  entry = static_cast<xb_filter_entry_t *>(
      ut_zalloc_nokey(sizeof(xb_filter_entry_t) + namelen + 1));
  entry->name = ((char *)entry) + sizeof(xb_filter_entry_t);
  strcpy(entry->name, name);
  entry->has_tables = FALSE;

  return entry;
}

/***********************************************************************
Add entry to hash table. If hash table is NULL, allocate and initialize
new hash table */
static xb_filter_entry_t *xb_add_filter(
    /*========================*/
    const char *name,    /*!< in: name of table/database */
    hash_table_t **hash) /*!< in/out: hash to insert into */
{
  xb_filter_entry_t *entry;

  entry = xb_new_filter_entry(name);

  if (UNIV_UNLIKELY(*hash == NULL)) {
    *hash = hash_create(1000);
  }
  HASH_INSERT(xb_filter_entry_t, name_hash, *hash, ut_fold_string(entry->name),
              entry);

  return entry;
}

/***********************************************************************
Validate name of table or database. If name is invalid, program will
be finished with error code */
static void xb_validate_name(
    /*=============*/
    const char *name, /*!< in: name */
    size_t len)       /*!< in: length of name */
{
  const char *p;

  /* perform only basic validation. validate length and
  path symbols */
  if (len > NAME_LEN) {
    msg("xtrabackup: name `%s` is too long.\n", name);
    exit(EXIT_FAILURE);
  }
  p = strpbrk(name, "/\\~");
  if (p && p - name < NAME_LEN) {
    msg("xtrabackup: name `%s` is not valid.\n", name);
    exit(EXIT_FAILURE);
  }
}

/***********************************************************************
Register new filter entry which can be either database
or table name.  */
static void xb_register_filter_entry(
    /*=====================*/
    const char *name, /*!< in: name */
    hash_table_t **databases_hash, hash_table_t **tables_hash) {
  const char *p;
  size_t namelen;
  xb_filter_entry_t *db_entry = NULL;

  namelen = strlen(name);
  if ((p = strchr(name, '.')) != NULL) {
    char dbname[NAME_LEN + 1];

    xb_validate_name(name, p - name);
    xb_validate_name(p + 1, namelen - (p - name));

    strncpy(dbname, name, p - name);
    dbname[p - name] = 0;

    if (*databases_hash) {
      HASH_SEARCH(name_hash, (*databases_hash), ut_fold_string(dbname),
                  xb_filter_entry_t *, db_entry, (void)0,
                  !strcmp(db_entry->name, dbname));
    }
    if (!db_entry) {
      db_entry = xb_add_filter(dbname, databases_hash);
    }
    db_entry->has_tables = TRUE;
    xb_add_filter(name, tables_hash);
  } else {
    xb_validate_name(name, namelen);

    xb_add_filter(name, databases_hash);
  }
}

static void xb_register_include_filter_entry(const char *name) {
  xb_register_filter_entry(name, &databases_include_hash, &tables_include_hash);
}

static void xb_register_exclude_filter_entry(const char *name) {
  xb_register_filter_entry(name, &databases_exclude_hash, &tables_exclude_hash);
}

/***********************************************************************
Register new table for the filter.  */
static void xb_register_table(
    /*==============*/
    const char *name) /*!< in: name of table */
{
  if (strchr(name, '.') == NULL) {
    msg("xtrabackup: `%s` is not fully qualified name.\n", name);
    exit(EXIT_FAILURE);
  }

  xb_register_include_filter_entry(name);
}

static bool compile_regex(const char *regex_string, const char *error_context,
                          xb_regex_t *compiled_re) {
  char errbuf[100];
  int ret = xb_regcomp(compiled_re, regex_string, REG_EXTENDED);
  if (ret != 0) {
    xb_regerror(ret, compiled_re, errbuf, sizeof(errbuf));
    msg("xtrabackup: error: %s regcomp(%s): %s\n", error_context, regex_string,
        errbuf);
    return false;
  }
  return true;
}

static void xb_add_regex_to_list(
    const char *regex,         /*!< in: regex */
    const char *error_context, /*!< in: context to error message */
    regex_list_t *list)        /*! in: list to put new regex to */
{
  xb_regex_t compiled_regex;
  if (!compile_regex(regex, error_context, &compiled_regex)) {
    exit(EXIT_FAILURE);
  }

  list->push_back(compiled_regex);
}

/***********************************************************************
Register new regex for the include filter.  */
static void xb_register_include_regex(
    /*==============*/
    const char *regex) /*!< in: regex */
{
  xb_add_regex_to_list(regex, "tables", &regex_include_list);
}

/***********************************************************************
Register new regex for the exclude filter.  */
static void xb_register_exclude_regex(
    /*==============*/
    const char *regex) /*!< in: regex */
{
  xb_add_regex_to_list(regex, "tables-exclude", &regex_exclude_list);
}

typedef void (*insert_entry_func_t)(const char *);

/***********************************************************************
Scan string and load filter entries from it.  */
static void xb_load_list_string(
    /*================*/
    char *list,              /*!< in: string representing a list */
    const char *delimiters,  /*!< in: delimiters of entries */
    insert_entry_func_t ins) /*!< in: callback to add entry */
{
  char *p;
  char *saveptr;

  p = strtok_r(list, delimiters, &saveptr);
  while (p) {
    ins(p);

    p = strtok_r(NULL, delimiters, &saveptr);
  }
}

/***********************************************************************
Scan file and load filter entries from it.  */
static void xb_load_list_file(
    /*==============*/
    const char *filename,    /*!< in: name of file */
    insert_entry_func_t ins) /*!< in: callback to add entry */
{
  char name_buf[NAME_LEN * 2 + 2];
  FILE *fp;

  /* read and store the filenames */
  fp = fopen(filename, "r");
  if (!fp) {
    msg("xtrabackup: cannot open %s\n", filename);
    exit(EXIT_FAILURE);
  }
  while (fgets(name_buf, sizeof(name_buf), fp) != NULL) {
    char *p = strchr(name_buf, '\n');
    if (p) {
      *p = '\0';
    } else {
      msg("xtrabackup: `%s...` name is too long", name_buf);
      exit(EXIT_FAILURE);
    }

    ins(name_buf);
  }

  fclose(fp);
}

static void xb_filters_init() {
  if (xtrabackup_databases) {
    xb_load_list_string(xtrabackup_databases, " \t",
                        xb_register_include_filter_entry);
  }

  if (xtrabackup_databases_file) {
    xb_load_list_file(xtrabackup_databases_file,
                      xb_register_include_filter_entry);
  }

  if (xtrabackup_databases_exclude) {
    xb_load_list_string(xtrabackup_databases_exclude, " \t",
                        xb_register_exclude_filter_entry);
  }

  if (xtrabackup_tables) {
    xb_load_list_string(xtrabackup_tables, ",", xb_register_include_regex);
  }

  if (xtrabackup_tables_file) {
    xb_load_list_file(xtrabackup_tables_file, xb_register_table);
  }

  if (xtrabackup_tables_exclude) {
    xb_load_list_string(xtrabackup_tables_exclude, ",",
                        xb_register_exclude_regex);
  }
}

static void xb_filter_hash_free(hash_table_t *hash) {
  ulint i;

  /* free the hash elements */
  for (i = 0; i < hash_get_n_cells(hash); i++) {
    xb_filter_entry_t *table;

    table = static_cast<xb_filter_entry_t *>(HASH_GET_FIRST(hash, i));

    while (table) {
      xb_filter_entry_t *prev_table = table;

      table = static_cast<xb_filter_entry_t *>(
          HASH_GET_NEXT(name_hash, prev_table));

      HASH_DELETE(xb_filter_entry_t, name_hash, hash,
                  ut_fold_string(prev_table->name), prev_table);
      ut_free(prev_table);
    }
  }

  /* free hash */
  hash_table_free(hash);
}

static void xb_regex_list_free(regex_list_t *list) {
  while (list->size() > 0) {
    xb_regfree(&list->front());
    list->pop_front();
  }
}

/************************************************************************
Destroy table filters for partial backup. */
static void xb_filters_free() {
  xb_regex_list_free(&regex_include_list);
  xb_regex_list_free(&regex_exclude_list);

  if (tables_include_hash) {
    xb_filter_hash_free(tables_include_hash);
  }

  if (tables_exclude_hash) {
    xb_filter_hash_free(tables_exclude_hash);
  }

  if (databases_include_hash) {
    xb_filter_hash_free(databases_include_hash);
  }

  if (databases_exclude_hash) {
    xb_filter_hash_free(databases_exclude_hash);
  }
}

/*********************************************************************/ /**
 Creates or opens the log files and closes them.
 @return	DB_SUCCESS or error code */
static ulint open_or_create_log_file(
    /*====================*/
    bool create_new_db,            /*!< in: true if we should create a
                                   new database */
    bool *log_file_created,        /*!< out: true if new log file
                                   created */
    bool log_file_has_been_opened, /*!< in: true if a log file has been
                                  opened before: then it is an error
                                  to try to create another log file */
    ulint k,                       /*!< in: log group number */
    ulint i,                       /*!< in: log file number in group */
    fil_space_t **log_space)       /*!< out: log space */
{
  bool ret;
  os_offset_t size;
  char name[10000];
  ulint dirnamelen;

  UT_NOT_USED(create_new_db);
  UT_NOT_USED(log_file_has_been_opened);
  UT_NOT_USED(k);
  ut_ad(k == 0);

  *log_file_created = false;

  Fil_path::normalize(srv_log_group_home_dir);

  dirnamelen = strlen(srv_log_group_home_dir);
  ut_a(dirnamelen < (sizeof name) - 10 - sizeof "ib_logfile");
  memcpy(name, srv_log_group_home_dir, dirnamelen);

  /* Add a path separator if needed. */
  if (dirnamelen && name[dirnamelen - 1] != OS_PATH_SEPARATOR) {
    name[dirnamelen++] = OS_PATH_SEPARATOR;
  }

  sprintf(name + dirnamelen, "%s%lu", "ib_logfile", (ulong)i);

  pfs_os_file_t file = os_file_create(0, name, OS_FILE_OPEN, OS_FILE_NORMAL,
                                      OS_LOG_FILE, true, &ret);
  if (!ret) {
    fprintf(stderr, "InnoDB: Error in opening %s\n", name);

    return (DB_ERROR);
  }

  size = os_file_get_size(file);

  if (size != srv_log_file_size) {
    fprintf(stderr,
            "InnoDB: Error: log file %s is of different size " UINT64PF
            " bytes\n"
            "InnoDB: than specified in the .cnf file %llu bytes!\n",
            name, size, srv_log_file_size * UNIV_PAGE_SIZE);

    return (DB_ERROR);
  }

  ret = os_file_close(file);
  ut_a(ret);

  if (i == 0) {
    /* Create in memory the file space object
    which is for this log group */

    *log_space = fil_space_create(
        name, 2 * k + dict_sys_t::s_log_space_first_id,
        fsp_flags_set_page_size(0, univ_page_size), FIL_TYPE_LOG);
  }

  ut_a(*log_space != NULL);
  ut_ad(fil_validate());

  ut_a(fil_node_create(name, srv_log_file_size / univ_page_size.physical(),
                       *log_space, false, false) != NULL);

  return (DB_SUCCESS);
}

/*********************************************************************/ /**
 Normalizes init parameter values to use units we use inside InnoDB.
 @return	DB_SUCCESS or error code */
static void xb_normalize_init_values(void)
/*==========================*/
{
  srv_lock_table_size = 5 * (srv_buf_pool_size / UNIV_PAGE_SIZE);
}

/***********************************************************************
Set the open files limit. Based on set_max_open_files().

@return the resulting open files limit. May be less or more than the requested
value.  */
static uint xb_set_max_open_files(
    /*==================*/
    uint max_file_limit) /*!<in: open files limit */
{
#if defined(RLIMIT_NOFILE)
  struct rlimit rlimit;
  uint old_cur;

  if (getrlimit(RLIMIT_NOFILE, &rlimit)) {
    goto end;
  }

  old_cur = (uint)rlimit.rlim_cur;

  if (rlimit.rlim_cur == RLIM_INFINITY) {
    rlimit.rlim_cur = max_file_limit;
  }

  if (rlimit.rlim_cur >= max_file_limit) {
    max_file_limit = rlimit.rlim_cur;
    goto end;
  }

  rlimit.rlim_cur = rlimit.rlim_max = max_file_limit;

  if (setrlimit(RLIMIT_NOFILE, &rlimit)) {
    max_file_limit = old_cur; /* Use original value */
  } else {
    rlimit.rlim_cur = 0; /* Safety if next call fails */

    (void)getrlimit(RLIMIT_NOFILE, &rlimit);

    if (rlimit.rlim_cur) {
      /* If call didn't fail */
      max_file_limit = (uint)rlimit.rlim_cur;
    }
  }

end:
  return (max_file_limit);
#else
  return (0);
#endif
}

/**************************************************************************
Prints a warning for every table that uses unsupported engine and
hence will not be backed up. */
static void xb_tables_compatibility_check() {
  const char *query =
      "SELECT"
      "  CONCAT(table_schema, '/', table_name), engine "
      "FROM information_schema.tables "
      "WHERE engine NOT IN ("
      "'MyISAM', 'InnoDB', 'CSV', 'MRG_MYISAM') "
      "AND table_schema NOT IN ("
      "  'performance_schema', 'information_schema', "
      "  'mysql');";

  MYSQL_RES *result = xb_mysql_query(mysql_connection, query, true, true);
  MYSQL_ROW row;
  if (!result) {
    return;
  }

  ut_a(mysql_num_fields(result) == 2);
  while ((row = mysql_fetch_row(result))) {
    if (!check_if_skip_table(row[0])) {
      *strchr(row[0], '/') = '.';
      msg("Warning: \"%s\" uses engine \"%s\" "
          "and will not be backed up.\n",
          row[0], row[1]);
    }
  }

  mysql_free_result(result);
}

static void init_mysql_environment() {
  ulong server_start_time = my_time(0);

  randominit(&sql_rand, server_start_time, server_start_time / 2);

  mysql_mutex_init(PSI_NOT_INSTRUMENTED, &LOCK_status, MY_MUTEX_INIT_FAST);
  mysql_mutex_init(PSI_NOT_INSTRUMENTED, &LOCK_global_system_variables,
                   MY_MUTEX_INIT_FAST);
  mysql_mutex_init(PSI_NOT_INSTRUMENTED, &LOCK_sql_rand, MY_MUTEX_INIT_FAST);
  mysql_mutex_init(PSI_NOT_INSTRUMENTED, &LOCK_keyring_operations,
                   MY_MUTEX_INIT_FAST);

  Srv_session::module_init();

  Global_THD_manager::create_instance();

  my_thread_stack_size = DEFAULT_THREAD_STACK;
  my_default_lc_messages = &my_locale_en_US;
  global_system_variables.collation_connection = default_charset_info;
  global_system_variables.character_set_results = default_charset_info;
  global_system_variables.character_set_client = default_charset_info;
  global_system_variables.lc_messages = my_default_lc_messages;

  table_cache_instances = Table_cache_manager::DEFAULT_MAX_TABLE_CACHES;

  table_def_init();
  transaction_cache_init();

  mdl_init();

  mysql_services_bootstrap(nullptr);
}

static void cleanup_mysql_environment() {
  Global_THD_manager::destroy_instance();

  transaction_cache_free();
  table_def_free();
  mdl_destroy();
  Srv_session::module_deinit();
  mysql_services_shutdown();

  mysql_mutex_destroy(&LOCK_status);
  mysql_mutex_destroy(&LOCK_global_system_variables);
  mysql_mutex_destroy(&LOCK_sql_rand);
  mysql_mutex_destroy(&LOCK_keyring_operations);
}

void xtrabackup_backup_func(void) {
  MY_STAT stat_info;
  lsn_t latest_cp;
  uint i;
  uint count;
  ib_mutex_t count_mutex;
  data_thread_ctxt_t *data_threads;
  lsn_t backup_lsn = 0;

<<<<<<< HEAD
  recv_is_making_a_backup = true;
  bool data_copying_error = false;

  init_mysql_environment();
=======

	if (opt_dump_innodb_buffer_pool) {
		dump_innodb_buffer_pool(mysql_connection);
	}

        {
        fil_system_t*   f_system = fil_system;

	/* definition from recv_recovery_from_checkpoint_start() */
	log_group_t*	max_cp_group;
	ulint		max_cp_field;
	byte*		buf;
	byte*		log_hdr_buf_;
	byte*		log_hdr_buf;
	ulint		err;
	bool		data_copying_error = false;
>>>>>>> 67a0ec60

#ifdef USE_POSIX_FADVISE
  msg("xtrabackup: uses posix_fadvise().\n");
#endif

  /* cd to datadir */

  if (my_setwd(mysql_real_data_home, MYF(MY_WME))) {
    msg("xtrabackup: cannot my_setwd %s\n", mysql_real_data_home);
    exit(EXIT_FAILURE);
  }
  msg("xtrabackup: cd to %s\n", mysql_real_data_home);

  msg("xtrabackup: open files limit requested %u, set to %u\n",
      (uint)xb_open_files_limit, xb_set_max_open_files(xb_open_files_limit));

  mysql_data_home = mysql_data_home_buff;
  mysql_data_home[0] = FN_CURLIB;  // all paths are relative from here
  mysql_data_home[1] = 0;

  srv_read_only_mode = TRUE;

  srv_backup_mode = TRUE;
  /* We can safely close files if we don't allow DDL during the
  backup */
  srv_close_files = xb_close_files || opt_lock_ddl;

  if (xb_close_files)
    msg("xtrabackup: warning: close-files specified. Use it "
        "at your own risk. If there are DDL operations like table DROP TABLE "
        "or RENAME TABLE during the backup, inconsistent backup will be "
        "produced.\n");

  /* initialize components */
  if (innodb_init_param()) exit(EXIT_FAILURE);

  xb_normalize_init_values();

#ifndef _WIN32
  srv_unix_file_flush_method =
      static_cast<srv_unix_flush_t>(innodb_flush_method);
  ut_ad(innodb_flush_method <= SRV_UNIX_O_DIRECT_NO_FSYNC);
#else
  srv_win_file_flush_method = static_cast<srv_win_flush_t>(innodb_flush_method);
  ut_ad(innodb_flush_method <= SRV_WIN_IO_NORMAL);
#endif
  switch (srv_unix_file_flush_method) {
    case SRV_UNIX_O_DIRECT:
      msg("xtrabackup: using O_DIRECT\n");
      break;
    case SRV_UNIX_O_DIRECT_NO_FSYNC:
      msg("xtrabackup: using O_DIRECT_NO_FSYNC\n");
      break;
    default:
      break;
  }

  if (srv_buf_pool_size >= 1000 * 1024 * 1024) {
    /* Here we still have srv_pool_size counted
    in kilobytes (in 4.0 this was in bytes)
    srv_boot() converts the value to
    pages; if buffer pool is less than 1000 MB,
    assume fewer threads. */
    srv_max_n_threads = 50000;

  } else if (srv_buf_pool_size >= 8 * 1024 * 1024) {
    srv_max_n_threads = 10000;
  } else {
    srv_max_n_threads = 1000; /* saves several MB of memory,
                              especially in 64-bit
                              computers */
  }

  srv_general_init();
  ut_crc32_init();
  crc_init();

  xb_filters_init();

  if (!xb_keyring_init_for_backup(mysql_connection)) {
    msg("xtrabackup: Error: failed to init keyring plugin\n");
    exit(EXIT_FAILURE);
  }

<<<<<<< HEAD
  if (opt_tables_compatibility_check) {
    xb_tables_compatibility_check();
  }
=======
        log_group_header_read(max_cp_group, max_cp_field);
        buf = log_sys->checkpoint_buf;

	if(checkpoint_no_start != mach_read_from_8(buf + LOG_CHECKPOINT_NO)) {

		checkpoint_lsn_start = mach_read_from_8(buf + LOG_CHECKPOINT_LSN);
		checkpoint_no_start = mach_read_from_8(buf + LOG_CHECKPOINT_NO);
		mutex_exit(&log_sys->mutex);
		goto reread_log_header;
	}

	mutex_exit(&log_sys->mutex);

	xtrabackup_init_datasinks();

	if (!select_history()) {
		exit(EXIT_FAILURE);
	}

	/* open the log file */
	memset(&stat_info, 0, sizeof(MY_STAT));
	dst_log_file = ds_open(ds_redo, XB_LOG_FILENAME, &stat_info);
	if (dst_log_file == NULL) {
		msg("xtrabackup: error: failed to open the target stream for "
		    "'%s'.\n", XB_LOG_FILENAME);
		ut_free(log_hdr_buf_);
		exit(EXIT_FAILURE);
	}

	/* label it */
	strcpy((char*) log_hdr_buf + LOG_HEADER_CREATOR, "xtrabkup ");
	ut_sprintf_timestamp(
		(char*) log_hdr_buf + (LOG_HEADER_CREATOR
				+ (sizeof "xtrabkup ") - 1));

	if (ds_write(dst_log_file, log_hdr_buf, LOG_FILE_HDR_SIZE)) {
		msg("xtrabackup: error: write to logfile failed\n");
		ut_free(log_hdr_buf_);
		exit(EXIT_FAILURE);
	}

	ut_free(log_hdr_buf_);

	/* start flag */
	log_copying = TRUE;

	/* start io throttle */
	if(xtrabackup_throttle) {
		os_thread_id_t io_watching_thread_id;

		io_ticket = xtrabackup_throttle;
		wait_throttle = os_event_create("wait_throttle");

		os_thread_create(io_watching_thread, NULL,
				 &io_watching_thread_id);
	}

	mutex_enter(&log_sys->mutex);
	xtrabackup_choose_lsn_offset(checkpoint_lsn_start);
	mutex_exit(&log_sys->mutex);

	/* copy log file by current position */
	if(xtrabackup_copy_logfile(checkpoint_lsn_start, FALSE))
		exit(EXIT_FAILURE);


	log_copying_stop = os_event_create("log_copying_stop");
	os_thread_create(log_copying_thread, NULL, &log_copying_thread_id);

	/* Populate fil_system with tablespaces to copy */
	err = xb_load_tablespaces();
	if (err != DB_SUCCESS) {
		msg("xtrabackup: error: xb_load_tablespaces() failed with"
		    "error code %lu\n", err);
		exit(EXIT_FAILURE);
	}

	/* FLUSH CHANGED_PAGE_BITMAPS call */
	if (!flush_changed_page_bitmaps()) {
		exit(EXIT_FAILURE);
	}
	debug_sync_point("xtrabackup_suspend_at_start");

	if (xtrabackup_incremental) {
		if (!xtrabackup_incremental_force_scan) {
			changed_page_bitmap = xb_page_bitmap_init();
		}
		if (!changed_page_bitmap) {
			msg("xtrabackup: using the full scan for incremental "
			    "backup\n");
		} else if (incremental_lsn != checkpoint_lsn_start) {
			/* Do not print that bitmaps are used when dummy bitmap
			is build for an empty LSN range. */
			msg("xtrabackup: using the changed page bitmap\n");
		}
	}

	ut_a(xtrabackup_parallel > 0);

	if (xtrabackup_parallel > 1) {
		msg("xtrabackup: Starting %u threads for parallel data "
		    "files transfer\n", xtrabackup_parallel);
	}

	if (opt_lock_ddl_per_table) {
		mdl_lock_init();
	}

	it = datafiles_iter_new(f_system);
	if (it == NULL) {
		msg("xtrabackup: Error: datafiles_iter_new() failed.\n");
		exit(EXIT_FAILURE);
	}

	/* Create data copying threads */
	data_threads = (data_thread_ctxt_t *)
		ut_malloc_nokey(sizeof(data_thread_ctxt_t) *
                                xtrabackup_parallel);
	count = xtrabackup_parallel;
	mutex_create(LATCH_ID_XTRA_COUNT_MUTEX, &count_mutex);

	for (i = 0; i < (uint) xtrabackup_parallel; i++) {
		data_threads[i].it = it;
		data_threads[i].num = i+1;
		data_threads[i].count = &count;
		data_threads[i].count_mutex = &count_mutex;
		data_threads[i].error = &data_copying_error;
		os_thread_create(data_copy_thread_func, data_threads + i,
				 &data_threads[i].id);
	}

	/* Wait for threads to exit */
	while (1) {
		os_thread_sleep(1000000);
		mutex_enter(&count_mutex);
		if (count == 0) {
			mutex_exit(&count_mutex);
			break;
		}
		mutex_exit(&count_mutex);
	}

	mutex_free(&count_mutex);
	ut_free(data_threads);
	datafiles_iter_free(it);

	if (data_copying_error) {
		exit(EXIT_FAILURE);
	}

	if (changed_page_bitmap) {
		xb_page_bitmap_deinit(changed_page_bitmap);
	}
	}

	if (!backup_start()) {
		exit(EXIT_FAILURE);
	}

	/* read the latest checkpoint lsn */
	latest_cp = 0;
	{
		log_group_t*	max_cp_group;
		ulint	max_cp_field;
		ulint	err;

		mutex_enter(&log_sys->mutex);

		err = recv_find_max_checkpoint(&max_cp_group, &max_cp_field);

		if (err != DB_SUCCESS) {
			msg("xtrabackup: Error: recv_find_max_checkpoint() failed.\n");
			mutex_exit(&log_sys->mutex);
			goto skip_last_cp;
		}

		log_group_header_read(max_cp_group, max_cp_field);

		xtrabackup_choose_lsn_offset(checkpoint_lsn_start);

		latest_cp = mach_read_from_8(log_sys->checkpoint_buf +
					     LOG_CHECKPOINT_LSN);

		mutex_exit(&log_sys->mutex);

		msg("xtrabackup: The latest check point (for incremental): "
		    "'" LSN_PF "'\n", latest_cp);
	}
skip_last_cp:
	/* stop log_copying_thread */
	log_copying = FALSE;
	os_event_set(log_copying_stop);
	msg("xtrabackup: Stopping log copying thread.\n");
	while (log_copying_running) {
		msg(".");
		os_thread_sleep(200000); /*0.2 sec*/
	}
	msg("\n");

	os_event_destroy(log_copying_stop);
	if (ds_close(dst_log_file)) {
		exit(EXIT_FAILURE);
	}

	if(!xtrabackup_incremental) {
		strcpy(metadata_type, "full-backuped");
		metadata_from_lsn = 0;
	} else {
		strcpy(metadata_type, "incremental");
		metadata_from_lsn = incremental_lsn;
	}
	metadata_to_lsn = latest_cp;
	metadata_last_lsn = log_copy_scanned_lsn;

	if (!xtrabackup_stream_metadata(ds_meta)) {
		msg("xtrabackup: Error: failed to stream metadata.\n");
		exit(EXIT_FAILURE);
	}

	if (!backup_finish()) {
		exit(EXIT_FAILURE);
	}

	if (xtrabackup_extra_lsndir) {
		char	filename[FN_REFLEN];

		sprintf(filename, "%s/%s", xtrabackup_extra_lsndir,
			XTRABACKUP_METADATA_FILENAME);
		if (!xtrabackup_write_metadata(filename)) {
			msg("xtrabackup: Error: failed to write metadata "
			    "to '%s'.\n", filename);
			exit(EXIT_FAILURE);
		}

		sprintf(filename, "%s/%s", xtrabackup_extra_lsndir,
			XTRABACKUP_INFO);
		if (!xtrabackup_write_info(filename)) {
			msg("xtrabackup: Error: failed to write info "
			    "to '%s'.\n", filename);
			exit(EXIT_FAILURE);
		}

	}

	if (opt_lock_ddl_per_table) {
		mdl_unlock_all();
	}

	if (opt_transition_key != NULL || opt_generate_transition_key) {
		if (!xb_tablespace_keys_dump(ds_data, opt_transition_key,
                    opt_transition_key != NULL ?
                    	strlen(opt_transition_key) : 0)) {
			msg("xtrabackup: Error: failed to dump "
			    "tablespace keys.\n");
			exit(EXIT_FAILURE);
		}
	}

	xtrabackup_destroy_datasinks();

	if (wait_throttle) {
		/* wait for io_watching_thread completion */
		while (io_watching_thread_running) {
			os_thread_sleep(1000000);
		}
		os_event_destroy(wait_throttle);
		wait_throttle = NULL;
	}

	msg("xtrabackup: Transaction log of lsn (" LSN_PF ") to (" LSN_PF
	    ") was copied.\n", checkpoint_lsn_start, log_copy_scanned_lsn);
	xb_filters_free();

	xb_data_files_close();

	recv_sys_debug_free();

	log_shutdown();

	trx_pool_close();

	lock_sys_close();

	os_thread_free();

	row_mysql_close();

	sync_check_close();

	xb_keyring_shutdown();

	/* Make sure that the latest checkpoint made it to xtrabackup_logfile */
	if (latest_cp > log_copy_scanned_lsn) {
		msg("xtrabackup: error: last checkpoint LSN (" LSN_PF
		    ") is larger than last copied LSN (" LSN_PF ").\n",
		    latest_cp, log_copy_scanned_lsn);
		exit(EXIT_FAILURE);
	}
}
>>>>>>> 67a0ec60

  {
    bool log_file_created = false;
    bool log_created = false;
    bool log_opened = false;
    ulint err;
    ulint i;
    fil_space_t *log_space = nullptr;

    srv_is_being_started = true;

    os_create_block_cache();

    xb_fil_io_init();

    dict_persist_init();

    srv_n_log_files = (ulint)innobase_log_files_in_group;
    srv_log_file_size = (ulint)innobase_log_file_size;

    if (!log_sys_init(srv_n_log_files, srv_log_file_size,
                      dict_sys_t::s_log_space_first_id)) {
      exit(EXIT_FAILURE);
    }

    recv_sys_create();
    recv_sys_init(buf_pool_get_curr_size());

    clone_init();

    lock_sys_create(srv_lock_table_size);

    ut_a(srv_n_log_files > 0);

    for (i = 0; i < srv_n_log_files; i++) {
      err = open_or_create_log_file(false, &log_file_created, log_opened, 0, i,
                                    &log_space);
      if (err != DB_SUCCESS) {
        exit(EXIT_FAILURE);
      }

      if (log_file_created) {
        log_created = TRUE;
      } else {
        log_opened = TRUE;
      }
      if ((log_opened && log_created)) {
        msg("xtrabackup: Error: all log files must be created at the same "
            "time.\n"
            "xtrabackup: All log files must be created also in database "
            "creation.\n"
            "xtrabackup: If you want bigger or smaller log files, shut down "
            "the\n"
            "xtrabackup: database and make sure there were no errors in "
            "shutdown.\n"
            "xtrabackup: Then delete the existing log files. Edit the .cnf "
            "file\n"
            "xtrabackup: and start the database again.\n");

        exit(EXIT_FAILURE);
      }
    }

    /* log_file_created must not be TRUE, if online */
    if (log_file_created) {
      msg("xtrabackup: Something wrong with source files...\n");
      exit(EXIT_FAILURE);
    }

    ut_a(log_space != nullptr);

    log_read_encryption();
  }

  /* create extra LSN dir if it does not exist. */
  if (xtrabackup_extra_lsndir &&
      !my_stat(xtrabackup_extra_lsndir, &stat_info, MYF(0)) &&
      (my_mkdir(xtrabackup_extra_lsndir, 0777, MYF(0)) < 0)) {
    msg("xtrabackup: Error: cannot mkdir %d: %s\n", my_errno(),
        xtrabackup_extra_lsndir);
    exit(EXIT_FAILURE);
  }

  /* create target dir if not exist */
  if (!my_stat(xtrabackup_target_dir, &stat_info, MYF(0)) &&
      (my_mkdir(xtrabackup_target_dir, 0777, MYF(0)) < 0)) {
    msg("xtrabackup: Error: cannot mkdir %d: %s\n", my_errno(),
        xtrabackup_target_dir);
    exit(EXIT_FAILURE);
  }

  {
    /* definition from recv_recovery_from_checkpoint_start() */
    ulint max_cp_field;
    byte *buf;
    byte *log_hdr_buf_;
    byte *log_hdr_buf;
    ulint err;

    /* start back ground thread to copy newer log */
    datafiles_iter_t *it;

    log_hdr_buf_ = static_cast<byte *>(
        ut_malloc_nokey(LOG_FILE_HDR_SIZE + UNIV_PAGE_SIZE_MAX));
    log_hdr_buf =
        static_cast<byte *>(ut_align(log_hdr_buf_, UNIV_PAGE_SIZE_MAX));

    /* get current checkpoint_lsn */
    /* Look for the latest checkpoint from any of the log groups */

    err = recv_find_max_checkpoint(*log_sys, &max_cp_field);

    if (err != DB_SUCCESS) {
      ut_free(log_hdr_buf_);
      exit(EXIT_FAILURE);
    }

    log_files_header_read(*log_sys, max_cp_field);
    buf = log_sys->checkpoint_buf;

    checkpoint_lsn_start = mach_read_from_8(buf + LOG_CHECKPOINT_LSN);
    checkpoint_no_start = mach_read_from_8(buf + LOG_CHECKPOINT_NO);

  reread_log_header:
    err = fil_io(IORequest(IORequest::READ), true,
                 page_id_t(log_sys->files_space_id, 0), univ_page_size, 0,
                 LOG_FILE_HDR_SIZE, log_hdr_buf, nullptr);

    if (err != DB_SUCCESS) {
      ut_free(log_hdr_buf_);
      exit(EXIT_FAILURE);
    }

    /* check consistency of log file header to copy */

    err = recv_find_max_checkpoint(*log_sys, &max_cp_field);

    if (err != DB_SUCCESS) {
      ut_free(log_hdr_buf_);
      exit(EXIT_FAILURE);
    }

    log_files_header_read(*log_sys, max_cp_field);
    buf = log_sys->checkpoint_buf;

    if (checkpoint_no_start != mach_read_from_8(buf + LOG_CHECKPOINT_NO)) {
      checkpoint_lsn_start = mach_read_from_8(buf + LOG_CHECKPOINT_LSN);
      checkpoint_no_start = mach_read_from_8(buf + LOG_CHECKPOINT_NO);
      goto reread_log_header;
    }

    xtrabackup_init_datasinks();

    if (!select_history()) {
      exit(EXIT_FAILURE);
    }

    /* open the log file */
    memset(&stat_info, 0, sizeof(MY_STAT));
    dst_log_file = ds_open(ds_redo, XB_LOG_FILENAME, &stat_info);
    if (dst_log_file == NULL) {
      msg("xtrabackup: error: failed to open the target stream for '%s'.\n",
          XB_LOG_FILENAME);
      ut_free(log_hdr_buf_);
      exit(EXIT_FAILURE);
    }

    /* label it */
    strcpy((char *)log_hdr_buf + LOG_HEADER_CREATOR, "xtrabkup ");
    ut_sprintf_timestamp((char *)log_hdr_buf +
                         (LOG_HEADER_CREATOR + (sizeof "xtrabkup ") - 1));

    if (ds_write(dst_log_file, log_hdr_buf, LOG_FILE_HDR_SIZE)) {
      msg("xtrabackup: error: write to logfile failed\n");
      ut_free(log_hdr_buf_);
      exit(EXIT_FAILURE);
    }

    ut_free(log_hdr_buf_);

    /* start flag */
    log_copying = TRUE;

    /* start io throttle */
    if (xtrabackup_throttle) {
      io_ticket = xtrabackup_throttle;
      wait_throttle = os_event_create("wait_throttle");

      os_thread_create(PFS_NOT_INSTRUMENTED, io_watching_thread);
    }

    /* copy log file by current position */
    if (xtrabackup_copy_logfile(*log_sys, checkpoint_lsn_start, FALSE))
      exit(EXIT_FAILURE);

    log_copying_stop = os_event_create("log_copying_stop");
    os_thread_create(PFS_NOT_INSTRUMENTED, log_copying_thread);

    Tablespace_map::instance().scan(mysql_connection);

    /* Populate fil_system with tablespaces to copy */
    err = xb_load_tablespaces();
    if (err != DB_SUCCESS) {
      msg("xtrabackup: error: xb_load_tablespaces() failed with error code "
          "%lu\n",
          err);
      exit(EXIT_FAILURE);
    }

    /* FLUSH CHANGED_PAGE_BITMAPS call */
    if (!flush_changed_page_bitmaps()) {
      exit(EXIT_FAILURE);
    }
    debug_sync_point("xtrabackup_suspend_at_start");

    if (xtrabackup_incremental) {
      if (!xtrabackup_incremental_force_scan) {
        changed_page_bitmap = xb_page_bitmap_init();
      }
      if (!changed_page_bitmap) {
        msg("xtrabackup: using the full scan for incremental backup\n");
      } else if (incremental_lsn != checkpoint_lsn_start) {
        /* Do not print that bitmaps are used when dummy bitmap
        is build for an empty LSN range. */
        msg("xtrabackup: using the changed page bitmap\n");
      }
    }

    ut_a(xtrabackup_parallel > 0);

    if (xtrabackup_parallel > 1) {
      msg("xtrabackup: Starting %u threads for parallel data files transfer\n",
          xtrabackup_parallel);
    }

    if (opt_lock_ddl_per_table) {
      mdl_lock_init();
    }

    it = datafiles_iter_new();
    if (it == NULL) {
      msg("xtrabackup: Error: datafiles_iter_new() failed.\n");
      exit(EXIT_FAILURE);
    }

    /* Create data copying threads */
    data_threads = (data_thread_ctxt_t *)ut_malloc_nokey(
        sizeof(data_thread_ctxt_t) * xtrabackup_parallel);
    count = xtrabackup_parallel;
    mutex_create(LATCH_ID_XTRA_COUNT_MUTEX, &count_mutex);

    for (i = 0; i < (uint)xtrabackup_parallel; i++) {
      data_threads[i].it = it;
      data_threads[i].num = i + 1;
      data_threads[i].count = &count;
      data_threads[i].count_mutex = &count_mutex;
      data_threads[i].error = &data_copying_error;
      os_thread_create(PFS_NOT_INSTRUMENTED, data_copy_thread_func,
                       data_threads + i);
    }

    /* Wait for threads to exit */
    while (1) {
      os_thread_sleep(1000000);
      mutex_enter(&count_mutex);
      if (count == 0) {
        mutex_exit(&count_mutex);
        break;
      }
      mutex_exit(&count_mutex);
    }

    mutex_free(&count_mutex);
    ut_free(data_threads);
    datafiles_iter_free(it);

    if (data_copying_error) {
      exit(EXIT_FAILURE);
    }

    if (changed_page_bitmap) {
      xb_page_bitmap_deinit(changed_page_bitmap);
    }
  }

  if (!backup_start(backup_lsn)) {
    exit(EXIT_FAILURE);
  }

  /* read the latest checkpoint lsn */
  latest_cp = 0;
  {
    ulint max_cp_field;
    ulint err;

    err = recv_find_max_checkpoint(*log_sys, &max_cp_field);

    if (err != DB_SUCCESS) {
      msg("xtrabackup: Error: recv_find_max_checkpoint() failed.\n");
      goto skip_last_cp;
    }

    log_files_header_read(*log_sys, max_cp_field);

    latest_cp = mach_read_from_8(log_sys->checkpoint_buf + LOG_CHECKPOINT_LSN);

    msg("xtrabackup: The latest check point (for incremental): '" LSN_PF "'\n",
        latest_cp);
  }
skip_last_cp:
  /* stop log_copying_thread */
  log_copying = FALSE;
  log_copying_stop_lsn = backup_lsn;
  os_event_set(log_copying_stop);
  msg("xtrabackup: Stopping log copying thread at LSN " LSN_PF ".\n",
      backup_lsn);
  while (log_copying_running) {
    msg(".");
    os_thread_sleep(200000); /*0.2 sec*/
  }
  msg("\n");

  os_event_destroy(log_copying_stop);
  if (ds_close(dst_log_file)) {
    exit(EXIT_FAILURE);
  }

  if (!xtrabackup_incremental) {
    strcpy(metadata_type_str, "full-backuped");
    metadata_from_lsn = 0;
  } else {
    strcpy(metadata_type_str, "incremental");
    metadata_from_lsn = incremental_lsn;
  }
  metadata_to_lsn = latest_cp;
  metadata_last_lsn = log_copying_stop_lsn;

  if (!xtrabackup_stream_metadata(ds_meta)) {
    msg("xtrabackup: Error: failed to stream metadata.\n");
    exit(EXIT_FAILURE);
  }

  if (!backup_finish()) {
    exit(EXIT_FAILURE);
  }

  if (xtrabackup_extra_lsndir) {
    char filename[FN_REFLEN];

    sprintf(filename, "%s/%s", xtrabackup_extra_lsndir,
            XTRABACKUP_METADATA_FILENAME);
    if (!xtrabackup_write_metadata(filename)) {
      msg("xtrabackup: Error: failed to write metadata to '%s'.\n", filename);
      exit(EXIT_FAILURE);
    }

    sprintf(filename, "%s/%s", xtrabackup_extra_lsndir, XTRABACKUP_INFO);
    if (!xtrabackup_write_info(filename)) {
      msg("xtrabackup: Error: failed to write info "
          "to '%s'.\n",
          filename);
      exit(EXIT_FAILURE);
    }
  }

  if (opt_lock_ddl_per_table) {
    mdl_unlock_all();
  }

  Tablespace_map::instance().serialize(ds_data);

  if (opt_transition_key != NULL || opt_generate_transition_key) {
    if (!xb_tablespace_keys_dump(
            ds_data, opt_transition_key,
            opt_transition_key != NULL ? strlen(opt_transition_key) : 0)) {
      msg("xtrabackup: Error: failed to dump tablespace keys.\n");
      exit(EXIT_FAILURE);
    }
  }

  xtrabackup_destroy_datasinks();

  if (wait_throttle) {
    /* wait for io_watching_thread completion */
    while (io_watching_thread_running) {
      os_thread_sleep(1000000);
    }
    os_event_destroy(wait_throttle);
    wait_throttle = NULL;
  }

  msg("xtrabackup: Transaction log of lsn (" LSN_PF ") to (" LSN_PF
      ") was copied.\n",
      checkpoint_lsn_start, log_copy_scanned_lsn);
  xb_filters_free();

  xb_data_files_close();

  recv_sys_free();

  recv_sys_close();

  clone_free();

  trx_pool_close();

  lock_sys_close();

  os_thread_close();

  row_mysql_close();

  log_sys_close();

  dict_persist_close();

  sync_check_close();

  xb_keyring_shutdown();

  cleanup_mysql_environment();

  /* Make sure that the latest checkpoint made it to xtrabackup_logfile */
  if (latest_cp > log_copy_scanned_lsn) {
    msg("xtrabackup: error: last checkpoint LSN (" LSN_PF
        ") is larger than last copied LSN (" LSN_PF ").\n",
        latest_cp, log_copy_scanned_lsn);
    exit(EXIT_FAILURE);
  }
}

/* ================= stats ================= */
static bool xtrabackup_stats_level(dict_index_t *index, ulint level) {
  ulint space;
  page_t *page;

  rec_t *node_ptr;

  ulint right_page_no;

  page_cur_t cursor;

  mtr_t mtr;
  mem_heap_t *heap = mem_heap_create(256);

  ulint *offsets = NULL;

  ulonglong n_pages, n_pages_extern;
  ulonglong sum_data, sum_data_extern;
  ulonglong n_recs;
  buf_block_t *block;
  page_size_t page_size(0, 0, false);
  bool found;

  n_pages = sum_data = n_recs = 0;
  n_pages_extern = sum_data_extern = 0;

  if (level == 0)
    fprintf(stdout, "        leaf pages: ");
  else
    fprintf(stdout, "     level %lu pages: ", level);

  mtr_start(&mtr);

  mtr_x_lock(&(index->lock), &mtr);
  block = btr_root_block_get(index, RW_X_LATCH, &mtr);
  page = buf_block_get_frame(block);

  space = page_get_space_id(page);
  page_size.copy_from(fil_space_get_page_size(space, &found));

  ut_a(found);

  while (level != btr_page_get_level(page, &mtr)) {
    ut_a(space == block->page.id.space());
    ut_a(space == page_get_space_id(page));
    ut_a(!page_is_leaf(page));

    page_cur_set_before_first(block, &cursor);
    page_cur_move_to_next(&cursor);

    node_ptr = page_cur_get_rec(&cursor);
    offsets = rec_get_offsets(node_ptr, index, offsets, ULINT_UNDEFINED, &heap);
    block = btr_node_ptr_get_child(node_ptr, index, offsets, &mtr);
    page = buf_block_get_frame(block);
  }

loop:
  mem_heap_empty(heap);
  offsets = NULL;
  mtr_x_lock(&(index->lock), &mtr);

  right_page_no = btr_page_get_next(page, &mtr);

  n_pages++;
  sum_data += page_get_data_size(page);
  n_recs += page_get_n_recs(page);

  if (level == 0) {
    page_cur_t cur;
    ulint n_fields;
    ulint i;
    mem_heap_t *local_heap = NULL;
    ulint offsets_[REC_OFFS_NORMAL_SIZE];
    ulint *local_offsets = offsets_;

    *offsets_ = (sizeof offsets_) / sizeof *offsets_;

    page_cur_set_before_first(block, &cur);
    page_cur_move_to_next(&cur);

    for (;;) {
      if (page_cur_is_after_last(&cur)) {
        break;
      }

      local_offsets = rec_get_offsets(cur.rec, index, local_offsets,
                                      ULINT_UNDEFINED, &local_heap);
      n_fields = rec_offs_n_fields(local_offsets);

      for (i = 0; i < n_fields; i++) {
        if (rec_offs_nth_extern(local_offsets, i)) {
          page_t *local_page;
          ulint space_id;
          ulint page_no;
          ulint offset;
          byte *blob_header;
          ulint part_len;
          mtr_t local_mtr;
          ulint local_len;
          byte *data;
          buf_block_t *local_block;

          data = rec_get_nth_field(cur.rec, local_offsets, i, &local_len);

          ut_a(local_len >= BTR_EXTERN_FIELD_REF_SIZE);
          local_len -= BTR_EXTERN_FIELD_REF_SIZE;

          space_id =
              mach_read_from_4(data + local_len + lob::BTR_EXTERN_SPACE_ID);
          page_no =
              mach_read_from_4(data + local_len + lob::BTR_EXTERN_PAGE_NO);
          offset = mach_read_from_4(data + local_len + lob::BTR_EXTERN_OFFSET);

          if (offset == 1) {
            // see lob0impl.cc::insert
            part_len =
                mach_read_from_4(data + local_len + lob::BTR_EXTERN_LEN + 4);
            sum_data_extern += part_len;
            continue;
          }

          for (;;) {
            mtr_start(&local_mtr);

            local_block = btr_block_get(page_id_t(space_id, page_no), page_size,
                                        RW_S_LATCH, index, &local_mtr);
            local_page = buf_block_get_frame(local_block);
            blob_header = local_page + offset;
#define BTR_BLOB_HDR_PART_LEN 0
#define BTR_BLOB_HDR_NEXT_PAGE_NO 4
            // part_len = btr_blob_get_part_len(blob_header);
            part_len = mach_read_from_4(blob_header + BTR_BLOB_HDR_PART_LEN);

            // page_no = btr_blob_get_next_page_no(blob_header);
            page_no = mach_read_from_4(blob_header + BTR_BLOB_HDR_NEXT_PAGE_NO);

            offset = FIL_PAGE_DATA;

            /*=================================*/
            // fprintf(stdout, "[%lu] ", (ulint) buf_frame_get_page_no(page));

            n_pages_extern++;
            sum_data_extern += part_len;

            mtr_commit(&local_mtr);

            if (page_no == FIL_NULL) break;
          }
        }
      }

      page_cur_move_to_next(&cur);
    }
  }

  mtr_commit(&mtr);
  if (right_page_no != FIL_NULL) {
    mtr_start(&mtr);
    block = btr_block_get(page_id_t(space, dict_index_get_page(index)),
                          page_size, RW_X_LATCH, index, &mtr);
    page = buf_block_get_frame(block);
    goto loop;
  }
  mem_heap_free(heap);

  if (level == 0) fprintf(stdout, "recs=%llu, ", n_recs);

  fprintf(stdout, "pages=%llu, data=%llu bytes, data/pages=%lld%%", n_pages,
          sum_data, ((sum_data * 100) / page_size.physical()) / n_pages);

  if (level == 0 && n_pages_extern) {
    putc('\n', stdout);
    /* also scan blob pages*/
    fprintf(stdout, "    external pages: ");

    fprintf(stdout, "pages=%llu, data=%llu bytes, data/pages=%lld%%",
            n_pages_extern, sum_data_extern,
            ((sum_data_extern * 100) / page_size.physical()) / n_pages_extern);
  }

  putc('\n', stdout);

  if (level > 0) {
    xtrabackup_stats_level(index, level - 1);
  }

  return (TRUE);
}

static void stat_with_rec(dict_table_t *table, THD *thd,
                          MDL_ticket *mdl_on_tab) {
  mutex_exit(&(dict_sys->mutex));
  if (table != nullptr) {
    if (!check_if_skip_table(table->name.m_name)) {
      dict_index_t *index;
      if (table->first_index()) {
        dict_stats_update_transient(table);
      }

      index = UT_LIST_GET_FIRST(table->indexes);
      while (index != NULL) {
        ib_uint64_t n_vals;
        bool found;

        if (index->n_user_defined_cols > 0) {
          n_vals = index->stat_n_diff_key_vals[index->n_user_defined_cols];
        } else {
          n_vals = index->stat_n_diff_key_vals[1];
        }

        fprintf(
            stdout,
            "	table: %s, index: %s, space id: %lu, root page: %lu"
            ", zip size: %lu"
            "\n	estimated statistics in dictionary:\n"
            "		key vals: %lu, leaf pages: %lu, size pages: %lu\n"
            "	real statistics:\n",
            table->name.m_name, index->name(), (ulong)index->space,
            (ulong)index->page,
            (ulong)fil_space_get_page_size(index->space, &found).physical(),
            (ulong)n_vals, (ulong)index->stat_n_leaf_pages,
            (ulong)index->stat_index_size);

        {
          mtr_t local_mtr;
          page_t *root;
          ulint page_level;

          mtr_start(&local_mtr);

          mtr_x_lock(&(index->lock), &local_mtr);

          root = btr_root_get(index, &local_mtr);
          page_level = btr_page_get_level(root, &local_mtr);

          xtrabackup_stats_level(index, page_level);

          mtr_commit(&local_mtr);
        }

        putc('\n', stdout);
        index = UT_LIST_GET_NEXT(indexes, index);
      }
    }
  }
  mutex_enter(&(dict_sys->mutex));
  if (table != nullptr) {
    dd_table_close(table, thd, &mdl_on_tab, true);
  }
}

static void xtrabackup_stats_func(int argc, char **argv) {
  ulint n;

  /* cd to datadir */

  if (my_setwd(mysql_real_data_home, MYF(MY_WME))) {
    msg("xtrabackup: cannot my_setwd %s\n", mysql_real_data_home);
    exit(EXIT_FAILURE);
  }
  msg("xtrabackup: cd to %s\n", mysql_real_data_home);

  mysql_data_home = mysql_data_home_buff;
  mysql_data_home[0] = FN_CURLIB;  // all paths are relative from here
  mysql_data_home[1] = 0;

  /* set read only */
  srv_read_only_mode = TRUE;

  init_mysql_environment();

  if (!xb_keyring_init_for_stats(argc, argv)) {
    msg("xtrabackup: error: failed to init keyring plugin.\n");
    exit(EXIT_FAILURE);
  }

  srv_max_n_threads = 1000;

  srv_page_size_shift = 14;
  srv_page_size = (1 << srv_page_size_shift);

  if (srv_n_file_io_threads < 10) {
    srv_n_read_io_threads = 4;
    srv_n_write_io_threads = 4;
  }

  /* initialize components */
  if (innodb_init_param()) {
    exit(EXIT_FAILURE);
  }

  /* Check if the log files have been created, otherwise innodb_init()
  will crash when called with srv_read_only == TRUE */
  for (n = 0; n < srv_n_log_files; n++) {
    char logname[FN_REFLEN];
    bool exists;
    os_file_type_t type;

    snprintf(logname, sizeof(logname), "%s%c%s%lu", srv_log_group_home_dir,
             OS_PATH_SEPARATOR, "ib_logfile", (ulong)n);
    Fil_path::normalize(logname);

    if (!os_file_status(logname, &exists, &type) || !exists ||
        type != OS_FILE_TYPE_FILE) {
      msg("xtrabackup: Error: Cannot find log file %s.\n", logname);
      msg("xtrabackup: Error: "
          "to use the statistics feature, you need a "
          "clean copy of the database including "
          "correctly sized log files, so you need to "
          "execute with --prepare twice to use this "
          "functionality on a backup.\n");
      exit(EXIT_FAILURE);
    }
  }

  msg("xtrabackup: Starting 'read-only' InnoDB instance to gather "
      "index statistics.\n"
      "xtrabackup: Using %lld bytes for buffer pool (set by "
      "--use-memory parameter)\n",
      xtrabackup_use_memory);

  if (innodb_init(true, false)) exit(EXIT_FAILURE);

  xb_filters_init();

  fprintf(stdout, "\n\n<INDEX STATISTICS>\n");

  /* gather stats */

  {
    my_thread_init();
    THD *thd = create_thd(false, false, true, 0);

    dict_table_t *sys_tables = nullptr;
    dict_table_t *table = nullptr;
    btr_pcur_t pcur;
    const rec_t *rec = nullptr;
    mtr_t mtr;
    MDL_ticket *mdl = nullptr;
    mem_heap_t *heap = mem_heap_create(1000);

    mutex_enter(&(dict_sys->mutex));

    mtr_start(&mtr);

    rec = dd_startscan_system(thd, &mdl, &pcur, &mtr, "mysql/tables",
                              &sys_tables);

    while (rec) {
      MDL_ticket *mdl_on_tab = nullptr;
      dd_process_dd_tables_rec_and_mtr_commit(heap, rec, &table, sys_tables,
                                              &mdl_on_tab, &mtr);

      stat_with_rec(table, thd, mdl_on_tab);

      mem_heap_empty(heap);

      mtr_start(&mtr);

      rec = (rec_t *)dd_getnext_system_rec(&pcur, &mtr);
    }

    mtr_commit(&mtr);
    dd_table_close(sys_tables, thd, &mdl, true);
    mem_heap_empty(heap);

    mtr_start(&mtr);

    rec = dd_startscan_system(thd, &mdl, &pcur, &mtr, "mysql/table_partitions",
                              &sys_tables);

    while (rec) {
      MDL_ticket *mdl_on_tab = nullptr;
      dd_process_dd_partitions_rec_and_mtr_commit(heap, rec, &table, sys_tables,
                                                  &mdl_on_tab, &mtr);

      stat_with_rec(table, thd, mdl_on_tab);

      mem_heap_empty(heap);

      mtr_start(&mtr);

      rec = (rec_t *)dd_getnext_system_rec(&pcur, &mtr);
    }

    mtr_commit(&mtr);
    dd_table_close(sys_tables, thd, &mdl, true);
    mem_heap_free(heap);

    mutex_exit(&(dict_sys->mutex));

    destroy_thd(thd);
    my_thread_end();
  }

  putc('\n', stdout);

  fflush(stdout);

  xb_filters_free();

  /* shutdown InnoDB */
  if (innodb_end()) exit(EXIT_FAILURE);

  xb_keyring_shutdown();

  cleanup_mysql_environment();
}

/* ================= prepare ================= */

static void update_log_temp_checkpoint(byte *buf, lsn_t lsn) {
  /* Overwrite the both checkpoint area. */

  lsn_t lsn_offset;

  lsn_offset = LOG_FILE_HDR_SIZE +
               (lsn - ut_uint64_align_down(lsn, OS_FILE_LOG_BLOCK_SIZE));

  mach_write_to_8(buf + LOG_CHECKPOINT_1 + LOG_CHECKPOINT_LSN, lsn);
  mach_write_to_8(buf + LOG_CHECKPOINT_1 + LOG_CHECKPOINT_OFFSET, lsn_offset);

  mach_write_to_8(buf + LOG_CHECKPOINT_2 + LOG_CHECKPOINT_LSN, lsn);
  mach_write_to_8(buf + LOG_CHECKPOINT_2 + LOG_CHECKPOINT_OFFSET, lsn_offset);

  log_block_set_checksum(buf, log_block_calc_checksum_crc32(buf));
  log_block_set_checksum(buf + LOG_CHECKPOINT_1,
                         log_block_calc_checksum_crc32(buf + LOG_CHECKPOINT_1));
  log_block_set_checksum(buf + LOG_CHECKPOINT_2,
                         log_block_calc_checksum_crc32(buf + LOG_CHECKPOINT_2));
}

static bool xtrabackup_init_temp_log(void) {
  pfs_os_file_t src_file = XB_FILE_UNDEFINED;
  char src_path[FN_REFLEN];
  char dst_path[FN_REFLEN];
  bool success;
  uint32_t log_format;

  ulint field;
  byte *log_buf;

  ib_uint64_t file_size;

  lsn_t max_no;
  lsn_t max_lsn = 0;
  lsn_t checkpoint_no;

  bool checkpoint_found;

  IORequest read_request(IORequest::READ);
  IORequest write_request(IORequest::WRITE);

  max_no = 0;

  log_buf = static_cast<byte *>(ut_malloc_nokey(UNIV_PAGE_SIZE_MAX * 128));
  if (log_buf == NULL) {
    goto error;
  }

  if (!xtrabackup_incremental_dir) {
    sprintf(dst_path, "%s/ib_logfile0", xtrabackup_target_dir);
    sprintf(src_path, "%s/%s", xtrabackup_target_dir, XB_LOG_FILENAME);
  } else {
    sprintf(dst_path, "%s/ib_logfile0", xtrabackup_incremental_dir);
    sprintf(src_path, "%s/%s", xtrabackup_incremental_dir, XB_LOG_FILENAME);
  }

  Fil_path::normalize(dst_path);
  Fil_path::normalize(src_path);
retry:
  src_file = os_file_create_simple_no_error_handling(
      0, src_path, OS_FILE_OPEN, OS_FILE_READ_WRITE, srv_read_only_mode,
      &success);
  if (!success) {
    /* The following call prints an error message */
    os_file_get_last_error(TRUE);

    msg("xtrabackup: Warning: cannot open %s. will try to find.\n", src_path);

    /* check if ib_logfile0 may be xtrabackup_logfile */
    src_file = os_file_create_simple_no_error_handling(
        0, dst_path, OS_FILE_OPEN, OS_FILE_READ_WRITE, srv_read_only_mode,
        &success);
    if (!success) {
      os_file_get_last_error(TRUE);
      msg("  xtrabackup: Fatal error: cannot find %s.\n", src_path);

      goto error;
    }

    success =
        os_file_read(read_request, src_file, log_buf, 0, LOG_FILE_HDR_SIZE);
    if (!success) {
      goto error;
    }

    if (ut_memcmp(log_buf + LOG_HEADER_CREATOR, (byte *)"xtrabkup",
                  (sizeof "xtrabkup") - 1) == 0) {
      msg("  xtrabackup: 'ib_logfile0' seems to be 'xtrabackup_logfile'. will "
          "retry.\n");

      os_file_close(src_file);
      src_file = XB_FILE_UNDEFINED;

      /* rename and try again */
      success = os_file_rename(0, dst_path, src_path);
      if (!success) {
        goto error;
      }

      goto retry;
    }

    msg("  xtrabackup: Fatal error: cannot find %s.\n", src_path);

    os_file_close(src_file);
    src_file = XB_FILE_UNDEFINED;

    goto error;
  }

  file_size = os_file_get_size(src_file);

  /* TODO: We should skip the following modifies, if it is not the first time.
   */

  /* read log file header */
  success = os_file_read(read_request, src_file, log_buf, 0, LOG_FILE_HDR_SIZE);
  if (!success) {
    goto error;
  }

  if (ut_memcmp(log_buf + LOG_HEADER_CREATOR, (byte *)"xtrabkup",
                (sizeof "xtrabkup") - 1) != 0) {
    msg("xtrabackup: notice: xtrabackup_logfile was already used "
        "to '--prepare'.\n");
    goto skip_modify;
  }

  log_format = mach_read_from_4(log_buf + LOG_HEADER_FORMAT);

  if (log_format < LOG_HEADER_FORMAT_8_0_1) {
    msg("xtrabackup: error: Unsupported redo log format " UINT32PF
        "\n"
        "This version of Percona XtraBackup can only perform backups and "
        "restores against MySQL 8.0 and Percona Server 8.0, please use Percona "
        "Xtrabackup 2.4 for this database.\n",
        log_format);
    goto error;
  }

  checkpoint_found = false;

  /* read last checkpoint lsn */
  for (field = LOG_CHECKPOINT_1; field <= LOG_CHECKPOINT_2;
       field += LOG_CHECKPOINT_2 - LOG_CHECKPOINT_1) {
    /* InnoDB using CRC32 by default since 5.7.9+ */
    if (log_block_get_checksum(log_buf + field) ==
            log_block_calc_checksum_crc32(log_buf + field) &&
        mach_read_from_4(log_buf + LOG_HEADER_FORMAT) ==
            LOG_HEADER_FORMAT_CURRENT) {
      if (!innodb_checksum_algorithm_specified) {
        srv_checksum_algorithm = SRV_CHECKSUM_ALGORITHM_CRC32;
      }
    } else {
      goto not_consistent;
    }

    checkpoint_no = mach_read_from_8(log_buf + field + LOG_CHECKPOINT_NO);

    if (checkpoint_no >= max_no) {
      max_no = checkpoint_no;
      max_lsn = mach_read_from_8(log_buf + field + LOG_CHECKPOINT_LSN);
      checkpoint_found = true;
    }
  not_consistent:;
  }

  if (!checkpoint_found) {
    msg("xtrabackup: No valid checkpoint found.\n");
    goto error;
  }

  mach_write_to_4(log_buf + LOG_HEADER_FORMAT, LOG_HEADER_FORMAT_CURRENT);
  update_log_temp_checkpoint(log_buf, max_lsn);

  success = os_file_write(write_request, src_path, src_file, log_buf, 0,
                          LOG_FILE_HDR_SIZE);
  if (!success) {
    goto error;
  }

  /* expand file size (9/8) and align to UNIV_PAGE_SIZE_MAX */

  if (file_size % UNIV_PAGE_SIZE_MAX) {
    ulint n = UNIV_PAGE_SIZE_MAX - (ulint)(file_size % UNIV_PAGE_SIZE_MAX);
    memset(log_buf, 0, UNIV_PAGE_SIZE_MAX);
    success =
        os_file_write(write_request, src_path, src_file, log_buf, file_size, n);
    if (!success) {
      goto error;
    }

    file_size = os_file_get_size(src_file);
  }

  /* TODO: We should judge whether the file is already expanded or not... */
  {
    ulint expand;

    memset(log_buf, 0, UNIV_PAGE_SIZE_MAX * 128);
    expand = (ulint)(file_size / UNIV_PAGE_SIZE_MAX / 8);

    for (; expand > 128; expand -= 128) {
      success = os_file_write(write_request, src_path, src_file, log_buf,
                              file_size, UNIV_PAGE_SIZE_MAX * 128);
      if (!success) {
        goto error;
      }
      file_size += UNIV_PAGE_SIZE_MAX * 128;
    }

    if (expand) {
      success = os_file_write(write_request, src_path, src_file, log_buf,
                              file_size, expand * UNIV_PAGE_SIZE_MAX);
      if (!success) {
        goto error;
      }
      file_size += UNIV_PAGE_SIZE_MAX * expand;
    }
  }

  /* make larger than 128 * UNIV_PAGE_SIZE_MAX */
  if (file_size < 128 * UNIV_PAGE_SIZE_MAX) {
    memset(log_buf, 0, UNIV_PAGE_SIZE_MAX);
    while (file_size < 128 * UNIV_PAGE_SIZE_MAX) {
      success = os_file_write(write_request, src_path, src_file, log_buf,
                              file_size, UNIV_PAGE_SIZE_MAX);
      if (!success) {
        goto error;
      }
      file_size += UNIV_PAGE_SIZE_MAX;
    }
    file_size = os_file_get_size(src_file);
  }

  msg("xtrabackup: xtrabackup_logfile detected: size=" UINT64PF
      ", start_lsn=(" LSN_PF ")\n",
      file_size, max_lsn);

  os_file_close(src_file);
  src_file = XB_FILE_UNDEFINED;

  /* fake InnoDB */
  innobase_log_files_in_group_save = innobase_log_files_in_group;
  srv_log_group_home_dir_save = srv_log_group_home_dir;
  innobase_log_file_size_save = innobase_log_file_size;

  srv_log_group_home_dir = NULL;
  innobase_log_file_size = file_size;
  innobase_log_files_in_group = 1;

  srv_thread_concurrency = 0;

  /* rename 'xtrabackup_logfile' to 'ib_logfile0' */
  success = os_file_rename(0, src_path, dst_path);
  if (!success) {
    goto error;
  }
  xtrabackup_logfile_is_renamed = TRUE;

  if (log_buf != NULL) {
    ut_free(log_buf);
  }

  return (FALSE);

skip_modify:
  if (log_buf != NULL) {
    ut_free(log_buf);
  }
  os_file_close(src_file);
  src_file = XB_FILE_UNDEFINED;
  return (FALSE);

error:
  if (log_buf != NULL) {
    ut_free(log_buf);
  }
  if (src_file != XB_FILE_UNDEFINED) os_file_close(src_file);
  return (TRUE); /*ERROR*/
}

/***********************************************************************
Generates path to the meta file path from a given path to an incremental .delta
by replacing trailing ".delta" with ".meta", or returns error if 'delta_path'
does not end with the ".delta" character sequence.
@return TRUE on success, FALSE on error. */
static ibool get_meta_path(
    const char *delta_path, /* in: path to a .delta file */
    char *meta_path)        /* out: path to the corresponding .meta
                            file */
{
  size_t len = strlen(delta_path);

  if (len <= 6 || strcmp(delta_path + len - 6, ".delta")) {
    return FALSE;
  }
  memcpy(meta_path, delta_path, len - 6);
  strcpy(meta_path + len - 6, XB_DELTA_INFO_SUFFIX);

  return TRUE;
}

/****************************************************************/ /**
 Create a new tablespace on disk and return the handle to its opened
 file. Code adopted from fiL_ibd_create with
 the main difference that only disk file is created without updating
 the InnoDB in-memory dictionary data structures.

 @return TRUE on success, FALSE on error.  */
static bool xb_space_create_file(
    /*==================*/
    const char *path,    /*!<in: path to tablespace */
    ulint space_id,      /*!<in: space id */
    ulint flags,         /*!<in: tablespace flags */
    pfs_os_file_t *file) /*!<out: file handle */
{
  const ulint size = FIL_IBD_FILE_INITIAL_SIZE;
  dberr_t err;
  byte *buf2;
  byte *page;
  bool success;

  IORequest write_request(IORequest::WRITE);

  ut_ad(!fsp_is_system_or_temp_tablespace(space_id));
  ut_ad(!srv_read_only_mode);
  ut_a(space_id < dict_sys_t::s_log_space_first_id);
  ut_a(fsp_flags_is_valid(flags));

  /* Create the subdirectories in the path, if they are
  not there already. */
  err = os_file_create_subdirs_if_needed(path);
  if (err != DB_SUCCESS) {
    return (false);
  }

  *file = os_file_create(
      innodb_data_file_key, path, OS_FILE_CREATE | OS_FILE_ON_ERROR_NO_EXIT,
      OS_FILE_NORMAL, OS_DATA_FILE, srv_read_only_mode, &success);

  if (!success) {
    /* The following call will print an error message */
    ulint error = os_file_get_last_error(true);

    ib::error() << "Cannot create file '" << path << "'";

    if (error == OS_FILE_ALREADY_EXISTS) {
      ib::error() << "The file '" << path
                  << "'"
                     " already exists though the"
                     " corresponding table did not exist"
                     " in the InnoDB data dictionary."
                     " Have you moved InnoDB .ibd files"
                     " around without using the SQL commands"
                     " DISCARD TABLESPACE and IMPORT TABLESPACE,"
                     " or did mysqld crash in the middle of"
                     " CREATE TABLE?"
                     " You can resolve the problem by removing"
                     " the file '"
                  << path << "' under the 'datadir' of MySQL.";

      return (false);
    }

    return (false);
  }

#if !defined(NO_FALLOCATE) && defined(UNIV_LINUX)
  if (fil_fusionio_enable_atomic_write(*file)) {
    /* This is required by FusionIO HW/Firmware */
    int ret = posix_fallocate(file->m_file, 0, size * UNIV_PAGE_SIZE);

    if (ret != 0) {
      ib::error() << "posix_fallocate(): Failed to preallocate"
                     " data for file "
                  << path << ", desired size " << size * UNIV_PAGE_SIZE
                  << " Operating system error number " << ret
                  << ". Check"
                     " that the disk is not full or a disk quota"
                     " exceeded. Make sure the file system supports"
                     " this function. Some operating system error"
                     " numbers are described at " REFMAN
                     " operating-system-error-codes.html";

      success = false;
    } else {
      success = true;
    }
  } else {
    success = os_file_set_size(path, *file, 0, size * UNIV_PAGE_SIZE,
                               srv_read_only_mode, false);
  }
#else
  success = os_file_set_size(path, *file, 0, size * UNIV_PAGE_SIZE,
                             srv_read_only_mode, false);
#endif /* !NO_FALLOCATE && UNIV_LINUX */

  if (!success) {
    os_file_close(*file);
    os_file_delete(innodb_data_file_key, path);
    return (false);
  }

  /* printf("Creating tablespace %s id %lu\n", path, space_id); */

  /* We have to write the space id to the file immediately and flush the
  file to disk. This is because in crash recovery we must be aware what
  tablespaces exist and what are their space id's, so that we can apply
  the log records to the right file. It may take quite a while until
  buffer pool flush algorithms write anything to the file and flush it to
  disk. If we would not write here anything, the file would be filled
  with zeros from the call of os_file_set_size(), until a buffer pool
  flush would write to it. */

  buf2 = static_cast<byte *>(ut_malloc_nokey(3 * UNIV_PAGE_SIZE));
  /* Align the memory for file i/o if we might have O_DIRECT set */
  page = static_cast<byte *>(ut_align(buf2, UNIV_PAGE_SIZE));

  memset(page, '\0', UNIV_PAGE_SIZE);

  /* Add the UNIV_PAGE_SIZE to the table flags and write them to the
  tablespace header. */
  flags = fsp_flags_set_page_size(flags, univ_page_size);
  fsp_header_init_fields(page, space_id, flags);
  mach_write_to_4(page + FIL_PAGE_ARCH_LOG_NO_OR_SPACE_ID, space_id);

  const page_size_t page_size(flags);

  if (!page_size.is_compressed()) {
    buf_flush_init_for_writing(NULL, page, NULL, 0,
                               fsp_is_checksum_disabled(space_id), true);
    success = os_file_write(write_request, path, *file, page, 0,
                            page_size.physical());
  } else {
    page_zip_des_t page_zip;

    page_zip_set_size(&page_zip, page_size.physical());
    page_zip.data = page + UNIV_PAGE_SIZE;
#ifdef UNIV_DEBUG
    page_zip.m_start =
#endif /* UNIV_DEBUG */
        page_zip.m_end = page_zip.m_nonempty = page_zip.n_blobs = 0;

    buf_flush_init_for_writing(NULL, page, &page_zip, 0,
                               fsp_is_checksum_disabled(space_id), true);
    success = os_file_write(write_request, path, *file, page_zip.data, 0,
                            page_size.physical());
  }

  ut_free(buf2);

  if (!success) {
    ib::error() << "Could not write the first page to"
                << " tablespace '" << path << "'";
    os_file_close(*file);
    os_file_delete(innodb_data_file_key, path);
    return (false);
  }

  success = os_file_flush(*file);

  if (!success) {
    ib::error() << "File flush of tablespace '" << path << "' failed";
    os_file_close(*file);
    os_file_delete(innodb_data_file_key, path);
    return (false);
  }

  fil_space_t *space = fil_space_get(space_id);

  if (fil_node_create(path, size, space, false, false) == nullptr) {
    ib::fatal() << "Unable to add tablespace node '" << path
                << "' to the tablespace cache.";
  }

  return (true);
}

/***********************************************************************
Searches for matching tablespace file for given .delta file and space_id
in given directory. When matching tablespace found, renames it to match the
name of .delta file. If there was a tablespace with matching name and
mismatching ID, renames it to xtrabackup_tmp_#ID.ibd. If there was no
matching file, creates a new tablespace.
@return file handle of matched or created file */
static pfs_os_file_t xb_delta_open_matching_space(
    const char *dbname,   /* in: path to destination database dir */
    const char *name,     /* in: name of delta file (without .delta) */
    space_id_t space_id,  /* in: space id of delta file */
    ulint zip_size,       /* in: zip_size of tablespace */
    char *real_name,      /* out: full path of destination file */
    size_t real_name_len, /* out: buffer size for real_name */
    bool *success)        /* out: indicates error. TRUE = success */
{
  char dest_dir[FN_REFLEN];
  char dest_space_name[FN_REFLEN];
  bool ok;
  pfs_os_file_t file = XB_FILE_UNDEFINED;
  ulint tablespace_flags;
  xb_filter_entry_t *table;
  const fil_space_t *fil_space;
  space_id_t f_space_id;

  *success = false;

  if (dbname) {
    snprintf(dest_dir, FN_REFLEN, "%s/%s", xtrabackup_target_dir, dbname);
    Fil_path::normalize(dest_dir);

    snprintf(dest_space_name, FN_REFLEN, "%s/%s", dbname, name);
  } else {
    snprintf(dest_dir, FN_REFLEN, "%s", xtrabackup_target_dir);
    Fil_path::normalize(dest_dir);

    snprintf(dest_space_name, FN_REFLEN, "%s", name);
  }

  snprintf(real_name, real_name_len, "%s/%s", xtrabackup_target_dir,
           dest_space_name);
  Fil_path::normalize(real_name);
  /* Truncate ".ibd" */
  dest_space_name[strlen(dest_space_name) - 4] = '\0';

  /* Create the database directory if it doesn't exist yet */
  if (!os_file_create_directory(dest_dir, FALSE)) {
    msg("xtrabackup: error: cannot create dir %s\n", dest_dir);
    return file;
  }

  if (space_id != SPACE_UNKNOWN && !fsp_is_ibd_tablespace(space_id)) {
    goto found;
  }

  /* remember space name for further reference */
  table = static_cast<xb_filter_entry_t *>(
      ut_malloc_nokey(sizeof(xb_filter_entry_t) + strlen(dest_space_name) + 1));

  table->name = ((char *)table) + sizeof(xb_filter_entry_t);
  strcpy(table->name, dest_space_name);
  HASH_INSERT(xb_filter_entry_t, name_hash, inc_dir_tables_hash,
              ut_fold_string(table->name), table);

  f_space_id = fil_space_get_id_by_name(dest_space_name);

  if (f_space_id != SPACE_UNKNOWN) {
    if (f_space_id == space_id || space_id == SPACE_UNKNOWN) {
      /* we found matching space */
      goto found;
    } else {
      char tmpname[FN_REFLEN];
      bool exists;
      os_file_type_t type;

      if (dbname != NULL) {
        snprintf(tmpname, FN_REFLEN, "%s/xtrabackup_tmp_#" SPACE_ID_PF, dbname,
                 f_space_id);
      } else {
        snprintf(tmpname, FN_REFLEN, "./xtrabackup_tmp_#" SPACE_ID_PF,
                 f_space_id);
      }

      char *oldpath, *space_name;

      bool res =
          fil_space_read_name_and_filepath(f_space_id, &space_name, &oldpath);
      ut_a(res);

      msg("xtrabackup: Renaming %s to %s.ibd\n", dest_space_name, tmpname);

      ut_a(os_file_status(oldpath, &exists, &type));

      if (exists &&
          !fil_rename_tablespace(f_space_id, oldpath, tmpname, NULL)) {
        msg("xtrabackup: Cannot rename %s to %s\n", dest_space_name, tmpname);
        ut_free(oldpath);
        ut_free(space_name);
        goto exit;
      }
      ut_free(oldpath);
      ut_free(space_name);
    }
  }

  if (space_id == SPACE_UNKNOWN) {
    msg("xtrabackup: Error: Cannot handle DDL operation on tablespace "
        "%s\n",
        dest_space_name);
    exit(EXIT_FAILURE);
  }

  fil_space = fil_space_get(space_id);

  if (fil_space != NULL) {
    char tmpname[FN_REFLEN];
    bool exists;
    os_file_type_t type;

    strncpy(tmpname, dest_space_name, FN_REFLEN);

    char *oldpath, *space_name;

    bool res =
        fil_space_read_name_and_filepath(fil_space->id, &space_name, &oldpath);

    ut_a(res);

    msg("xtrabackup: Renaming %s to %s\n", fil_space->name, dest_space_name);

    ut_a(os_file_status(oldpath, &exists, &type));

    if (exists &&
        !fil_rename_tablespace(fil_space->id, oldpath, tmpname, NULL)) {
      msg("xtrabackup: Cannot rename %s to %s\n", fil_space->name,
          dest_space_name);
      ut_free(oldpath);
      ut_free(space_name);
      goto exit;
    }
    ut_free(oldpath);
    ut_free(space_name);

    goto found;
  }

  /* No matching space found. create the new one.  */

  if (!fil_space_create(dest_space_name, space_id, 0, FIL_TYPE_TABLESPACE)) {
    msg("xtrabackup: Cannot create tablespace %s\n", dest_space_name);
    goto exit;
  }

  /* Calculate correct tablespace flags for compressed tablespaces.  */
  if (!zip_size || zip_size == ULINT_UNDEFINED) {
    tablespace_flags = 0;
  } else {
    tablespace_flags = (get_bit_shift(zip_size >> PAGE_ZIP_MIN_SIZE_SHIFT << 1)
                        << DICT_TF_ZSSIZE_SHIFT) |
                       DICT_TF_COMPACT |
                       (DICT_TF_FORMAT_ZIP << DICT_TF_FORMAT_SHIFT);
    ut_a(page_size_t(tablespace_flags).physical() == zip_size);
  }
  *success = xb_space_create_file(real_name, space_id, tablespace_flags, &file);
  goto exit;

found:
  /* open the file and return it's handle */

  file = os_file_create_simple_no_error_handling(
      0, real_name, OS_FILE_OPEN, OS_FILE_READ_WRITE, srv_read_only_mode, &ok);

  if (ok) {
    *success = true;
  } else {
    msg("xtrabackup: Cannot open file %s\n", real_name);
  }

exit:

  return file;
}

/************************************************************************
Applies a given .delta file to the corresponding data file.
@return TRUE on success */
static bool xtrabackup_apply_delta(
    const datadir_entry_t &entry, /*!<in: datadir entry */
    void * /*data*/) {
  pfs_os_file_t src_file = XB_FILE_UNDEFINED;
  pfs_os_file_t dst_file = XB_FILE_UNDEFINED;
  char src_path[FN_REFLEN];
  char dst_path[FN_REFLEN];
  char meta_path[FN_REFLEN];
  char space_name[FN_REFLEN];
  bool success;

  bool last_buffer = false;
  ulint page_in_buffer;
  ulint incremental_buffers = 0;

  xb_delta_info_t info;
  ulint page_size;
  ulint page_size_shift;
  byte *incremental_buffer_base = NULL;
  byte *incremental_buffer;

  size_t offset;

  if (entry.is_empty_dir) {
    return true;
  }

  IORequest read_request(IORequest::READ);
  IORequest write_request(IORequest::WRITE);

  ut_a(xtrabackup_incremental);

  if (!entry.db_name.empty()) {
    snprintf(src_path, sizeof(src_path), "%s/%s/%s", entry.datadir.c_str(),
             entry.db_name.c_str(), entry.file_name.c_str());
    snprintf(dst_path, sizeof(dst_path), "%s/%s/%s", xtrabackup_real_target_dir,
             entry.db_name.c_str(), entry.file_name.c_str());
  } else {
    snprintf(src_path, sizeof(src_path), "%s/%s", entry.datadir.c_str(),
             entry.file_name.c_str());
    snprintf(dst_path, sizeof(dst_path), "%s/%s", xtrabackup_real_target_dir,
             entry.file_name.c_str());
  }
  dst_path[strlen(dst_path) - 6] = '\0';

  strncpy(space_name, entry.file_name.c_str(), FN_REFLEN);
  space_name[strlen(space_name) - 6] = 0;

  if (!get_meta_path(src_path, meta_path)) {
    goto error;
  }

  Fil_path::normalize(dst_path);
  Fil_path::normalize(src_path);
  Fil_path::normalize(meta_path);

  if (!xb_read_delta_metadata(meta_path, &info)) {
    goto error;
  }

  page_size = info.page_size;
  page_size_shift = get_bit_shift(page_size);
  msg("xtrabackup: page size for %s is %lu bytes\n", src_path, page_size);
  if (page_size_shift < 10 || page_size_shift > UNIV_PAGE_SIZE_SHIFT_MAX) {
    msg("xtrabackup: error: invalid value of page_size "
        "(%lu bytes) read from %s\n",
        page_size, meta_path);
    goto error;
  }

  src_file = os_file_create_simple_no_error_handling(
      0, src_path, OS_FILE_OPEN, OS_FILE_READ_WRITE, srv_read_only_mode,
      &success);
  if (!success) {
    os_file_get_last_error(TRUE);
    msg("xtrabackup: error: cannot open %s\n", src_path);
    goto error;
  }

  posix_fadvise(src_file.m_file, 0, 0, POSIX_FADV_SEQUENTIAL);

  os_file_set_nocache(src_file.m_file, src_path, "OPEN");

  dst_file = xb_delta_open_matching_space(
      entry.db_name.empty() ? nullptr : entry.db_name.c_str(), space_name,
      info.space_id, info.zip_size, dst_path, sizeof(dst_path), &success);
  if (!success) {
    msg("xtrabackup: error: cannot open %s\n", dst_path);
    goto error;
  }

  posix_fadvise(dst_file.m_file, 0, 0, POSIX_FADV_DONTNEED);

  os_file_set_nocache(dst_file.m_file, dst_path, "OPEN");

  /* allocate buffer for incremental backup */
  incremental_buffer_base = static_cast<byte *>(
      ut_malloc_nokey((page_size / 4 + 1) * page_size + UNIV_PAGE_SIZE_MAX));
  incremental_buffer = static_cast<byte *>(
      ut_align(incremental_buffer_base, UNIV_PAGE_SIZE_MAX));

  msg("Applying %s to %s...\n", src_path, dst_path);

  while (!last_buffer) {
    ulint cluster_header;

    /* read to buffer */
    /* first block of block cluster */
    offset = ((incremental_buffers * (page_size / 4)) << page_size_shift);
    success = os_file_read(read_request, src_file, incremental_buffer, offset,
                           page_size);
    if (!success) {
      goto error;
    }

    cluster_header = mach_read_from_4(incremental_buffer);
    switch (cluster_header) {
      case 0x78747261UL: /*"xtra"*/
        break;
      case 0x58545241UL: /*"XTRA"*/
        last_buffer = true;
        break;
      default:
        msg("xtrabackup: error: %s seems not "
            ".delta file.\n",
            src_path);
        goto error;
    }

    for (page_in_buffer = 1; page_in_buffer < page_size / 4; page_in_buffer++) {
      if (mach_read_from_4(incremental_buffer + page_in_buffer * 4) ==
          0xFFFFFFFFUL)
        break;
    }

    ut_a(last_buffer || page_in_buffer == page_size / 4);

    /* read whole of the cluster */
    success = os_file_read(read_request, src_file, incremental_buffer, offset,
                           page_in_buffer * page_size);
    if (!success) {
      goto error;
    }

    posix_fadvise(src_file.m_file, offset, page_in_buffer * page_size,
                  POSIX_FADV_DONTNEED);

    for (page_in_buffer = 1; page_in_buffer < page_size / 4; page_in_buffer++) {
      ulint offset_on_page;

      offset_on_page =
          mach_read_from_4(incremental_buffer + page_in_buffer * 4);

      if (offset_on_page == 0xFFFFFFFFUL) break;

      success = os_file_write(write_request, dst_path, dst_file,
                              incremental_buffer + page_in_buffer * page_size,
                              (offset_on_page << page_size_shift), page_size);
      if (!success) {
        goto error;
      }
    }

    incremental_buffers++;
  }

  if (incremental_buffer_base) ut_free(incremental_buffer_base);
  if (src_file != XB_FILE_UNDEFINED) os_file_close(src_file);
  if (dst_file != XB_FILE_UNDEFINED) os_file_close(dst_file);
  return true;

error:
  if (incremental_buffer_base) ut_free(incremental_buffer_base);
  if (src_file != XB_FILE_UNDEFINED) os_file_close(src_file);
  if (dst_file != XB_FILE_UNDEFINED) os_file_close(dst_file);
  msg("xtrabackup: Error: xtrabackup_apply_delta(): "
      "failed to apply %s to %s.\n",
      src_path, dst_path);
  return false;
}

/************************************************************************
Callback to handle datadir entry. Deletes entry if it has no matching
fil_space in fil_system directory.
@return FALSE if delete attempt was unsuccessful */
static bool rm_if_not_found(
    const datadir_entry_t &entry, /*!<in: datadir entry */
    void *arg __attribute__((unused))) {
  char name[FN_REFLEN];
  xb_filter_entry_t *table;

  if (entry.is_empty_dir) {
    return true;
  }

  if (!entry.db_name.empty()) {
    snprintf(name, FN_REFLEN, "%s/%s", entry.db_name.c_str(),
             entry.file_name.c_str());
  } else {
    snprintf(name, FN_REFLEN, "%s", entry.file_name.c_str());
  }

  /* Truncate ".ibd" */
  name[strlen(name) - 4] = '\0';

  HASH_SEARCH(name_hash, inc_dir_tables_hash, ut_fold_string(name),
              xb_filter_entry_t *, table, (void)0, !strcmp(table->name, name));

  if (!table) {
    if (!entry.db_name.empty()) {
      snprintf(name, FN_REFLEN, "%s/%s/%s", entry.datadir.c_str(),
               entry.db_name.c_str(), entry.file_name.c_str());
    } else {
      snprintf(name, FN_REFLEN, "%s/%s", entry.datadir.c_str(),
               entry.file_name.c_str());
    }
    return os_file_delete(0, name);
  }

  return (true);
}

/** Make sure that we have a read access to the given datadir entry
@param[in]	statinfo	entry stat info
@param[out]	name		entry name */
static void check_datadir_enctry_access(const char *name,
                                        const struct stat *statinfo) {
  const char *entry_type = S_ISDIR(statinfo->st_mode) ? "directory" : "file";
  if ((statinfo->st_mode & S_IRUSR) != S_IRUSR) {
    msg("xtrabackup: Error: %s '%s' is not readable by "
        "XtraBackup\n",
        entry_type, name);
    exit(EXIT_FAILURE);
  }
}

/** Process single second level datadir entry for
xb_process_datadir
@param[in]	datadir	datadir path
@param[in]	path	path to the file
@param[in]	dbname	database name (first level entry name)
@param[in]	name	name of the file
@param[in]	suffix	suffix to match against
@param[in]	func	callback
@param[in]	data	additional argument for callback */
void process_datadir_l2cbk(const char *datadir, const char *dbname,
                           const char *path, const char *name,
                           const char *suffix, handle_datadir_entry_func_t func,
                           void *data) {
  struct stat statinfo;
  size_t suffix_len = strlen(suffix);

  if (stat(path, &statinfo) != 0) {
    return;
  }

  if (S_ISREG(statinfo.st_mode) &&
      (strlen(name) > suffix_len &&
       strcmp(name + strlen(name) - suffix_len, suffix) == 0)) {
    check_datadir_enctry_access(name, &statinfo);
    func(datadir_entry_t(datadir, path, dbname, name, false), data);
  }
}

/** Process single top level datadir entry for xb_process_datadir
@param[in]	datadir	datadir path
@param[in]	path	path to the file
@param[in]	name	name of the file
@param[in]	suffix	suffix to match against
@param[in]	func	callback
@param[in]	data	additional argument for callback */
void process_datadir_l1cbk(const char *datadir, const char *path,
                           const char *name, const char *suffix,
                           handle_datadir_entry_func_t func, void *data) {
  struct stat statinfo;
  size_t suffix_len = strlen(suffix);

  if (stat(path, &statinfo) != 0) {
    return;
  }

  if (S_ISDIR(statinfo.st_mode) && !check_if_skip_database_by_path(name)) {
    bool is_empty_dir = true;
    check_datadir_enctry_access(name, &statinfo);
    os_file_scan_directory(
        path,
        [&](const char *l2path, const char *l2name) mutable -> void {
          if (strcmp(l2name, ".") == 0) {
            return;
          }
          if (strcmp(l2name, "..") == 0) {
            return;
          }
          is_empty_dir = false;
          char fullpath[FN_REFLEN];
          snprintf(fullpath, sizeof(fullpath), "%s/%s", l2path, l2name);
          process_datadir_l2cbk(datadir, name, fullpath, l2name, suffix, func,
                                data);
        },
        false);
    if (is_empty_dir) {
      func(datadir_entry_t(datadir, path, name, "", true), data);
    }
  }

  if (S_ISREG(statinfo.st_mode) &&
      (strlen(name) > suffix_len &&
       strcmp(name + strlen(name) - suffix_len, suffix) == 0)) {
    check_datadir_enctry_access(name, &statinfo);
    func(datadir_entry_t(datadir, path, "", name, false), data);
  }
}

/************************************************************************
Function enumerates files in datadir (provided by path) which are matched
by provided suffix. For each entry callback is called.
@return FALSE if callback for some entry returned FALSE */
bool xb_process_datadir(const char *path,   /*!<in: datadir path */
                        const char *suffix, /*!<in: suffix to match
                                            against */
                        handle_datadir_entry_func_t func, /*!<in: callback */
                        void *data) /*!<in: additional argument for
                                    callback */
{
  bool ret = os_file_scan_directory(
      path,
      [&](const char *l1path, const char *l1name) -> void {
        if (strcmp(l1name, ".") == 0) {
          return;
        }
        if (strcmp(l1name, "..") == 0) {
          return;
        }
        char fullpath[FN_REFLEN];
        snprintf(fullpath, sizeof(fullpath), "%s/%s", l1path, l1name);
        process_datadir_l1cbk(path, fullpath, l1name, suffix, func, data);
      },
      false);
  return ret;
}

/************************************************************************
Applies all .delta files from incremental_dir to the full backup.
@return TRUE on success. */
static bool xtrabackup_apply_deltas() {
  return xb_process_datadir(xtrabackup_incremental_dir, ".delta",
                            xtrabackup_apply_delta, NULL);
}

static bool xtrabackup_close_temp_log(bool clear_flag) {
  pfs_os_file_t src_file = XB_FILE_UNDEFINED;
  char src_path[FN_REFLEN];
  char dst_path[FN_REFLEN];
  bool success;
  byte log_buf[UNIV_PAGE_SIZE_MAX];
  IORequest read_request(IORequest::READ);
  IORequest write_request(IORequest::WRITE);

  if (!xtrabackup_logfile_is_renamed) return (FALSE);

  /* rename 'ib_logfile0' to 'xtrabackup_logfile' */
  if (!xtrabackup_incremental_dir) {
    sprintf(dst_path, "%s/ib_logfile0", xtrabackup_target_dir);
    sprintf(src_path, "%s/%s", xtrabackup_target_dir, XB_LOG_FILENAME);
  } else {
    sprintf(dst_path, "%s/ib_logfile0", xtrabackup_incremental_dir);
    sprintf(src_path, "%s/%s", xtrabackup_incremental_dir, XB_LOG_FILENAME);
  }

  Fil_path::normalize(dst_path);
  Fil_path::normalize(src_path);

  success = os_file_rename(0, dst_path, src_path);
  if (!success) {
    goto error;
  }
  xtrabackup_logfile_is_renamed = FALSE;

  if (!clear_flag) return (FALSE);

  /* clear LOG_HEADER_CREATOR field */
  src_file = os_file_create_simple_no_error_handling(
      0, src_path, OS_FILE_OPEN, OS_FILE_READ_WRITE, srv_read_only_mode,
      &success);
  if (!success) {
    goto error;
  }

  success = os_file_read(read_request, src_file, log_buf, 0, LOG_FILE_HDR_SIZE);
  if (!success) {
    goto error;
  }

  memset(log_buf + LOG_HEADER_CREATOR, ' ', 4);

  success = os_file_write(write_request, src_path, src_file, log_buf, 0,
                          LOG_FILE_HDR_SIZE);
  if (!success) {
    goto error;
  }

  src_file = XB_FILE_UNDEFINED;

  innobase_log_files_in_group = innobase_log_files_in_group_save;
  srv_log_group_home_dir = srv_log_group_home_dir_save;
  innobase_log_file_size = innobase_log_file_size_save;

  return (FALSE);
error:
  if (src_file != XB_FILE_UNDEFINED) os_file_close(src_file);
  msg("xtrabackup: Error: xtrabackup_close_temp_log() failed.\n");
  return (TRUE); /*ERROR*/
}

/*********************************************************************/ /**
 Write the meta data (index user fields) config file.
 @return true in case of success otherwise false. */
static bool xb_export_cfg_write_index_fields(
    /*===========================*/
    const dict_index_t *index, /*!< in: write the meta data for
                               this index */
    FILE *file)                /*!< in: file to write to */
{
  byte row[sizeof(ib_uint32_t) * 2];

  for (ulint i = 0; i < index->n_fields; ++i) {
    byte *ptr = row;
    const dict_field_t *field = &index->fields[i];

    mach_write_to_4(ptr, field->prefix_len);
    ptr += sizeof(ib_uint32_t);

    mach_write_to_4(ptr, field->fixed_len);

    if (fwrite(row, 1, sizeof(row), file) != sizeof(row)) {
      msg("xtrabackup: Error: writing index fields.");

      return (false);
    }

    /* Include the NUL byte in the length. */
    ib_uint32_t len = strlen(field->name) + 1;
    ut_a(len > 1);

    mach_write_to_4(row, len);

    if (fwrite(row, 1, sizeof(len), file) != sizeof(len) ||
        fwrite(field->name, 1, len, file) != len) {
      msg("xtrabackup: Error: writing index column.");

      return (false);
    }
  }

  return (true);
}

/*********************************************************************/ /**
 Write the meta data config file index information.
 @return true in case of success otherwise false. */
static __attribute__((nonnull, warn_unused_result)) bool
xb_export_cfg_write_one_index(
    /*======================*/
    const dict_index_t *index, /*!< in: write metadata for this
                               index */
    FILE *file)                /*!< in: file to write to */
{
  bool ret;
  byte *ptr;
  byte row[sizeof(space_index_t) + sizeof(uint32_t) * 8];

  ptr = row;

  ut_ad(sizeof(space_index_t) == 8);
  mach_write_to_8(ptr, index->id);
  ptr += sizeof(space_index_t);

  mach_write_to_4(ptr, index->space);
  ptr += sizeof(uint32_t);

  mach_write_to_4(ptr, index->page);
  ptr += sizeof(uint32_t);

  mach_write_to_4(ptr, index->type);
  ptr += sizeof(uint32_t);

  mach_write_to_4(ptr, index->trx_id_offset);
  ptr += sizeof(uint32_t);

  mach_write_to_4(ptr, index->n_user_defined_cols);
  ptr += sizeof(uint32_t);

  mach_write_to_4(ptr, index->n_uniq);
  ptr += sizeof(uint32_t);

  mach_write_to_4(ptr, index->n_nullable);
  ptr += sizeof(uint32_t);

  mach_write_to_4(ptr, index->n_fields);

  if (fwrite(row, 1, sizeof(row), file) != sizeof(row)) {
    msg("xtrabackup: Error: writing index meta-data.");
    return (false);
  }

  /* Write the length of the index name.
  NUL byte is included in the length. */
  uint32_t len = static_cast<uint32_t>(strlen(index->name) + 1);
  ut_a(len > 1);

  mach_write_to_4(row, len);

  if (fwrite(row, 1, sizeof(len), file) != sizeof(len) ||
      fwrite(index->name, 1, len, file) != len) {
    msg("xtrabackup: Error:  writing index name.");
    return (false);
  }

  ret = xb_export_cfg_write_index_fields(index, file);
  return (ret);
}

/*********************************************************************/ /**
 Write the meta data config file index information.
 @return true in case of success otherwise false. */
static __attribute__((nonnull, warn_unused_result)) bool
xb_export_cfg_write_indexes(
    /*======================*/
    const dict_table_t *table, /*!< in: write the meta data for
                               this table */
    FILE *file)                /*!< in: file to write to */
{
  byte row[sizeof(uint32_t)];

  /* Write the number of indexes in the table. */
  uint32_t num_indexes = 0;
  ulint flags = fil_space_get_flags(table->space);
  bool has_sdi = FSP_FLAGS_HAS_SDI(flags);

  if (has_sdi) {
    num_indexes += 1;
  }

  num_indexes += static_cast<uint32_t>(UT_LIST_GET_LEN(table->indexes));
  ut_ad(num_indexes != 0);

  mach_write_to_4(row, num_indexes);

  if (fwrite(row, 1, sizeof(row), file) != sizeof(row)) {
    msg("xtrabackup: Error: writing index count.");
    return (false);
  }

  bool ret = true;

  /* Write SDI Index */
  if (has_sdi) {
    dict_index_t *index = dict_sdi_get_index(table->space);

    ut_ad(index != NULL);
    ret = xb_export_cfg_write_one_index(index, file);
  }

  /* Write the index meta data. */
  for (const dict_index_t *index = UT_LIST_GET_FIRST(table->indexes);
       index != 0 && ret; index = UT_LIST_GET_NEXT(indexes, index)) {
    ret = xb_export_cfg_write_one_index(index, file);
  }

  return (ret);
}

/*********************************************************************/ /**
 Write the meta data (table columns) config file. Serialise the contents of
 dict_col_t structure, along with the column name. All fields are serialized
 as ib_uint32_t.
 @return true in case of success otherwise false. */
static __attribute__((nonnull, warn_unused_result)) bool
xb_export_cfg_write_table(
    /*====================*/
    const dict_table_t *table, /*!< in: write the meta data for
                               this table */
    FILE *file)                /*!< in: file to write to */
{
  dict_col_t *col;
  byte row[sizeof(ib_uint32_t) * 7];

  col = table->cols;

  for (ulint i = 0; i < table->n_cols; ++i, ++col) {
    byte *ptr = row;

    mach_write_to_4(ptr, col->prtype);
    ptr += sizeof(ib_uint32_t);

    mach_write_to_4(ptr, col->mtype);
    ptr += sizeof(ib_uint32_t);

    mach_write_to_4(ptr, col->len);
    ptr += sizeof(ib_uint32_t);

    mach_write_to_4(ptr, col->mbminmaxlen);
    ptr += sizeof(ib_uint32_t);

    mach_write_to_4(ptr, col->ind);
    ptr += sizeof(ib_uint32_t);

    mach_write_to_4(ptr, col->ord_part);
    ptr += sizeof(ib_uint32_t);

    mach_write_to_4(ptr, col->max_prefix);

    if (fwrite(row, 1, sizeof(row), file) != sizeof(row)) {
      msg("xtrabackup: Error: writing table column data.");

      return (false);
    }

    /* Write out the column name as [len, byte array]. The len
    includes the NUL byte. */
    ib_uint32_t len;
    const char *col_name;

    col_name = table->get_col_name(dict_col_get_no(col));

    /* Include the NUL byte in the length. */
    len = strlen(col_name) + 1;
    ut_a(len > 1);

    mach_write_to_4(row, len);

    if (fwrite(row, 1, sizeof(len), file) != sizeof(len) ||
        fwrite(col_name, 1, len, file) != len) {
      msg("xtrabackup: Error: writing column name.");

      return (false);
    }
  }

  return (true);
}

/*********************************************************************/ /**
 Write the meta data config file header.
 @return true in case of success otherwise false. */
static __attribute__((nonnull, warn_unused_result)) bool
xb_export_cfg_write_header(
    /*=====================*/
    const dict_table_t *table, /*!< in: write the meta data for
                               this table */
    FILE *file)                /*!< in: file to write to */
{
  byte value[sizeof(ib_uint32_t)];

  /* Write the meta-data version number. */
  mach_write_to_4(value, IB_EXPORT_CFG_VERSION_V2);

  if (fwrite(&value, 1, sizeof(value), file) != sizeof(value)) {
    msg("xtrabackup: Error: writing meta-data version number.");

    return (false);
  }

  /* Write the server hostname. */
  ib_uint32_t len;
  const char *hostname = "Hostname unknown";

  /* The server hostname includes the NUL byte. */
  len = strlen(hostname) + 1;
  mach_write_to_4(value, len);

  if (fwrite(&value, 1, sizeof(value), file) != sizeof(value) ||
      fwrite(hostname, 1, len, file) != len) {
    msg("xtrabackup: Error: writing hostname.");

    return (false);
  }

  /* The table name includes the NUL byte. */
  ut_a(table->name.m_name != NULL);
  len = strlen(table->name.m_name) + 1;

  /* Write the table name. */
  mach_write_to_4(value, len);

  if (fwrite(&value, 1, sizeof(value), file) != sizeof(value) ||
      fwrite(table->name.m_name, 1, len, file) != len) {
    msg("xtrabackup: Error: writing table name.");

    return (false);
  }

  byte row[sizeof(ib_uint32_t) * 3];

  /* Write the next autoinc value. */
  mach_write_to_8(row, table->autoinc);

  if (fwrite(row, 1, sizeof(ib_uint64_t), file) != sizeof(ib_uint64_t)) {
    msg("xtrabackup: Error: writing table autoinc value.");

    return (false);
  }

  byte *ptr = row;

  /* Write the system page size. */
  mach_write_to_4(ptr, UNIV_PAGE_SIZE);
  ptr += sizeof(ib_uint32_t);

  /* Write the table->flags. */
  mach_write_to_4(ptr, table->flags);
  ptr += sizeof(ib_uint32_t);

  /* Write the number of columns in the table. */
  mach_write_to_4(ptr, table->n_cols);

  if (fwrite(row, 1, sizeof(row), file) != sizeof(row)) {
    msg("xtrabackup: Error: writing table meta-data.");

    return (false);
  }

  /* Write the space flags */
  ulint space_flags = fil_space_get_flags(table->space);
  ut_ad(space_flags != ULINT_UNDEFINED);
  mach_write_to_4(value, space_flags);

  if (fwrite(&value, 1, sizeof(value), file) != sizeof(value)) {
    msg("xtrabackup: Error: writing writing space_flags.");
    return (false);
  }

  return (true);
}

/*********************************************************************/ /**
 Write MySQL 5.6-style meta data config file.
 @return true in case of success otherwise false. */
static bool xb_export_cfg_write(
    const fil_node_t *node,
    const dict_table_t *table) /*!< in: write the meta data for
                               this table */
{
  char file_path[FN_REFLEN];
  FILE *file;
  bool success;

  strcpy(file_path, node->name);
  strcpy(file_path + strlen(file_path) - 4, ".cfg");

  file = fopen(file_path, "w+b");

  if (file == NULL) {
    msg("xtrabackup: Error: cannot open %s\n", node->name);

    success = false;
  } else {
    success = xb_export_cfg_write_header(table, file);

    if (success) {
      success = xb_export_cfg_write_table(table, file);
    }

    if (success) {
      success = xb_export_cfg_write_indexes(table, file);
    }

    if (fclose(file) != 0) {
      msg("xtrabackup: Error: cannot close %s\n", node->name);
      success = false;
    }
  }

  return (success);
}

/** Write the transfer key to CFP file.
@param[in]	table		write the data for this table
@param[in]	file		file to write to
@return DB_SUCCESS or error code. */
static __attribute__((nonnull, warn_unused_result)) dberr_t
xb_export_write_transfer_key(const dict_table_t *table, FILE *file) {
  byte key_size[sizeof(ib_uint32_t)];
  byte row[ENCRYPTION_KEY_LEN * 3];
  byte *ptr = row;
  byte *transfer_key = ptr;
  lint elen;

  ut_ad(table->encryption_key != NULL && table->encryption_iv != NULL);

  /* Write the encryption key size. */
  mach_write_to_4(key_size, ENCRYPTION_KEY_LEN);

  if (fwrite(&key_size, 1, sizeof(key_size), file) != sizeof(key_size)) {
    msg("IO Write error: (%d, %s) %s", errno, strerror(errno),
        "while writing key size.");

    return (DB_IO_ERROR);
  }

  /* Generate and write the transfer key. */
  Encryption::random_value(transfer_key);
  if (fwrite(transfer_key, 1, ENCRYPTION_KEY_LEN, file) != ENCRYPTION_KEY_LEN) {
    msg("IO Write error: (%d, %s) %s", errno, strerror(errno),
        "while writing transfer key.");

    return (DB_IO_ERROR);
  }

  ptr += ENCRYPTION_KEY_LEN;

  /* Encrypt tablespace key. */
  elen = my_aes_encrypt(
      reinterpret_cast<unsigned char *>(table->encryption_key),
      ENCRYPTION_KEY_LEN, ptr, reinterpret_cast<unsigned char *>(transfer_key),
      ENCRYPTION_KEY_LEN, my_aes_256_ecb, NULL, false);

  if (elen == MY_AES_BAD_DATA) {
    msg("IO Write error: (%d, %s) %s", errno, strerror(errno),
        "while encrypt tablespace key.");
    return (DB_ERROR);
  }

  /* Write encrypted tablespace key */
  if (fwrite(ptr, 1, ENCRYPTION_KEY_LEN, file) != ENCRYPTION_KEY_LEN) {
    msg("IO Write error: (%d, %s) %s", errno, strerror(errno),
        "while writing encrypted tablespace key.");

    return (DB_IO_ERROR);
  }
  ptr += ENCRYPTION_KEY_LEN;

  /* Encrypt tablespace iv. */
  elen = my_aes_encrypt(reinterpret_cast<unsigned char *>(table->encryption_iv),
                        ENCRYPTION_KEY_LEN, ptr,
                        reinterpret_cast<unsigned char *>(transfer_key),
                        ENCRYPTION_KEY_LEN, my_aes_256_ecb, NULL, false);

  if (elen == MY_AES_BAD_DATA) {
    msg("IO Write error: (%d, %s) %s", errno, strerror(errno),
        "while encrypt tablespace iv.");
    return (DB_ERROR);
  }

  /* Write encrypted tablespace iv */
  if (fwrite(ptr, 1, ENCRYPTION_KEY_LEN, file) != ENCRYPTION_KEY_LEN) {
    msg("IO Write error: (%d, %s) %s", errno, strerror(errno),
        "while writing encrypted tablespace iv.");

    return (DB_IO_ERROR);
  }

  return (DB_SUCCESS);
}

/** Write the encryption data after quiesce.
@param[in]	table		write the data for this table
@return DB_SUCCESS or error code */
static __attribute__((nonnull, warn_unused_result)) dberr_t xb_export_cfp_write(
    dict_table_t *table) {
  dberr_t err;
  char name[OS_FILE_MAX_PATH];

  /* If table is not encrypted, return. */
  if (!dd_is_table_in_encrypted_tablespace(table)) {
    return (DB_SUCCESS);
  }

  /* Get the encryption key and iv from space */
  /* For encrypted table, before we discard the tablespace,
  we need save the encryption information into table, otherwise,
  this information will be lost in fil_discard_tablespace along
  with fil_space_free(). */
  if (table->encryption_key == NULL) {
    table->encryption_key =
        static_cast<byte *>(mem_heap_alloc(table->heap, ENCRYPTION_KEY_LEN));

    table->encryption_iv =
        static_cast<byte *>(mem_heap_alloc(table->heap, ENCRYPTION_KEY_LEN));

    fil_space_t *space = fil_space_get(table->space);
    ut_ad(space != NULL && FSP_FLAGS_GET_ENCRYPTION(space->flags));

    memcpy(table->encryption_key, space->encryption_key, ENCRYPTION_KEY_LEN);
    memcpy(table->encryption_iv, space->encryption_iv, ENCRYPTION_KEY_LEN);
  }

  srv_get_encryption_data_filename(table, name, sizeof(name));

  ib::info() << "Writing table encryption data to '" << name << "'";

  FILE *file = fopen(name, "w+b");

  if (file == NULL) {
    msg("Can't create file '%-.200s' (errno: %d - %s)", name, errno,
        strerror(errno));

    err = DB_IO_ERROR;
  } else {
    err = xb_export_write_transfer_key(table, file);

    if (fflush(file) != 0) {
      char buf[BUFSIZ];

      snprintf(buf, sizeof(buf), "%s flush() failed", name);

      msg("IO Write error: (%d, %s) %s", errno, strerror(errno), buf);

      err = DB_IO_ERROR;
    }

    if (fclose(file) != 0) {
      char buf[BUFSIZ];

      snprintf(buf, sizeof(buf), "%s flose() failed", name);

      msg("IO Write error: (%d, %s) %s", errno, strerror(errno), buf);
      err = DB_IO_ERROR;
    }
  }

  /* Clean the encryption information */
  table->encryption_key = NULL;
  table->encryption_iv = NULL;

  return (err);
}

static void innodb_free_param() {
  srv_sys_space.shutdown();
  srv_tmp_space.shutdown();
  free(internal_innobase_data_file_path);
  internal_innobase_data_file_path = NULL;
  free_tmpdir(&mysql_tmpdir_list);
  ibt::srv_temp_dir = srv_temp_dir;
}

/**************************************************************************
Store the current binary log coordinates in a specified file.
@return 'false' on error. */
static bool store_binlog_info(
    /*==============*/
    const char *filename) /*!< in: output file name */
{
  FILE *fp;

  if (trx_sys_mysql_bin_log_name[0] == '\0') {
    return (true);
  }

  fp = fopen(filename, "w");

  if (!fp) {
    msg("xtrabackup: failed to open '%s'\n", filename);
    return (false);
  }

  fprintf(fp, "%s\t" UINT64PF "\n", trx_sys_mysql_bin_log_name,
          trx_sys_mysql_bin_log_pos);
  fclose(fp);

  return (true);
}

/**************************************************************************
Store current master key ID.
@return 'false' on error. */
static bool store_master_key_id(
    /*==============*/
    const char *filename) /*!< in: output file name */
{
  FILE *fp;

  fp = fopen(filename, "w");

  if (!fp) {
    msg("xtrabackup: failed to open '%s'\n", filename);
    return (false);
  }

  fprintf(fp, "%lu", Encryption::s_master_key_id);
  fclose(fp);

  return (true);
}

static void xtrabackup_prepare_func(int argc, char **argv) {
  ulint err;
  datafiles_iter_t *it;
  fil_node_t *node;
  fil_space_t *space;
  char metadata_path[FN_REFLEN];
  IORequest write_request(IORequest::WRITE);

  /* cd to target-dir */

  if (my_setwd(xtrabackup_real_target_dir, MYF(MY_WME))) {
    msg("xtrabackup: cannot my_setwd %s\n", xtrabackup_real_target_dir);
    exit(EXIT_FAILURE);
  }
  msg("xtrabackup: cd to %s\n", xtrabackup_real_target_dir);

  xtrabackup_target_dir = mysql_data_home_buff;
  xtrabackup_target_dir[0] = FN_CURLIB;  // all paths are relative from here
  xtrabackup_target_dir[1] = 0;

  /*
    read metadata of target, we don't need metadata reading in the case
    archived logs applying
  */
  sprintf(metadata_path, "%s/%s", xtrabackup_target_dir,
          XTRABACKUP_METADATA_FILENAME);

  if (!xtrabackup_read_metadata(metadata_path)) {
    msg("xtrabackup: Error: failed to read metadata from '%s'\n",
        metadata_path);
    exit(EXIT_FAILURE);
  }

  if (!strcmp(metadata_type_str, "full-backuped")) {
    msg("xtrabackup: This target seems to be not prepared yet.\n");
    metadata_type = METADATA_FULL_BACKUP;
  } else if (!strcmp(metadata_type_str, "log-applied")) {
    msg("xtrabackup: This target seems to be already prepared with "
        "--apply-log-only.\n");
    metadata_type = METADATA_LOG_APPLIED;
    goto skip_check;
  } else if (!strcmp(metadata_type_str, "full-prepared")) {
    msg("xtrabackup: This target seems to be already prepared.\n");
    metadata_type = METADATA_FULL_PREPARED;
  } else {
    msg("xtrabackup: This target seems not to have correct metadata...\n");
    exit(EXIT_FAILURE);
  }

  if (xtrabackup_incremental) {
    msg("xtrabackup: error: applying incremental backup needs target prepared "
        "with --apply-log-only.\n");
    exit(EXIT_FAILURE);
  }
skip_check:
  if (xtrabackup_incremental && metadata_to_lsn != incremental_lsn) {
    msg("xtrabackup: error: This incremental backup seems not to be proper for "
        "the target.\n"
        "xtrabackup:  Check 'to_lsn' of the target and 'from_lsn' of the "
        "incremental.\n");
    exit(EXIT_FAILURE);
  }

  init_mysql_environment();

  /* Create logfiles for recovery from 'xtrabackup_logfile', before start InnoDB
   */
  srv_max_n_threads = 1000;
  /* temporally dummy value to avoid crash */
  srv_page_size_shift = 14;
  srv_page_size = (1 << srv_page_size_shift);
  sync_check_init(srv_max_n_threads);
#ifdef UNIV_DEBUG
  sync_check_enable();
#endif
  os_thread_open();
  trx_pool_init();
  ut_crc32_init();
  clone_init();

  xb_filters_init();

  if (xtrabackup_init_temp_log()) goto error_cleanup;

  if (innodb_init_param()) {
    goto error_cleanup;
  }

  if (opt_transition_key && !xb_tablespace_keys_exist()) {
    msg("xtrabackup: Error: --transition-key specified, but "
        "xtrabackup_keys is not found.\n");
    goto error_cleanup;
  }

  if (opt_transition_key) {
    if (!xb_tablespace_keys_load(xtrabackup_incremental, opt_transition_key,
                                 strlen(opt_transition_key))) {
      msg("xtrabackup: Error: failed to load tablespace "
          "keys\n");
      goto error_cleanup;
    }
  } else {
    if (!xb_keyring_init_for_prepare(argc, argv)) {
      msg("xtrabackup: Error: failed to init keyring "
          "plugin\n");
      goto error_cleanup;
    }
    if (xb_tablespace_keys_exist()) {
      use_dumped_tablespace_keys = true;
      if (!xb_tablespace_keys_load(xtrabackup_incremental, NULL, 0)) {
        msg("xtrabackup: Error: failed to load "
            "tablespace keys\n");
        goto error_cleanup;
      }
    }
  }

  xb_normalize_init_values();

  Tablespace_map::instance().deserialize("./");

  if (xtrabackup_incremental) {
    Tablespace_map::instance().deserialize(xtrabackup_incremental_dir);
    err = xb_data_files_init();
    if (err != DB_SUCCESS) {
      msg("xtrabackup: error: xb_data_files_init() failed "
          "with error code %lu\n",
          err);
      goto error_cleanup;
    }
    inc_dir_tables_hash = hash_create(1000);

    if (!xtrabackup_apply_deltas()) {
      xb_data_files_close();
      xb_filter_hash_free(inc_dir_tables_hash);
      goto error_cleanup;
    }

    xb_data_files_close();

    /* Cleanup datadir from tablespaces deleted between full and
    incremental backups */

    xb_process_datadir("./", ".ibd", rm_if_not_found, NULL);

    xb_filter_hash_free(inc_dir_tables_hash);
  }
  clone_free();
  fil_close();

  trx_pool_close();

  os_thread_close();

  sync_check_close();

  innodb_free_param();

  /* Reset the configuration as it might have been changed by
  xb_data_files_init(). */
  if (innodb_init_param()) {
    goto error_cleanup;
  }

  srv_apply_log_only = (ibool)xtrabackup_apply_log_only;

  /* increase IO threads */
  if (srv_n_file_io_threads < 10) {
    srv_n_read_io_threads = 4;
    srv_n_write_io_threads = 4;
  }

  msg("xtrabackup: Starting InnoDB instance for recovery.\n"
      "xtrabackup: Using %lld bytes for buffer pool "
      "(set by --use-memory parameter)\n",
      xtrabackup_use_memory);

  if (innodb_init(true, true)) {
    goto error_cleanup;
  }

  it = datafiles_iter_new();
  if (it == NULL) {
    msg("xtrabackup: Error: datafiles_iter_new() failed.\n");
    exit(EXIT_FAILURE);
  }

  while ((node = datafiles_iter_next(it)) != NULL) {
    byte *header;
    ulint size;
    mtr_t mtr;
    buf_block_t *block;

    space = node->space;

    /* Align space sizes along with fsp header. We want to process
    each space once, so skip all nodes except the first one in a
    multi-node space. */
    if (node != &space->files.front()) {
      continue;
    }

    mtr_start(&mtr);

    mtr_s_lock(fil_space_get_latch(space->id), &mtr);

    block = buf_page_get(page_id_t(space->id, 0), page_size_t(space->flags),
                         RW_S_LATCH, &mtr);
    header = FSP_HEADER_OFFSET + buf_block_get_frame(block);

    size = mtr_read_ulint(header + FSP_SIZE, MLOG_4BYTES, &mtr);

    mtr_commit(&mtr);

    bool res = fil_space_extend(space, size);

    ut_a(res);
  }

  datafiles_iter_free(it);

  if (xtrabackup_export) {
    msg("xtrabackup: export option is specified.\n");

    /* flush insert buffer at shutdwon */
    innobase_fast_shutdown = 0;

    it = datafiles_iter_new();
    if (it == NULL) {
      msg("xtrabackup: Error: datafiles_iter_new() "
          "failed.\n");
      exit(EXIT_FAILURE);
    }

    my_thread_init();

    THD *thd = create_thd(false, true, true, 0);

    while ((node = datafiles_iter_next(it)) != NULL) {
      dict_table_t *table;

      space = node->space;

      /* treat file_per_table only */
      if (!fsp_is_file_per_table(space->id, space->flags)) {
        continue;
      }

      table = dd_table_open_on_name(thd, NULL, space->name, false, true);

      mutex_enter(&(dict_sys->mutex));
      if (!table) {
        msg("xtrabackup: error: cannot find dictionary record of table %s\n",
            space->name);
        goto next_node;
      }

      /* Write transfer key for tablespace file */
      if (!xb_export_cfp_write(table)) {
        goto next_node;
      }

      /* Write MySQL 8.0 .cfg file */
      if (!xb_export_cfg_write(node, table)) {
        goto next_node;
      }

    next_node:
      if (table != nullptr) {
        dd_table_close(table, thd, nullptr, true);
      }
      mutex_exit(&(dict_sys->mutex));
    }

    datafiles_iter_free(it);

    destroy_thd(thd);
    my_thread_end();
  }

  /* print the binary log position  */
  trx_sys_print_mysql_binlog_offset();
  msg("\n");

  /* output to xtrabackup_binlog_pos_innodb and (if
  backup_safe_binlog_info was available on the server) to
  xtrabackup_binlog_info. In the latter case xtrabackup_binlog_pos_innodb
  becomes redundant and is created only for compatibility. */
  if (!store_binlog_info("xtrabackup_binlog_pos_innodb")) {
    exit(EXIT_FAILURE);
  }

  if (!store_master_key_id("xtrabackup_master_key_id")) {
    exit(EXIT_FAILURE);
  }

  /* Check whether the log is applied enough or not. */
  if ((xtrabackup_incremental && log_get_lsn(*log_sys) < incremental_to_lsn) ||
      (!xtrabackup_incremental && log_get_lsn(*log_sys) < metadata_to_lsn)) {
    msg("xtrabackup: error: "
        "The transaction log file is corrupted.\n"
        "xtrabackup: error: "
        "The log was not applied to the intended LSN!\n");
    msg("xtrabackup: Log applied to lsn " LSN_PF "\n", log_get_lsn(*log_sys));
    if (xtrabackup_incremental) {
      msg("xtrabackup: The intended lsn is " LSN_PF "\n", incremental_to_lsn);
    } else {
      msg("xtrabackup: The intended lsn is " LSN_PF "\n", metadata_to_lsn);
    }
    exit(EXIT_FAILURE);
  }

  xb_write_galera_info(xtrabackup_incremental);

  if (innodb_end()) goto error_cleanup;

  innodb_free_param();

  /* re-init necessary components */
  sync_check_init(srv_max_n_threads);
#ifdef UNIV_DEBUG
  sync_check_enable();
#endif
  /* Reset the system variables in the recovery module. */
  os_thread_open();
  trx_pool_init();
  que_init();

  if (xtrabackup_close_temp_log(TRUE)) exit(EXIT_FAILURE);

  /* output to metadata file */
  {
    char filename[FN_REFLEN];

    strcpy(metadata_type_str,
           srv_apply_log_only ? "log-applied" : "full-prepared");

    if (xtrabackup_incremental && metadata_to_lsn < incremental_to_lsn) {
      metadata_to_lsn = incremental_to_lsn;
      metadata_last_lsn = incremental_last_lsn;
    }

    sprintf(filename, "%s/%s", xtrabackup_target_dir,
            XTRABACKUP_METADATA_FILENAME);
    if (!xtrabackup_write_metadata(filename)) {
      msg("xtrabackup: Error: failed to write metadata to '%s'\n", filename);
      exit(EXIT_FAILURE);
    }

    if (xtrabackup_extra_lsndir) {
      sprintf(filename, "%s/%s", xtrabackup_extra_lsndir,
              XTRABACKUP_METADATA_FILENAME);
      if (!xtrabackup_write_metadata(filename)) {
        msg("xtrabackup: Error: failed to write metadata to '%s'\n", filename);
        exit(EXIT_FAILURE);
      }
    }
  }

  if (!apply_log_finish()) {
    exit(EXIT_FAILURE);
  }

  trx_pool_close();

  fil_close();

  os_thread_close();

  sync_check_close();

  /* start InnoDB once again to create log files */

  if (!xtrabackup_apply_log_only) {
    /* xtrabackup_incremental_dir is used to indicate that
    we are going to apply incremental backup. Here we already
    applied incremental backup and are about to do final prepare
    of the full backup */
    xtrabackup_incremental_dir = NULL;

    if (innodb_init_param()) {
      goto error;
    }

    srv_apply_log_only = FALSE;

    /* increase IO threads */
    if (srv_n_file_io_threads < 10) {
      srv_n_read_io_threads = 4;
      srv_n_write_io_threads = 4;
    }

    srv_shutdown_state = SRV_SHUTDOWN_NONE;

    if (innodb_init(false, false)) goto error;

    if (innodb_end()) goto error;

    innodb_free_param();
  }

  if (!use_dumped_tablespace_keys) {
    xb_keyring_shutdown();
  }

  Tablespace_map::instance().serialize();

  cleanup_mysql_environment();

  xb_filters_free();

  return;

error_cleanup:

  if (!use_dumped_tablespace_keys) {
    xb_keyring_shutdown();
  }

  xtrabackup_close_temp_log(FALSE);

  cleanup_mysql_environment();

  xb_filters_free();

error:
  exit(EXIT_FAILURE);
}

/**************************************************************************
Signals-related setup. */
static void setup_signals()
/*===========*/
{
  struct sigaction sa;

  /* Print a stacktrace on some signals */
  sa.sa_flags = SA_RESETHAND | SA_NODEFER;
  sigemptyset(&sa.sa_mask);
  sigprocmask(SIG_SETMASK, &sa.sa_mask, NULL);
#ifdef HAVE_STACKTRACE
  my_init_stacktrace();
#endif
  sa.sa_handler = handle_fatal_signal;
  sigaction(SIGSEGV, &sa, NULL);
  sigaction(SIGABRT, &sa, NULL);
  sigaction(SIGBUS, &sa, NULL);
  sigaction(SIGILL, &sa, NULL);
  sigaction(SIGFPE, &sa, NULL);

#ifdef __linux__
  /* Ensure xtrabackup process is killed when the parent one
  (innobackupex) is terminated with an unhandled signal */

  if (prctl(PR_SET_PDEATHSIG, SIGKILL)) {
    msg("prctl() failed with errno = %d\n", errno);
    exit(EXIT_FAILURE);
  }
#endif
}

/**************************************************************************
Append group name to xb_load_default_groups list. */
static void append_defaults_group(const char *group,
                                  const char *default_groups[],
                                  size_t default_groups_size) {
  uint i;
  bool appended = false;
  for (i = 0; i < default_groups_size - 1; i++) {
    if (default_groups[i] == NULL) {
      default_groups[i] = group;
      appended = true;
      break;
    }
  }
  ut_a(appended);
}

bool xb_init() {
  const char *mixed_options[4] = {NULL, NULL, NULL, NULL};
  int n_mixed_options;

  /* sanity checks */
  if (opt_lock_ddl && opt_lock_ddl_per_table) {
    msg("Error: %s and %s are mutually exclusive\n", "--lock-ddl",
        "--lock-ddl-per-table");
    return (false);
  }

  if (opt_slave_info && opt_no_lock && !opt_safe_slave_backup) {
    msg("Error: --slave-info is used with --no-lock but "
        "without --safe-slave-backup. The binlog position "
        "cannot be consistent with the backup data.\n");
    return (false);
  }

  if (opt_rsync && xtrabackup_stream_fmt) {
    msg("Error: --rsync doesn't work with --stream\n");
    return (false);
  }

  if (opt_transition_key && opt_generate_transition_key) {
    msg("Error: options --transition-key and "
        "--generate-transition-key are mutually exclusive.\n");
    return (false);
  }

  n_mixed_options = 0;

  if (opt_decompress) {
    mixed_options[n_mixed_options++] = "--decompress";
  } else if (opt_decrypt) {
    mixed_options[n_mixed_options++] = "--decrypt";
  }

  if (xtrabackup_copy_back) {
    mixed_options[n_mixed_options++] = "--copy-back";
  }

  if (xtrabackup_move_back) {
    mixed_options[n_mixed_options++] = "--move-back";
  }

  if (xtrabackup_prepare) {
    mixed_options[n_mixed_options++] = "--apply-log";
  }

  if (n_mixed_options > 1) {
    msg("Error: %s and %s are mutually exclusive\n", mixed_options[0],
        mixed_options[1]);
    return (false);
  }

  if (xtrabackup_backup) {
#ifdef HAVE_VERSION_CHECK
    if (!opt_noversioncheck) {
      version_check();
    }
#endif

    if ((mysql_connection = xb_mysql_connect()) == NULL) {
      return (false);
    }

    if (!get_mysql_vars(mysql_connection)) {
      return (false);
    }

    if (opt_check_privileges) {
      check_all_privileges();
    }

    history_start_time = time(NULL);

    if (opt_lock_ddl &&
        !lock_tables_for_backup(mysql_connection, opt_lock_ddl_timeout)) {
      return (false);
    }

    parse_show_engine_innodb_status(mysql_connection);
  }

  return (true);
}

static const char *normalize_privilege_target_name(const char *name) {
  if (strcmp(name, "*") == 0) {
    return "\\*";
  } else {
    /* should have no regex special characters. */
    ut_ad(strpbrk(name, ".()[]*+?") == 0);
  }
  return name;
}

/******************************************************************/ /**
 Check if specific privilege is granted.
 Uses regexp magic to check if requested privilege is granted for given
 database.table or database.* or *.*
 or if user has 'ALL PRIVILEGES' granted.
 @return true if requested privilege is granted, false otherwise. */
static bool has_privilege(const std::list<std::string> &granted,
                          const char *required, const char *db_name,
                          const char *table_name) {
  char buffer[1000];
  xb_regex_t priv_re;
  xb_regmatch_t tables_regmatch[1];
  bool result = false;

  db_name = normalize_privilege_target_name(db_name);
  table_name = normalize_privilege_target_name(table_name);

  int written =
      snprintf(buffer, sizeof(buffer),
               "GRANT .*(%s)|(ALL PRIVILEGES).* ON (\\*|`%s`)\\.(\\*|`%s`)",
               required, db_name, table_name);
  if (written < 0 || written == sizeof(buffer) ||
      !compile_regex(buffer, "has_privilege", &priv_re)) {
    exit(EXIT_FAILURE);
  }

  typedef std::list<std::string>::const_iterator string_iter;
  for (string_iter i = granted.begin(), e = granted.end(); i != e; ++i) {
    int res = xb_regexec(&priv_re, i->c_str(), 1, tables_regmatch, 0);

    if (res != REG_NOMATCH) {
      result = true;
      break;
    }
  }

  xb_regfree(&priv_re);
  return result;
}

enum {
  PRIVILEGE_OK = 0,
  PRIVILEGE_WARNING = 1,
  PRIVILEGE_ERROR = 2,
};

/******************************************************************/ /**
 Check if specific privilege is granted.
 Prints error message if required privilege is missing.
 @return PRIVILEGE_OK if requested privilege is granted, error otherwise. */
static int check_privilege(
    const std::list<std::string> &granted_priv, /* in: list of
                                                    granted privileges*/
    const char *required,        /* in: required privilege name */
    const char *target_database, /* in: required privilege target
                                         database name */
    const char *target_table,    /* in: required privilege target
                                         table name */
    int error = PRIVILEGE_ERROR) /* in: return value if privilege
                                         is not granted */
{
  if (!has_privilege(granted_priv, required, target_database, target_table)) {
    msg("xtrabackup: %s: missing required privilege %s on %s.%s\n",
        (error == PRIVILEGE_ERROR ? "Error" : "Warning"), required,
        target_database, target_table);
    return error;
  }
  return PRIVILEGE_OK;
}

/******************************************************************/ /**
 Check DB user privileges according to the intended actions.

 Fetches DB user privileges, determines intended actions based on
 command-line arguments and prints missing privileges.
 May terminate application with EXIT_FAILURE exit code.*/
static void check_all_privileges() {
  if (!mysql_connection) {
    /* Not connected, no queries is going to be executed. */
    return;
  }

  /* Fetch effective privileges. */
  std::list<std::string> granted_privileges;
  MYSQL_ROW row = 0;
  MYSQL_RES *result = xb_mysql_query(mysql_connection, "SHOW GRANTS", true);
  while ((row = mysql_fetch_row(result))) {
    granted_privileges.push_back(*row);
  }
  mysql_free_result(result);

  int check_result = PRIVILEGE_OK;
  bool reload_checked = false;

  /* SELECT FROM P_S.LOG_STATUS */
  check_result |= check_privilege(granted_privileges, "BACKUP_ADMIN", "*", "*");
  check_result |= check_privilege(granted_privileges, "SELECT",
                                  "PERFORMANCE_SCHEMA", "LOG_STATUS");

  /* SHOW DATABASES */
  check_result |=
      check_privilege(granted_privileges, "SHOW DATABASES", "*", "*");

  /* SELECT 'INNODB_CHANGED_PAGES', COUNT(*) FROM INFORMATION_SCHEMA.PLUGINS */
  check_result |= check_privilege(granted_privileges, "SELECT",
                                  "INFORMATION_SCHEMA", "PLUGINS");

  /* SHOW ENGINE INNODB STATUS */
  /* SHOW FULL PROCESSLIST */
  check_result |= check_privilege(granted_privileges, "PROCESS", "*", "*");

  if (xb_mysql_numrows(mysql_connection,
                       "SHOW DATABASES LIKE 'PERCONA_SCHEMA';", false) == 0) {
    /* CREATE DATABASE IF NOT EXISTS PERCONA_SCHEMA */
    check_result |= check_privilege(granted_privileges, "CREATE", "*", "*");
  } else if (xb_mysql_numrows(mysql_connection,
                              "SHOW TABLES IN PERCONA_SCHEMA "
                              "LIKE 'xtrabackup_history';",
                              false) == 0) {
    /* CREATE TABLE IF NOT EXISTS PERCONA_SCHEMA.xtrabackup_history */
    check_result |=
        check_privilege(granted_privileges, "CREATE", "PERCONA_SCHEMA", "*");
  }

  /* FLUSH NO_WRITE_TO_BINLOG ENGINE LOGS */
  if (have_flush_engine_logs
      /* FLUSH NO_WRITE_TO_BINLOG TABLES */
      ||
      (opt_lock_wait_timeout && !opt_kill_long_queries_timeout && !opt_no_lock)
      /* FLUSH TABLES WITH READ LOCK */
      || !opt_no_lock
      /* LOCK BINLOG FOR BACKUP */
      /* UNLOCK BINLOG */
      || (have_backup_locks && !opt_no_lock)) {
    check_result |= check_privilege(granted_privileges, "RELOAD", "*", "*");
    reload_checked = true;
  }

  /* FLUSH TABLES WITH READ LOCK */
  if (!opt_no_lock
      /* LOCK TABLES FOR BACKUP */
      /* UNLOCK TABLES */
      && ((have_backup_locks && !opt_no_lock) || opt_slave_info)) {
    check_result |=
        check_privilege(granted_privileges, "LOCK TABLES", "*", "*");
  }

  /* SELECT innodb_to_lsn FROM PERCONA_SCHEMA.xtrabackup_history ... */
  if (opt_incremental_history_name || opt_incremental_history_uuid) {
    check_result |= check_privilege(granted_privileges, "SELECT",
                                    "PERCONA_SCHEMA", "xtrabackup_history");
  }

  if (!reload_checked
      /* FLUSH BINARY LOGS */
      && opt_galera_info) {
    check_result |= check_privilege(granted_privileges, "RELOAD", "*", "*",
                                    PRIVILEGE_WARNING);
  }

  /* KILL ... */
  if (opt_kill_long_queries_timeout
      /* START SLAVE SQL_THREAD */
      /* STOP SLAVE SQL_THREAD */
      || opt_safe_slave_backup) {
    check_result |= check_privilege(granted_privileges, "SUPER", "*", "*",
                                    PRIVILEGE_WARNING);
  }

  /* SHOW MASTER STATUS */
  /* SHOW SLAVE STATUS */
  if (opt_galera_info || opt_slave_info ||
      (opt_no_lock && opt_safe_slave_backup)
      /* LOCK BINLOG FOR BACKUP */
      || (have_backup_locks && !opt_no_lock)) {
    check_result |= check_privilege(granted_privileges, "REPLICATION CLIENT",
                                    "*", "*", PRIVILEGE_WARNING);
  }

  if (check_result & PRIVILEGE_ERROR) {
    exit(EXIT_FAILURE);
  }
}

void handle_options(int argc, char **argv, int *argc_client,
                    char ***argv_client, int *argc_server,
                    char ***argv_server) {
  int i;
  int ho_error;
  char conf_file[FN_REFLEN];

  char *target_dir = NULL;
  bool prepare = false;

  *argc_client = argc;
  *argc_server = argc;
  *argv_client = argv;
  *argv_server = argv;

  /* scan options for group and config file to load defaults from */
  for (i = 1; i < argc; i++) {
    char *optend = strcend(argv[i], '=');

    if (strncmp(argv[i], "--defaults-group", optend - argv[i]) == 0) {
      defaults_group = optend + 1;
      append_defaults_group(defaults_group, xb_server_default_groups,
                            array_elements(xb_server_default_groups));
    }

    if (strncmp(argv[i], "--login-path", optend - argv[i]) == 0) {
      append_defaults_group(optend + 1, xb_client_default_groups,
                            array_elements(xb_client_default_groups));
    }

    if (!strncmp(argv[i], "--prepare", optend - argv[i])) {
      prepare = true;
    }

    if (!strncmp(argv[i], "--apply-log", optend - argv[i])) {
      prepare = true;
    }

    if (!strncmp(argv[i], "--target-dir", optend - argv[i]) && *optend) {
      target_dir = optend + 1;
    }

    if (!*optend && argv[i][0] != '-') {
      target_dir = argv[i];
    }
  }

  snprintf(conf_file, sizeof(conf_file), "my");

  if (prepare && target_dir) {
    snprintf(conf_file, sizeof(conf_file), "%s/backup-my.cnf", target_dir);
  }
  if (load_defaults(conf_file, xb_server_default_groups, argc_server,
                    argv_server, &argv_alloc)) {
    exit(EXIT_FAILURE);
  }

  print_param_str << "# This MySQL options file was generated by XtraBackup.\n"
                     "["
                  << defaults_group << "]\n";

  /* We want xtrabackup to ignore unknown options, because it only
  recognizes a small subset of server variables */
  my_getopt_skip_unknown = TRUE;

  /* Reset u_max_value for all options, as we don't want the
  --maximum-... modifier to set the actual option values */
  for (my_option *optp = xb_server_options; optp->name; optp++) {
    optp->u_max_value = (G_PTR *)&global_max_value;
  }

  /* Throw a descriptive error if --defaults-file or --defaults-extra-file
  is not the first command line argument */
  for (int i = 2; i < argc; i++) {
    char *optend = strcend((argv)[i], '=');

    if (optend - argv[i] == 15 &&
        !strncmp(argv[i], "--defaults-file", optend - argv[i])) {
      msg("xtrabackup: Error: --defaults-file must be specified first "
          "on the command line\n");
      exit(EXIT_FAILURE);
    }
    if (optend - argv[i] == 21 &&
        !strncmp(argv[i], "--defaults-extra-file", optend - argv[i])) {
      msg("xtrabackup: Error: --defaults-extra-file must be specified first "
          "on the command line\n");
      exit(EXIT_FAILURE);
    }
  }

  if (*argc_server > 0 &&
      (ho_error = handle_options(argc_server, argv_server, xb_server_options,
                                 xb_get_one_option)))
    exit(ho_error);

  if (!param_str.str().empty()) {
    msg("xtrabackup: recognized server arguments: %s\n",
        param_str.str().c_str());
    param_str.str("");
    param_str.clear();
  }

  if (load_defaults(conf_file, xb_client_default_groups, argc_client,
                    argv_client, &argv_alloc)) {
    exit(EXIT_FAILURE);
  }

  if (*argc_client > 0 &&
      (ho_error = handle_options(argc_client, argv_client, xb_client_options,
                                 xb_get_one_option)))
    exit(ho_error);

  if (!param_str.str().empty()) {
    msg("xtrabackup: recognized client arguments: %s\n",
        param_str.str().c_str());
    param_str.clear();
  }

  /* Reject command line arguments that don't look like options, i.e. are
  not of the form '-X' (single-character options) or '--option' (long
  options) */
  for (int i = 0; i < *argc_client; i++) {
    const char *const opt = (*argv_client)[i];

    if (strncmp(opt, "--", 2) && !(strlen(opt) == 2 && opt[0] == '-')) {
      bool server_option = true;

      for (int j = 0; j < *argc_server; j++) {
        if (opt == (*argv_server)[j]) {
          server_option = false;
          break;
        }
      }

      if (!server_option) {
        msg("xtrabackup: Error: unknown argument: '%s'\n", opt);
        exit(EXIT_FAILURE);
      }
    }
  }

  if (tty_password) {
    opt_password = get_tty_password(NullS);
  }

  if (tty_transition_key) {
    opt_transition_key = get_tty_password("Enter transition key: ");
  }
}

void setup_error_messages() {
  my_default_lc_messages = &my_locale_en_US;
  my_default_lc_messages->errmsgs->read_texts();
}

/* ================= main =================== */

int main(int argc, char **argv) {
  char **client_defaults, **server_defaults;
  int client_argc, server_argc;
  char cwd[FN_REFLEN];

  setup_signals();

  MY_INIT(argv[0]);

  current_thd = NULL;

  xb_regex_init();

  capture_tool_command(argc, argv);

  if (mysql_server_init(-1, NULL, NULL)) {
    exit(EXIT_FAILURE);
  }

  system_charset_info = &my_charset_utf8_general_ci;

  handle_options(argc, argv, &client_argc, &client_defaults, &server_argc,
                 &server_defaults);

  print_version();

  if (xtrabackup_encrypt) {
    xb_libgcrypt_init();
  }

  if ((!xtrabackup_print_param) && (!xtrabackup_prepare) &&
      (strcmp(mysql_data_home, "./") == 0)) {
    if (!xtrabackup_print_param) usage();
    msg("\nxtrabackup: Error: Please set parameter 'datadir'\n");
    exit(EXIT_FAILURE);
  }

  /* Expand target-dir, incremental-basedir, etc. */

  my_getwd(cwd, sizeof(cwd), MYF(0));

  my_load_path(xtrabackup_real_target_dir, xtrabackup_target_dir, cwd);
  unpack_dirname(xtrabackup_real_target_dir, xtrabackup_real_target_dir);
  xtrabackup_target_dir = xtrabackup_real_target_dir;

  if (xtrabackup_incremental_basedir) {
    my_load_path(xtrabackup_real_incremental_basedir,
                 xtrabackup_incremental_basedir, cwd);
    unpack_dirname(xtrabackup_real_incremental_basedir,
                   xtrabackup_real_incremental_basedir);
    xtrabackup_incremental_basedir = xtrabackup_real_incremental_basedir;
  }

  if (xtrabackup_incremental_dir) {
    my_load_path(xtrabackup_real_incremental_dir, xtrabackup_incremental_dir,
                 cwd);
    unpack_dirname(xtrabackup_real_incremental_dir,
                   xtrabackup_real_incremental_dir);
    xtrabackup_incremental_dir = xtrabackup_real_incremental_dir;
  }

  if (xtrabackup_extra_lsndir) {
    my_load_path(xtrabackup_real_extra_lsndir, xtrabackup_extra_lsndir, cwd);
    unpack_dirname(xtrabackup_real_extra_lsndir, xtrabackup_real_extra_lsndir);
    xtrabackup_extra_lsndir = xtrabackup_real_extra_lsndir;
  }

  /* get default temporary directory */
  if (!opt_mysql_tmpdir || !opt_mysql_tmpdir[0]) {
    opt_mysql_tmpdir = getenv("TMPDIR");
#if defined(__WIN__)
    if (!opt_mysql_tmpdir) {
      opt_mysql_tmpdir = getenv("TEMP");
    }
    if (!opt_mysql_tmpdir) {
      opt_mysql_tmpdir = getenv("TMP");
    }
#endif
    if (!opt_mysql_tmpdir || !opt_mysql_tmpdir[0]) {
      opt_mysql_tmpdir = const_cast<char *>(DEFAULT_TMPDIR);
    }
  }

  /* temporary setting of enough size */
  srv_page_size_shift = UNIV_PAGE_SIZE_SHIFT_MAX;
  srv_page_size = UNIV_PAGE_SIZE_MAX;
  if (xtrabackup_backup && xtrabackup_incremental) {
    /* direct specification is only for --backup */
    /* and the lsn is prior to the other option */

    char *endchar;
    int error = 0;
    incremental_lsn = strtoll(xtrabackup_incremental, &endchar, 10);
    if (*endchar != '\0') error = 1;

    if (error) {
      msg("xtrabackup: value '%s' may be wrong format for "
          "incremental option.\n",
          xtrabackup_incremental);
      exit(EXIT_FAILURE);
    }
  } else if (xtrabackup_backup && xtrabackup_incremental_basedir) {
    char filename[FN_REFLEN];

    sprintf(filename, "%s/%s", xtrabackup_incremental_basedir,
            XTRABACKUP_METADATA_FILENAME);

    if (!xtrabackup_read_metadata(filename)) {
      msg("xtrabackup: error: failed to read metadata from %s\n", filename);
      exit(EXIT_FAILURE);
    }

    incremental_lsn = metadata_to_lsn;
    xtrabackup_incremental = xtrabackup_incremental_basedir;  // dummy
  } else if (xtrabackup_prepare && xtrabackup_incremental_dir) {
    char filename[FN_REFLEN];

    sprintf(filename, "%s/%s", xtrabackup_incremental_dir,
            XTRABACKUP_METADATA_FILENAME);

    if (!xtrabackup_read_metadata(filename)) {
      msg("xtrabackup: error: failed to read metadata from %s\n", filename);
      exit(EXIT_FAILURE);
    }

    incremental_lsn = metadata_from_lsn;
    incremental_to_lsn = metadata_to_lsn;
    incremental_last_lsn = metadata_last_lsn;
    xtrabackup_incremental = xtrabackup_incremental_dir;  // dummy

  } else if (opt_incremental_history_name) {
    xtrabackup_incremental = opt_incremental_history_name;
  } else if (opt_incremental_history_uuid) {
    xtrabackup_incremental = opt_incremental_history_uuid;
  } else {
    xtrabackup_incremental = NULL;
  }

  if (!xb_init()) {
    exit(EXIT_FAILURE);
  }

  /* --print-param */
  if (xtrabackup_print_param) {
    printf("%s", print_param_str.str().c_str());

    exit(EXIT_SUCCESS);
  }

  if (xtrabackup_incremental) {
    msg("incremental backup from " LSN_PF " is enabled.\n", incremental_lsn);
  }

  if (xtrabackup_export && innobase_file_per_table == FALSE) {
    msg("xtrabackup: auto-enabling --innodb-file-per-table due to "
        "the --export option\n");
    innobase_file_per_table = TRUE;
  }

  if (xtrabackup_throttle && !xtrabackup_backup) {
    xtrabackup_throttle = 0;
    msg("xtrabackup: warning: --throttle has effect only with --backup\n");
  }

  /* cannot execute both for now */
  {
    int num = 0;

    if (xtrabackup_backup) num++;
    if (xtrabackup_stats) num++;
    if (xtrabackup_prepare) num++;
    if (xtrabackup_copy_back) num++;
    if (xtrabackup_move_back) num++;
    if (xtrabackup_decrypt_decompress) num++;
    if (num != 1) { /* !XOR (for now) */
      usage();
      exit(EXIT_FAILURE);
    }
  }

#ifndef __WIN__
  if (xtrabackup_debug_sync) {
    signal(SIGCONT, sigcont_handler);
  }
#endif

  system_charset_info = &my_charset_utf8_general_ci;
  files_charset_info = &my_charset_utf8_general_ci;
  national_charset_info = &my_charset_utf8_general_ci;
  table_alias_charset = &my_charset_bin;
  character_set_filesystem = &my_charset_bin;

  sys_var_init();
  setup_error_messages();

  /* --backup */
  if (xtrabackup_backup) {
    xtrabackup_backup_func();
  }

  /* --stats */
  if (xtrabackup_stats) {
    xtrabackup_stats_func(server_argc, server_defaults);
  }

  /* --prepare */
  if (xtrabackup_prepare) {
    xtrabackup_prepare_func(server_argc, server_defaults);
  }

  if (xtrabackup_copy_back || xtrabackup_move_back) {
    if (!check_if_param_set("datadir")) {
      msg("Error: datadir must be specified.\n");
      exit(EXIT_FAILURE);
    }
    init_mysql_environment();
    if (!copy_back(server_argc, server_defaults)) {
      exit(EXIT_FAILURE);
    }
    cleanup_mysql_environment();
  }

  if (xtrabackup_decrypt_decompress && !decrypt_decompress()) {
    exit(EXIT_FAILURE);
  }

  backup_cleanup();

  xb_regex_end();

  msg_ts("completed OK!\n");

  exit(EXIT_SUCCESS);
}<|MERGE_RESOLUTION|>--- conflicted
+++ resolved
@@ -434,7 +434,7 @@
 uint opt_safe_slave_backup_timeout = 0;
 uint opt_dump_innodb_buffer_pool_timeout = 10;
 uint opt_dump_innodb_buffer_pool_pct = 0;
-my_bool opt_dump_innodb_buffer_pool = FALSE;
+bool opt_dump_innodb_buffer_pool = FALSE;
 
 bool opt_lock_ddl = FALSE;
 bool opt_lock_ddl_per_table = FALSE;
@@ -520,21 +520,12 @@
 /* ======== Date copying thread context ======== */
 
 typedef struct {
-<<<<<<< HEAD
   datafiles_iter_t *it;
   uint num;
   uint *count;
   ib_mutex_t *count_mutex;
   bool *error;
   os_thread_id_t id;
-=======
-	datafiles_iter_t 	*it;
-	uint			num;
-	uint			*count;
-	ib_mutex_t		*count_mutex;
-	bool			*error;
-	os_thread_id_t		id;
->>>>>>> 67a0ec60
 } data_thread_ctxt_t;
 
 /* ======== for option and variables ======== */
@@ -693,7 +684,6 @@
   OPT_XTRA_READ_BUFFER_SIZE,
 };
 
-<<<<<<< HEAD
 struct my_option xb_client_options[] = {
     {"version", 'v', "print xtrabackup version information",
      (G_PTR *)&xtrabackup_version, (G_PTR *)&xtrabackup_version, 0, GET_BOOL,
@@ -956,6 +946,27 @@
      (uchar *)&opt_lock_ddl_per_table, (uchar *)&opt_lock_ddl_per_table, 0,
      GET_BOOL, NO_ARG, 0, 0, 0, 0, 0, 0},
 
+    {"dump-innodb-buffer-pool", OPT_DUMP_INNODB_BUFFER,
+     "Instruct MySQL server to dump innodb buffer pool by issuing a "
+     "SET GLOBAL innodb_buffer_pool_dump_now=ON ",
+     (uchar *)&opt_dump_innodb_buffer_pool,
+     (uchar *)&opt_dump_innodb_buffer_pool, 0, GET_BOOL, NO_ARG, 0, 0, 0, 0, 0,
+     0},
+
+    {"dump-innodb-buffer-pool-timeout", OPT_DUMP_INNODB_BUFFER_TIMEOUT,
+     "This option specifies the number of seconds xtrabackup waits "
+     "for innodb buffer pool dump to complete",
+     (uchar *)&opt_dump_innodb_buffer_pool_timeout,
+     (uchar *)&opt_dump_innodb_buffer_pool_timeout, 0, GET_UINT, REQUIRED_ARG,
+     10, 0, 0, 0, 0, 0},
+
+    {"dump-innodb-buffer-pool-pct", OPT_DUMP_INNODB_BUFFER_PCT,
+     "This option specifies the percentage of buffer pool "
+     "to be dumped ",
+     (uchar *)&opt_dump_innodb_buffer_pool_pct,
+     (uchar *)&opt_dump_innodb_buffer_pool_pct, 0, GET_UINT, REQUIRED_ARG, 0, 0,
+     100, 0, 1, 0},
+
     {"safe-slave-backup", OPT_SAFE_SLAVE_BACKUP,
      "Stop slave SQL thread "
      "and wait to start backup until Slave_open_temp_tables in "
@@ -987,282 +998,6 @@
      "directory, it will still fail with an error.",
      (uchar *)&opt_force_non_empty_dirs, (uchar *)&opt_force_non_empty_dirs, 0,
      GET_BOOL, NO_ARG, 0, 0, 0, 0, 0, 0},
-=======
-struct my_option xb_client_options[] =
-{
-  {"version", 'v', "print xtrabackup version information",
-   (G_PTR *) &xtrabackup_version, (G_PTR *) &xtrabackup_version, 0, GET_BOOL,
-   NO_ARG, 0, 0, 0, 0, 0, 0},
-  {"target-dir", OPT_XTRA_TARGET_DIR, "destination directory", (G_PTR*) &xtrabackup_target_dir,
-   (G_PTR*) &xtrabackup_target_dir, 0, GET_STR, REQUIRED_ARG, 0, 0, 0, 0, 0, 0},
-  {"backup", OPT_XTRA_BACKUP, "take backup to target-dir",
-   (G_PTR*) &xtrabackup_backup, (G_PTR*) &xtrabackup_backup,
-   0, GET_BOOL, NO_ARG, 0, 0, 0, 0, 0, 0},
-  {"stats", OPT_XTRA_STATS, "calc statistic of datadir (offline mysqld is recommended)",
-   (G_PTR*) &xtrabackup_stats, (G_PTR*) &xtrabackup_stats,
-   0, GET_BOOL, NO_ARG, 0, 0, 0, 0, 0, 0},
-  {"prepare", OPT_XTRA_PREPARE, "prepare a backup for starting mysql server on the backup.",
-   (G_PTR*) &xtrabackup_prepare, (G_PTR*) &xtrabackup_prepare,
-   0, GET_BOOL, NO_ARG, 0, 0, 0, 0, 0, 0},
-  {"export", OPT_XTRA_EXPORT, "create files to import to another database when prepare.",
-   (G_PTR*) &xtrabackup_export, (G_PTR*) &xtrabackup_export,
-   0, GET_BOOL, NO_ARG, 0, 0, 0, 0, 0, 0},
-  {"apply-log-only", OPT_XTRA_APPLY_LOG_ONLY,
-   "stop recovery process not to progress LSN after applying log when prepare.",
-   (G_PTR*) &xtrabackup_apply_log_only, (G_PTR*) &xtrabackup_apply_log_only,
-   0, GET_BOOL, NO_ARG, 0, 0, 0, 0, 0, 0},
-  {"print-param", OPT_XTRA_PRINT_PARAM, "print parameter of mysqld needed for copyback.",
-   (G_PTR*) &xtrabackup_print_param, (G_PTR*) &xtrabackup_print_param,
-   0, GET_BOOL, NO_ARG, 0, 0, 0, 0, 0, 0},
-  {"use-memory", OPT_XTRA_USE_MEMORY, "The value is used instead of buffer_pool_size",
-   (G_PTR*) &xtrabackup_use_memory, (G_PTR*) &xtrabackup_use_memory,
-   0, GET_LL, REQUIRED_ARG, 100*1024*1024L, 1024*1024L, LLONG_MAX, 0,
-   1024*1024L, 0},
-  {"throttle", OPT_XTRA_THROTTLE, "limit count of IO operations (pairs of read&write) per second to IOS values (for '--backup')",
-   (G_PTR*) &xtrabackup_throttle, (G_PTR*) &xtrabackup_throttle,
-   0, GET_LONG, REQUIRED_ARG, 0, 0, LONG_MAX, 0, 1, 0},
-  {"log", OPT_LOG, "Ignored option for MySQL option compatibility",
-   (G_PTR*) &log_ignored_opt, (G_PTR*) &log_ignored_opt, 0,
-   GET_STR, OPT_ARG, 0, 0, 0, 0, 0, 0},
-  {"log-copy-interval", OPT_XTRA_LOG_COPY_INTERVAL, "time interval between checks done by log copying thread in milliseconds (default is 1 second).",
-   (G_PTR*) &xtrabackup_log_copy_interval, (G_PTR*) &xtrabackup_log_copy_interval,
-   0, GET_LONG, REQUIRED_ARG, 1000, 0, LONG_MAX, 0, 1, 0},
-  {"extra-lsndir", OPT_XTRA_EXTRA_LSNDIR, "(for --backup): save an extra copy of the xtrabackup_checkpoints file in this directory.",
-   (G_PTR*) &xtrabackup_extra_lsndir, (G_PTR*) &xtrabackup_extra_lsndir,
-   0, GET_STR, REQUIRED_ARG, 0, 0, 0, 0, 0, 0},
-  {"incremental-lsn", OPT_XTRA_INCREMENTAL, "(for --backup): copy only .ibd pages newer than specified LSN 'high:low'. ##ATTENTION##: If a wrong LSN value is specified, it is impossible to diagnose this, causing the backup to be unusable. Be careful!",
-   (G_PTR*) &xtrabackup_incremental, (G_PTR*) &xtrabackup_incremental,
-   0, GET_STR, REQUIRED_ARG, 0, 0, 0, 0, 0, 0},
-  {"incremental-basedir", OPT_XTRA_INCREMENTAL_BASEDIR, "(for --backup): copy only .ibd pages newer than backup at specified directory.",
-   (G_PTR*) &xtrabackup_incremental_basedir, (G_PTR*) &xtrabackup_incremental_basedir,
-   0, GET_STR, REQUIRED_ARG, 0, 0, 0, 0, 0, 0},
-  {"incremental-dir", OPT_XTRA_INCREMENTAL_DIR, "(for --prepare): apply .delta files and logfile in the specified directory.",
-   (G_PTR*) &xtrabackup_incremental_dir, (G_PTR*) &xtrabackup_incremental_dir,
-   0, GET_STR, REQUIRED_ARG, 0, 0, 0, 0, 0, 0},
- {"to-archived-lsn", OPT_XTRA_ARCHIVED_TO_LSN,
-   "Don't apply archived logs with bigger log sequence number.",
-   (G_PTR*) &xtrabackup_archived_to_lsn, (G_PTR*) &xtrabackup_archived_to_lsn, 0,
-   GET_LL, REQUIRED_ARG, 0, 0, LLONG_MAX, 0, 0, 0},
-  {"tables", OPT_XTRA_TABLES, "filtering by regexp for table names.",
-   (G_PTR*) &xtrabackup_tables, (G_PTR*) &xtrabackup_tables,
-   0, GET_STR, REQUIRED_ARG, 0, 0, 0, 0, 0, 0},
-  {"tables_file", OPT_XTRA_TABLES_FILE, "filtering by list of the exact database.table name in the file.",
-   (G_PTR*) &xtrabackup_tables_file, (G_PTR*) &xtrabackup_tables_file,
-   0, GET_STR, REQUIRED_ARG, 0, 0, 0, 0, 0, 0},
-  {"databases", OPT_XTRA_DATABASES, "filtering by list of databases.",
-   (G_PTR*) &xtrabackup_databases, (G_PTR*) &xtrabackup_databases,
-   0, GET_STR, REQUIRED_ARG, 0, 0, 0, 0, 0, 0},
-  {"databases_file", OPT_XTRA_TABLES_FILE,
-   "filtering by list of databases in the file.",
-   (G_PTR*) &xtrabackup_databases_file, (G_PTR*) &xtrabackup_databases_file,
-   0, GET_STR, REQUIRED_ARG, 0, 0, 0, 0, 0, 0},
-  {"tables-exclude", OPT_XTRA_TABLES_EXCLUDE, "filtering by regexp for table names. "
-  "Operates the same way as --tables, but matched names are excluded from backup. "
-  "Note that this option has a higher priority than --tables.",
-    (G_PTR*) &xtrabackup_tables_exclude, (G_PTR*) &xtrabackup_tables_exclude,
-    0, GET_STR, REQUIRED_ARG, 0, 0, 0, 0, 0, 0},
-  {"databases-exclude", OPT_XTRA_DATABASES_EXCLUDE, "Excluding databases based on name, "
-  "Operates the same way as --databases, but matched names are excluded from backup. "
-  "Note that this option has a higher priority than --databases.",
-    (G_PTR*) &xtrabackup_databases_exclude, (G_PTR*) &xtrabackup_databases_exclude,
-    0, GET_STR, REQUIRED_ARG, 0, 0, 0, 0, 0, 0},
-  {"create-ib-logfile", OPT_XTRA_CREATE_IB_LOGFILE, "** not work for now** creates ib_logfile* also after '--prepare'. ### If you want create ib_logfile*, only re-execute this command in same options. ###",
-   (G_PTR*) &xtrabackup_create_ib_logfile, (G_PTR*) &xtrabackup_create_ib_logfile,
-   0, GET_BOOL, NO_ARG, 0, 0, 0, 0, 0, 0},
-
-  {"stream", OPT_XTRA_STREAM, "Stream all backup files to the standard output "
-   "in the specified format. Currently the only supported format is 'tar'.",
-   (G_PTR*) &xtrabackup_stream_str, (G_PTR*) &xtrabackup_stream_str, 0, GET_STR,
-   REQUIRED_ARG, 0, 0, 0, 0, 0, 0},
-
-  {"compress", OPT_XTRA_COMPRESS, "Compress individual backup files using the "
-   "specified compression algorithm. Currently the only supported algorithm "
-   "is 'quicklz'. It is also the default algorithm, i.e. the one used when "
-   "--compress is used without an argument.",
-   (G_PTR*) &xtrabackup_compress_alg, (G_PTR*) &xtrabackup_compress_alg, 0,
-   GET_STR, OPT_ARG, 0, 0, 0, 0, 0, 0},
-
-  {"compress-threads", OPT_XTRA_COMPRESS_THREADS,
-   "Number of threads for parallel data compression. The default value is 1.",
-   (G_PTR*) &xtrabackup_compress_threads, (G_PTR*) &xtrabackup_compress_threads,
-   0, GET_UINT, REQUIRED_ARG, 1, 1, UINT_MAX, 0, 0, 0},
-
-  {"compress-chunk-size", OPT_XTRA_COMPRESS_CHUNK_SIZE,
-   "Size of working buffer(s) for compression threads in bytes. The default value is 64K.",
-   (G_PTR*) &xtrabackup_compress_chunk_size, (G_PTR*) &xtrabackup_compress_chunk_size,
-   0, GET_ULL, REQUIRED_ARG, (1 << 16), 1024, ULLONG_MAX, 0, 0, 0},
-
-  {"encrypt", OPT_XTRA_ENCRYPT, "Encrypt individual backup files using the "
-   "specified encryption algorithm.",
-   &xtrabackup_encrypt_algo, &xtrabackup_encrypt_algo,
-   &xtrabackup_encrypt_algo_typelib, GET_ENUM, REQUIRED_ARG, 0, 0, 0, 0, 0, 0},
-
-  {"encrypt-key", OPT_XTRA_ENCRYPT_KEY, "Encryption key to use.",
-   (G_PTR*) &xtrabackup_encrypt_key, (G_PTR*) &xtrabackup_encrypt_key, 0,
-   GET_STR_ALLOC, REQUIRED_ARG, 0, 0, 0, 0, 0, 0},
-
-  {"encrypt-key-file", OPT_XTRA_ENCRYPT_KEY_FILE, "File which contains encryption key to use.",
-   (G_PTR*) &xtrabackup_encrypt_key_file, (G_PTR*) &xtrabackup_encrypt_key_file, 0,
-   GET_STR_ALLOC, REQUIRED_ARG, 0, 0, 0, 0, 0, 0},
-
-  {"encrypt-threads", OPT_XTRA_ENCRYPT_THREADS,
-   "Number of threads for parallel data encryption. The default value is 1.",
-   (G_PTR*) &xtrabackup_encrypt_threads, (G_PTR*) &xtrabackup_encrypt_threads,
-   0, GET_UINT, REQUIRED_ARG, 1, 1, UINT_MAX, 0, 0, 0},
-
-  {"encrypt-chunk-size", OPT_XTRA_ENCRYPT_CHUNK_SIZE,
-   "Size of working buffer(S) for encryption threads in bytes. The default value is 64K.",
-   (G_PTR*) &xtrabackup_encrypt_chunk_size, (G_PTR*) &xtrabackup_encrypt_chunk_size,
-   0, GET_ULL, REQUIRED_ARG, (1 << 16), 1024, ULLONG_MAX, 0, 0, 0},
-
-  {"compact", OPT_XTRA_COMPACT,
-   "Create a compact backup by skipping secondary index pages.",
-   (G_PTR*) &xtrabackup_compact, (G_PTR*) &xtrabackup_compact,
-   0, GET_BOOL, NO_ARG, 0, 0, 0, 0, 0, 0},
-
-  {"rebuild_indexes", OPT_XTRA_REBUILD_INDEXES,
-   "Rebuild secondary indexes in InnoDB tables after applying the log. "
-   "Only has effect with --prepare.",
-   (G_PTR*) &xtrabackup_rebuild_indexes, (G_PTR*) &xtrabackup_rebuild_indexes,
-   0, GET_BOOL, NO_ARG, 0, 0, 0, 0, 0, 0},
-
-  {"rebuild_threads", OPT_XTRA_REBUILD_THREADS,
-   "Use this number of threads to rebuild indexes in a compact backup. "
-   "Only has effect with --prepare and --rebuild-indexes.",
-   (G_PTR*) &xtrabackup_rebuild_threads, (G_PTR*) &xtrabackup_rebuild_threads,
-   0, GET_UINT, REQUIRED_ARG, 1, 1, UINT_MAX, 0, 0, 0},
-
-  {"incremental-force-scan", OPT_XTRA_INCREMENTAL_FORCE_SCAN,
-   "Perform a full-scan incremental backup even in the presence of changed "
-   "page bitmap data",
-   (G_PTR*)&xtrabackup_incremental_force_scan,
-   (G_PTR*)&xtrabackup_incremental_force_scan, 0, GET_BOOL, NO_ARG,
-   0, 0, 0, 0, 0, 0},
-
-
-  {"close_files", OPT_CLOSE_FILES, "do not keep files opened. Use at your own "
-   "risk.", (G_PTR*) &xb_close_files, (G_PTR*) &xb_close_files, 0, GET_BOOL,
-   NO_ARG, 0, 0, 0, 0, 0, 0},
-
-  {"core-file", OPT_CORE_FILE, "Write core on fatal signals", 0, 0, 0,
-   GET_NO_ARG, NO_ARG, 0, 0, 0, 0, 0, 0},
-
-
-  {"copy-back", OPT_COPY_BACK, "Copy all the files in a previously made "
-   "backup from the backup directory to their original locations.",
-   (uchar *) &xtrabackup_copy_back, (uchar *) &xtrabackup_copy_back, 0,
-   GET_BOOL, NO_ARG, 0, 0, 0, 0, 0, 0},
-
-  {"move-back", OPT_MOVE_BACK, "Move all the files in a previously made "
-   "backup from the backup directory to the actual datadir location. "
-   "Use with caution, as it removes backup files.",
-   (uchar *) &xtrabackup_move_back, (uchar *) &xtrabackup_move_back, 0,
-   GET_BOOL, NO_ARG, 0, 0, 0, 0, 0, 0},
-
-  {"galera-info", OPT_GALERA_INFO, "This options creates the "
-   "xtrabackup_galera_info file which contains the local node state at "
-   "the time of the backup. Option should be used when performing the "
-   "backup of Percona-XtraDB-Cluster. Has no effect when backup locks "
-   "are used to create the backup.",
-   (uchar *) &opt_galera_info, (uchar *) &opt_galera_info, 0,
-   GET_BOOL, NO_ARG, 0, 0, 0, 0, 0, 0},
-
-  {"slave-info", OPT_SLAVE_INFO, "This option is useful when backing "
-   "up a replication slave server. It prints the binary log position "
-   "and name of the master server. It also writes this information to "
-   "the \"xtrabackup_slave_info\" file as a \"CHANGE MASTER\" command. "
-   "A new slave for this master can be set up by starting a slave server "
-   "on this backup and issuing a \"CHANGE MASTER\" command with the "
-   "binary log position saved in the \"xtrabackup_slave_info\" file.",
-   (uchar *) &opt_slave_info, (uchar *) &opt_slave_info, 0,
-   GET_BOOL, NO_ARG, 0, 0, 0, 0, 0, 0},
-
-  {"no-lock", OPT_NO_LOCK, "Use this option to disable table lock "
-   "with \"FLUSH TABLES WITH READ LOCK\". Use it only if ALL your "
-   "tables are InnoDB and you DO NOT CARE about the binary log "
-   "position of the backup. This option shouldn't be used if there "
-   "are any DDL statements being executed or if any updates are "
-   "happening on non-InnoDB tables (this includes the system MyISAM "
-   "tables in the mysql database), otherwise it could lead to an "
-   "inconsistent backup. If you are considering to use --no-lock "
-   "because your backups are failing to acquire the lock, this could "
-   "be because of incoming replication events preventing the lock "
-   "from succeeding. Please try using --safe-slave-backup to "
-   "momentarily stop the replication slave thread, this may help "
-   "the backup to succeed and you then don't need to resort to "
-   "using this option.",
-   (uchar *) &opt_no_lock, (uchar *) &opt_no_lock, 0,
-   GET_BOOL, NO_ARG, 0, 0, 0, 0, 0, 0},
-
-  {"lock-ddl", OPT_LOCK_DDL, "Issue LOCK TABLES FOR BACKUP if it is "
-   "supported by server at the beginning of the backup to block all DDL "
-   "operations.", (uchar*) &opt_lock_ddl, (uchar*) &opt_lock_ddl, 0,
-   GET_BOOL, NO_ARG, 0, 0, 0, 0, 0, 0},
-
-  {"lock-ddl-timeout", OPT_LOCK_DDL_TIMEOUT,
-   "If LOCK TABLES FOR BACKUP does not return within given timeout, abort "
-   "the backup.",
-   (uchar*) &opt_lock_ddl_timeout,
-   (uchar*) &opt_lock_ddl_timeout, 0, GET_UINT,
-   REQUIRED_ARG, 31536000, 1, 31536000, 0, 1, 0},
-
-  {"lock-ddl-per-table", OPT_LOCK_DDL_PER_TABLE, "Lock DDL for each table "
-   "before xtrabackup starts to copy it and until the backup is completed.",
-   (uchar*) &opt_lock_ddl_per_table, (uchar*) &opt_lock_ddl_per_table, 0,
-   GET_BOOL, NO_ARG, 0, 0, 0, 0, 0, 0},
-
-  {"dump-innodb-buffer-pool", OPT_DUMP_INNODB_BUFFER,
-   "Instruct MySQL server to dump innodb buffer pool by issuing a "
-   "SET GLOBAL innodb_buffer_pool_dump_now=ON ",
-   (uchar*) &opt_dump_innodb_buffer_pool,
-   (uchar*) &opt_dump_innodb_buffer_pool, 0,
-   GET_BOOL, NO_ARG, 0, 0, 0, 0, 0, 0},
-
-  {"dump-innodb-buffer-pool-timeout", OPT_DUMP_INNODB_BUFFER_TIMEOUT,
-   "This option specifies the number of seconds xtrabackup waits "
-   "for innodb buffer pool dump to complete",
-   (uchar*) &opt_dump_innodb_buffer_pool_timeout,
-   (uchar*) &opt_dump_innodb_buffer_pool_timeout, 0, GET_UINT,
-   REQUIRED_ARG, 10, 0, 0, 0, 0, 0},
-
-  {"dump-innodb-buffer-pool-pct", OPT_DUMP_INNODB_BUFFER_PCT,
-   "This option specifies the percentage of buffer pool "
-   "to be dumped ",
-   (uchar*) &opt_dump_innodb_buffer_pool_pct,
-   (uchar*) &opt_dump_innodb_buffer_pool_pct, 0, GET_UINT,
-   REQUIRED_ARG, 0, 0, 100, 0, 1, 0},
-
-  {"safe-slave-backup", OPT_SAFE_SLAVE_BACKUP, "Stop slave SQL thread "
-   "and wait to start backup until Slave_open_temp_tables in "
-   "\"SHOW STATUS\" is zero. If there are no open temporary tables, "
-   "the backup will take place, otherwise the SQL thread will be "
-   "started and stopped until there are no open temporary tables. "
-   "The backup will fail if Slave_open_temp_tables does not become "
-   "zero after --safe-slave-backup-timeout seconds. The slave SQL "
-   "thread will be restarted when the backup finishes.",
-   (uchar *) &opt_safe_slave_backup,
-   (uchar *) &opt_safe_slave_backup,
-   0, GET_BOOL, NO_ARG, 0, 0, 0, 0, 0, 0},
-
-  {"rsync", OPT_RSYNC, "Uses the rsync utility to optimize local file "
-   "transfers. When this option is specified, innobackupex uses rsync "
-   "to copy all non-InnoDB files instead of spawning a separate cp for "
-   "each file, which can be much faster for servers with a large number "
-   "of databases or tables.  This option cannot be used together with "
-   "--stream.",
-   (uchar *) &opt_rsync, (uchar *) &opt_rsync,
-   0, GET_BOOL, NO_ARG, 0, 0, 0, 0, 0, 0},
-
-  {"force-non-empty-directories", OPT_FORCE_NON_EMPTY_DIRS, "This "
-   "option, when specified, makes --copy-back or --move-back transfer "
-   "files to non-empty directories. Note that no existing files will be "
-   "overwritten. If --copy-back or --nove-back has to copy a file from "
-   "the backup directory which already exists in the destination "
-   "directory, it will still fail with an error.",
-   (uchar *) &opt_force_non_empty_dirs,
-   (uchar *) &opt_force_non_empty_dirs,
-   0, GET_BOOL, NO_ARG, 0, 0, 0, 0, 0, 0},
->>>>>>> 67a0ec60
 
 #ifdef HAVE_VERSION_CHECK
     {"no-version-check", OPT_NO_VERSION_CHECK,
@@ -2018,36 +1753,6 @@
   return 0;
 }
 
-<<<<<<< HEAD
-=======
-/***********************************************************************
-Initializes log_block_size */
-static
-ibool
-xb_init_log_block_size(void)
-{
-	srv_log_block_size = 0;
-	if (innobase_log_block_size != 512) {
-		uint	n_shift = get_bit_shift(innobase_log_block_size);
-
-		if (n_shift > 0) {
-			srv_log_block_size = (1 << n_shift);
-			msg("InnoDB: The log block size is set to %lu.\n",
-			    srv_log_block_size);
-		}
-	} else {
-		srv_log_block_size = 512;
-	}
-	if (!srv_log_block_size) {
-		msg("InnoDB: Error: %lu is not valid value for "
-		    "innodb_log_block_size.\n", innobase_log_block_size);
-		return FALSE;
-	}
-
-	return TRUE;
-}
-
->>>>>>> 67a0ec60
 /** Check that a page_size is correct for InnoDB.
 If correct, set the associated page_size_shift which is the power of 2
 for this page size.
@@ -2641,7 +2346,6 @@
 
 /***********************************************************************
 Print backup meta info to a specified buffer. */
-<<<<<<< HEAD
 static void xtrabackup_print_metadata(char *buf, size_t buf_len) {
   /* Use UINT64PF instead of LSN_PF here, as we have to maintain the file
   format. */
@@ -2654,29 +2358,6 @@
            "last_lsn = " UINT64PF "\n",
            metadata_type_str, metadata_from_lsn, metadata_to_lsn,
            metadata_last_lsn);
-=======
-static
-void
-xtrabackup_print_metadata(char *buf, size_t buf_len)
-{
-	/* Use UINT64PF instead of LSN_PF here, as we have to maintain the file
-	format. */
-	snprintf(buf, buf_len,
-		 "backup_type = %s\n"
-		 "from_lsn = " UINT64PF "\n"
-		 "to_lsn = " UINT64PF "\n"
-		 "last_lsn = " UINT64PF "\n"
-		 "compact = %d\n"
-		 "recover_binlog_info = %d\n",
-		 metadata_type,
-		 metadata_from_lsn,
-		 metadata_to_lsn,
-		 metadata_last_lsn,
-		 MY_TEST(xtrabackup_compact == TRUE),
-		 MY_TEST((xtrabackup_backup &&
-			  (opt_binlog_info == BINLOG_INFO_LOCKLESS)) ||
-			 (xtrabackup_prepare && recover_binlog_info)));
->>>>>>> 67a0ec60
 }
 
 /***********************************************************************
@@ -3147,24 +2828,10 @@
     mdl_lock_table(node->space->id);
   }
 
-<<<<<<< HEAD
   if (!is_system && check_if_skip_table(node_name)) {
     msg("[%02u] Skipping %s.\n", thread_n, node_name);
     return (FALSE);
   }
-=======
-error:
-	xb_fil_cur_close(&cursor);
-	if (dstfile != NULL) {
-		ds_close(dstfile);
-	}
-	if (write_filter && write_filter->deinit) {
-		write_filter->deinit(&write_filt_ctxt);
-	}
-	msg("[%02u] xtrabackup: Error: "
-	    "xtrabackup_copy_datafile() failed.\n", thread_n);
-	return(TRUE); /*ERROR*/
->>>>>>> 67a0ec60
 
   if (!changed_page_bitmap) {
     read_filter = &rf_pass_through;
@@ -3585,7 +3252,6 @@
 
 /**************************************************************************
 Datafiles copying thread.*/
-<<<<<<< HEAD
 static void data_copy_thread_func(data_thread_ctxt_t *ctxt) {
   uint num = ctxt->num;
   fil_node_t *node;
@@ -3611,44 +3277,6 @@
   mutex_exit(ctxt->count_mutex);
 
   my_thread_end();
-=======
-static
-os_thread_ret_t
-data_copy_thread_func(
-/*==================*/
-	void *arg) /* thread context */
-{
-	data_thread_ctxt_t	*ctxt = (data_thread_ctxt_t *) arg;
-	uint			num = ctxt->num;
-	fil_node_t*		node;
-
-	/*
-	  Initialize mysys thread-specific memory so we can
-	  use mysys functions in this thread.
-	*/
-	my_thread_init();
-
-	debug_sync_point("data_copy_thread_func");
-
-	while ((node = datafiles_iter_next(ctxt->it)) != NULL &&
-		!*(ctxt->error)) {
-
-		/* copy the datafile */
-		if(xtrabackup_copy_datafile(node, num)) {
-			msg("[%02u] xtrabackup: Error: "
-			    "failed to copy datafile.\n", num);
-			*(ctxt->error) = true;
-		}
-	}
-
-	mutex_enter(ctxt->count_mutex);
-	(*ctxt->count)--;
-	mutex_exit(ctxt->count_mutex);
-
-	my_thread_end();
-	os_thread_exit();
-	OS_THREAD_DUMMY_RETURN;
->>>>>>> 67a0ec60
 }
 
 /************************************************************************
@@ -4462,29 +4090,14 @@
   data_thread_ctxt_t *data_threads;
   lsn_t backup_lsn = 0;
 
-<<<<<<< HEAD
   recv_is_making_a_backup = true;
   bool data_copying_error = false;
 
+  if (opt_dump_innodb_buffer_pool) {
+    dump_innodb_buffer_pool(mysql_connection);
+  }
+
   init_mysql_environment();
-=======
-
-	if (opt_dump_innodb_buffer_pool) {
-		dump_innodb_buffer_pool(mysql_connection);
-	}
-
-        {
-        fil_system_t*   f_system = fil_system;
-
-	/* definition from recv_recovery_from_checkpoint_start() */
-	log_group_t*	max_cp_group;
-	ulint		max_cp_field;
-	byte*		buf;
-	byte*		log_hdr_buf_;
-	byte*		log_hdr_buf;
-	ulint		err;
-	bool		data_copying_error = false;
->>>>>>> 67a0ec60
 
 #ifdef USE_POSIX_FADVISE
   msg("xtrabackup: uses posix_fadvise().\n");
@@ -4569,311 +4182,9 @@
     exit(EXIT_FAILURE);
   }
 
-<<<<<<< HEAD
   if (opt_tables_compatibility_check) {
     xb_tables_compatibility_check();
   }
-=======
-        log_group_header_read(max_cp_group, max_cp_field);
-        buf = log_sys->checkpoint_buf;
-
-	if(checkpoint_no_start != mach_read_from_8(buf + LOG_CHECKPOINT_NO)) {
-
-		checkpoint_lsn_start = mach_read_from_8(buf + LOG_CHECKPOINT_LSN);
-		checkpoint_no_start = mach_read_from_8(buf + LOG_CHECKPOINT_NO);
-		mutex_exit(&log_sys->mutex);
-		goto reread_log_header;
-	}
-
-	mutex_exit(&log_sys->mutex);
-
-	xtrabackup_init_datasinks();
-
-	if (!select_history()) {
-		exit(EXIT_FAILURE);
-	}
-
-	/* open the log file */
-	memset(&stat_info, 0, sizeof(MY_STAT));
-	dst_log_file = ds_open(ds_redo, XB_LOG_FILENAME, &stat_info);
-	if (dst_log_file == NULL) {
-		msg("xtrabackup: error: failed to open the target stream for "
-		    "'%s'.\n", XB_LOG_FILENAME);
-		ut_free(log_hdr_buf_);
-		exit(EXIT_FAILURE);
-	}
-
-	/* label it */
-	strcpy((char*) log_hdr_buf + LOG_HEADER_CREATOR, "xtrabkup ");
-	ut_sprintf_timestamp(
-		(char*) log_hdr_buf + (LOG_HEADER_CREATOR
-				+ (sizeof "xtrabkup ") - 1));
-
-	if (ds_write(dst_log_file, log_hdr_buf, LOG_FILE_HDR_SIZE)) {
-		msg("xtrabackup: error: write to logfile failed\n");
-		ut_free(log_hdr_buf_);
-		exit(EXIT_FAILURE);
-	}
-
-	ut_free(log_hdr_buf_);
-
-	/* start flag */
-	log_copying = TRUE;
-
-	/* start io throttle */
-	if(xtrabackup_throttle) {
-		os_thread_id_t io_watching_thread_id;
-
-		io_ticket = xtrabackup_throttle;
-		wait_throttle = os_event_create("wait_throttle");
-
-		os_thread_create(io_watching_thread, NULL,
-				 &io_watching_thread_id);
-	}
-
-	mutex_enter(&log_sys->mutex);
-	xtrabackup_choose_lsn_offset(checkpoint_lsn_start);
-	mutex_exit(&log_sys->mutex);
-
-	/* copy log file by current position */
-	if(xtrabackup_copy_logfile(checkpoint_lsn_start, FALSE))
-		exit(EXIT_FAILURE);
-
-
-	log_copying_stop = os_event_create("log_copying_stop");
-	os_thread_create(log_copying_thread, NULL, &log_copying_thread_id);
-
-	/* Populate fil_system with tablespaces to copy */
-	err = xb_load_tablespaces();
-	if (err != DB_SUCCESS) {
-		msg("xtrabackup: error: xb_load_tablespaces() failed with"
-		    "error code %lu\n", err);
-		exit(EXIT_FAILURE);
-	}
-
-	/* FLUSH CHANGED_PAGE_BITMAPS call */
-	if (!flush_changed_page_bitmaps()) {
-		exit(EXIT_FAILURE);
-	}
-	debug_sync_point("xtrabackup_suspend_at_start");
-
-	if (xtrabackup_incremental) {
-		if (!xtrabackup_incremental_force_scan) {
-			changed_page_bitmap = xb_page_bitmap_init();
-		}
-		if (!changed_page_bitmap) {
-			msg("xtrabackup: using the full scan for incremental "
-			    "backup\n");
-		} else if (incremental_lsn != checkpoint_lsn_start) {
-			/* Do not print that bitmaps are used when dummy bitmap
-			is build for an empty LSN range. */
-			msg("xtrabackup: using the changed page bitmap\n");
-		}
-	}
-
-	ut_a(xtrabackup_parallel > 0);
-
-	if (xtrabackup_parallel > 1) {
-		msg("xtrabackup: Starting %u threads for parallel data "
-		    "files transfer\n", xtrabackup_parallel);
-	}
-
-	if (opt_lock_ddl_per_table) {
-		mdl_lock_init();
-	}
-
-	it = datafiles_iter_new(f_system);
-	if (it == NULL) {
-		msg("xtrabackup: Error: datafiles_iter_new() failed.\n");
-		exit(EXIT_FAILURE);
-	}
-
-	/* Create data copying threads */
-	data_threads = (data_thread_ctxt_t *)
-		ut_malloc_nokey(sizeof(data_thread_ctxt_t) *
-                                xtrabackup_parallel);
-	count = xtrabackup_parallel;
-	mutex_create(LATCH_ID_XTRA_COUNT_MUTEX, &count_mutex);
-
-	for (i = 0; i < (uint) xtrabackup_parallel; i++) {
-		data_threads[i].it = it;
-		data_threads[i].num = i+1;
-		data_threads[i].count = &count;
-		data_threads[i].count_mutex = &count_mutex;
-		data_threads[i].error = &data_copying_error;
-		os_thread_create(data_copy_thread_func, data_threads + i,
-				 &data_threads[i].id);
-	}
-
-	/* Wait for threads to exit */
-	while (1) {
-		os_thread_sleep(1000000);
-		mutex_enter(&count_mutex);
-		if (count == 0) {
-			mutex_exit(&count_mutex);
-			break;
-		}
-		mutex_exit(&count_mutex);
-	}
-
-	mutex_free(&count_mutex);
-	ut_free(data_threads);
-	datafiles_iter_free(it);
-
-	if (data_copying_error) {
-		exit(EXIT_FAILURE);
-	}
-
-	if (changed_page_bitmap) {
-		xb_page_bitmap_deinit(changed_page_bitmap);
-	}
-	}
-
-	if (!backup_start()) {
-		exit(EXIT_FAILURE);
-	}
-
-	/* read the latest checkpoint lsn */
-	latest_cp = 0;
-	{
-		log_group_t*	max_cp_group;
-		ulint	max_cp_field;
-		ulint	err;
-
-		mutex_enter(&log_sys->mutex);
-
-		err = recv_find_max_checkpoint(&max_cp_group, &max_cp_field);
-
-		if (err != DB_SUCCESS) {
-			msg("xtrabackup: Error: recv_find_max_checkpoint() failed.\n");
-			mutex_exit(&log_sys->mutex);
-			goto skip_last_cp;
-		}
-
-		log_group_header_read(max_cp_group, max_cp_field);
-
-		xtrabackup_choose_lsn_offset(checkpoint_lsn_start);
-
-		latest_cp = mach_read_from_8(log_sys->checkpoint_buf +
-					     LOG_CHECKPOINT_LSN);
-
-		mutex_exit(&log_sys->mutex);
-
-		msg("xtrabackup: The latest check point (for incremental): "
-		    "'" LSN_PF "'\n", latest_cp);
-	}
-skip_last_cp:
-	/* stop log_copying_thread */
-	log_copying = FALSE;
-	os_event_set(log_copying_stop);
-	msg("xtrabackup: Stopping log copying thread.\n");
-	while (log_copying_running) {
-		msg(".");
-		os_thread_sleep(200000); /*0.2 sec*/
-	}
-	msg("\n");
-
-	os_event_destroy(log_copying_stop);
-	if (ds_close(dst_log_file)) {
-		exit(EXIT_FAILURE);
-	}
-
-	if(!xtrabackup_incremental) {
-		strcpy(metadata_type, "full-backuped");
-		metadata_from_lsn = 0;
-	} else {
-		strcpy(metadata_type, "incremental");
-		metadata_from_lsn = incremental_lsn;
-	}
-	metadata_to_lsn = latest_cp;
-	metadata_last_lsn = log_copy_scanned_lsn;
-
-	if (!xtrabackup_stream_metadata(ds_meta)) {
-		msg("xtrabackup: Error: failed to stream metadata.\n");
-		exit(EXIT_FAILURE);
-	}
-
-	if (!backup_finish()) {
-		exit(EXIT_FAILURE);
-	}
-
-	if (xtrabackup_extra_lsndir) {
-		char	filename[FN_REFLEN];
-
-		sprintf(filename, "%s/%s", xtrabackup_extra_lsndir,
-			XTRABACKUP_METADATA_FILENAME);
-		if (!xtrabackup_write_metadata(filename)) {
-			msg("xtrabackup: Error: failed to write metadata "
-			    "to '%s'.\n", filename);
-			exit(EXIT_FAILURE);
-		}
-
-		sprintf(filename, "%s/%s", xtrabackup_extra_lsndir,
-			XTRABACKUP_INFO);
-		if (!xtrabackup_write_info(filename)) {
-			msg("xtrabackup: Error: failed to write info "
-			    "to '%s'.\n", filename);
-			exit(EXIT_FAILURE);
-		}
-
-	}
-
-	if (opt_lock_ddl_per_table) {
-		mdl_unlock_all();
-	}
-
-	if (opt_transition_key != NULL || opt_generate_transition_key) {
-		if (!xb_tablespace_keys_dump(ds_data, opt_transition_key,
-                    opt_transition_key != NULL ?
-                    	strlen(opt_transition_key) : 0)) {
-			msg("xtrabackup: Error: failed to dump "
-			    "tablespace keys.\n");
-			exit(EXIT_FAILURE);
-		}
-	}
-
-	xtrabackup_destroy_datasinks();
-
-	if (wait_throttle) {
-		/* wait for io_watching_thread completion */
-		while (io_watching_thread_running) {
-			os_thread_sleep(1000000);
-		}
-		os_event_destroy(wait_throttle);
-		wait_throttle = NULL;
-	}
-
-	msg("xtrabackup: Transaction log of lsn (" LSN_PF ") to (" LSN_PF
-	    ") was copied.\n", checkpoint_lsn_start, log_copy_scanned_lsn);
-	xb_filters_free();
-
-	xb_data_files_close();
-
-	recv_sys_debug_free();
-
-	log_shutdown();
-
-	trx_pool_close();
-
-	lock_sys_close();
-
-	os_thread_free();
-
-	row_mysql_close();
-
-	sync_check_close();
-
-	xb_keyring_shutdown();
-
-	/* Make sure that the latest checkpoint made it to xtrabackup_logfile */
-	if (latest_cp > log_copy_scanned_lsn) {
-		msg("xtrabackup: error: last checkpoint LSN (" LSN_PF
-		    ") is larger than last copied LSN (" LSN_PF ").\n",
-		    latest_cp, log_copy_scanned_lsn);
-		exit(EXIT_FAILURE);
-	}
-}
->>>>>>> 67a0ec60
 
   {
     bool log_file_created = false;
