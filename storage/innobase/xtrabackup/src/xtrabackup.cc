/******************************************************
XtraBackup: hot backup tool for InnoDB
(c) 2009-2021 Percona LLC and/or its affiliates
Originally Created 3/3/2009 Yasufumi Kinoshita
Written by Alexey Kopytov, Aleksandr Kuzminsky, Stewart Smith, Vadim Tkachenko,
Yasufumi Kinoshita, Ignacio Nin and Baron Schwartz.

This program is free software; you can redistribute it and/or modify
it under the terms of the GNU General Public License as published by
the Free Software Foundation; version 2 of the License.

This program is distributed in the hope that it will be useful,
but WITHOUT ANY WARRANTY; without even the implied warranty of
MERCHANTABILITY or FITNESS FOR A PARTICULAR PURPOSE.  See the
GNU General Public License for more details.

You should have received a copy of the GNU General Public License
along with this program; if not, write to the Free Software
Foundation, Inc., 51 Franklin Street, Fifth Floor, Boston, MA  02110-1301, USA

*******************************************************

This file incorporates work covered by the following copyright and
permission notice:

Copyright (c) 2000, 2011, MySQL AB & Innobase Oy. All Rights Reserved.

This program is free software; you can redistribute it and/or modify it under
the terms of the GNU General Public License as published by the Free Software
Foundation; version 2 of the License.

This program is distributed in the hope that it will be useful, but WITHOUT
ANY WARRANTY; without even the implied warranty of MERCHANTABILITY or FITNESS
FOR A PARTICULAR PURPOSE. See the GNU General Public License for more details.

You should have received a copy of the GNU General Public License along with
this program; if not, write to the Free Software Foundation, Inc., 59 Temple
Place, Suite 330, Boston, MA 02111-1307 USA

*******************************************************/

#include <my_base.h>
#include <my_default.h>
#include <my_getopt.h>
#include <mysql_com.h>
#include <mysql_version.h>
#include <mysqld.h>
#include <sql_bitmap.h>

#include <fcntl.h>
#include <signal.h>
#include <string.h>
#include "os0event.h"

#ifdef __linux__
#include <sys/prctl.h>
#endif

#include <sys/resource.h>

#include <btr0sea.h>
#include <buf0dblwr.h>
#include <dict0dd.h>
#include <dict0priv.h>
#include <dict0stats.h>
#include <lob0lob.h>
#include <lock0lock.h>
#include <log0recv.h>
#include <my_aes.h>
#include <row0mysql.h>
#include <row0quiesce.h>
#include <sql_locale.h>
#include <srv0start.h>

#include <clone0api.h>
#include <mysql.h>
#include <mysqld_thd_manager.h>
#include <sql/current_thd.h>
#include <sql/srv_session.h>
#include <table_cache.h>
#include <list>
#include <set>
#include <sstream>

#include <api0api.h>
#include <api0misc.h>
#include <dict0sdi-decompress.h>

#include "sql/dd/impl/sdi.h"
#include "sql_thd_internal_api.h"

#define G_PTR uchar *

#include "common.h"
#include "datasink.h"
#include "xtrabackup_version.h"

#include "backup_copy.h"
#include "backup_mysql.h"
#include "changed_page_bitmap.h"
#include "crc_glue.h"
#include "ds_buffer.h"
#include "ds_encrypt.h"
#include "ds_tmpfile.h"
#include "fil_cur.h"
#include "keyring_components.h"
#include "keyring_plugins.h"
#include "read_filt.h"
#include "redo_log.h"
#include "space_map.h"
#include "utils.h"
#include "write_filt.h"
#include "wsrep.h"
#include "xb0xb.h"
#include "xb_regex.h"
#include "xbcrypt_common.h"
#include "xbstream.h"
#include "xtrabackup.h"
#include "xtrabackup_config.h"

/* TODO: replace with appropriate macros used in InnoDB 5.6 */
#define PAGE_ZIP_MIN_SIZE_SHIFT 10
#define DICT_TF_ZSSIZE_SHIFT 1
#define DICT_TF_FORMAT_ZIP 1
#define DICT_TF_FORMAT_SHIFT 5
static MEM_ROOT argv_alloc{PSI_NOT_INSTRUMENTED, 512};

/* we cannot include sql/log.h because it conflicts with innodb headers */
bool init_error_log();
void destroy_error_log();
int sys_var_init();

bool innodb_inited = 0;

/* This tablespace name is reserved by InnoDB for the system tablespace
which uses space_id 0 and stores extra types of system pages like UNDO
and doublewrite. */
const char reserved_system_space_name[] = "innodb_system";

/* This tablespace name is reserved by InnoDB for the predefined temporary
tablespace. */
const char reserved_temporary_space_name[] = "innodb_temporary";
ulong opt_ssl_fips_mode = SSL_FIPS_MODE_OFF;

/* === xtrabackup specific options === */
char xtrabackup_real_target_dir[FN_REFLEN] = "./xtrabackup_backupfiles/";
char *xtrabackup_target_dir = xtrabackup_real_target_dir;
bool xtrabackup_version = FALSE;
bool xtrabackup_backup = FALSE;
bool xtrabackup_stats = FALSE;
bool xtrabackup_prepare = FALSE;
bool xtrabackup_copy_back = FALSE;
bool xtrabackup_move_back = FALSE;
bool xtrabackup_decrypt_decompress = FALSE;
bool xtrabackup_print_param = FALSE;

bool xtrabackup_export = FALSE;
bool xtrabackup_apply_log_only = FALSE;

longlong xtrabackup_use_memory = 100 * 1024 * 1024L;
bool xtrabackup_create_ib_logfile = FALSE;

long xtrabackup_throttle = 0; /* 0:unlimited */
lint io_ticket;
os_event_t wait_throttle = NULL;

char *xtrabackup_incremental = NULL;
lsn_t incremental_lsn;
lsn_t incremental_to_lsn;
lsn_t incremental_last_lsn;
lsn_t incremental_flushed_lsn;
xb_page_bitmap *changed_page_bitmap = NULL;

char *xtrabackup_incremental_basedir = NULL; /* for --backup */
char *xtrabackup_extra_lsndir = NULL;    /* for --backup with --extra-lsndir */
char *xtrabackup_incremental_dir = NULL; /* for --prepare */

char xtrabackup_real_incremental_basedir[FN_REFLEN];
char xtrabackup_real_extra_lsndir[FN_REFLEN];
char xtrabackup_real_incremental_dir[FN_REFLEN];

lsn_t xtrabackup_archived_to_lsn = 0; /* for --archived-to-lsn */

char *xtrabackup_tables = NULL;
char *xtrabackup_tables_file = NULL;
char *xtrabackup_tables_exclude = NULL;

typedef std::list<xb_regex_t> regex_list_t;
static regex_list_t regex_include_list;
static regex_list_t regex_exclude_list;

static hash_table_t *tables_include_hash = NULL;
static hash_table_t *tables_exclude_hash = NULL;

/* map of schema name and schema id */
static std::map<std::string, uint64> dd_schema_map;

/* map of <schema id, name> and SDI id*/
static std::map<std::pair<int, std::string>, uint64> dd_table_map;

char *xtrabackup_databases = NULL;
char *xtrabackup_databases_file = NULL;
char *xtrabackup_databases_exclude = NULL;
static hash_table_t *databases_include_hash = NULL;
static hash_table_t *databases_exclude_hash = NULL;

static hash_table_t *inc_dir_tables_hash;

struct xb_filter_entry_struct {
  char *name;
  ibool has_tables;
  hash_node_t name_hash;
};
typedef struct xb_filter_entry_struct xb_filter_entry_t;

bool io_watching_thread_stop = false;
bool io_watching_thread_running = false;

bool xtrabackup_logfile_is_renamed = false;

int xtrabackup_parallel;
bool opt_strict = false;

char *xtrabackup_stream_str = NULL;
xb_stream_fmt_t xtrabackup_stream_fmt = XB_STREAM_FMT_NONE;
bool xtrabackup_stream = false;

const char *xtrabackup_compress_alg = NULL;
xtrabackup_compress_t xtrabackup_compress = XTRABACKUP_COMPRESS_NONE;
uint xtrabackup_compress_threads;
ulonglong xtrabackup_compress_chunk_size = 0;

const char *xtrabackup_encrypt_algo_names[] = {"NONE", "AES128", "AES192",
                                               "AES256", NullS};
TYPELIB xtrabackup_encrypt_algo_typelib = {
    array_elements(xtrabackup_encrypt_algo_names) - 1, "",
    xtrabackup_encrypt_algo_names, NULL};

bool xtrabackup_encrypt = false;
ulong xtrabackup_encrypt_algo;
char *xtrabackup_encrypt_key = NULL;
char *xtrabackup_encrypt_key_file = NULL;
uint xtrabackup_encrypt_threads;
ulonglong xtrabackup_encrypt_chunk_size = 0;

ulint xtrabackup_rebuild_threads = 1;

/* sleep interval beetween log copy iterations in log copying thread
in milliseconds (default is 1 second) */
ulint xtrabackup_log_copy_interval = 1000;

/* Ignored option (--log) for MySQL option compatibility */
char *log_ignored_opt = NULL;

/* === metadata of backup === */
#define XTRABACKUP_METADATA_FILENAME "xtrabackup_checkpoints"
static char metadata_type_str[30] = ""; /*[full-backuped|log-applied|
                                        full-prepared|incremental]*/
static enum {
  METADATA_FULL_BACKUP,
  METADATA_INCREMENTAL_BACKUP,
  METADATA_LOG_APPLIED,
  METADATA_FULL_PREPARED
} metadata_type;
lsn_t metadata_from_lsn = 0;
lsn_t metadata_to_lsn = 0;
lsn_t metadata_last_lsn = 0;

ds_file_t *dst_log_file = NULL;

static char mysql_data_home_buff[2];

const char *defaults_group = "mysqld";

/* === static parameters in ha_innodb.cc */

#define HA_INNOBASE_ROWS_IN_TABLE 10000 /* to get optimization right */
#define HA_INNOBASE_RANGE_COUNT 100

ulong innobase_large_page_size = 0;

/* The default values for the following, type long or longlong, start-up
parameters are declared in mysqld.cc: */

long innobase_buffer_pool_awe_mem_mb = 0;
long innobase_file_io_threads = 4;
long innobase_read_io_threads = 4;
long innobase_write_io_threads = 4;
long innobase_force_recovery = 0;
long innobase_log_buffer_size = 16 * 1024 * 1024L;
long innobase_log_files_in_group = 2;
long innobase_open_files = 300L;

longlong innobase_page_size = (1LL << 14); /* 16KB */
static ulong innobase_log_block_size = 512;
char *innobase_buffer_pool_filename = NULL;

longlong innobase_buffer_pool_size = 8 * 1024 * 1024L;
longlong innobase_log_file_size = 48 * 1024 * 1024L;

static ulong innodb_flush_method;

/* The default values for the following char* start-up parameters
are determined in innobase_init below: */

char *innobase_ignored_opt = NULL;
char *innobase_data_home_dir = NULL;
char *innobase_data_file_path = NULL;
char *innobase_temp_data_file_path = NULL;

/* Below we have boolean-valued start-up parameters, and their default
values */

ulong innobase_fast_shutdown = 1;
bool innobase_use_checksums = TRUE;
bool innobase_use_large_pages = FALSE;
bool innobase_file_per_table = FALSE;
bool innobase_rollback_on_timeout = FALSE;
bool innobase_create_status_file = FALSE;
bool innobase_adaptive_hash_index = TRUE;

static char *internal_innobase_data_file_path = NULL;

char *opt_transition_key = NULL;
char *opt_xtra_plugin_dir = NULL;
char *opt_xtra_plugin_load = NULL;
char *opt_keyring_file_data = nullptr;
char *opt_component_keyring_file_config = nullptr;

bool opt_generate_new_master_key = FALSE;
bool opt_generate_transition_key = FALSE;

bool use_dumped_tablespace_keys = false;

/* The following counter is used to convey information to InnoDB
about server activity: in selects it is not sensible to call
srv_active_wake_master_thread after each fetch or search, we only do
it every INNOBASE_WAKE_INTERVAL'th step. */

#define INNOBASE_WAKE_INTERVAL 32
ulong innobase_active_counter = 0;

static char *xtrabackup_debug_sync = NULL;
static const char *dbug_setting = nullptr;

bool xtrabackup_incremental_force_scan = FALSE;

/* The flushed lsn which is read from data files */
lsn_t min_flushed_lsn = 0;
lsn_t max_flushed_lsn = 0;

/* The size of archived log file */
size_t xtrabackup_arch_file_size = 0ULL;
/* The minimal LSN of found archived log files */
lsn_t xtrabackup_arch_first_file_lsn = 0ULL;
/* The maximum LSN of found archived log files */
lsn_t xtrabackup_arch_last_file_lsn = 0ULL;

ulong xb_open_files_limit = 0;
bool xb_close_files = FALSE;

/* Datasinks */
ds_ctxt_t *ds_data = nullptr;
ds_ctxt_t *ds_meta = nullptr;
ds_ctxt_t *ds_redo = nullptr;
ds_ctxt_t *ds_uncompressed_data = nullptr;

static long innobase_log_files_in_group_save;
static char *srv_log_group_home_dir_save;
static longlong innobase_log_file_size_save;

static char *srv_temp_dir = nullptr;

/* set true if corresponding variable set as option config file or
command argument */
bool innodb_log_checksums_specified = false;

/* set true if corresponding variable set as option config file or
command argument */
bool innodb_checksum_algorithm_specified = false;

/* String buffer used by --print-param to accumulate server options as they are
parsed from the defaults file */
static std::ostringstream print_param_str;
static std::ostringstream param_str;

/* Set of specified parameters */
std::set<std::string> param_set;

static ulonglong global_max_value;

extern "C" void handle_fatal_signal(int sig);

bool opt_galera_info = FALSE;
bool opt_slave_info = FALSE;
bool opt_no_lock = FALSE;
bool opt_safe_slave_backup = FALSE;
bool opt_rsync = FALSE;
bool opt_force_non_empty_dirs = FALSE;
#ifdef HAVE_VERSION_CHECK
bool opt_noversioncheck = FALSE;
#endif
bool opt_no_server_version_check = FALSE;
bool opt_no_backup_locks = FALSE;
bool opt_decompress = FALSE;
bool opt_remove_original = FALSE;
bool opt_tables_compatibility_check = TRUE;
static bool opt_check_privileges = FALSE;

char *opt_incremental_history_name = NULL;
char *opt_incremental_history_uuid = NULL;

char *opt_user = NULL;
char *opt_password = NULL;
char *opt_host = NULL;
char *opt_defaults_group = NULL;
char *opt_socket = NULL;
uint opt_port = 0;
char *opt_login_path = NULL;
char *opt_log_bin = NULL;

bool tty_password = false;
bool tty_transition_key = false;

const char *query_type_names[] = {"ALL", "UPDATE", "SELECT", NullS};

TYPELIB query_type_typelib = {array_elements(query_type_names) - 1, "",
                              query_type_names, NULL};

ulong opt_lock_wait_query_type;
ulong opt_kill_long_query_type;

ulong opt_decrypt_algo = 0;

uint opt_kill_long_queries_timeout = 0;
uint opt_lock_wait_timeout = 0;
uint opt_lock_wait_threshold = 0;
uint opt_debug_sleep_before_unlock = 0;
uint opt_safe_slave_backup_timeout = 0;
uint opt_dump_innodb_buffer_pool_timeout = 10;
uint opt_dump_innodb_buffer_pool_pct = 0;
bool opt_dump_innodb_buffer_pool = FALSE;

bool opt_lock_ddl = FALSE;
bool opt_lock_ddl_per_table = FALSE;
uint opt_lock_ddl_timeout = 0;
uint opt_backup_lock_timeout = 0;
uint opt_backup_lock_retry_count = 0;

const char *opt_history = NULL;
bool opt_decrypt = FALSE;
uint opt_read_buffer_size = 0;

char *opt_rocksdb_datadir = nullptr;
char *opt_rocksdb_wal_dir = nullptr;

int opt_rocksdb_checkpoint_max_age = 0;
int opt_rocksdb_checkpoint_max_count = 0;

/** Possible values for system variable "innodb_checksum_algorithm". */
extern const char *innodb_checksum_algorithm_names[];

/** Used to define an enumerate type of the system variable
innodb_checksum_algorithm. */
extern TYPELIB innodb_checksum_algorithm_typelib;

/** Names of allowed values of innodb_flush_method */
extern const char *innodb_flush_method_names[];

/** List of tablespaces missing encryption data when we validated its first
page. We test again in the end of backup. */
std::vector<ulint> invalid_encrypted_tablespace_ids;

/** Enumeration of innodb_flush_method */
extern TYPELIB innodb_flush_method_typelib;

#include "caching_sha2_passwordopt-vars.h"

bool mdl_taken = FALSE;
extern struct rand_struct sql_rand;
extern mysql_mutex_t LOCK_sql_rand;

static void check_all_privileges();
static bool validate_options(const char *file, int argc, char **argv);

#define CLIENT_WARN_DEPRECATED(opt, new_opt)                     \
  msg("WARNING: " opt                                            \
      " is deprecated and will be removed in a future version. " \
      "Use " new_opt " instead.\n")

/* Simple datasink creation tracking...add datasinks in the reverse order you
want them destroyed. */
#define XTRABACKUP_MAX_DATASINKS 10
static ds_ctxt_t *datasinks[XTRABACKUP_MAX_DATASINKS];
static uint actual_datasinks = 0;
static inline void xtrabackup_add_datasink(ds_ctxt_t *ds) {
  xb_ad(actual_datasinks < XTRABACKUP_MAX_DATASINKS);
  datasinks[actual_datasinks] = ds;
  actual_datasinks++;
}

/* ======== Datafiles iterator ======== */
datafiles_iter_t *datafiles_iter_new() {
  datafiles_iter_t *it = new datafiles_iter_t();

  mutex_create(LATCH_ID_XTRA_DATAFILES_ITER_MUTEX, &it->mutex);

  Fil_iterator::for_each_file(false, [&](fil_node_t *file) {
    it->nodes.push_back(file);
    return (DB_SUCCESS);
  });

  it->i = it->nodes.begin();

  return it;
}

fil_node_t *datafiles_iter_next(datafiles_iter_t *it) {
  fil_node_t *node = NULL;

  mutex_enter(&it->mutex);

  if (it->i != it->nodes.end()) {
    node = *it->i;
    it->i++;
  }

  mutex_exit(&it->mutex);

  return node;
}

void datafiles_iter_free(datafiles_iter_t *it) {
  mutex_free(&it->mutex);
  delete it;
}

/* ======== Date copying thread context ======== */

typedef struct {
  datafiles_iter_t *it;
  uint num;
  uint *count;
  ib_mutex_t *count_mutex;
  bool *error;
  std::thread::id id;
} data_thread_ctxt_t;

/* ======== for option and variables ======== */

enum options_xtrabackup {
  OPT_XTRA_TARGET_DIR = 1000, /* make sure it is larger
                                 than OPT_MAX_CLIENT_OPTION */
  OPT_XTRA_BACKUP,
  OPT_XTRA_STATS,
  OPT_XTRA_PREPARE,
  OPT_XTRA_EXPORT,
  OPT_XTRA_APPLY_LOG_ONLY,
  OPT_XTRA_PRINT_PARAM,
  OPT_XTRA_USE_MEMORY,
  OPT_XTRA_THROTTLE,
  OPT_XTRA_LOG_COPY_INTERVAL,
  OPT_XTRA_INCREMENTAL,
  OPT_XTRA_INCREMENTAL_BASEDIR,
  OPT_XTRA_EXTRA_LSNDIR,
  OPT_XTRA_INCREMENTAL_DIR,
  OPT_XTRA_ARCHIVED_TO_LSN,
  OPT_XTRA_TABLES,
  OPT_XTRA_TABLES_FILE,
  OPT_XTRA_DATABASES,
  OPT_XTRA_DATABASES_FILE,
  OPT_XTRA_CREATE_IB_LOGFILE,
  OPT_XTRA_PARALLEL,
  OPT_XTRA_STREAM,
  OPT_XTRA_STRICT,
  OPT_XTRA_COMPRESS,
  OPT_XTRA_COMPRESS_THREADS,
  OPT_XTRA_COMPRESS_CHUNK_SIZE,
  OPT_XTRA_ENCRYPT,
  OPT_XTRA_ENCRYPT_KEY,
  OPT_XTRA_ENCRYPT_KEY_FILE,
  OPT_XTRA_ENCRYPT_THREADS,
  OPT_XTRA_ENCRYPT_CHUNK_SIZE,
  OPT_XTRA_SERVER_ID,
  OPT_LOG,
  OPT_LOG_BIN_INDEX,
  OPT_INNODB,
  OPT_INNODB_CHECKSUMS,
  OPT_INNODB_DATA_FILE_PATH,
  OPT_INNODB_DATA_HOME_DIR,
  OPT_INNODB_ADAPTIVE_HASH_INDEX,
  OPT_INNODB_FAST_SHUTDOWN,
  OPT_INNODB_FILE_PER_TABLE,
  OPT_INNODB_FLUSH_LOG_AT_TRX_COMMIT,
  OPT_INNODB_FLUSH_METHOD,
  OPT_INNODB_LOG_ARCH_DIR,
  OPT_INNODB_LOG_ARCHIVE,
  OPT_INNODB_LOG_GROUP_HOME_DIR,
  OPT_INNODB_MAX_DIRTY_PAGES_PCT,
  OPT_INNODB_MAX_PURGE_LAG,
  OPT_INNODB_ROLLBACK_ON_TIMEOUT,
  OPT_INNODB_STATUS_FILE,
  OPT_INNODB_ADDITIONAL_MEM_POOL_SIZE,
  OPT_INNODB_AUTOEXTEND_INCREMENT,
  OPT_INNODB_BUFFER_POOL_SIZE,
  OPT_INNODB_COMMIT_CONCURRENCY,
  OPT_INNODB_CONCURRENCY_TICKETS,
  OPT_INNODB_FILE_IO_THREADS,
  OPT_INNODB_IO_CAPACITY,
  OPT_INNODB_READ_IO_THREADS,
  OPT_INNODB_WRITE_IO_THREADS,
  OPT_INNODB_USE_NATIVE_AIO,
  OPT_INNODB_PAGE_SIZE,
  OPT_INNODB_LOG_BLOCK_SIZE,
  OPT_INNODB_EXTRA_UNDOSLOTS,
  OPT_INNODB_BUFFER_POOL_FILENAME,
  OPT_INNODB_FORCE_RECOVERY,
  OPT_INNODB_LOCK_WAIT_TIMEOUT,
  OPT_INNODB_LOG_BUFFER_SIZE,
  OPT_INNODB_LOG_FILE_SIZE,
  OPT_INNODB_LOG_FILES_IN_GROUP,
  OPT_INNODB_MIRRORED_LOG_GROUPS,
  OPT_INNODB_OPEN_FILES,
  OPT_INNODB_SYNC_SPIN_LOOPS,
  OPT_INNODB_THREAD_CONCURRENCY,
  OPT_INNODB_THREAD_SLEEP_DELAY,
  OPT_INNODB_REDO_LOG_ENCRYPT,
  OPT_INNODB_UNDO_LOG_ENCRYPT,
  OPT_XTRA_DEBUG_SYNC,
  OPT_XTRA_COMPACT,
  OPT_XTRA_REBUILD_INDEXES,
  OPT_XTRA_REBUILD_THREADS,
  OPT_INNODB_CHECKSUM_ALGORITHM,
  OPT_INNODB_UNDO_DIRECTORY,
  OPT_INNODB_DIRECTORIES,
  OPT_INNODB_TEMP_TABLESPACE_DIRECTORY,
  OPT_INNODB_UNDO_TABLESPACES,
  OPT_INNODB_LOG_CHECKSUMS,
  OPT_XTRA_INCREMENTAL_FORCE_SCAN,
  OPT_DEFAULTS_GROUP,
  OPT_OPEN_FILES_LIMIT,
  OPT_CLOSE_FILES,
  OPT_CORE_FILE,

  OPT_ROCKSDB_DATADIR,
  OPT_ROCKSDB_WAL_DIR,
  OPT_ROCKSDB_CHECKPOINT_MAX_AGE,
  OPT_ROCKSDB_CHECKPOINT_MAX_COUNT,

  OPT_COPY_BACK,
  OPT_MOVE_BACK,
  OPT_GALERA_INFO,
  OPT_SLAVE_INFO,
  OPT_NO_LOCK,
  OPT_LOCK_DDL,
  OPT_LOCK_DDL_TIMEOUT,
  OPT_LOCK_DDL_PER_TABLE,
  OPT_BACKUP_LOCK_TIMEOUT,
  OPT_BACKUP_LOCK_RETRY,
  OPT_DUMP_INNODB_BUFFER,
  OPT_DUMP_INNODB_BUFFER_TIMEOUT,
  OPT_DUMP_INNODB_BUFFER_PCT,
  OPT_SAFE_SLAVE_BACKUP,
  OPT_RSYNC,
  OPT_FORCE_NON_EMPTY_DIRS,
#ifdef HAVE_VERSION_CHECK
  OPT_NO_VERSION_CHECK,
#endif
  OPT_NO_SERVER_VERSION_CHECK,
  OPT_NO_BACKUP_LOCKS,
  OPT_ROLLBACK_PREPARED_TRX,
  OPT_DECOMPRESS,
  OPT_INCREMENTAL_HISTORY_NAME,
  OPT_INCREMENTAL_HISTORY_UUID,
  OPT_DECRYPT,
  OPT_REMOVE_ORIGINAL,
  OPT_LOCK_WAIT_QUERY_TYPE,
  OPT_KILL_LONG_QUERY_TYPE,
  OPT_HISTORY,
  OPT_KILL_LONG_QUERIES_TIMEOUT,
  OPT_LOCK_WAIT_TIMEOUT,
  OPT_LOCK_WAIT_THRESHOLD,
  OPT_DEBUG_SLEEP_BEFORE_UNLOCK,
  OPT_SAFE_SLAVE_BACKUP_TIMEOUT,
  OPT_XB_SECURE_AUTH,
  OPT_TRANSITION_KEY,
  OPT_KEYRING_FILE_DATA,
  OPT_COMPONENT_KEYRING_FILE_CONFIG,
  OPT_GENERATE_TRANSITION_KEY,
  OPT_XTRA_PLUGIN_DIR,
  OPT_XTRA_PLUGIN_LOAD,
  OPT_GENERATE_NEW_MASTER_KEY,

  OPT_SSL_SSL,
  OPT_SSL_KEY,
  OPT_SSL_CERT,
  OPT_SSL_CA,
  OPT_SSL_CAPATH,
  OPT_SSL_CIPHER,
  OPT_SSL_CRL,
  OPT_SSL_CRLPATH,
  OPT_TLS_VERSION,
  OPT_SSL_MODE,
  OPT_SSL_FIPS_MODE,
  OPT_TLS_CIPHERSUITES,
  OPT_SERVER_PUBLIC_KEY,

  OPT_XTRA_TABLES_EXCLUDE,
  OPT_XTRA_DATABASES_EXCLUDE,

  OPT_XTRA_TABLES_COMPATIBILITY_CHECK,
  OPT_XTRA_CHECK_PRIVILEGES,
  OPT_XTRA_READ_BUFFER_SIZE,
};

struct my_option xb_client_options[] = {
    {"version", 'v', "print xtrabackup version information",
     (G_PTR *)&xtrabackup_version, (G_PTR *)&xtrabackup_version, 0, GET_BOOL,
     NO_ARG, 0, 0, 0, 0, 0, 0},
    {"target-dir", OPT_XTRA_TARGET_DIR, "destination directory",
     (G_PTR *)&xtrabackup_target_dir, (G_PTR *)&xtrabackup_target_dir, 0,
     GET_STR, REQUIRED_ARG, 0, 0, 0, 0, 0, 0},
    {"backup", OPT_XTRA_BACKUP, "take backup to target-dir",
     (G_PTR *)&xtrabackup_backup, (G_PTR *)&xtrabackup_backup, 0, GET_BOOL,
     NO_ARG, 0, 0, 0, 0, 0, 0},
    {"stats", OPT_XTRA_STATS,
     "calc statistic of datadir (offline mysqld is recommended)",
     (G_PTR *)&xtrabackup_stats, (G_PTR *)&xtrabackup_stats, 0, GET_BOOL,
     NO_ARG, 0, 0, 0, 0, 0, 0},
    {"prepare", OPT_XTRA_PREPARE,
     "prepare a backup for starting mysql server on the backup.",
     (G_PTR *)&xtrabackup_prepare, (G_PTR *)&xtrabackup_prepare, 0, GET_BOOL,
     NO_ARG, 0, 0, 0, 0, 0, 0},
    {"export", OPT_XTRA_EXPORT,
     "create files to import to another database when prepare.",
     (G_PTR *)&xtrabackup_export, (G_PTR *)&xtrabackup_export, 0, GET_BOOL,
     NO_ARG, 0, 0, 0, 0, 0, 0},
    {"apply-log-only", OPT_XTRA_APPLY_LOG_ONLY,
     "stop recovery process not to progress LSN after applying log when "
     "prepare.",
     (G_PTR *)&xtrabackup_apply_log_only, (G_PTR *)&xtrabackup_apply_log_only,
     0, GET_BOOL, NO_ARG, 0, 0, 0, 0, 0, 0},
    {"print-param", OPT_XTRA_PRINT_PARAM,
     "print parameter of mysqld needed for copyback.",
     (G_PTR *)&xtrabackup_print_param, (G_PTR *)&xtrabackup_print_param, 0,
     GET_BOOL, NO_ARG, 0, 0, 0, 0, 0, 0},
    {"use-memory", OPT_XTRA_USE_MEMORY,
     "The value is used instead of buffer_pool_size",
     (G_PTR *)&xtrabackup_use_memory, (G_PTR *)&xtrabackup_use_memory, 0,
     GET_LL, REQUIRED_ARG, 100 * 1024 * 1024L, 1024 * 1024L, LLONG_MAX, 0,
     1024 * 1024L, 0},
    {"throttle", OPT_XTRA_THROTTLE,
     "limit count of IO operations (pairs of read&write) per second to IOS "
     "values (for '--backup')",
     (G_PTR *)&xtrabackup_throttle, (G_PTR *)&xtrabackup_throttle, 0, GET_LONG,
     REQUIRED_ARG, 0, 0, LONG_MAX, 0, 1, 0},
    {"log", OPT_LOG, "Ignored option for MySQL option compatibility",
     (G_PTR *)&log_ignored_opt, (G_PTR *)&log_ignored_opt, 0, GET_STR, OPT_ARG,
     0, 0, 0, 0, 0, 0},
    {"log-copy-interval", OPT_XTRA_LOG_COPY_INTERVAL,
     "time interval between checks done by log copying thread in milliseconds "
     "(default is 1 second).",
     (G_PTR *)&xtrabackup_log_copy_interval,
     (G_PTR *)&xtrabackup_log_copy_interval, 0, GET_LONG, REQUIRED_ARG, 1000, 0,
     LONG_MAX, 0, 1, 0},
    {"extra-lsndir", OPT_XTRA_EXTRA_LSNDIR,
     "(for --backup): save an extra copy of the xtrabackup_checkpoints file in "
     "this directory.",
     (G_PTR *)&xtrabackup_extra_lsndir, (G_PTR *)&xtrabackup_extra_lsndir, 0,
     GET_STR, REQUIRED_ARG, 0, 0, 0, 0, 0, 0},
    {"incremental-lsn", OPT_XTRA_INCREMENTAL,
     "(for --backup): copy only .ibd pages newer than specified LSN "
     "'high:low'. ##ATTENTION##: If a wrong LSN value is specified, it is "
     "impossible to diagnose this, causing the backup to be unusable. Be "
     "careful!",
     (G_PTR *)&xtrabackup_incremental, (G_PTR *)&xtrabackup_incremental, 0,
     GET_STR, REQUIRED_ARG, 0, 0, 0, 0, 0, 0},
    {"incremental-basedir", OPT_XTRA_INCREMENTAL_BASEDIR,
     "(for --backup): copy only .ibd pages newer than backup at specified "
     "directory.",
     (G_PTR *)&xtrabackup_incremental_basedir,
     (G_PTR *)&xtrabackup_incremental_basedir, 0, GET_STR, REQUIRED_ARG, 0, 0,
     0, 0, 0, 0},
    {"incremental-dir", OPT_XTRA_INCREMENTAL_DIR,
     "(for --prepare): apply .delta files and logfile in the specified "
     "directory.",
     (G_PTR *)&xtrabackup_incremental_dir, (G_PTR *)&xtrabackup_incremental_dir,
     0, GET_STR, REQUIRED_ARG, 0, 0, 0, 0, 0, 0},
    {"to-archived-lsn", OPT_XTRA_ARCHIVED_TO_LSN,
     "Don't apply archived logs with bigger log sequence number.",
     (G_PTR *)&xtrabackup_archived_to_lsn, (G_PTR *)&xtrabackup_archived_to_lsn,
     0, GET_LL, REQUIRED_ARG, 0, 0, LLONG_MAX, 0, 0, 0},
    {"tables", OPT_XTRA_TABLES, "filtering by regexp for table names.",
     (G_PTR *)&xtrabackup_tables, (G_PTR *)&xtrabackup_tables, 0, GET_STR,
     REQUIRED_ARG, 0, 0, 0, 0, 0, 0},
    {"tables_file", OPT_XTRA_TABLES_FILE,
     "filtering by list of the exact database.table name in the file.",
     (G_PTR *)&xtrabackup_tables_file, (G_PTR *)&xtrabackup_tables_file, 0,
     GET_STR, REQUIRED_ARG, 0, 0, 0, 0, 0, 0},
    {"databases", OPT_XTRA_DATABASES, "filtering by list of databases.",
     (G_PTR *)&xtrabackup_databases, (G_PTR *)&xtrabackup_databases, 0, GET_STR,
     REQUIRED_ARG, 0, 0, 0, 0, 0, 0},
    {"databases_file", OPT_XTRA_TABLES_FILE,
     "filtering by list of databases in the file.",
     (G_PTR *)&xtrabackup_databases_file, (G_PTR *)&xtrabackup_databases_file,
     0, GET_STR, REQUIRED_ARG, 0, 0, 0, 0, 0, 0},
    {"tables-exclude", OPT_XTRA_TABLES_EXCLUDE,
     "filtering by regexp for table names. "
     "Operates the same way as --tables, but matched names are excluded from "
     "backup. "
     "Note that this option has a higher priority than --tables.",
     (G_PTR *)&xtrabackup_tables_exclude, (G_PTR *)&xtrabackup_tables_exclude,
     0, GET_STR, REQUIRED_ARG, 0, 0, 0, 0, 0, 0},
    {"databases-exclude", OPT_XTRA_DATABASES_EXCLUDE,
     "Excluding databases based on name, "
     "Operates the same way as --databases, but matched names are excluded "
     "from backup. "
     "Note that this option has a higher priority than --databases.",
     (G_PTR *)&xtrabackup_databases_exclude,
     (G_PTR *)&xtrabackup_databases_exclude, 0, GET_STR, REQUIRED_ARG, 0, 0, 0,
     0, 0, 0},
    {"create-ib-logfile", OPT_XTRA_CREATE_IB_LOGFILE,
     "** not work for now** creates ib_logfile* also after '--prepare'. ### If "
     "you want create ib_logfile*, only re-execute this command in same "
     "options. ###",
     (G_PTR *)&xtrabackup_create_ib_logfile,
     (G_PTR *)&xtrabackup_create_ib_logfile, 0, GET_BOOL, NO_ARG, 0, 0, 0, 0, 0,
     0},

    {"stream", OPT_XTRA_STREAM,
     "Stream all backup files to the standard output "
     "in the specified format. Currently supported formats are 'tar' and "
     "'xbstream'.",
     (G_PTR *)&xtrabackup_stream_str, (G_PTR *)&xtrabackup_stream_str, 0,
     GET_STR, REQUIRED_ARG, 0, 0, 0, 0, 0, 0},

    {"compress", OPT_XTRA_COMPRESS,
     "Compress individual backup files using the specified compression "
     "algorithm. Supported algorithms are 'quicklz' and 'lz4'. The default "
     "algorithm is 'quicklz'.",
     (G_PTR *)&xtrabackup_compress_alg, (G_PTR *)&xtrabackup_compress_alg, 0,
     GET_STR, OPT_ARG, 0, 0, 0, 0, 0, 0},

    {"compress-threads", OPT_XTRA_COMPRESS_THREADS,
     "Number of threads for parallel data compression. The default value is 1.",
     (G_PTR *)&xtrabackup_compress_threads,
     (G_PTR *)&xtrabackup_compress_threads, 0, GET_UINT, REQUIRED_ARG, 1, 1,
     UINT_MAX, 0, 0, 0},

    {"compress-chunk-size", OPT_XTRA_COMPRESS_CHUNK_SIZE,
     "Size of working buffer(s) for compression threads in bytes. The default "
     "value is 64K.",
     (G_PTR *)&xtrabackup_compress_chunk_size,
     (G_PTR *)&xtrabackup_compress_chunk_size, 0, GET_ULL, REQUIRED_ARG,
     (1 << 16), 1024, ULLONG_MAX, 0, 0, 0},

    {"encrypt", OPT_XTRA_ENCRYPT,
     "Encrypt individual backup files using the "
     "specified encryption algorithm.",
     &xtrabackup_encrypt_algo, &xtrabackup_encrypt_algo,
     &xtrabackup_encrypt_algo_typelib, GET_ENUM, REQUIRED_ARG, 0, 0, 0, 0, 0,
     0},

    {"encrypt-key", OPT_XTRA_ENCRYPT_KEY, "Encryption key to use.", 0, 0, 0,
     GET_STR_ALLOC, REQUIRED_ARG, 0, 0, 0, 0, 0, 0},

    {"encrypt-key-file", OPT_XTRA_ENCRYPT_KEY_FILE,
     "File which contains encryption key to use.",
     (G_PTR *)&xtrabackup_encrypt_key_file,
     (G_PTR *)&xtrabackup_encrypt_key_file, 0, GET_STR_ALLOC, REQUIRED_ARG, 0,
     0, 0, 0, 0, 0},

    {"encrypt-threads", OPT_XTRA_ENCRYPT_THREADS,
     "Number of threads for parallel data encryption. The default value is 1.",
     (G_PTR *)&xtrabackup_encrypt_threads, (G_PTR *)&xtrabackup_encrypt_threads,
     0, GET_UINT, REQUIRED_ARG, 1, 1, UINT_MAX, 0, 0, 0},

    {"encrypt-chunk-size", OPT_XTRA_ENCRYPT_CHUNK_SIZE,
     "Size of working buffer(S) for encryption threads in bytes. The default "
     "value is 64K.",
     (G_PTR *)&xtrabackup_encrypt_chunk_size,
     (G_PTR *)&xtrabackup_encrypt_chunk_size, 0, GET_ULL, REQUIRED_ARG,
     (1 << 16), 1024, ULLONG_MAX, 0, 0, 0},

    {"rebuild_threads", OPT_XTRA_REBUILD_THREADS,
     "Use this number of threads to rebuild indexes in a compact backup. "
     "Only has effect with --prepare and --rebuild-indexes.",
     (G_PTR *)&xtrabackup_rebuild_threads, (G_PTR *)&xtrabackup_rebuild_threads,
     0, GET_UINT, REQUIRED_ARG, 1, 1, UINT_MAX, 0, 0, 0},

    {"incremental-force-scan", OPT_XTRA_INCREMENTAL_FORCE_SCAN,
     "Perform a full-scan incremental backup even in the presence of changed "
     "page bitmap data",
     (G_PTR *)&xtrabackup_incremental_force_scan,
     (G_PTR *)&xtrabackup_incremental_force_scan, 0, GET_BOOL, NO_ARG, 0, 0, 0,
     0, 0, 0},

    {"close_files", OPT_CLOSE_FILES,
     "do not keep files opened. Use at your own "
     "risk.",
     (G_PTR *)&xb_close_files, (G_PTR *)&xb_close_files, 0, GET_BOOL, NO_ARG, 0,
     0, 0, 0, 0, 0},

    {"core-file", OPT_CORE_FILE, "Write core on fatal signals", 0, 0, 0,
     GET_NO_ARG, NO_ARG, 0, 0, 0, 0, 0, 0},

    {"copy-back", OPT_COPY_BACK,
     "Copy all the files in a previously made "
     "backup from the backup directory to their original locations.",
     (uchar *)&xtrabackup_copy_back, (uchar *)&xtrabackup_copy_back, 0,
     GET_BOOL, NO_ARG, 0, 0, 0, 0, 0, 0},

    {"move-back", OPT_MOVE_BACK,
     "Move all the files in a previously made "
     "backup from the backup directory to the actual datadir location. "
     "Use with caution, as it removes backup files.",
     (uchar *)&xtrabackup_move_back, (uchar *)&xtrabackup_move_back, 0,
     GET_BOOL, NO_ARG, 0, 0, 0, 0, 0, 0},

    {"galera-info", OPT_GALERA_INFO,
     "This options creates the "
     "xtrabackup_galera_info file which contains the local node state at "
     "the time of the backup. Option should be used when performing the "
     "backup of Percona-XtraDB-Cluster. Has no effect when backup locks "
     "are used to create the backup.",
     (uchar *)&opt_galera_info, (uchar *)&opt_galera_info, 0, GET_BOOL, NO_ARG,
     0, 0, 0, 0, 0, 0},

    {"slave-info", OPT_SLAVE_INFO,
     "This option is useful when backing "
     "up a replication slave server. It prints the binary log position "
     "and name of the master server. It also writes this information to "
     "the \"xtrabackup_slave_info\" file as a \"CHANGE MASTER\" command. "
     "A new slave for this master can be set up by starting a slave server "
     "on this backup and issuing a \"CHANGE MASTER\" command with the "
     "binary log position saved in the \"xtrabackup_slave_info\" file.",
     (uchar *)&opt_slave_info, (uchar *)&opt_slave_info, 0, GET_BOOL, NO_ARG, 0,
     0, 0, 0, 0, 0},

    {"no-lock", OPT_NO_LOCK,
     "Use this option to disable lock-ddl and table lock "
     "with \"FLUSH TABLES WITH READ LOCK\". Use it only if ALL your "
     "tables are InnoDB and you DO NOT CARE about the binary log "
     "position of the backup. This option shouldn't be used if there "
     "are any DDL statements being executed or if any updates are "
     "happening on non-InnoDB tables (this includes the system MyISAM "
     "tables in the mysql database), otherwise it could lead to an "
     "inconsistent backup. If you are considering to use --no-lock "
     "because your backups are failing to acquire the lock, this could "
     "be because of incoming replication events preventing the lock "
     "from succeeding. Please try using --safe-slave-backup to "
     "momentarily stop the replication slave thread, this may help "
     "the backup to succeed and you then don't need to resort to "
     "using this option.",
     (uchar *)&opt_no_lock, (uchar *)&opt_no_lock, 0, GET_BOOL, NO_ARG, 0, 0, 0,
     0, 0, 0},

    {"lock-ddl", OPT_LOCK_DDL,
     "Issue LOCK TABLES/LOCK INSTANCE FOR BACKUP if it is "
     "supported by server at the beginning of the backup to block all DDL "
     "operations.",
     (uchar *)&opt_lock_ddl, (uchar *)&opt_lock_ddl, 0, GET_BOOL, NO_ARG, 1, 0,
     0, 0, 0, 0},

    {"lock-ddl-timeout", OPT_LOCK_DDL_TIMEOUT,
     "If LOCK TABLES FOR BACKUP does not return within given timeout, abort "
     "the backup.",
     (uchar *)&opt_lock_ddl_timeout, (uchar *)&opt_lock_ddl_timeout, 0,
     GET_UINT, REQUIRED_ARG, 31536000, 1, 31536000, 0, 1, 0},

    {"lock-ddl-per-table", OPT_LOCK_DDL_PER_TABLE,
     "Lock DDL for each table "
     "before xtrabackup starts the copy phase and until the backup is "
     "completed.",
     (uchar *)&opt_lock_ddl_per_table, (uchar *)&opt_lock_ddl_per_table, 0,
     GET_BOOL, NO_ARG, 0, 0, 0, 0, 0, 0},

    {"backup-lock-timeout", OPT_BACKUP_LOCK_TIMEOUT,
     "Timeout in seconds for attempts to acquire metadata locks.",
     (uchar *)&opt_backup_lock_timeout, (uchar *)&opt_backup_lock_timeout, 0,
     GET_UINT, REQUIRED_ARG, 31536000, 1, 31536000, 0, 1, 0},

    {"backup-lock-retry-count", OPT_BACKUP_LOCK_RETRY,
     "Number of attempts to acquire metadata locks.",
     (uchar *)&opt_backup_lock_retry_count,
     (uchar *)&opt_backup_lock_retry_count, 0, GET_UINT, REQUIRED_ARG, 0, 0,
     UINT_MAX, 0, 1, 0},

    {"dump-innodb-buffer-pool", OPT_DUMP_INNODB_BUFFER,
     "Instruct MySQL server to dump innodb buffer pool by issuing a "
     "SET GLOBAL innodb_buffer_pool_dump_now=ON ",
     (uchar *)&opt_dump_innodb_buffer_pool,
     (uchar *)&opt_dump_innodb_buffer_pool, 0, GET_BOOL, NO_ARG, 0, 0, 0, 0, 0,
     0},

    {"dump-innodb-buffer-pool-timeout", OPT_DUMP_INNODB_BUFFER_TIMEOUT,
     "This option specifies the number of seconds xtrabackup waits "
     "for innodb buffer pool dump to complete",
     (uchar *)&opt_dump_innodb_buffer_pool_timeout,
     (uchar *)&opt_dump_innodb_buffer_pool_timeout, 0, GET_UINT, REQUIRED_ARG,
     10, 0, 0, 0, 0, 0},

    {"dump-innodb-buffer-pool-pct", OPT_DUMP_INNODB_BUFFER_PCT,
     "This option specifies the percentage of buffer pool "
     "to be dumped ",
     (uchar *)&opt_dump_innodb_buffer_pool_pct,
     (uchar *)&opt_dump_innodb_buffer_pool_pct, 0, GET_UINT, REQUIRED_ARG, 0, 0,
     100, 0, 1, 0},

    {"safe-slave-backup", OPT_SAFE_SLAVE_BACKUP,
     "This option stops slave SQL thread at the start of the backup and waits "
     "to start backup until Slave_open_temp_tables in "
     "\"SHOW STATUS\" is zero. If there are no open temporary tables, "
     "the backup will take place, otherwise the SQL thread will be "
     "started and stopped until there are no open temporary tables. "
     "The backup will fail if Slave_open_temp_tables does not become "
     "zero after --safe-slave-backup-timeout seconds. The slave SQL "
     "thread will be restarted when the backup finishes.",
     (uchar *)&opt_safe_slave_backup, (uchar *)&opt_safe_slave_backup, 0,
     GET_BOOL, NO_ARG, 0, 0, 0, 0, 0, 0},

    {"rsync", OPT_RSYNC,
     "Uses the rsync utility to optimize local file "
     "transfers. When this option is specified, innobackupex uses rsync "
     "to copy all non-InnoDB files instead of spawning a separate cp for "
     "each file, which can be much faster for servers with a large number "
     "of databases or tables.  This option cannot be used together with "
     "--stream.",
     (uchar *)&opt_rsync, (uchar *)&opt_rsync, 0, GET_BOOL, NO_ARG, 0, 0, 0, 0,
     0, 0},

    {"force-non-empty-directories", OPT_FORCE_NON_EMPTY_DIRS,
     "This "
     "option, when specified, makes --copy-back or --move-back transfer "
     "files to non-empty directories. Note that no existing files will be "
     "overwritten. If --copy-back or --nove-back has to copy a file from "
     "the backup directory which already exists in the destination "
     "directory, it will still fail with an error.",
     (uchar *)&opt_force_non_empty_dirs, (uchar *)&opt_force_non_empty_dirs, 0,
     GET_BOOL, NO_ARG, 0, 0, 0, 0, 0, 0},

    {"no-server-version-check", OPT_NO_SERVER_VERSION_CHECK,
     "This option allows backup to proceed when the server version is greater "
     "(newer) than the PXB supported version",
     (uchar *)&opt_no_server_version_check,
     (uchar *)&opt_no_server_version_check, 0, GET_BOOL, NO_ARG, 0, 0, 0, 0, 0,
     0},

#ifdef HAVE_VERSION_CHECK
    {"no-version-check", OPT_NO_VERSION_CHECK,
     "This option disables the "
     "version check which is enabled by the --version-check option.",
     (uchar *)&opt_noversioncheck, (uchar *)&opt_noversioncheck, 0, GET_BOOL,
     NO_ARG, 0, 0, 0, 0, 0, 0},
#endif

<<<<<<< HEAD
    {"tables-compatibility-check", OPT_XTRA_TABLES_COMPATIBILITY_CHECK,
     "This option enables engine compatibility warning.",
     (uchar *)&opt_tables_compatibility_check,
     (uchar *)&opt_tables_compatibility_check, 0, GET_BOOL, NO_ARG, TRUE, 0, 0,
     0, 0, 0},

    {"no-backup-locks", OPT_NO_BACKUP_LOCKS,
     "This option controls if "
     "backup locks should be used instead of FLUSH TABLES WITH READ LOCK "
     "on the backup stage. It will disable lock-ddl. The option has no effect "
     "when backup locks are "
     "not supported by the server. This option is disabled by default, "
     "disable with --no-backup-locks.",
     (uchar *)&opt_no_backup_locks, (uchar *)&opt_no_backup_locks, 0, GET_BOOL,
     NO_ARG, 0, 0, 0, 0, 0, 0},

    {"rollback-prepared-trx", OPT_ROLLBACK_PREPARED_TRX,
     "Force rollback prepared InnoDB transactions.",
     (uchar *)&srv_rollback_prepared_trx, (uchar *)&srv_rollback_prepared_trx,
     0, GET_BOOL, NO_ARG, 0, 0, 0, 0, 0, 0},

    {"decompress", OPT_DECOMPRESS,
     "Decompresses all files with the .qp "
     "extension in a backup previously made with the --compress option.",
     (uchar *)&opt_decompress, (uchar *)&opt_decompress, 0, GET_BOOL, NO_ARG, 0,
     0, 0, 0, 0, 0},

    {"user", 'u',
     "This option specifies the MySQL username used "
     "when connecting to the server, if that's not the current user. "
     "The option accepts a string argument. See mysql --help for details.",
     (uchar *)&opt_user, (uchar *)&opt_user, 0, GET_STR, REQUIRED_ARG, 0, 0, 0,
     0, 0, 0},

    {"host", 'H',
     "This option specifies the host to use when "
     "connecting to the database server with TCP/IP.  The option accepts "
     "a string argument. See mysql --help for details.",
     (uchar *)&opt_host, (uchar *)&opt_host, 0, GET_STR, REQUIRED_ARG, 0, 0, 0,
     0, 0, 0},

    {"port", 'P',
     "This option specifies the port to use when "
     "connecting to the database server with TCP/IP.  The option accepts "
     "a string argument. See mysql --help for details.",
     &opt_port, &opt_port, 0, GET_UINT, REQUIRED_ARG, 0, 0, 0, 0, 0, 0},

    {"password", 'p',
     "This option specifies the password to use "
     "when connecting to the database. It accepts a string argument.  "
     "See mysql --help for details.",
     0, 0, 0, GET_STR, OPT_ARG, 0, 0, 0, 0, 0, 0},

    {"socket", 'S',
     "This option specifies the socket to use when "
     "connecting to the local database server with a UNIX domain socket.  "
     "The option accepts a string argument. See mysql --help for details.",
     (uchar *)&opt_socket, (uchar *)&opt_socket, 0, GET_STR, REQUIRED_ARG, 0, 0,
     0, 0, 0, 0},

    {"incremental-history-name", OPT_INCREMENTAL_HISTORY_NAME,
     "This option specifies the name of the backup series stored in the "
     "PERCONA_SCHEMA.xtrabackup_history history record to base an "
     "incremental backup on. Xtrabackup will search the history table "
     "looking for the most recent (highest innodb_to_lsn), successful "
     "backup in the series and take the to_lsn value to use as the "
     "starting lsn for the incremental backup. This will be mutually "
     "exclusive with --incremental-history-uuid, --incremental-basedir "
     "and --incremental-lsn. If no valid lsn can be found (no series by "
     "that name, no successful backups by that name) xtrabackup will "
     "return with an error. It is used with the --incremental option.",
     (uchar *)&opt_incremental_history_name,
     (uchar *)&opt_incremental_history_name, 0, GET_STR, REQUIRED_ARG, 0, 0, 0,
     0, 0, 0},

    {"incremental-history-uuid", OPT_INCREMENTAL_HISTORY_UUID,
     "This option specifies the UUID of the specific history record "
     "stored in the PERCONA_SCHEMA.xtrabackup_history to base an "
     "incremental backup on. --incremental-history-name, "
     "--incremental-basedir and --incremental-lsn. If no valid lsn can be "
     "found (no success record with that uuid) xtrabackup will return "
     "with an error. It is used with the --incremental option.",
     (uchar *)&opt_incremental_history_uuid,
     (uchar *)&opt_incremental_history_uuid, 0, GET_STR, REQUIRED_ARG, 0, 0, 0,
     0, 0, 0},

    {"decrypt", OPT_DECRYPT,
     "Decrypts all files with the .xbcrypt "
     "extension in a backup previously made with --encrypt option.",
     &opt_decrypt_algo, &opt_decrypt_algo, &xtrabackup_encrypt_algo_typelib,
     GET_ENUM, REQUIRED_ARG, 0, 0, 0, 0, 0, 0},

    {"remove-original", OPT_REMOVE_ORIGINAL,
     "Remove .qp and .xbcrypt files "
     "after decryption and decompression.",
     (uchar *)&opt_remove_original, (uchar *)&opt_remove_original, 0, GET_BOOL,
     NO_ARG, 0, 0, 0, 0, 0, 0},

    {"ftwrl-wait-query-type", OPT_LOCK_WAIT_QUERY_TYPE,
     "This option specifies which types of queries are allowed to complete "
     "before innobackupex will issue the global lock. Default is all.",
     (uchar *)&opt_lock_wait_query_type, (uchar *)&opt_lock_wait_query_type,
     &query_type_typelib, GET_ENUM, REQUIRED_ARG, QUERY_TYPE_ALL, 0, 0, 0, 0,
     0},

    {"kill-long-query-type", OPT_KILL_LONG_QUERY_TYPE,
     "This option specifies which types of queries should be killed to "
     "unblock the global lock. Default is \"all\".",
     (uchar *)&opt_kill_long_query_type, (uchar *)&opt_kill_long_query_type,
     &query_type_typelib, GET_ENUM, REQUIRED_ARG, QUERY_TYPE_SELECT, 0, 0, 0, 0,
     0},

    {"history", OPT_HISTORY,
     "This option enables the tracking of backup history in the "
     "PERCONA_SCHEMA.xtrabackup_history table. An optional history "
     "series name may be specified that will be placed with the history "
     "record for the current backup being taken.",
     NULL, NULL, 0, GET_STR, OPT_ARG, 0, 0, 0, 0, 0, 0},

    {"kill-long-queries-timeout", OPT_KILL_LONG_QUERIES_TIMEOUT,
     "This option specifies the number of seconds innobackupex waits "
     "between starting FLUSH TABLES WITH READ LOCK and killing those "
     "queries that block it. Default is 0 seconds, which means "
     "innobackupex will not attempt to kill any queries.",
     (uchar *)&opt_kill_long_queries_timeout,
     (uchar *)&opt_kill_long_queries_timeout, 0, GET_UINT, REQUIRED_ARG, 0, 0,
     0, 0, 0, 0},

    {"ftwrl-wait-timeout", OPT_LOCK_WAIT_TIMEOUT,
     "This option specifies time in seconds that innobackupex should wait "
     "for queries that would block FTWRL before running it. If there are "
     "still such queries when the timeout expires, innobackupex terminates "
     "with an error. Default is 0, in which case innobackupex does not "
     "wait for queries to complete and starts FTWRL immediately.",
     (uchar *)&opt_lock_wait_timeout, (uchar *)&opt_lock_wait_timeout, 0,
     GET_UINT, REQUIRED_ARG, 0, 0, 0, 0, 0, 0},

    {"ftwrl-wait-threshold", OPT_LOCK_WAIT_THRESHOLD,
     "This option specifies the query run time threshold which is used by "
     "innobackupex to detect long-running queries with a non-zero value "
     "of --ftwrl-wait-timeout. FTWRL is not started until such "
     "long-running queries exist. This option has no effect if "
     "--ftwrl-wait-timeout is 0. Default value is 60 seconds.",
     (uchar *)&opt_lock_wait_threshold, (uchar *)&opt_lock_wait_threshold, 0,
     GET_UINT, REQUIRED_ARG, 60, 0, 0, 0, 0, 0},

    {"debug-sleep-before-unlock", OPT_DEBUG_SLEEP_BEFORE_UNLOCK,
     "This is a debug-only option used by the XtraBackup test suite.",
     (uchar *)&opt_debug_sleep_before_unlock,
     (uchar *)&opt_debug_sleep_before_unlock, 0, GET_UINT, REQUIRED_ARG, 0, 0,
     0, 0, 0, 0},

    {"safe-slave-backup-timeout", OPT_SAFE_SLAVE_BACKUP_TIMEOUT,
     "How many seconds --safe-slave-backup should wait for "
     "Slave_open_temp_tables to become zero. (default 300)",
     (uchar *)&opt_safe_slave_backup_timeout,
     (uchar *)&opt_safe_slave_backup_timeout, 0, GET_UINT, REQUIRED_ARG, 300, 0,
     0, 0, 0, 0},

    {"check-privileges", OPT_XTRA_CHECK_PRIVILEGES,
     "Check database user "
     "privileges before performing any query.",
     &opt_check_privileges, &opt_check_privileges, 0, GET_BOOL, NO_ARG, 0, 0, 0,
     0, 0, 0},

    {"read_buffer_size", OPT_XTRA_READ_BUFFER_SIZE,
     "Set datafile read buffer size, given value is scaled up to page size."
     " Default is 10Mb.",
     &opt_read_buffer_size, &opt_read_buffer_size, 0, GET_UINT, OPT_ARG,
     10 * 1024 * 1024, 2 * UNIV_PAGE_SIZE_MAX, UINT_MAX, 0, UNIV_PAGE_SIZE_MAX,
     0},

#include "caching_sha2_passwordopt-longopts.h"
=======
  {"tables-compatibility-check", OPT_XTRA_TABLES_COMPATIBILITY_CHECK,
   "This option enables engine compatibility warning.",
   (uchar *) & opt_tables_compatibility_check,
   (uchar *) & opt_tables_compatibility_check,
   0, GET_BOOL, NO_ARG, TRUE, 0, 0, 0, 0, 0},


  {"no-backup-locks", OPT_NO_BACKUP_LOCKS, "This option controls if "
   "backup locks should be used instead of FLUSH TABLES WITH READ LOCK "
   "on the backup stage. The option has no effect when backup locks are "
   "not supported by the server. This option is enabled by default, "
   "disable with --no-backup-locks.",
   (uchar *) &opt_no_backup_locks,
   (uchar *) &opt_no_backup_locks,
   0, GET_BOOL, NO_ARG, 0, 0, 0, 0, 0, 0},

  {"decompress", OPT_DECOMPRESS, "Decompresses all files with the .qp "
   "extension in a backup previously made with the --compress option.",
   (uchar *) &opt_decompress,
   (uchar *) &opt_decompress,
   0, GET_BOOL, NO_ARG, 0, 0, 0, 0, 0, 0},

  {"user", 'u', "This option specifies the MySQL username used "
   "when connecting to the server, if that's not the current user. "
   "The option accepts a string argument. See mysql --help for details.",
   (uchar*) &opt_user, (uchar*) &opt_user, 0, GET_STR,
   REQUIRED_ARG, 0, 0, 0, 0, 0, 0},

  {"host", 'H', "This option specifies the host to use when "
   "connecting to the database server with TCP/IP.  The option accepts "
   "a string argument. See mysql --help for details.",
   (uchar*) &opt_host, (uchar*) &opt_host, 0, GET_STR,
   REQUIRED_ARG, 0, 0, 0, 0, 0, 0},

  {"port", 'P', "This option specifies the port to use when "
   "connecting to the database server with TCP/IP.  The option accepts "
   "a string argument. See mysql --help for details.",
   &opt_port, &opt_port, 0, GET_UINT, REQUIRED_ARG,
   0, 0, 0, 0, 0, 0},

  {"password", 'p', "This option specifies the password to use "
   "when connecting to the database. It accepts a string argument.  "
   "See mysql --help for details.",
   0, 0, 0, GET_STR, OPT_ARG, 0, 0, 0, 0, 0, 0},

  {"socket", 'S', "This option specifies the socket to use when "
   "connecting to the local database server with a UNIX domain socket.  "
   "The option accepts a string argument. See mysql --help for details.",
   (uchar*) &opt_socket, (uchar*) &opt_socket, 0, GET_STR,
   REQUIRED_ARG, 0, 0, 0, 0, 0, 0},

  {"incremental-history-name", OPT_INCREMENTAL_HISTORY_NAME,
   "This option specifies the name of the backup series stored in the "
   "PERCONA_SCHEMA.xtrabackup_history history record to base an "
   "incremental backup on. Xtrabackup will search the history table "
   "looking for the most recent (highest innodb_to_lsn), successful "
   "backup in the series and take the to_lsn value to use as the "
   "starting lsn for the incremental backup. This will be mutually "
   "exclusive with --incremental-history-uuid, --incremental-basedir "
   "and --incremental-lsn. If no valid lsn can be found (no series by "
   "that name, no successful backups by that name) xtrabackup will "
   "return with an error. It is used with the --incremental option.",
   (uchar*) &opt_incremental_history_name,
   (uchar*) &opt_incremental_history_name, 0, GET_STR,
   REQUIRED_ARG, 0, 0, 0, 0, 0, 0},

  {"incremental-history-uuid", OPT_INCREMENTAL_HISTORY_UUID,
   "This option specifies the UUID of the specific history record "
   "stored in the PERCONA_SCHEMA.xtrabackup_history to base an "
   "incremental backup on. --incremental-history-name, "
   "--incremental-basedir and --incremental-lsn. If no valid lsn can be "
   "found (no success record with that uuid) xtrabackup will return "
   "with an error. It is used with the --incremental option.",
   (uchar*) &opt_incremental_history_uuid,
   (uchar*) &opt_incremental_history_uuid, 0, GET_STR,
   REQUIRED_ARG, 0, 0, 0, 0, 0, 0},

  {"decrypt", OPT_DECRYPT, "Decrypts all files with the .xbcrypt "
   "extension in a backup previously made with --encrypt option.",
   &opt_decrypt_algo, &opt_decrypt_algo,
   &xtrabackup_encrypt_algo_typelib, GET_ENUM, REQUIRED_ARG,
   0, 0, 0, 0, 0, 0},

  {"remove-original", OPT_REMOVE_ORIGINAL, "Remove .qp and .xbcrypt files "
   "after decryption and decompression.",
   (uchar *) &opt_remove_original,
   (uchar *) &opt_remove_original,
   0, GET_BOOL, NO_ARG, 0, 0, 0, 0, 0, 0},

  {"ftwrl-wait-query-type", OPT_LOCK_WAIT_QUERY_TYPE,
   "This option specifies which types of queries are allowed to complete "
   "before innobackupex will issue the global lock. Default is all.",
   (uchar*) &opt_lock_wait_query_type,
   (uchar*) &opt_lock_wait_query_type, &query_type_typelib,
   GET_ENUM, REQUIRED_ARG, QUERY_TYPE_ALL, 0, 0, 0, 0, 0},

  {"kill-long-query-type", OPT_KILL_LONG_QUERY_TYPE,
   "This option specifies which types of queries should be killed to "
   "unblock the global lock. Default is \"SELECT\".",
   (uchar*) &opt_kill_long_query_type,
   (uchar*) &opt_kill_long_query_type, &query_type_typelib,
   GET_ENUM, REQUIRED_ARG, QUERY_TYPE_SELECT, 0, 0, 0, 0, 0},

  {"history", OPT_HISTORY,
   "This option enables the tracking of backup history in the "
   "PERCONA_SCHEMA.xtrabackup_history table. An optional history "
   "series name may be specified that will be placed with the history "
   "record for the current backup being taken.",
   NULL, NULL, 0, GET_STR, OPT_ARG, 0, 0, 0, 0, 0, 0},

  {"kill-long-queries-timeout", OPT_KILL_LONG_QUERIES_TIMEOUT,
   "This option specifies the number of seconds innobackupex waits "
   "between starting FLUSH TABLES WITH READ LOCK and killing those "
   "queries that block it. Default is 0 seconds, which means "
   "innobackupex will not attempt to kill any queries.",
   (uchar*) &opt_kill_long_queries_timeout,
   (uchar*) &opt_kill_long_queries_timeout, 0, GET_UINT,
   REQUIRED_ARG, 0, 0, 0, 0, 0, 0},

  {"ftwrl-wait-timeout", OPT_LOCK_WAIT_TIMEOUT,
   "This option specifies time in seconds that innobackupex should wait "
   "for queries that would block FTWRL before running it. If there are "
   "still such queries when the timeout expires, innobackupex terminates "
   "with an error. Default is 0, in which case innobackupex does not "
   "wait for queries to complete and starts FTWRL immediately.",
   (uchar*) &opt_lock_wait_timeout,
   (uchar*) &opt_lock_wait_timeout, 0, GET_UINT,
   REQUIRED_ARG, 0, 0, 0, 0, 0, 0},

  {"ftwrl-wait-threshold", OPT_LOCK_WAIT_THRESHOLD,
   "This option specifies the query run time threshold which is used by "
   "innobackupex to detect long-running queries with a non-zero value "
   "of --ftwrl-wait-timeout. FTWRL is not started until such "
   "long-running queries exist. This option has no effect if "
   "--ftwrl-wait-timeout is 0. Default value is 60 seconds.",
   (uchar*) &opt_lock_wait_threshold,
   (uchar*) &opt_lock_wait_threshold, 0, GET_UINT,
   REQUIRED_ARG, 60, 0, 0, 0, 0, 0},

  {"debug-sleep-before-unlock", OPT_DEBUG_SLEEP_BEFORE_UNLOCK,
   "This is a debug-only option used by the XtraBackup test suite.",
   (uchar*) &opt_debug_sleep_before_unlock,
   (uchar*) &opt_debug_sleep_before_unlock, 0, GET_UINT,
   REQUIRED_ARG, 0, 0, 0, 0, 0, 0},

  {"safe-slave-backup-timeout", OPT_SAFE_SLAVE_BACKUP_TIMEOUT,
   "How many seconds --safe-slave-backup should wait for "
   "Slave_open_temp_tables to become zero. (default 300)",
   (uchar*) &opt_safe_slave_backup_timeout,
   (uchar*) &opt_safe_slave_backup_timeout, 0, GET_UINT,
   REQUIRED_ARG, 300, 0, 0, 0, 0, 0},

  {"binlog-info", OPT_BINLOG_INFO,
   "This option controls how XtraBackup should retrieve server's binary log "
   "coordinates corresponding to the backup. Possible values are OFF, ON, "
   "LOCKLESS and AUTO. See the XtraBackup manual for more information",
   &opt_binlog_info, &opt_binlog_info,
   &binlog_info_typelib, GET_ENUM, OPT_ARG, BINLOG_INFO_AUTO, 0, 0, 0, 0, 0},

  {"reencrypt-for-server-id", OPT_XTRA_ENCRYPT_FOR_SERVER_ID,
   "Re-encrypt tablespace keys for given server-id.",
   &opt_encrypt_server_id, &opt_encrypt_server_id, 0,
   GET_UINT, REQUIRED_ARG, 0, 0, UINT_MAX32,
   0, 0, 0},

  {"check-privileges", OPT_XTRA_CHECK_PRIVILEGES, "Check database user "
    "privileges before performing any query.", &opt_check_privileges,
   &opt_check_privileges, 0, GET_BOOL, NO_ARG, 0, 0, 0, 0, 0, 0},

  {"read_buffer_size",
   OPT_XTRA_READ_BUFFER_SIZE,
   "Set datafile read buffer size, given value is scaled up to page size."
   " Default is 10Mb.",
   &opt_read_buffer_size,
   &opt_read_buffer_size,
   0, GET_UINT, OPT_ARG, 10*1024*1024,
   UNIV_PAGE_SIZE_MAX, UINT_MAX, 0, UNIV_PAGE_SIZE_MAX, 0},

#include "sslopt-longopts.h"
>>>>>>> bcbfd940

#if !defined(HAVE_YASSL)
    {"server-public-key-path", OPT_SERVER_PUBLIC_KEY,
     "File path to the server public RSA key in PEM format.",
     &opt_server_public_key, &opt_server_public_key, 0, GET_STR, REQUIRED_ARG,
     0, 0, 0, 0, 0, 0},
#endif

    {"transition-key", OPT_TRANSITION_KEY,
     "Transition key to encrypt tablespace keys with.", 0, 0, 0, GET_STR,
     OPT_ARG, 0, 0, 0, 0, 0, 0},

    {"xtrabackup-plugin-dir", OPT_XTRA_PLUGIN_DIR,
     "Directory for xtrabackup plugins.", &opt_xtra_plugin_dir,
     &opt_xtra_plugin_dir, 0, GET_STR, REQUIRED_ARG, 0, 0, 0, 0, 0, 0},

    {"plugin-load", OPT_XTRA_PLUGIN_LOAD, "List of plugins to load.",
     &opt_xtra_plugin_load, &opt_xtra_plugin_load, 0, GET_STR, REQUIRED_ARG, 0,
     0, 0, 0, 0, 0},

    {"generate-new-master-key", OPT_GENERATE_NEW_MASTER_KEY,
     "Generate new master key when doing copy-back.",
     &opt_generate_new_master_key, &opt_generate_new_master_key, 0, GET_BOOL,
     NO_ARG, 0, 0, 0, 0, 0, 0},

    {"generate-transition-key", OPT_GENERATE_TRANSITION_KEY,
     "Generate transition key and store it into keyring.",
     &opt_generate_transition_key, &opt_generate_transition_key, 0, GET_BOOL,
     NO_ARG, 0, 0, 0, 0, 0, 0},

     {"keyring-file-data", OPT_KEYRING_FILE_DATA,
      "Path to keyring file.",
      &opt_keyring_file_data, &opt_keyring_file_data, 0, GET_STR,
      OPT_ARG, 0, 0, 0, 0, 0, 0},

    {"component-keyring-file-config", OPT_COMPONENT_KEYRING_FILE_CONFIG,
     "Path to load keyring component config. Used for --prepare, --move-back,"
     " --copy-back and --stats.",
     &opt_component_keyring_file_config, &opt_component_keyring_file_config, 0,
     GET_STR, OPT_ARG, 0, 0, 0, 0, 0, 0},

    {"parallel", OPT_XTRA_PARALLEL,
     "Number of threads to use for parallel datafiles transfer. "
     "The default value is 1.",
     (G_PTR *)&xtrabackup_parallel, (G_PTR *)&xtrabackup_parallel, 0, GET_INT,
     REQUIRED_ARG, 1, 1, INT_MAX, 0, 0, 0},

    {"strict", OPT_XTRA_STRICT,
     "Fail with error when invalid arguments were passed to the xtrabackup.",
     (uchar *)&opt_strict, (uchar *)&opt_strict, 0, GET_BOOL, NO_ARG, 0, 0, 0,
     0, 0, 0},

    {"rocksdb-checkpoint-max-age", OPT_ROCKSDB_CHECKPOINT_MAX_AGE,
     "Maximum ROCKSB checkpoint age in seconds.",
     &opt_rocksdb_checkpoint_max_age, &opt_rocksdb_checkpoint_max_age, 0,
     GET_INT, REQUIRED_ARG, 0, 0, INT_MAX, 0, 0, 0},

    {"rocksdb-checkpoint-max-count", OPT_ROCKSDB_CHECKPOINT_MAX_COUNT,
     "Maximum count of ROCKSB checkpoints.", &opt_rocksdb_checkpoint_max_count,
     &opt_rocksdb_checkpoint_max_count, 0, GET_INT, REQUIRED_ARG, 0, 0, INT_MAX,
     0, 0, 0},

    {0, 0, 0, 0, 0, 0, GET_NO_ARG, NO_ARG, 0, 0, 0, 0, 0, 0}};

uint xb_client_options_count = array_elements(xb_client_options);

struct my_option xb_server_options[] = {
    {"datadir", 'h', "Path to the database root.", (G_PTR *)&mysql_data_home,
     (G_PTR *)&mysql_data_home, 0, GET_STR, REQUIRED_ARG, 0, 0, 0, 0, 0, 0},
    {"tmpdir", 't',
     "Path for temporary files. Several paths may be specified, separated by a "
#if defined(__WIN__) || defined(OS2) || defined(__NETWARE__)
     "semicolon (;)"
#else
     "colon (:)"
#endif
     ", in this case they are used in a round-robin fashion.",
     (G_PTR *)&opt_mysql_tmpdir, (G_PTR *)&opt_mysql_tmpdir, 0, GET_STR,
     REQUIRED_ARG, 0, 0, 0, 0, 0, 0},

    {"log", OPT_LOG, "Ignored option for MySQL option compatibility",
     (G_PTR *)&log_ignored_opt, (G_PTR *)&log_ignored_opt, 0, GET_STR, OPT_ARG,
     0, 0, 0, 0, 0, 0},

    {"log_bin", OPT_LOG, "Base name for the log sequence", &opt_log_bin,
     &opt_log_bin, 0, GET_STR_ALLOC, OPT_ARG, 0, 0, 0, 0, 0, 0},

    {"log-bin-index", OPT_LOG_BIN_INDEX,
     "File that holds the names for binary log files.", &opt_binlog_index_name,
     &opt_binlog_index_name, 0, GET_STR, REQUIRED_ARG, 0, 0, 0, 0, 0, 0},

    {"innodb", OPT_INNODB, "Ignored option for MySQL option compatibility",
     (G_PTR *)&innobase_ignored_opt, (G_PTR *)&innobase_ignored_opt, 0, GET_STR,
     OPT_ARG, 0, 0, 0, 0, 0, 0},

    {"innodb_adaptive_hash_index", OPT_INNODB_ADAPTIVE_HASH_INDEX,
     "Enable InnoDB adaptive hash index (enabled by default).  "
     "Disable with --skip-innodb-adaptive-hash-index.",
     (G_PTR *)&innobase_adaptive_hash_index,
     (G_PTR *)&innobase_adaptive_hash_index, 0, GET_BOOL, NO_ARG, 1, 0, 0, 0, 0,
     0},
    {"innodb_autoextend_increment", OPT_INNODB_AUTOEXTEND_INCREMENT,
     "Data file autoextend increment in megabytes",
     (G_PTR *)&sys_tablespace_auto_extend_increment,
     (G_PTR *)&sys_tablespace_auto_extend_increment, 0, GET_ULONG, REQUIRED_ARG,
     8L, 1L, 1000L, 0, 1L, 0},
    {"innodb_buffer_pool_size", OPT_INNODB_BUFFER_POOL_SIZE,
     "The size of the memory buffer InnoDB uses to cache data and indexes of "
     "its tables.",
     (G_PTR *)&innobase_buffer_pool_size, (G_PTR *)&innobase_buffer_pool_size,
     0, GET_LL, REQUIRED_ARG, 8 * 1024 * 1024L, 1024 * 1024L, LLONG_MAX, 0,
     1024 * 1024L, 0},
    {"innodb_checksums", OPT_INNODB_CHECKSUMS,
     "Enable InnoDB checksums validation (enabled by default). \
Disable with --skip-innodb-checksums.",
     (G_PTR *)&innobase_use_checksums, (G_PTR *)&innobase_use_checksums, 0,
     GET_BOOL, NO_ARG, 1, 0, 0, 0, 0, 0},
    {"innodb_data_file_path", OPT_INNODB_DATA_FILE_PATH,
     "Path to individual files and their sizes.", &innobase_data_file_path,
     &innobase_data_file_path, 0, GET_STR_ALLOC, REQUIRED_ARG, 0, 0, 0, 0, 0,
     0},
    {"innodb_data_home_dir", OPT_INNODB_DATA_HOME_DIR,
     "The common part for InnoDB table spaces.", &innobase_data_home_dir,
     &innobase_data_home_dir, 0, GET_STR_ALLOC, REQUIRED_ARG, 0, 0, 0, 0, 0, 0},
    {"innodb_io_capacity", OPT_INNODB_IO_CAPACITY,
     "Number of IOPs the server can do. Tunes the background IO rate",
     (G_PTR *)&srv_io_capacity, (G_PTR *)&srv_io_capacity, 0, GET_ULONG,
     OPT_ARG, 200, 100, ~0UL, 0, 0, 0},
    {"innodb_file_io_threads", OPT_INNODB_FILE_IO_THREADS,
     "Number of file I/O threads in InnoDB.",
     (G_PTR *)&innobase_file_io_threads, (G_PTR *)&innobase_file_io_threads, 0,
     GET_LONG, REQUIRED_ARG, 4, 4, 64, 0, 1, 0},
    {"innodb_read_io_threads", OPT_INNODB_READ_IO_THREADS,
     "Number of background read I/O threads in InnoDB.",
     (G_PTR *)&innobase_read_io_threads, (G_PTR *)&innobase_read_io_threads, 0,
     GET_LONG, REQUIRED_ARG, 4, 1, 64, 0, 1, 0},
    {"innodb_write_io_threads", OPT_INNODB_WRITE_IO_THREADS,
     "Number of background write I/O threads in InnoDB.",
     (G_PTR *)&innobase_write_io_threads, (G_PTR *)&innobase_write_io_threads,
     0, GET_LONG, REQUIRED_ARG, 4, 1, 64, 0, 1, 0},
    {"innodb_file_per_table", OPT_INNODB_FILE_PER_TABLE,
     "Stores each InnoDB table to an .ibd file in the database dir.",
     (G_PTR *)&innobase_file_per_table, (G_PTR *)&innobase_file_per_table, 0,
     GET_BOOL, NO_ARG, FALSE, 0, 0, 0, 0, 0},
    {"innodb_flush_log_at_trx_commit", OPT_INNODB_FLUSH_LOG_AT_TRX_COMMIT,
     "Set to 0 (write and flush once per second), 1 (write and flush at each "
     "commit) or 2 (write at commit, flush once per second).",
     (G_PTR *)&srv_flush_log_at_trx_commit,
     (G_PTR *)&srv_flush_log_at_trx_commit, 0, GET_ULONG, OPT_ARG, 1, 0, 2, 0,
     0, 0},
    {"innodb_flush_method", OPT_INNODB_FLUSH_METHOD,
     "With which method to flush data.", &innodb_flush_method,
     &innodb_flush_method, &innodb_flush_method_typelib, GET_ENUM, REQUIRED_ARG,
     ISO_REPEATABLE_READ, 0, 0, 0, 0, 0},

    /* ####### Should we use this option? ####### */
    {"innodb_force_recovery", OPT_INNODB_FORCE_RECOVERY,
     "Helps to save your data in case the disk image of the database becomes "
     "corrupt.",
     (G_PTR *)&innobase_force_recovery, (G_PTR *)&innobase_force_recovery, 0,
     GET_LONG, REQUIRED_ARG, 0, 0, 6, 0, 1, 0},

    {"innodb_log_buffer_size", OPT_INNODB_LOG_BUFFER_SIZE,
     "The size of the buffer which InnoDB uses to write log to the log files "
     "on disk.",
     (G_PTR *)&innobase_log_buffer_size, (G_PTR *)&innobase_log_buffer_size, 0,
     GET_LONG, REQUIRED_ARG, 16 * 1024 * 1024L, 256 * 1024L, LONG_MAX, 0, 1024,
     0},
    {"innodb_log_file_size", OPT_INNODB_LOG_FILE_SIZE,
     "Size of each log file in a log group.", (G_PTR *)&innobase_log_file_size,
     (G_PTR *)&innobase_log_file_size, 0, GET_LL, REQUIRED_ARG,
     48 * 1024 * 1024L, 1 * 1024 * 1024L, LLONG_MAX, 0, 1024 * 1024L, 0},
    {"innodb_log_files_in_group", OPT_INNODB_LOG_FILES_IN_GROUP,
     "Number of log files in the log group. InnoDB writes to the files in a "
     "circular fashion. Value 3 is recommended here.",
     &innobase_log_files_in_group, &innobase_log_files_in_group, 0, GET_LONG,
     REQUIRED_ARG, 2, 2, 100, 0, 1, 0},
    {"innodb_log_group_home_dir", OPT_INNODB_LOG_GROUP_HOME_DIR,
     "Path to InnoDB log files.", &srv_log_group_home_dir,
     &srv_log_group_home_dir, 0, GET_STR_ALLOC, REQUIRED_ARG, 0, 0, 0, 0, 0, 0},
    {"innodb_max_dirty_pages_pct", OPT_INNODB_MAX_DIRTY_PAGES_PCT,
     "Percentage of dirty pages allowed in bufferpool.",
     (G_PTR *)&srv_max_buf_pool_modified_pct,
     (G_PTR *)&srv_max_buf_pool_modified_pct, 0, GET_DOUBLE, REQUIRED_ARG,
     (longlong)getopt_double2ulonglong(75),
     (longlong)getopt_double2ulonglong(0), getopt_double2ulonglong(100), 0, 0,
     0},
    {"innodb_open_files", OPT_INNODB_OPEN_FILES,
     "How many files at the maximum InnoDB keeps open at the same time.",
     (G_PTR *)&innobase_open_files, (G_PTR *)&innobase_open_files, 0, GET_LONG,
     REQUIRED_ARG, 300L, 10L, LONG_MAX, 0, 1L, 0},
    {"innodb_use_native_aio", OPT_INNODB_USE_NATIVE_AIO,
     "Use native AIO if supported on this platform.",
     (G_PTR *)&srv_use_native_aio, (G_PTR *)&srv_use_native_aio, 0, GET_BOOL,
     NO_ARG, FALSE, 0, 0, 0, 0, 0},
    {"innodb_page_size", OPT_INNODB_PAGE_SIZE,
     "The universal page size of the database.", (G_PTR *)&innobase_page_size,
     (G_PTR *)&innobase_page_size, 0,
     /* Use GET_LL to support numeric suffixes in 5.6 */
     GET_LL, REQUIRED_ARG, (1LL << 14), (1LL << 12),
     (1LL << UNIV_PAGE_SIZE_SHIFT_MAX), 0, 1L, 0},
    {"innodb_log_block_size", OPT_INNODB_LOG_BLOCK_SIZE,
     "The log block size of the transaction log file. "
     "Changing for created log file is not supported. Use on your own risk!",
     (G_PTR *)&innobase_log_block_size, (G_PTR *)&innobase_log_block_size, 0,
     GET_ULONG, REQUIRED_ARG, 512, 512, 1 << UNIV_PAGE_SIZE_SHIFT_MAX, 0, 1L,
     0},
    {"innodb_buffer_pool_filename", OPT_INNODB_BUFFER_POOL_FILENAME,
     "Filename to/from which to dump/load the InnoDB buffer pool",
     (G_PTR *)&innobase_buffer_pool_filename,
     (G_PTR *)&innobase_buffer_pool_filename, 0, GET_STR, REQUIRED_ARG, 0, 0, 0,
     0, 0, 0},

#ifndef __WIN__
    {"debug-sync", OPT_XTRA_DEBUG_SYNC,
     "Debug sync point. This is only used by the xtrabackup test suite",
     (G_PTR *)&xtrabackup_debug_sync, (G_PTR *)&xtrabackup_debug_sync, 0,
     GET_STR, REQUIRED_ARG, 0, 0, 0, 0, 0, 0},
#endif

#ifndef NDEBUG
    {"debug", '#',
     "Output debug log. See " REFMAN "dbug-package.html"
     " Default all ib_log output to stderr. To redirect all ib_log output"
     " to separate file, use --debug=d,ib_log:o,/tmp/xtrabackup.trace",
     &dbug_setting, &dbug_setting, nullptr, GET_STR, OPT_ARG, 0, 0, 0, nullptr,
     0, nullptr},
#endif /* !NDEBUG */
    {"innodb_checksum_algorithm", OPT_INNODB_CHECKSUM_ALGORITHM,
     "The algorithm InnoDB uses for page checksumming. [CRC32, STRICT_CRC32, "
     "INNODB, STRICT_INNODB, NONE, STRICT_NONE]",
     &srv_checksum_algorithm, &srv_checksum_algorithm,
     &innodb_checksum_algorithm_typelib, GET_ENUM, REQUIRED_ARG,
     SRV_CHECKSUM_ALGORITHM_CRC32, 0, 0, 0, 0, 0},
    {"innodb_log_checksums", OPT_INNODB_LOG_CHECKSUMS,
     "Whether to compute and require checksums for InnoDB redo log blocks",
     &srv_log_checksums, &srv_log_checksums, &innodb_checksum_algorithm_typelib,
     GET_BOOL, REQUIRED_ARG, TRUE, 0, 0, 0, 0, 0},
    {"innodb_undo_directory", OPT_INNODB_UNDO_DIRECTORY,
     "Directory where undo tablespace files live, this path can be absolute.",
     &srv_undo_dir, &srv_undo_dir, 0, GET_STR_ALLOC, REQUIRED_ARG, 0, 0, 0, 0,
     0, 0},
    {"innodb_directories", OPT_INNODB_DIRECTORIES,
     "List of directories 'dir1;dir2;..;dirN' to scan for tablespace files. "
     "Default is to scan 'innodb-data-home-dir;innodb-undo-directory;datadir'",
     &srv_innodb_directories, &srv_innodb_directories, 0, GET_STR_ALLOC,

     REQUIRED_ARG, 0, 0, 0, 0, 0, 0},
    {"temp_tablespaces_dir", OPT_INNODB_TEMP_TABLESPACE_DIRECTORY,
     "Directory where temp tablespace files live, this path can be absolute.",
     &srv_temp_dir, &srv_temp_dir, 0, GET_STR_ALLOC, REQUIRED_ARG, 0, 0, 0, 0,
     0, 0},

    {"innodb_undo_tablespaces", OPT_INNODB_UNDO_TABLESPACES,
     "Number of undo tablespaces to use.", (G_PTR *)&srv_undo_tablespaces,
     (G_PTR *)&srv_undo_tablespaces, 0, GET_ULONG, REQUIRED_ARG,
     FSP_IMPLICIT_UNDO_TABLESPACES, FSP_MIN_UNDO_TABLESPACES,
     FSP_MAX_UNDO_TABLESPACES, 0, 1, 0},

    {"innodb_redo_log_encrypt", OPT_INNODB_REDO_LOG_ENCRYPT,
     "Enable or disable Encryption of REDO tablespace.", &srv_redo_log_encrypt,
     &srv_redo_log_encrypt, 0, GET_BOOL, NO_ARG, false, 0, 0, 0, 0, 0},

    {"innodb_undo_log_encrypt", OPT_INNODB_UNDO_LOG_ENCRYPT,
     "Enable or disable Encrypt of UNDO tablespace.", &srv_undo_log_encrypt,
     &srv_undo_log_encrypt, 0, GET_BOOL, NO_ARG, false, 0, 0, 0, 0, 0},

    {"defaults_group", OPT_DEFAULTS_GROUP,
     "defaults group in config file (default \"mysqld\").",
     (G_PTR *)&defaults_group, (G_PTR *)&defaults_group, 0, GET_STR,
     REQUIRED_ARG, 0, 0, 0, 0, 0, 0},

    {"open_files_limit", OPT_OPEN_FILES_LIMIT,
     "the maximum number of file "
     "descriptors to reserve with setrlimit().",
     (G_PTR *)&xb_open_files_limit, (G_PTR *)&xb_open_files_limit, 0, GET_ULONG,
     REQUIRED_ARG, 0, 0, UINT_MAX, 0, 1, 0},

    {"server-id", OPT_XTRA_SERVER_ID, "The server instance being backed up",
     &server_id, &server_id, 0, GET_UINT, REQUIRED_ARG, 0, 0, UINT_MAX32, 0, 0,
     0},

    {"rocksdb_datadir", OPT_ROCKSDB_DATADIR, "RocksDB data directory",
     &opt_rocksdb_datadir, &opt_rocksdb_datadir, 0, GET_STR_ALLOC, REQUIRED_ARG,
     0, 0, 0, 0, 0, 0},

    {"rocksdb_wal_dir", OPT_ROCKSDB_WAL_DIR, "RocksDB WAL directory",
     &opt_rocksdb_wal_dir, &opt_rocksdb_wal_dir, 0, GET_STR_ALLOC, REQUIRED_ARG,
     0, 0, 0, 0, 0, 0},

    {0, 0, 0, 0, 0, 0, GET_NO_ARG, NO_ARG, 0, 0, 0, 0, 0, 0}};

uint xb_server_options_count = array_elements(xb_server_options);

/* Following definitions are to avoid linking with unused datasinks
   and their link dependencies */
datasink_t datasink_decrypt;
datasink_t datasink_decompress;
datasink_t datasink_decompress_lz4;

#ifndef __WIN__
static int debug_sync_resumed;

static void sigcont_handler(int sig);

static void sigcont_handler(int sig __attribute__((unused))) {
  debug_sync_resumed = 1;
}
#endif

void debug_sync_point(const char *name) {
#ifndef __WIN__
  FILE *fp;
  pid_t pid;
  char pid_path[FN_REFLEN];

  if (xtrabackup_debug_sync == NULL) {
    return;
  }

  if (strcmp(xtrabackup_debug_sync, name)) {
    return;
  }

  pid = getpid();

  snprintf(pid_path, sizeof(pid_path), "%s/xtrabackup_debug_sync",
           xtrabackup_target_dir);
  fp = fopen(pid_path, "w");
  if (fp == NULL) {
    msg("xtrabackup: Error: cannot open %s\n", pid_path);
    exit(EXIT_FAILURE);
  }
  fprintf(fp, "%u\n", (uint)pid);
  fclose(fp);

  msg("xtrabackup: DEBUG: Suspending at debug sync point '%s'. "
      "Resume with 'kill -SIGCONT %u'.\n",
      name, (uint)pid);

  debug_sync_resumed = 0;
  kill(pid, SIGSTOP);
  while (!debug_sync_resumed) {
    sleep(1);
  }

  /* On resume */
  msg("xtrabackup: DEBUG: removing the pid file.\n");
  my_delete(pid_path, MYF(MY_WME));
#endif
}

static const char *xb_client_default_groups[] = {"xtrabackup", "client", 0, 0,
                                                 0};

static const char *xb_server_default_groups[] = {"xtrabackup", "mysqld", 0, 0,
                                                 0};

static void print_version(void) {
  msg("%s version %s based on MySQL server %s %s (%s) (revision id: %s)\n",
      my_progname, XTRABACKUP_VERSION, MYSQL_SERVER_VERSION, SYSTEM_TYPE,
      MACHINE_TYPE, XTRABACKUP_REVISION);
}

static void usage(void) {
  puts(
      "Open source backup tool for InnoDB and XtraDB\n\
\n\
Copyright (C) 2009-2019 Percona LLC and/or its affiliates.\n\
Portions Copyright (C) 2000, 2011, MySQL AB & Innobase Oy. All Rights Reserved.\n\
\n\
This program is free software; you can redistribute it and/or\n\
modify it under the terms of the GNU General Public License\n\
as published by the Free Software Foundation version 2\n\
of the License.\n\
\n\
This program is distributed in the hope that it will be useful,\n\
but WITHOUT ANY WARRANTY; without even the implied warranty of\n\
MERCHANTABILITY or FITNESS FOR A PARTICULAR PURPOSE.  See the\n\
GNU General Public License for more details.\n\
\n\
You can download full text of the license on http://www.gnu.org/licenses/gpl-2.0.txt\n");

  printf(
      "Usage: [%s [--defaults-file=#] --backup | %s [--defaults-file=#] "
      "--prepare] [OPTIONS]\n",
      my_progname, my_progname);
  print_defaults("my", xb_server_default_groups);
  my_print_help(xb_client_options);
  my_print_help(xb_server_options);
  my_print_variables(xb_server_options);
  my_print_variables(xb_client_options);
}

#define ADD_PRINT_PARAM_OPT(value) \
  { print_param_str << opt->name << "=" << value << "\n"; }

/************************************************************************
Check if parameter is set in defaults file or via command line argument
@return true if parameter is set. */
bool check_if_param_set(const char *param) {
  return param_set.find(param) != param_set.end();
}

bool xb_get_one_option(int optid, const struct my_option *opt, char *argument) {
  static const char *hide_value[] = {"password", "encrypt-key",
                                     "transition-key"};

  param_str << "--" << opt->name;
  if (argument) {
    bool param_handled = false;
    for (unsigned i = 0; i < sizeof(hide_value) / sizeof(char *); ++i) {
      if (strcmp(opt->name, hide_value[i]) == 0) {
        param_handled = true;
        param_str << "=*";
        break;
      }
    }
    if (!param_handled) {
      param_str << "=" << argument;
    }
  }
  param_str << " ";
  param_set.insert(opt->name);
  switch (optid) {
    case '#':
      dbug_setting = argument ? argument : "d,ib_log";
      DBUG_SET_INITIAL(dbug_setting);
      break;

    case 'h':
      strmake(mysql_real_data_home, argument, FN_REFLEN - 1);
      mysql_data_home = mysql_real_data_home;

      ADD_PRINT_PARAM_OPT(mysql_real_data_home);
      break;

    case 't':

      ADD_PRINT_PARAM_OPT(opt_mysql_tmpdir);
      break;

    case OPT_INNODB_DATA_HOME_DIR:

      ADD_PRINT_PARAM_OPT(innobase_data_home_dir);
      break;

    case OPT_INNODB_DATA_FILE_PATH:

      ADD_PRINT_PARAM_OPT(innobase_data_file_path);
      break;

    case OPT_INNODB_LOG_GROUP_HOME_DIR:

      ADD_PRINT_PARAM_OPT(srv_log_group_home_dir);
      break;

    case OPT_INNODB_LOG_FILES_IN_GROUP:

      ADD_PRINT_PARAM_OPT(innobase_log_files_in_group);
      break;

    case OPT_INNODB_LOG_FILE_SIZE:

      ADD_PRINT_PARAM_OPT(innobase_log_file_size);
      break;

    case OPT_INNODB_FLUSH_METHOD:

      ADD_PRINT_PARAM_OPT(innodb_flush_method_names[innodb_flush_method]);
      break;

    case OPT_INNODB_PAGE_SIZE:

      ADD_PRINT_PARAM_OPT(innobase_page_size);
      break;

    case OPT_INNODB_LOG_BLOCK_SIZE:

      ADD_PRINT_PARAM_OPT(innobase_log_block_size);
      break;

    case OPT_INNODB_UNDO_DIRECTORY:

      ADD_PRINT_PARAM_OPT(srv_undo_dir);
      break;

    case OPT_INNODB_UNDO_TABLESPACES:

      ADD_PRINT_PARAM_OPT(srv_undo_tablespaces);
      break;

    case OPT_INNODB_CHECKSUM_ALGORITHM:

      ut_a(srv_checksum_algorithm <= SRV_CHECKSUM_ALGORITHM_STRICT_NONE);

      ADD_PRINT_PARAM_OPT(
          innodb_checksum_algorithm_names[srv_checksum_algorithm]);
      innodb_checksum_algorithm_specified = true;
      break;

    case OPT_INNODB_LOG_CHECKSUMS:

      ADD_PRINT_PARAM_OPT(srv_log_checksums);
      innodb_log_checksums_specified = true;
      break;

    case OPT_INNODB_BUFFER_POOL_FILENAME:

      ADD_PRINT_PARAM_OPT(innobase_buffer_pool_filename);
      break;

    case OPT_XTRA_TARGET_DIR:
      strmake(xtrabackup_real_target_dir, argument,
              sizeof(xtrabackup_real_target_dir) - 1);
      xtrabackup_target_dir = xtrabackup_real_target_dir;
      break;
    case OPT_XTRA_STREAM:
      if (!strcasecmp(argument, "xbstream"))
        xtrabackup_stream_fmt = XB_STREAM_FMT_XBSTREAM;
      else {
        msg("Invalid --stream argument: %s\n", argument);
        return 1;
      }
      xtrabackup_stream = TRUE;
      break;
    case OPT_XTRA_COMPRESS:
      if (argument == NULL) {
        xtrabackup_compress = XTRABACKUP_COMPRESS_QUICKLZ;
      } else if (strcasecmp(argument, "quicklz") == 0) {
        xtrabackup_compress = XTRABACKUP_COMPRESS_QUICKLZ;
      } else if (strcasecmp(argument, "lz4") == 0) {
        xtrabackup_compress = XTRABACKUP_COMPRESS_LZ4;
      } else {
        msg("Invalid --compress argument: %s\n", argument);
        return 1;
      }
      break;
    case OPT_XTRA_ENCRYPT:
      if (argument == NULL) {
        msg("Missing --encrypt argument, must specify a valid encryption "
            " algorithm.\n");
        return 1;
      }
      xtrabackup_encrypt = TRUE;
      break;
    case OPT_DECRYPT:
      if (argument == NULL) {
        msg("Missing --decrypt argument, must specify a "
            "valid encryption  algorithm.\n");
        return (1);
      }
      opt_decrypt = TRUE;
      xtrabackup_decrypt_decompress = true;
      break;
    case OPT_DECOMPRESS:
      opt_decompress = TRUE;
      xtrabackup_decrypt_decompress = true;
      break;
    case (int)OPT_CORE_FILE:
      test_flags |= TEST_CORE_ON_SIGNAL;
      break;
    case OPT_HISTORY:
      if (argument) {
        opt_history = argument;
      } else {
        opt_history = "";
      }
      break;
    case 'p':
      if (argument == disabled_my_option)
        argument = (char *)""; /* Don't require password */
      if (argument) {
        hide_option(argument, &opt_password);
        tty_password = false;
      } else
        tty_password = true;
      break;
    case OPT_TRANSITION_KEY:
      if (argument == disabled_my_option)
        argument = (char *)""; /* Don't require password */
      if (argument) {
        hide_option(argument, &opt_transition_key);
        tty_transition_key = false;
      } else
        tty_transition_key = true;
      use_dumped_tablespace_keys = true;
      break;
    case OPT_GENERATE_TRANSITION_KEY:
      use_dumped_tablespace_keys = true;
      break;
    case OPT_XTRA_ENCRYPT_KEY:
      hide_option(argument, &xtrabackup_encrypt_key);
      break;
    case '?':
      usage();
      exit(EXIT_SUCCESS);
      break;
    case 'v':
      print_version();
      exit(EXIT_SUCCESS);
      break;
    default:
      break;
  }
  return 0;
}

/** Check that a page_size is correct for InnoDB.
If correct, set the associated page_size_shift which is the power of 2
for this page size.
@param[in]      page_size       Page Size to evaluate
@return an associated page_size_shift if valid, 0 if invalid. */
inline ulong innodb_page_size_validate(ulong page_size) {
  ulong n;

  for (n = UNIV_PAGE_SIZE_SHIFT_MIN; n <= UNIV_PAGE_SIZE_SHIFT_MAX; n++) {
    if (page_size == static_cast<ulong>(1 << n)) {
      return (n);
    }
  }

  return (0);
}

static bool innodb_init_param(void) {
  /* innobase_init */
  static char current_dir[3]; /* Set if using current lib */
  char *default_path;
  ulint fsp_flags;

  /* === some variables from mysqld === */
  memset((G_PTR)&mysql_tmpdir_list, 0, sizeof(mysql_tmpdir_list));

  if (init_tmpdir(&mysql_tmpdir_list, opt_mysql_tmpdir)) exit(EXIT_FAILURE);

  /* dummy for initialize all_charsets[] */
  get_charset_name(0);

  /* Check that the value of system variable innodb_page_size was
  set correctly.  Its value was put into srv_page_size. If valid,
  return the associated srv_page_size_shift. */
  srv_page_size_shift = innodb_page_size_validate(innobase_page_size);
  if (!srv_page_size_shift) {
    msg("xtrabackup: Invalid page size=%llu.\n", innobase_page_size);
    goto error;
  }
  srv_page_size = innobase_page_size;

  /* Check that values don't overflow on 32-bit systems. */
  if (sizeof(ulint) == 4) {
    if (xtrabackup_use_memory > UINT_MAX32) {
      msg("xtrabackup: use-memory can't be over 4GB"
          " on 32-bit systems\n");
    }

    if (innobase_buffer_pool_size > UINT_MAX32) {
      msg("xtrabackup: innobase_buffer_pool_size can't be "
          "over 4GB on 32-bit systems\n");

      goto error;
    }

    if (innobase_log_file_size > UINT_MAX32) {
      msg("xtrabackup: innobase_log_file_size can't be "
          "over 4GB on 32-bit systemsi\n");

      goto error;
    }
  }

  os_innodb_umask = (ulint)0664;

  os_file_set_umask(my_umask);

  /* Setup the memory alloc/free tracing mechanisms before calling
  any functions that could possibly allocate memory. */
  ut_new_boot();

  /* First calculate the default path for innodb_data_home_dir etc.,
  in case the user has not given any value.

  Note that when using the embedded server, the datadirectory is not
  necessarily the current directory of this program. */

  /* It's better to use current lib, to keep paths short */
  current_dir[0] = FN_CURLIB;
  current_dir[1] = 0;
  default_path = current_dir;

  ut_a(default_path);
  {
    std::string mysqld_datadir{default_path};
    MySQL_datadir_path = Fil_path{mysqld_datadir};
  }
  /* Set InnoDB initialization parameters according to the values
  read from MySQL .cnf file */

  if (xtrabackup_backup || xtrabackup_stats) {
    msg("xtrabackup: using the following InnoDB configuration:\n");
  } else {
    msg("xtrabackup: using the following InnoDB configuration "
        "for recovery:\n");
  }

  /*--------------- Data files -------------------------*/

  /* The default dir for data files is the datadir of MySQL */

  srv_data_home = ((xtrabackup_backup || xtrabackup_stats) &&
                           (innobase_data_home_dir != nullptr &&
                            *innobase_data_home_dir != '\0')
                       ? innobase_data_home_dir
                       : default_path);
  Fil_path::normalize(srv_data_home);
  msg("xtrabackup:   innodb_data_home_dir = %s\n", srv_data_home);

  /*--------------- Shared tablespaces -------------------------*/

  /* Set default InnoDB data file size to 10 MB and let it be
  auto-extending. Thus users can use InnoDB in >= 4.0 without having
  to specify any startup options. */

  if (!innobase_data_file_path) {
    innobase_data_file_path = (char *)"ibdata1:10M:autoextend";
  }
  msg("xtrabackup:   innodb_data_file_path = %s\n", innobase_data_file_path);

  /* This is the first time univ_page_size is used.
  It was initialized to 16k pages before srv_page_size was set */
  univ_page_size.copy_from(page_size_t(srv_page_size, srv_page_size, false));

  srv_sys_space.set_space_id(TRX_SYS_SPACE);

  /* Create the filespace flags. */
  fsp_flags = fsp_flags_init(univ_page_size, false, false, false, false);
  srv_sys_space.set_flags(fsp_flags);

  srv_sys_space.set_name(reserved_system_space_name);
  srv_sys_space.set_path(srv_data_home);

  /* Supports raw devices */
  if (!srv_sys_space.parse_params(innobase_data_file_path, true,
                                  xtrabackup_prepare)) {
    goto error;
  }

  /* Set default InnoDB temp data file size to 12 MB and let it be
  auto-extending. */

  if (!innobase_temp_data_file_path) {
    innobase_temp_data_file_path = (char *)"ibtmp1:12M:autoextend";
  }

  /* We set the temporary tablspace id later, after recovery.
  The temp tablespace doesn't support raw devices.
  Set the name and path. */
  srv_tmp_space.set_name(reserved_temporary_space_name);
  srv_tmp_space.set_path(srv_data_home);

  /* Create the filespace flags with the temp flag set. */
  fsp_flags = fsp_flags_init(univ_page_size, false, false, false, true);
  srv_tmp_space.set_flags(fsp_flags);

  if (!srv_tmp_space.parse_params(innobase_temp_data_file_path, false,
                                  xtrabackup_prepare)) {
    goto error;
  }

  /* Perform all sanity check before we take action of deleting files*/
  if (srv_sys_space.intersection(&srv_tmp_space)) {
    msg("%s and %s file names seem to be the same.", srv_tmp_space.name(),
        srv_sys_space.name());
    goto error;
  }

  /* -------------- Log files ---------------------------*/

  /* The default dir for log files is the datadir of MySQL */

  if (!((xtrabackup_backup || xtrabackup_stats) && srv_log_group_home_dir)) {
    srv_log_group_home_dir = default_path;
  }
  if (xtrabackup_prepare && xtrabackup_incremental_dir) {
    srv_log_group_home_dir = xtrabackup_incremental_dir;
  }
  msg("xtrabackup:   innodb_log_group_home_dir = %s\n", srv_log_group_home_dir);

  Fil_path::normalize(srv_log_group_home_dir);

  if (strchr(srv_log_group_home_dir, ';')) {
    msg("syntax error in innodb_log_group_home_dir, ");

    goto error;
  }

  srv_adaptive_flushing = FALSE;
  /* --------------------------------------------------*/

  srv_n_log_files = (ulint)innobase_log_files_in_group;
  srv_log_file_size = (ulint)innobase_log_file_size;
  msg("xtrabackup:   innodb_log_files_in_group = %ld\n", srv_n_log_files);
  msg("xtrabackup:   innodb_log_file_size = %lld\n",
      (long long int)srv_log_file_size);

  srv_log_buffer_size = (ulint)innobase_log_buffer_size;
  srv_log_write_ahead_size = INNODB_LOG_WRITE_AHEAD_SIZE_DEFAULT;
  srv_log_flush_events = INNODB_LOG_EVENTS_DEFAULT;
  srv_log_write_events = INNODB_LOG_EVENTS_DEFAULT;
  srv_log_recent_written_size = INNODB_LOG_RECENT_WRITTEN_SIZE_DEFAULT;
  srv_log_recent_closed_size = INNODB_LOG_RECENT_CLOSED_SIZE_DEFAULT;
  srv_log_write_max_size = INNODB_LOG_WRITE_MAX_SIZE_DEFAULT;
  log_checksum_algorithm_ptr = srv_log_checksums ? log_block_calc_checksum_crc32
                                                 : log_block_calc_checksum_none;

  /* We set srv_pool_size here in units of 1 kB. InnoDB internally
  changes the value so that it becomes the number of database pages. */

  srv_buf_pool_chunk_unit = 134217728;
  srv_buf_pool_size = (ulint)xtrabackup_use_memory;
  srv_buf_pool_instances = 1;
  srv_buf_pool_size = buf_pool_size_align(srv_buf_pool_size);

  srv_n_file_io_threads = (ulint)innobase_file_io_threads;
  srv_n_read_io_threads = (ulint)innobase_read_io_threads;
  srv_n_write_io_threads = (ulint)innobase_write_io_threads;

  srv_force_recovery = (ulint)innobase_force_recovery;

  dblwr::enabled = false;

  if (!innobase_use_checksums) {
    srv_checksum_algorithm = SRV_CHECKSUM_ALGORITHM_NONE;
  }

  btr_search_enabled = (char)innobase_adaptive_hash_index;

  os_use_large_pages = (ibool)innobase_use_large_pages;
  os_large_page_size = (ulint)innobase_large_page_size;

  row_rollback_on_timeout = (ibool)innobase_rollback_on_timeout;

  srv_file_per_table = (bool)innobase_file_per_table;

  srv_max_n_open_files = (ulint)innobase_open_files;
  srv_innodb_status = (ibool)innobase_create_status_file;

  /* Store the default charset-collation number of this MySQL
  installation */

  /* We cannot treat characterset here for now!! */
  data_mysql_default_charset_coll = (ulint)default_charset_info->number;

  /* Since we in this module access directly the fields of a trx
  struct, and due to different headers and flags it might happen that
  mutex_t has a different size in this module and in InnoDB
  modules, we check at run time that the size is the same in
  these compilation modules. */

  /* On 5.5+ srv_use_native_aio is TRUE by default. It is later reset
  if it is not supported by the platform in
  innobase_start_or_create_for_mysql(). As we don't call it in xtrabackup,
  we have to duplicate checks from that function here. */

#ifdef __WIN__
  switch (os_get_os_version()) {
    case OS_WIN95:
    case OS_WIN31:
    case OS_WINNT:
      /* On Win 95, 98, ME, Win32 subsystem for Windows 3.1,
      and NT use simulated aio. In NT Windows provides async i/o,
      but when run in conjunction with InnoDB Hot Backup, it seemed
      to corrupt the data files. */

      srv_use_native_aio = FALSE;
      break;

    case OS_WIN2000:
    case OS_WINXP:
      /* On 2000 and XP, async IO is available. */
      srv_use_native_aio = TRUE;
      break;

    default:
      /* Vista and later have both async IO and condition variables */
      srv_use_native_aio = TRUE;
      srv_use_native_conditions = TRUE;
      break;
  }

#elif defined(LINUX_NATIVE_AIO)

  if (srv_use_native_aio) {
    ut_print_timestamp(stderr);
    msg(" InnoDB: Using Linux native AIO\n");
  }
#else
  /* Currently native AIO is supported only on windows and linux
  and that also when the support is compiled in. In all other
  cases, we ignore the setting of innodb_use_native_aio. */
  srv_use_native_aio = FALSE;

#endif

  /* Assign the default value to srv_undo_dir if it's not specified, as
  my_getopt does not support default values for string options. We also
  ignore the option and override innodb_undo_directory on --prepare,
  because separate undo tablespaces are copied to the root backup
  directory. */

  if (!srv_undo_dir || !xtrabackup_backup) {
    my_free(srv_undo_dir);
    srv_undo_dir = my_strdup(PSI_NOT_INSTRUMENTED, ".", MYF(MY_FAE));
  }

  ut_ad(srv_undo_dir != nullptr);
  Fil_path::normalize(srv_undo_dir);
  MySQL_undo_path = Fil_path{srv_undo_dir};

  /* We want to save original value of srv_temp_dir because InnoDB will
  modify ibt::srv_temp_dir. */
  ibt::srv_temp_dir = srv_temp_dir;

  if (ibt::srv_temp_dir == nullptr) {
    ibt::srv_temp_dir = default_path;
  }

  Fil_path::normalize(ibt::srv_temp_dir);

  return (FALSE);

error:
  msg("xtrabackup: innodb_init_param(): Error occured.\n");
  return (TRUE);
}

/** Scan the SDI id from DD table "mysql.tables"
@param[in]  name       tablespace name database/name
@param[out] sdi_id     id of table
@param[out] table_name name of the table
@param[in]  thd        THD */
static dberr_t get_id_from_dd_scan(const std::string &name, uint64 *id,
                                   std::string &table_name, THD *thd) {
  std::string db_name;
  uint64 schema_id = 0;

  /* get the database and table_name from space name */
  dict_name::get_table(name, db_name, table_name);

  ut_ad(db_name.compare("mysql") != 0);

  /* map of schema name and id built from scanning mysql/schemata and map of
  <schema id, name> and SDI id built from scanning mysql/tables */
  if (dd_schema_map.size() == 0 && dd_table_map.size() == 0) {
    dict_table_t *sys_tables = nullptr;
    btr_pcur_t pcur;
    const rec_t *rec = nullptr;
    mtr_t mtr;
    MDL_ticket *mdl = nullptr;
    mem_heap_t *heap = mem_heap_create(1000);
    mutex_enter(&(dict_sys->mutex));

    mtr_start(&mtr);
    rec = dd_startscan_system(thd, &mdl, &pcur, &mtr, "mysql/schemata",
                              &sys_tables);
    while (rec) {
      uint64 rec_schema_id;
      std::string rec_name;

      dd_process_schema_rec(heap, rec, sys_tables, &mtr, &rec_name,
                            &rec_schema_id);
      dd_schema_map.insert(std::make_pair(rec_name, rec_schema_id));
      mem_heap_empty(heap);

      mtr_start(&mtr);
      rec = (rec_t *)dd_getnext_system_rec(&pcur, &mtr);
    }

    mtr_commit(&mtr);
    dd_table_close(sys_tables, thd, &mdl, true);
    mem_heap_empty(heap);

    mtr_start(&mtr);

    rec = dd_startscan_system(thd, &mdl, &pcur, &mtr, "mysql/tables",
                              &sys_tables);

    while (rec) {
      uint64 rec_schema_id;
      std::string rec_name;
      uint64 rec_id;

      dd_process_dd_tables_rec(heap, rec, sys_tables, &mtr, &rec_schema_id,
                               &rec_name, &rec_id);
      mem_heap_empty(heap);

      auto rec_table_id = std::make_pair(rec_schema_id, rec_name);

      dd_table_map.insert(
          std::make_pair(std::make_pair(rec_schema_id, rec_name), rec_id));

      mtr_start(&mtr);
      rec = (rec_t *)dd_getnext_system_rec(&pcur, &mtr);
    }

    mtr_commit(&mtr);
    dd_table_close(sys_tables, thd, &mdl, true);
    mem_heap_free(heap);

    mutex_exit(&(dict_sys->mutex));
  }

  schema_id = dd_schema_map[db_name];

  ut_ad(schema_id != 0);
  if (schema_id == 0) {
    msg("xtrabackup: can't find %s entry in mysql/schemata for tablespace %s\n",
        db_name.c_str(), name.c_str());
    return (DB_NOT_FOUND);
  }

  *id = dd_table_map[std::make_pair(schema_id, table_name)];

  ut_ad(*id != 0);
  if (id == 0) {
    msg("xtrabackup: can't find %s entry in mysql/tables for tablespace %s\n",
        table_name.c_str(), name.c_str());
    return (DB_NOT_FOUND);
  }
  return (DB_SUCCESS);
}

dberr_t dict_load_tables_from_space_id(space_id_t space_id, THD *thd,
                                       ib_trx_t trx) {
  sdi_vector_t sdi_vector;
  ib_sdi_vector_t ib_vector;
  ib_vector.sdi_vector = &sdi_vector;
  uint64 sdi_id = 0;

  fil_space_t *space = fil_space_get(space_id);

  if (!fsp_has_sdi(space_id)) {
    return (DB_SUCCESS);
  }

  uint32_t compressed_buf_len = 1024 * 1024;
  uint32_t uncompressed_buf_len = 1024 * 1024;
  byte *compressed_sdi =
      static_cast<byte *>(ut_malloc_nokey(compressed_buf_len));
  byte *sdi = static_cast<byte *>(ut_malloc_nokey(uncompressed_buf_len));

  ib_err_t err = ib_sdi_get_keys(space_id, &ib_vector, trx);

  if (err != DB_SUCCESS) {
    goto error;
  }

  /* Before 8.0.24 if the table is used in EXCHANGE PARTITION or IMPORT. Even
  after upgrade to the latest version 8.0.25 (which fixed the duplicate SDI
  issue), such tables continue to contain duplicate SDI. PXB will scan the DD
  table "mysql.tables" to determine the correct SDI */
  if (ib_vector.sdi_vector->m_vec.size() > 2 &&
      strcmp(space->name, "mysql") != 0 &&
      fsp_is_file_per_table(space_id, space->flags)) {
    std::string table_name;
    err = get_id_from_dd_scan(space->name, &sdi_id, table_name, thd);
    msg("duplicate SDI found for tablespace %s. To remove duplicate SDI, "
        "please execute OPTIMIZE TABLE on %s\n",
        space->name, table_name.c_str());
    if (err != DB_SUCCESS) {
      goto error;
    }
  }

  for (sdi_container::iterator it = ib_vector.sdi_vector->m_vec.begin();
       it != ib_vector.sdi_vector->m_vec.end(); it++) {
    ib_sdi_key_t ib_key;
    ib_key.sdi_key = &(*it);

    uint32_t compressed_sdi_len = compressed_buf_len;
    uint32_t uncompressed_sdi_len = uncompressed_buf_len;

    if (ib_key.sdi_key->type != 1 /* dd::Sdi_type::TABLE */) {
      continue;
    }

    /* In case of duplicate SDIs, sdi_id is the latest id according to DD, so we
    skip other dd::Table SDIs in the IBD file */
    if (sdi_id != 0 && ib_key.sdi_key->id != sdi_id) {
      continue;
    }

    while (true) {
      err = ib_sdi_get(space_id, &ib_key, compressed_sdi, &compressed_sdi_len,
                       &uncompressed_sdi_len, trx);
      if (err == DB_OUT_OF_MEMORY) {
        compressed_buf_len = compressed_sdi_len;
        compressed_sdi =
            static_cast<byte *>(ut_realloc(compressed_sdi, compressed_buf_len));
        continue;
      }
      break;
    }

    if (err != DB_SUCCESS) {
      goto error;
    }

    if (uncompressed_buf_len < uncompressed_sdi_len) {
      uncompressed_buf_len = uncompressed_sdi_len;
      sdi = static_cast<byte *>(ut_realloc(sdi, uncompressed_buf_len));
    }

    Sdi_Decompressor decompressor(static_cast<byte *>(sdi),
                                  uncompressed_sdi_len, compressed_sdi,
                                  compressed_sdi_len);
    decompressor.decompress();

    using Table_Ptr = std::unique_ptr<dd::Table>;

    Table_Ptr dd_table{dd::create_object<dd::Table>()};
    dd::String_type schema_name;

    bool res = dd::deserialize(
        thd, dd::Sdi_type((const char *)sdi, uncompressed_sdi_len),
        dd_table.get(), &schema_name);

    if (res) {
      err = DB_ERROR;
      goto error;
    }

    using Client = dd::cache::Dictionary_client;
    using Releaser = dd::cache::Dictionary_client::Auto_releaser;

    Client *dc = dd::get_dd_client(thd);
    Releaser releaser{dc};

    dict_table_t *ib_table = nullptr;

    ut_a(space != nullptr);

    bool implicit = fsp_is_file_per_table(space_id, space->flags);
    if (dd_table_load_on_dd_obj(dc, space_id, *dd_table.get(), ib_table, thd,
                                &schema_name, implicit) != 0) {
      err = DB_ERROR;
      goto error;
    }
  }

error:
  ut_free(compressed_sdi);
  ut_free(sdi);

  return (err);
}

static void xb_scan_for_tablespaces() {
  /* This is the default directory for IBD and IBU files. Put it first
  in the list of known directories. */
  fil_set_scan_dir(MySQL_datadir_path.path());

  /* Add --innodb-data-home-dir as a known location for IBD and IBU files
  if it is not already there. */
  ut_ad(srv_data_home != nullptr && *srv_data_home != '\0');
  fil_set_scan_dir(Fil_path::remove_quotes(srv_data_home));

  /* Add --innodb-directories as known locations for IBD and IBU files. */
  if (srv_innodb_directories != nullptr && *srv_innodb_directories != 0) {
    fil_set_scan_dirs(Fil_path::remove_quotes(srv_innodb_directories));
  }

  /* For the purpose of file discovery at startup, we need to scan
  --innodb-undo-directory also. */
  fil_set_scan_dir(Fil_path::remove_quotes(MySQL_undo_path), true);

  msg("xtrabackup: Generating a list of tablespaces\n");

  if (fil_scan_for_tablespaces(true) != DB_SUCCESS) {
    exit(EXIT_FAILURE);
  }
}

static dberr_t dict_load_from_spaces_sdi() {
  fil_open_ibds();

  my_thread_init();

  THD *thd = create_thd(false, true, true, 0);

  ib_trx_t trx = ib_trx_begin(IB_TRX_READ_COMMITTED, false, false, thd);

  std::vector<space_id_t> space_ids;

  Fil_space_iterator::for_each_space(false, [&](fil_space_t *space) {
    space_ids.push_back(space->id);
    return (DB_SUCCESS);
  });

  /* Load mysql tablespace to open mysql/tables and mysql/schemata which is
  need to find the right key for tablespace in case of duplicate sdi */
  dberr_t err =
      dict_load_tables_from_space_id(dict_sys_t::s_dict_space_id, thd, trx);

  if (err == DB_SUCCESS) {
    for (auto space_id : space_ids) {
      if (!fsp_is_ibd_tablespace(space_id) ||
          space_id == dict_sys_t::s_dict_space_id) {
        continue;
      }
      err = dict_load_tables_from_space_id(space_id, thd, trx);
      if (err != DB_SUCCESS) {
        break;
      }
    }
  }

  dd_schema_map.clear();
  dd_table_map.clear();

  ib_trx_commit(trx);
  ib_trx_release(trx);

  destroy_thd(thd);

  my_thread_end();
  return err;
}

static bool innodb_init(bool init_dd, bool for_apply_log) {
  os_event_global_init();

  /* Check if the data files exist or not. */
  dberr_t err = srv_sys_space.check_file_spec(false, 5 * 1024 * 1024 /* 5M */);

  if (err != DB_SUCCESS) {
    return (false);
  }

  lsn_t to_lsn = LSN_MAX;

  if (for_apply_log && (metadata_type == METADATA_FULL_BACKUP ||
                        xtrabackup_incremental_dir != nullptr)) {
    /* Backups taken prior to 8.0.23 can have checkoint lsn more than last
      copied lsn. If so, use checkpoint_lsn instead of last_lsn */
    if (xtrabackup_incremental_dir == nullptr) {
      to_lsn = metadata_last_lsn < metadata_to_lsn ? metadata_to_lsn
                                                   : metadata_last_lsn;
    } else {
      to_lsn = incremental_last_lsn < incremental_to_lsn ? incremental_to_lsn
                                                         : incremental_last_lsn;
    }
  }

  err = srv_start(false, to_lsn);

  if (err != DB_SUCCESS) {
    free(internal_innobase_data_file_path);
    internal_innobase_data_file_path = NULL;
    goto error;
  }

  if (init_dd) {
    err = dict_load_from_spaces_sdi();
    if (err != DB_SUCCESS) {
      goto error;
    }
    if (dict_sys->dynamic_metadata == nullptr)
      dict_sys->dynamic_metadata =
          dd_table_open_on_name(NULL, NULL, "mysql/innodb_dynamic_metadata",
                                false, DICT_ERR_IGNORE_NONE);
    if (dict_persist->table_buffer == nullptr)
      dict_persist->table_buffer = UT_NEW_NOKEY(DDTableBuffer());
    srv_dict_recover_on_restart();
  }

  srv_start_threads(false);

  if (srv_thread_is_active(srv_threads.m_trx_recovery_rollback)) {
    srv_threads.m_trx_recovery_rollback.wait();
  }

  innodb_inited = 1;

  return (false);

error:
  msg("xtrabackup: innodb_init(): Error occured.\n");
  return (true);
}

static bool innodb_end(void) {
  srv_fast_shutdown = (ulint)innobase_fast_shutdown;
  innodb_inited = 0;

  msg("xtrabackup: starting shutdown with innodb_fast_shutdown = %lu\n",
      srv_fast_shutdown);

  srv_pre_dd_shutdown();

  srv_shutdown();

  os_event_global_destroy();

  free(internal_innobase_data_file_path);
  internal_innobase_data_file_path = NULL;

  return (FALSE);
}

/* ================= common ================= */

/***********************************************************************
Read backup meta info.
@return TRUE on success, FALSE on failure. */
static bool xtrabackup_read_metadata(char *filename) {
  FILE *fp;
  bool r = TRUE;

  fp = fopen(filename, "r");
  if (!fp) {
    msg("xtrabackup: Error: cannot open %s\n", filename);
    return (FALSE);
  }

  if (fscanf(fp, "backup_type = %29s\n", metadata_type_str) != 1) {
    r = FALSE;
    goto end;
  }
  /* Use UINT64PF instead of LSN_PF here, as we have to maintain the file
  format. */
  if (fscanf(fp, "from_lsn = " LSN_PF "\n", &metadata_from_lsn) != 1) {
    r = FALSE;
    goto end;
  }
  if (fscanf(fp, "to_lsn = " LSN_PF "\n", &metadata_to_lsn) != 1) {
    r = FALSE;
    goto end;
  }
  if (fscanf(fp, "last_lsn = " LSN_PF "\n", &metadata_last_lsn) != 1) {
    metadata_last_lsn = 0;
  }
  if (fscanf(fp, "flushed_lsn = " LSN_PF "\n", &backup_redo_log_flushed_lsn) !=
      1) {
    backup_redo_log_flushed_lsn = 0;
  }

end:
  fclose(fp);

  return (r);
}

/***********************************************************************
Print backup meta info to a specified buffer. */
static void xtrabackup_print_metadata(char *buf, size_t buf_len) {
  /* Use UINT64PF instead of LSN_PF here, as we have to maintain the file
  format. */
  snprintf(buf, buf_len,
           "backup_type = %s\n"
           "from_lsn = " LSN_PF
           "\n"
           "to_lsn = " LSN_PF
           "\n"
           "last_lsn = " LSN_PF
           "\n"
           "flushed_lsn = " LSN_PF "\n",
           metadata_type_str, metadata_from_lsn, metadata_to_lsn,
           metadata_last_lsn, opt_lock_ddl ? backup_redo_log_flushed_lsn : 0);
}

/***********************************************************************
Stream backup meta info to a specified datasink.
@return TRUE on success, FALSE on failure. */
static bool xtrabackup_stream_metadata(ds_ctxt_t *ds_ctxt) {
  char buf[1024];
  size_t len;
  ds_file_t *stream;
  MY_STAT mystat;
  bool rc = TRUE;

  xtrabackup_print_metadata(buf, sizeof(buf));

  len = strlen(buf);

  mystat.st_size = len;
  mystat.st_mtime = my_time(0);

  stream = ds_open(ds_ctxt, XTRABACKUP_METADATA_FILENAME, &mystat);
  if (stream == NULL) {
    msg("xtrabackup: Error: cannot open output stream "
        "for %s\n",
        XTRABACKUP_METADATA_FILENAME);
    return (FALSE);
  }

  if (ds_write(stream, buf, len)) {
    rc = FALSE;
  }

  if (ds_close(stream)) {
    rc = FALSE;
  }

  return (rc);
}

static bool write_to_file(const char *filepath, const char *data) {
  size_t len = strlen(data);
  FILE *fp = fopen(filepath, "w");
  if (!fp) {
    msg("xtrabackup: Error: cannot open %s\n", filepath);
    return (FALSE);
  }
  if (fwrite(data, len, 1, fp) < 1) {
    fclose(fp);
    return (FALSE);
  }

  fclose(fp);
  return TRUE;
}

/***********************************************************************
Write backup meta info to a specified file.
@return TRUE on success, FALSE on failure. */
static bool xtrabackup_write_metadata(const char *filepath) {
  char buf[1024];

  xtrabackup_print_metadata(buf, sizeof(buf));
  return write_to_file(filepath, buf);
}

/***********************************************************************
Read meta info for an incremental delta.
@return TRUE on success, FALSE on failure. */
static bool xb_read_delta_metadata(const char *filepath,
                                   xb_delta_info_t *info) {
  FILE *fp;
  char key[51];
  char value[51];
  bool r = TRUE;

  /* set defaults */
  info->page_size = ULINT_UNDEFINED;
  info->zip_size = ULINT_UNDEFINED;
  info->space_id = SPACE_UNKNOWN;
  info->space_flags = 0;

  fp = fopen(filepath, "r");
  if (!fp) {
    /* Meta files for incremental deltas are optional */
    return (TRUE);
  }

  while (!feof(fp)) {
    if (fscanf(fp, "%50s = %50s\n", key, value) == 2) {
      if (strcmp(key, "page_size") == 0) {
        info->page_size = strtoul(value, NULL, 10);
      } else if (strcmp(key, "zip_size") == 0) {
        info->zip_size = strtoul(value, NULL, 10);
      } else if (strcmp(key, "space_id") == 0) {
        info->space_id = strtoul(value, NULL, 10);
      } else if (strcmp(key, "space_flags") == 0) {
        info->space_flags = strtoul(value, NULL, 10);
      }
    }
  }

  fclose(fp);

  if (info->page_size == ULINT_UNDEFINED) {
    msg("xtrabackup: page_size is required in %s\n", filepath);
    r = FALSE;
  }
  if (info->space_id == SPACE_UNKNOWN) {
    msg("xtrabackup: Warning: This backup was taken with XtraBackup 2.0.1 "
        "or earlier, some DDL operations between full and incremental "
        "backups may be handled incorrectly\n");
  }

  return (r);
}

/***********************************************************************
Write meta info for an incremental delta.
@return TRUE on success, FALSE on failure. */
bool xb_write_delta_metadata(const char *filename,
                             const xb_delta_info_t *info) {
  ds_file_t *f;
  char buf[200];
  bool ret;
  size_t len;
  MY_STAT mystat;

  snprintf(buf, sizeof(buf),
           "page_size = %lu\n"
           "zip_size = %lu\n"
           "space_id = %lu\n"
           "space_flags = %lu\n",
           info->page_size, info->zip_size, info->space_id, info->space_flags);
  len = strlen(buf);

  mystat.st_size = len;
  mystat.st_mtime = my_time(0);

  f = ds_open(ds_meta, filename, &mystat);
  if (f == NULL) {
    msg("xtrabackup: Error: cannot open output stream for %s\n", filename);
    return (FALSE);
  }

  ret = (ds_write(f, buf, len) == 0);

  if (ds_close(f)) {
    ret = FALSE;
  }

  return (ret);
}

static bool xtrabackup_write_info(const char *filepath) {
  char *xtrabackup_info_data = get_xtrabackup_info(mysql_connection);
  if (!xtrabackup_info_data) {
    return FALSE;
  }

  bool result = write_to_file(filepath, xtrabackup_info_data);

  free(xtrabackup_info_data);
  return result;
}

/* ================= backup ================= */
void xtrabackup_io_throttling(void) {
  if (xtrabackup_throttle && (--io_ticket) < 0) {
    os_event_reset(wait_throttle);
    os_event_wait(wait_throttle);
  }
}

static bool regex_list_check_match(const regex_list_t &list, const char *name) {
  xb_regmatch_t tables_regmatch[1];
  for (regex_list_t::const_iterator i = list.begin(), end = list.end();
       i != end; ++i) {
    const xb_regex_t &regex = *i;
    int regres = xb_regexec(&regex, name, 1, tables_regmatch, 0);

    if (regres != REG_NOMATCH) {
      return (TRUE);
    }
  }
  return (FALSE);
}

static bool find_filter_in_hashtable(const char *name, hash_table_t *table,
                                     xb_filter_entry_t **result) {
  xb_filter_entry_t *found = NULL;
  HASH_SEARCH(name_hash, table, ut_fold_string(name), xb_filter_entry_t *,
              found, (void)0, !strcmp(found->name, name));

  if (found && result) {
    *result = found;
  }
  return (found != NULL);
}

/************************************************************************
Checks if a given table name matches any of specifications given in
regex_list or tables_hash.

@return TRUE on match or both regex_list and tables_hash are empty.*/
static bool check_if_table_matches_filters(const char *name,
                                           const regex_list_t &regex_list,
                                           hash_table_t *tables_hash) {
  if (regex_list.empty() && !tables_hash) {
    return (FALSE);
  }

  if (regex_list_check_match(regex_list, name)) {
    return (TRUE);
  }

  if (tables_hash && find_filter_in_hashtable(name, tables_hash, NULL)) {
    return (TRUE);
  }

  return FALSE;
}

enum skip_database_check_result {
  DATABASE_SKIP,
  DATABASE_SKIP_SOME_TABLES,
  DATABASE_DONT_SKIP,
  DATABASE_DONT_SKIP_UNLESS_EXPLICITLY_EXCLUDED,
};

/************************************************************************
Checks if a database specified by name should be skipped from backup based on
the --databases, --databases_file or --databases_exclude options.

@return TRUE if entire database should be skipped,
        FALSE otherwise.
*/
static skip_database_check_result check_if_skip_database(
    const char *name /*!< in: path to the database */
) {
  /* There are some filters for databases, check them */
  xb_filter_entry_t *database = NULL;

  if (databases_exclude_hash &&
      find_filter_in_hashtable(name, databases_exclude_hash, &database) &&
      !database->has_tables) {
    /* Database is found and there are no tables specified,
       skip entire db. */
    return DATABASE_SKIP;
  }

  if (databases_include_hash) {
    if (!find_filter_in_hashtable(name, databases_include_hash, &database)) {
      /* Database isn't found, skip the database */
      return DATABASE_SKIP;
    } else if (database->has_tables) {
      return DATABASE_SKIP_SOME_TABLES;
    } else {
      return DATABASE_DONT_SKIP_UNLESS_EXPLICITLY_EXCLUDED;
    }
  }

  return DATABASE_DONT_SKIP;
}

/************************************************************************
Checks if a database specified by path should be skipped from backup based on
the --databases, --databases_file or --databases_exclude options.

@return TRUE if the table should be skipped. */
bool check_if_skip_database_by_path(
    const char *path /*!< in: path to the db directory. */
) {
  if (databases_include_hash == NULL && databases_exclude_hash == NULL) {
    return (FALSE);
  }

  const char *db_name = strrchr(path, OS_PATH_SEPARATOR);
  if (db_name == NULL) {
    db_name = path;
  } else {
    ++db_name;
  }

  return check_if_skip_database(db_name) == DATABASE_SKIP;
}

/************************************************************************
Checks if a table specified as a name in the form "database/name" (InnoDB 5.6)
or "./database/name.ibd" (InnoDB 5.5-) should be skipped from backup based on
the --tables or --tables-file options.

@return TRUE if the table should be skipped. */
bool check_if_skip_table(
    /******************/
    const char *name) /*!< in: path to the table */
{
  char buf[FN_REFLEN];
  const char *dbname, *tbname;
  const char *ptr;
  char *eptr;

  if (regex_exclude_list.empty() && regex_include_list.empty() &&
      tables_include_hash == NULL && tables_exclude_hash == NULL &&
      databases_include_hash == NULL && databases_exclude_hash == NULL) {
    return (false);
  }

  dbname = NULL;
  tbname = name;
  while ((ptr = strchr(tbname, OS_PATH_SEPARATOR)) != NULL) {
    dbname = tbname;
    tbname = ptr + 1;
  }

  if (dbname == NULL) {
    return (false);
  }

  strncpy(buf, dbname, FN_REFLEN);
  buf[tbname - 1 - dbname] = 0;

  const skip_database_check_result skip_database = check_if_skip_database(buf);
  if (skip_database == DATABASE_SKIP) {
    return (true);
  }

  buf[FN_REFLEN - 1] = '\0';
  buf[tbname - 1 - dbname] = '.';

  /* Check if there's a suffix in the table name. If so, truncate it. We
  rely on the fact that a dot cannot be a part of a table name (it is
  encoded by the server with the @NNNN syntax). */
  if ((eptr = strchr(&buf[tbname - dbname], '.')) != NULL) {
    *eptr = '\0';
  }

  /* For partitioned tables first try to match against the regexp
  without truncating the #P#... suffix so we can backup individual
  partitions with regexps like '^test[.]t#P#p5' */
  if (check_if_table_matches_filters(buf, regex_exclude_list,
                                     tables_exclude_hash)) {
    return (true);
  }
  if (check_if_table_matches_filters(buf, regex_include_list,
                                     tables_include_hash)) {
    return (false);
  }
  if ((eptr = strcasestr(buf, "#P#")) != NULL) {
    *eptr = 0;

    if (check_if_table_matches_filters(buf, regex_exclude_list,
                                       tables_exclude_hash)) {
      return (true);
    }
    if (check_if_table_matches_filters(buf, regex_include_list,
                                       tables_include_hash)) {
      return (false);
    }
  }

  if (skip_database == DATABASE_DONT_SKIP_UNLESS_EXPLICITLY_EXCLUDED) {
    /* Database is in include-list, and qualified name wasn't
       found in any of exclusion filters.*/
    return (false);
  }

  if (skip_database == DATABASE_SKIP_SOME_TABLES ||
      !regex_include_list.empty() || tables_include_hash) {
    /* Include lists are present, but qualified name
       failed to match any.*/
    return (true);
  }

  return (false);
}

const char *xb_get_copy_action(const char *dflt) {
  const char *action;

  if (xtrabackup_stream) {
    if (xtrabackup_compress != XTRABACKUP_COMPRESS_NONE) {
      if (xtrabackup_encrypt) {
        action = "Compressing, encrypting and streaming";
      } else {
        action = "Compressing and streaming";
      }
    } else if (xtrabackup_encrypt) {
      action = "Encrypting and streaming";
    } else {
      action = "Streaming";
    }
  } else {
    if (xtrabackup_compress != XTRABACKUP_COMPRESS_NONE) {
      if (xtrabackup_encrypt) {
        action = "Compressing and encrypting";
      } else {
        action = "Compressing";
      }
    } else if (xtrabackup_encrypt) {
      action = "Encrypting";
    } else {
      action = dflt;
    }
  }

  return (action);
}

/* TODO: We may tune the behavior (e.g. by fil_aio)*/

static bool xtrabackup_copy_datafile(fil_node_t *node, uint thread_n) {
  char dst_name[FN_REFLEN];
  ds_file_t *dstfile = NULL;
  xb_fil_cur_t cursor;
  xb_fil_cur_result_t res;
  xb_write_filt_t *write_filter = NULL;
  xb_write_filt_ctxt_t write_filt_ctxt;
  const char *action;
  xb_read_filt_t *read_filter;
  bool rc = FALSE;

  /* Get the name and the path for the tablespace. node->name always
  contains the path (which may be absolute for remote tablespaces in
  5.6+). space->name contains the tablespace name in the form
  "./database/table.ibd" (in 5.5-) or "database/table" (in 5.6+). For a
  multi-node shared tablespace, space->name contains the name of the first
  node, but that's irrelevant, since we only need node_name to match them
  against filters, and the shared tablespace is always copied regardless
  of the filters value. */

  const char *const node_name = node->space->name;
  const char *const node_path = node->name;

  bool is_system = !fsp_is_ibd_tablespace(node->space->id);

  if (!is_system && check_if_skip_table(node_name)) {
    msg("[%02u] Skipping %s.\n", thread_n, node_name);
    return (FALSE);
  }

  if (!changed_page_bitmap) {
    read_filter = &rf_pass_through;
  } else {
    read_filter = &rf_bitmap;
  }
  res = xb_fil_cur_open(&cursor, read_filter, node, thread_n);
  if (res == XB_FIL_CUR_SKIP) {
    goto skip;
  } else if (res == XB_FIL_CUR_ERROR) {
    goto error;
  }

  strncpy(dst_name, cursor.rel_path, sizeof(dst_name));

  /* Setup the page write filter */
  if (xtrabackup_incremental) {
    write_filter = &wf_incremental;
  } else {
    write_filter = &wf_write_through;
  }

  memset(&write_filt_ctxt, 0, sizeof(xb_write_filt_ctxt_t));
  ut_a(write_filter->process != NULL);

  if (write_filter->init != NULL &&
      !write_filter->init(&write_filt_ctxt, dst_name, &cursor)) {
    msg("[%02u] xtrabackup: error: failed to initialize page write filter.\n",
        thread_n);
    goto error;
  }

  /* do not compress already compressed tablespaces */
  if (cursor.is_compressable) {
    dstfile = ds_open(ds_data, dst_name, &cursor.statinfo);
  } else {
    dstfile = ds_open(ds_uncompressed_data, dst_name, &cursor.statinfo);
  }
  if (dstfile == NULL) {
    msg("[%02u] xtrabackup: error: cannot open the destination stream for %s\n",
        thread_n, dst_name);
    goto error;
  }

  action = xb_get_copy_action();

  if (xtrabackup_stream) {
    msg_ts("[%02u] %s %s\n", thread_n, action, node_path);
  } else {
    msg_ts("[%02u] %s %s to %s\n", thread_n, action, node_path, dstfile->path);
  }

  /* The main copy loop */
  while ((res = xb_fil_cur_read(&cursor)) == XB_FIL_CUR_SUCCESS) {
    if (!write_filter->process(&write_filt_ctxt, dstfile)) {
      goto error;
    }
  }

  if (res == XB_FIL_CUR_ERROR) {
    goto error;
  }

  if (write_filter->finalize &&
      !write_filter->finalize(&write_filt_ctxt, dstfile)) {
    goto error;
  }

  /* close */
  msg_ts("[%02u]        ...done\n", thread_n);
  xb_fil_cur_close(&cursor);
  if (ds_close(dstfile)) {
    rc = TRUE;
  }
  if (write_filter && write_filter->deinit) {
    write_filter->deinit(&write_filt_ctxt);
  }
  return (rc);

error:
  xb_fil_cur_close(&cursor);
  if (dstfile != NULL) {
    ds_close(dstfile);
  }
  if (write_filter && write_filter->deinit) {
    write_filter->deinit(&write_filt_ctxt);
    ;
  }
  msg("[%02u] xtrabackup: Error: xtrabackup_copy_datafile() failed.\n",
      thread_n);
  return (TRUE); /*ERROR*/

skip:

  if (dstfile != NULL) {
    ds_close(dstfile);
  }
  if (write_filter && write_filter->deinit) {
    write_filter->deinit(&write_filt_ctxt);
  }
  msg("[%02u] xtrabackup: Warning: We assume the "
      "table was dropped during xtrabackup execution "
      "and ignore the file.\n",
      thread_n);
  msg("[%02u] xtrabackup: Warning: skipping tablespace %s.\n", thread_n,
      node_name);
  return (FALSE);
}

/* io throttle watching (rough) */
void io_watching_thread() {
  /* currently, for --backup only */
  ut_a(xtrabackup_backup);

  io_watching_thread_running = true;

  while (!io_watching_thread_stop) {
    std::this_thread::sleep_for(std::chrono::seconds(1)); /*1 sec*/
    io_ticket = xtrabackup_throttle;
    os_event_set(wait_throttle);
  }

  /* stop io throttle */
  xtrabackup_throttle = 0;
  os_event_set(wait_throttle);

  std::atomic_thread_fence(std::memory_order_seq_cst);
  io_watching_thread_running = false;
}

/************************************************************************
I/o-handler thread function. */
static void io_handler_thread(ulint segment) {
  while (srv_shutdown_state != SRV_SHUTDOWN_EXIT_THREADS) {
    fil_aio_wait(segment);
  }

  /* We count the number of threads in os_thread_exit(). A created
  thread should always use that to exit and not use return() to exit.
  The thread actually never comes here because it is exited in an
  os_event_wait(). */
}

/**************************************************************************
Datafiles copying thread.*/
static void data_copy_thread_func(data_thread_ctxt_t *ctxt) {
  uint num = ctxt->num;
  fil_node_t *node;

  /*
    Initialize mysys thread-specific memory so we can
    use mysys functions in this thread.
  */
  my_thread_init();

  debug_sync_point("data_copy_thread_func");

  while ((node = datafiles_iter_next(ctxt->it)) != NULL && !*(ctxt->error)) {
    /* copy the datafile */
    if (xtrabackup_copy_datafile(node, num)) {
      msg("[%02u] xtrabackup: Error: failed to copy datafile.\n", num);
      *(ctxt->error) = true;
    }
  }

  mutex_enter(ctxt->count_mutex);
  (*ctxt->count)--;
  mutex_exit(ctxt->count_mutex);

  my_thread_end();
}

/************************************************************************
Validate by the end of the backup if we have parsed required encryption data
for tablespaces that had an empty page0 */
bool validate_missing_encryption_tablespaces() {
  bool ret = true;
  bool found = false;
  if (invalid_encrypted_tablespace_ids.size() > 0) {
    for (auto m_space_id : invalid_encrypted_tablespace_ids) {
      found = false;
      mutex_enter(&recv_sys->mutex);
      if (recv_sys->keys != nullptr) {
        for (const auto &recv_key : *recv_sys->keys) {
          if (recv_key.space_id == m_space_id) {
            found = true;
          }
        }
      }
      mutex_exit(&recv_sys->mutex);
      if (!found) {
        msg_ts(
            "xtrabackup: Error: Space ID %lu is missing encryption "
            "information.\n",
            m_space_id);
        ret = false;
      }
    }
  }
  return ret;
}

/************************************************************************
Initialize the appropriate datasink(s). Both local backups and streaming in the
'xbstream' format allow parallel writes so we can write directly.

Otherwise (i.e. when streaming in the 'tar' format) we need 2 separate datasinks
for the data stream (and don't allow parallel data copying) and for metainfo
files (including xtrabackup_logfile). The second datasink writes to temporary
files first, and then streams them in a serialized way when closed. */
static void xtrabackup_init_datasinks(void) {
  /* Start building out the pipelines from the terminus back */
  if (xtrabackup_stream) {
    /* All streaming goes to stdout */
    ds_data = ds_meta = ds_redo =
        ds_create(xtrabackup_target_dir, DS_TYPE_STDOUT);
  } else {
    /* Local filesystem */
    ds_data = ds_meta = ds_redo =
        ds_create(xtrabackup_target_dir, DS_TYPE_LOCAL);
  }

  /* Track it for destruction */
  xtrabackup_add_datasink(ds_data);

  /* Stream formatting */
  if (xtrabackup_stream) {
    ds_ctxt_t *ds;
    if (xtrabackup_stream_fmt == XB_STREAM_FMT_XBSTREAM) {
      ds = ds_create(xtrabackup_target_dir, DS_TYPE_XBSTREAM);
    } else {
      /* bad juju... */
      ds = NULL;
    }

    xtrabackup_add_datasink(ds);

    ds_set_pipe(ds, ds_data);
    ds_data = ds;

    if (xtrabackup_stream_fmt != XB_STREAM_FMT_XBSTREAM) {
      /* 'tar' does not allow parallel streams */
      ds_redo = ds_meta = ds_create(xtrabackup_target_dir, DS_TYPE_TMPFILE);
      xtrabackup_add_datasink(ds_meta);
      ds_set_pipe(ds_meta, ds);
    } else {
      ds_redo = ds_meta = ds_data;
    }
  }

  /* Encryption */
  if (xtrabackup_encrypt) {
    ds_ctxt_t *ds;

    ds_encrypt_algo = xtrabackup_encrypt_algo;
    ds_encrypt_key = xtrabackup_encrypt_key;
    ds_encrypt_key_file = xtrabackup_encrypt_key_file;
    ds_encrypt_encrypt_threads = xtrabackup_encrypt_threads;
    ds_encrypt_encrypt_chunk_size = xtrabackup_encrypt_chunk_size;

    ds = ds_create(xtrabackup_target_dir, DS_TYPE_ENCRYPT);
    xtrabackup_add_datasink(ds);

    ds_set_pipe(ds, ds_data);
    if (ds_data != ds_meta) {
      ds_data = ds;
      ds = ds_create(xtrabackup_target_dir, DS_TYPE_ENCRYPT);
      xtrabackup_add_datasink(ds);

      ds_set_pipe(ds, ds_redo);
      ds_redo = ds;
    } else {
      ds_redo = ds_data = ds;
    }
  }

  ds_uncompressed_data = ds_data;

  /* Compression for ds_data and ds_redo */
  if (xtrabackup_compress != XTRABACKUP_COMPRESS_NONE) {
    ds_ctxt_t *ds;

    /* Use a 1 MB buffer for compressed output stream */
    ds = ds_create(xtrabackup_target_dir, DS_TYPE_BUFFER);
    ds_buffer_set_size(ds, opt_read_buffer_size);
    xtrabackup_add_datasink(ds);
    ds_set_pipe(ds, ds_data);
    if (ds_data != ds_redo) {
      ds_data = ds;
      ds = ds_create(xtrabackup_target_dir, DS_TYPE_BUFFER);
      ds_buffer_set_size(ds, opt_read_buffer_size);
      xtrabackup_add_datasink(ds);
      ds_set_pipe(ds, ds_redo);
      ds_redo = ds;
    } else {
      ds_redo = ds_data = ds;
    }

    ds = ds_create(xtrabackup_target_dir,
                   xtrabackup_compress == XTRABACKUP_COMPRESS_LZ4
                       ? DS_TYPE_COMPRESS_LZ4
                       : DS_TYPE_COMPRESS_QUICKLZ);
    xtrabackup_add_datasink(ds);
    ds_set_pipe(ds, ds_data);

    /* disable redo compression if redo log is encrypt */
    if (srv_redo_log_encrypt) {
      ds_data = ds;
    } else {
      if (ds_data != ds_redo) {
        ds_data = ds;
        ds = ds_create(xtrabackup_target_dir,
                       xtrabackup_compress == XTRABACKUP_COMPRESS_LZ4
                           ? DS_TYPE_COMPRESS_LZ4
                           : DS_TYPE_COMPRESS_QUICKLZ);
        xtrabackup_add_datasink(ds);
        ds_set_pipe(ds, ds_redo);
        ds_redo = ds;
      } else {
        ds_redo = ds_data = ds;
      }
    }
  }
}

/************************************************************************
Destroy datasinks.

Destruction is done in the specific order to not violate their order in the
pipeline so that each datasink is able to flush data down the pipeline. */
static void xtrabackup_destroy_datasinks(void) {
  for (uint i = actual_datasinks; i > 0; i--) {
    ds_destroy(datasinks[i - 1]);
    datasinks[i - 1] = NULL;
  }
  ds_data = NULL;
  ds_meta = NULL;
  ds_redo = NULL;
}

#define SRV_N_PENDING_IOS_PER_THREAD OS_AIO_N_PENDING_IOS_PER_THREAD
#define SRV_MAX_N_PENDING_SYNC_IOS 100

/************************************************************************
Initializes the I/O and tablespace cache subsystems. */
static void xb_fil_io_init(void)
/*================*/
{
  srv_n_file_io_threads = srv_n_read_io_threads;

  os_aio_init(srv_n_read_io_threads, srv_n_write_io_threads,
              SRV_MAX_N_PENDING_SYNC_IOS);

  fil_init(LONG_MAX);

  fsp_init();
}

/****************************************************************************
Populates the tablespace memory cache by scanning for and opening data files.
@returns DB_SUCCESS or error code.*/
static dberr_t xb_load_tablespaces(void)
/*=====================*/
{
  dberr_t err;
  page_no_t sum_of_new_sizes;
  lsn_t flush_lsn;

  for (ulint i = 0; i < srv_n_file_io_threads; i++) {
    os_thread_create(PFS_NOT_INSTRUMENTED, io_handler_thread, i).start();
  }

  std::this_thread::sleep_for(std::chrono::milliseconds(200));

  err = srv_sys_space.check_file_spec(false, 0);

  if (err != DB_SUCCESS) {
    msg("xtrabackup: could not find data files at the specified datadir\n");
    return (DB_ERROR);
  }

  err =
      srv_sys_space.open_or_create(false, false, &sum_of_new_sizes, &flush_lsn);

  if (err != DB_SUCCESS) {
    msg("xtrabackup: Could not open or create data files.\n"
        "xtrabackup: If you tried to add new data files, and it "
        "failed here,\n"
        "xtrabackup: you should now edit innodb_data_file_path in "
        "my.cnf back\n"
        "xtrabackup: to what it was, and remove the new ibdata "
        "files InnoDB created\n"
        "xtrabackup: in this failed attempt. InnoDB only wrote "
        "those files full of\n"
        "xtrabackup: zeros, but did not yet use them in any way. "
        "But be careful: do not\n"
        "xtrabackup: remove old data files which contain your "
        "precious data!\n");
    return (err);
  }

  msg("xtrabackup: Generating a list of tablespaces\n");
  xb_scan_for_tablespaces();

  /* Add separate undo tablespaces to fil_system */

  err = srv_undo_tablespaces_init(false, true);
  if (err != DB_SUCCESS) {
    return (err);
  }

  for (auto tablespace : Tablespace_map::instance().external_files()) {
    if (tablespace.type != Tablespace_map::TABLESPACE) continue;
    fil_open_for_xtrabackup(tablespace.file_name, tablespace.name);
  }

  debug_sync_point("xtrabackup_load_tablespaces_pause");

  return (DB_SUCCESS);
}

/************************************************************************
Initialize the tablespace memory cache and populate it by scanning for and
opening data files.
@returns DB_SUCCESS or error code.*/
ulint xb_data_files_init(void)
/*====================*/
{
  os_create_block_cache();
  xb_fil_io_init();
  undo_spaces_init();

  return (xb_load_tablespaces());
}

/************************************************************************
Destroy the tablespace memory cache. */
void xb_data_files_close(void)
/*====================*/
{
  ulint i;

  srv_shutdown_state = SRV_SHUTDOWN_EXIT_THREADS;

  /* All threads end up waiting for certain events. Put those events
  to the signaled state. Then the threads will exit themselves after
  os_event_wait(). */
  for (i = 0; i < 1000; i++) {
    if (!buf_flush_page_cleaner_is_active() && os_aio_all_slots_free()) {
      os_aio_wake_all_threads_at_shutdown();
    }

    /* f. dict_stats_thread is signaled from
    logs_empty_and_mark_files_at_shutdown() and should have
    already quit or is quitting right now. */

    bool active = os_thread_any_active();

    std::this_thread::sleep_for(std::chrono::milliseconds(100));

    if (!active) {
      break;
    }
  }

  if (i == 1000) {
    ib::warn() << os_thread_count
               << " threads created by InnoDB had not exited at shutdown!";
  }

  undo_spaces_deinit();

  os_aio_free();

  fil_close_all_files();

  fil_close();

  /* Reset srv_file_io_threads to its default value to avoid confusing
  warning on --prepare in innobase_start_or_create_for_mysql()*/
  srv_n_file_io_threads = 4;

  srv_shutdown_state = SRV_SHUTDOWN_NONE;
}

/***********************************************************************
Allocate and initialize the entry for databases and tables filtering
hash tables. If memory allocation is not successful, terminate program.
@return pointer to the created entry.  */
static xb_filter_entry_t *xb_new_filter_entry(
    /*================*/
    const char *name) /*!< in: name of table/database */
{
  xb_filter_entry_t *entry;
  ulint namelen = strlen(name);

  ut_a(namelen <= NAME_LEN * 2 + 1);

  entry = static_cast<xb_filter_entry_t *>(
      ut_zalloc_nokey(sizeof(xb_filter_entry_t) + namelen + 1));
  entry->name = ((char *)entry) + sizeof(xb_filter_entry_t);
  strcpy(entry->name, name);
  entry->has_tables = FALSE;

  return entry;
}

/***********************************************************************
Add entry to hash table. If hash table is NULL, allocate and initialize
new hash table */
static xb_filter_entry_t *xb_add_filter(
    /*========================*/
    const char *name,    /*!< in: name of table/database */
    hash_table_t **hash) /*!< in/out: hash to insert into */
{
  xb_filter_entry_t *entry;

  entry = xb_new_filter_entry(name);

  if (UNIV_UNLIKELY(*hash == NULL)) {
    *hash = hash_create(1000);
  }
  HASH_INSERT(xb_filter_entry_t, name_hash, *hash, ut_fold_string(entry->name),
              entry);

  return entry;
}

/***********************************************************************
Validate name of table or database. If name is invalid, program will
be finished with error code */
static void xb_validate_name(
    /*=============*/
    const char *name, /*!< in: name */
    size_t len)       /*!< in: length of name */
{
  const char *p;

  /* perform only basic validation. validate length and
  path symbols */
  if (len > NAME_LEN) {
    msg("xtrabackup: name `%s` is too long.\n", name);
    exit(EXIT_FAILURE);
  }
  p = strpbrk(name, "/\\~");
  if (p && p - name < NAME_LEN) {
    msg("xtrabackup: name `%s` is not valid.\n", name);
    exit(EXIT_FAILURE);
  }
}

/***********************************************************************
Register new filter entry which can be either database
or table name.  */
static void xb_register_filter_entry(
    /*=====================*/
    const char *name, /*!< in: name */
    hash_table_t **databases_hash, hash_table_t **tables_hash) {
  const char *p;
  size_t namelen;
  xb_filter_entry_t *db_entry = NULL;

  namelen = strlen(name);
  if ((p = strchr(name, '.')) != NULL) {
    char dbname[NAME_LEN + 1];

    xb_validate_name(name, p - name);
    xb_validate_name(p + 1, namelen - (p - name));

    strncpy(dbname, name, p - name);
    dbname[p - name] = 0;

    if (*databases_hash) {
      HASH_SEARCH(name_hash, (*databases_hash), ut_fold_string(dbname),
                  xb_filter_entry_t *, db_entry, (void)0,
                  !strcmp(db_entry->name, dbname));
    }
    if (!db_entry) {
      db_entry = xb_add_filter(dbname, databases_hash);
    }
    db_entry->has_tables = TRUE;
    xb_add_filter(name, tables_hash);
  } else {
    xb_validate_name(name, namelen);

    xb_add_filter(name, databases_hash);
  }
}

static void xb_register_include_filter_entry(const char *name) {
  xb_register_filter_entry(name, &databases_include_hash, &tables_include_hash);
}

static void xb_register_exclude_filter_entry(const char *name) {
  xb_register_filter_entry(name, &databases_exclude_hash, &tables_exclude_hash);
}

/***********************************************************************
Register new table for the filter.  */
static void xb_register_table(
    /*==============*/
    const char *name) /*!< in: name of table */
{
  if (strchr(name, '.') == NULL) {
    msg("xtrabackup: `%s` is not fully qualified name.\n", name);
    exit(EXIT_FAILURE);
  }

  xb_register_include_filter_entry(name);
}

bool compile_regex(const char *regex_string, const char *error_context,
                   xb_regex_t *compiled_re) {
  char errbuf[100];
  int ret = xb_regcomp(compiled_re, regex_string, REG_EXTENDED);
  if (ret != 0) {
    xb_regerror(ret, compiled_re, errbuf, sizeof(errbuf));
    msg("xtrabackup: error: %s regcomp(%s): %s\n", error_context, regex_string,
        errbuf);
    return false;
  }
  return true;
}

static void xb_add_regex_to_list(
    const char *regex,         /*!< in: regex */
    const char *error_context, /*!< in: context to error message */
    regex_list_t *list)        /*! in: list to put new regex to */
{
  xb_regex_t compiled_regex;
  if (!compile_regex(regex, error_context, &compiled_regex)) {
    exit(EXIT_FAILURE);
  }

  list->push_back(compiled_regex);
}

/***********************************************************************
Register new regex for the include filter.  */
static void xb_register_include_regex(
    /*==============*/
    const char *regex) /*!< in: regex */
{
  xb_add_regex_to_list(regex, "tables", &regex_include_list);
}

/***********************************************************************
Register new regex for the exclude filter.  */
static void xb_register_exclude_regex(
    /*==============*/
    const char *regex) /*!< in: regex */
{
  xb_add_regex_to_list(regex, "tables-exclude", &regex_exclude_list);
}

typedef void (*insert_entry_func_t)(const char *);

/***********************************************************************
Scan string and load filter entries from it.  */
static void xb_load_list_string(
    /*================*/
    char *list,              /*!< in: string representing a list */
    const char *delimiters,  /*!< in: delimiters of entries */
    insert_entry_func_t ins) /*!< in: callback to add entry */
{
  char *p;
  char *saveptr;

  p = strtok_r(list, delimiters, &saveptr);
  while (p) {
    ins(p);

    p = strtok_r(NULL, delimiters, &saveptr);
  }
}

/***********************************************************************
Scan file and load filter entries from it.  */
static void xb_load_list_file(
    /*==============*/
    const char *filename,    /*!< in: name of file */
    insert_entry_func_t ins) /*!< in: callback to add entry */
{
  char name_buf[NAME_LEN * 2 + 2];
  FILE *fp;

  /* read and store the filenames */
  fp = fopen(filename, "r");
  if (!fp) {
    msg("xtrabackup: cannot open %s\n", filename);
    exit(EXIT_FAILURE);
  }
  while (fgets(name_buf, sizeof(name_buf), fp) != NULL) {
    char *p = strchr(name_buf, '\n');
    if (p) {
      *p = '\0';
    } else {
      msg("xtrabackup: `%s...` name is too long", name_buf);
      exit(EXIT_FAILURE);
    }

    ins(name_buf);
  }

  fclose(fp);
}

static void xb_filters_init() {
  if (xtrabackup_databases) {
    xb_load_list_string(xtrabackup_databases, " \t",
                        xb_register_include_filter_entry);
  }

  if (xtrabackup_databases_file) {
    xb_load_list_file(xtrabackup_databases_file,
                      xb_register_include_filter_entry);
  }

  if (xtrabackup_databases_exclude) {
    xb_load_list_string(xtrabackup_databases_exclude, " \t",
                        xb_register_exclude_filter_entry);
  }

  if (xtrabackup_tables) {
    xb_load_list_string(xtrabackup_tables, ",", xb_register_include_regex);
  }

  if (xtrabackup_tables_file) {
    xb_load_list_file(xtrabackup_tables_file, xb_register_table);
  }

  if (xtrabackup_tables_exclude) {
    xb_load_list_string(xtrabackup_tables_exclude, ",",
                        xb_register_exclude_regex);
  }
}

static void xb_filter_hash_free(hash_table_t *hash) {
  ulint i;

  /* free the hash elements */
  for (i = 0; i < hash_get_n_cells(hash); i++) {
    xb_filter_entry_t *table;

    table = static_cast<xb_filter_entry_t *>(HASH_GET_FIRST(hash, i));

    while (table) {
      xb_filter_entry_t *prev_table = table;

      table = static_cast<xb_filter_entry_t *>(
          HASH_GET_NEXT(name_hash, prev_table));

      HASH_DELETE(xb_filter_entry_t, name_hash, hash,
                  ut_fold_string(prev_table->name), prev_table);
      ut_free(prev_table);
    }
  }

  /* free hash */
  hash_table_free(hash);
}

static void xb_regex_list_free(regex_list_t *list) {
  while (list->size() > 0) {
    xb_regfree(&list->front());
    list->pop_front();
  }
}

/************************************************************************
Destroy table filters for partial backup. */
static void xb_filters_free() {
  xb_regex_list_free(&regex_include_list);
  xb_regex_list_free(&regex_exclude_list);

  if (tables_include_hash) {
    xb_filter_hash_free(tables_include_hash);
  }

  if (tables_exclude_hash) {
    xb_filter_hash_free(tables_exclude_hash);
  }

  if (databases_include_hash) {
    xb_filter_hash_free(databases_include_hash);
  }

  if (databases_exclude_hash) {
    xb_filter_hash_free(databases_exclude_hash);
  }
}

/*********************************************************************/ /**
 Normalizes init parameter values to use units we use inside InnoDB.
 @return	DB_SUCCESS or error code */
static void xb_normalize_init_values(void)
/*==========================*/
{
  srv_lock_table_size = 5 * (srv_buf_pool_size / UNIV_PAGE_SIZE);
}

/***********************************************************************
Set the open files limit. Based on set_max_open_files().

@return the resulting open files limit. May be less or more than the requested
value.  */
static uint xb_set_max_open_files(
    /*==================*/
    uint max_file_limit) /*!<in: open files limit */
{
#if defined(RLIMIT_NOFILE)
  struct rlimit rlimit;
  uint old_cur;

  if (getrlimit(RLIMIT_NOFILE, &rlimit)) {
    goto end;
  }

  old_cur = (uint)rlimit.rlim_cur;

  if (rlimit.rlim_cur == RLIM_INFINITY) {
    rlimit.rlim_cur = max_file_limit;
  }

  if (rlimit.rlim_cur >= max_file_limit) {
    max_file_limit = rlimit.rlim_cur;
    goto end;
  }

  rlimit.rlim_cur = rlimit.rlim_max = max_file_limit;

  if (setrlimit(RLIMIT_NOFILE, &rlimit)) {
    max_file_limit = old_cur; /* Use original value */
  } else {
    rlimit.rlim_cur = 0; /* Safety if next call fails */

    (void)getrlimit(RLIMIT_NOFILE, &rlimit);

    if (rlimit.rlim_cur) {
      /* If call didn't fail */
      max_file_limit = (uint)rlimit.rlim_cur;
    }
  }

end:
  return (max_file_limit);
#else
  return (0);
#endif
}

/**************************************************************************
Prints a warning for every table that uses unsupported engine and
hence will not be backed up. */
static void xb_tables_compatibility_check() {
  const char *query =
      "SELECT"
      "  CONCAT(table_schema, '/', table_name), engine "
      "FROM information_schema.tables "
      "WHERE engine NOT IN ("
      "'MyISAM', 'InnoDB', 'CSV', 'MRG_MYISAM', 'ROCKSDB') "
      "AND table_schema NOT IN ("
      "  'performance_schema', 'information_schema', "
      "  'mysql');";

  MYSQL_RES *result = xb_mysql_query(mysql_connection, query, true, true);
  MYSQL_ROW row;
  if (!result) {
    return;
  }

  ut_a(mysql_num_fields(result) == 2);
  while ((row = mysql_fetch_row(result))) {
    if (!check_if_skip_table(row[0])) {
      *strchr(row[0], '/') = '.';
      msg("Warning: \"%s\" uses engine \"%s\" "
          "and will not be backed up.\n",
          row[0], row[1]);
    }
  }

  mysql_free_result(result);
}

static void init_mysql_environment() {
  ulong server_start_time = my_time(0);

  randominit(&sql_rand, server_start_time, server_start_time / 2);

  mysql_mutex_init(PSI_NOT_INSTRUMENTED, &LOCK_status, MY_MUTEX_INIT_FAST);
  mysql_mutex_init(PSI_NOT_INSTRUMENTED, &LOCK_global_system_variables,
                   MY_MUTEX_INIT_FAST);
  mysql_mutex_init(PSI_NOT_INSTRUMENTED, &LOCK_sql_rand, MY_MUTEX_INIT_FAST);
  mysql_mutex_init(PSI_NOT_INSTRUMENTED, &LOCK_keyring_operations,
                   MY_MUTEX_INIT_FAST);
  mysql_mutex_init(PSI_NOT_INSTRUMENTED, &LOCK_replica_list,
                   MY_MUTEX_INIT_FAST);

  Srv_session::module_init();

  Global_THD_manager::create_instance();

  my_thread_stack_size = DEFAULT_THREAD_STACK;
  my_default_lc_messages = &my_locale_en_US;
  global_system_variables.collation_connection = default_charset_info;
  global_system_variables.character_set_results = default_charset_info;
  global_system_variables.character_set_client = default_charset_info;
  global_system_variables.lc_messages = my_default_lc_messages;

  table_cache_instances = Table_cache_manager::DEFAULT_MAX_TABLE_CACHES;

  table_def_init();
  transaction_cache_init();

  mdl_init();
  component_infrastructure_init();
}

static void cleanup_mysql_environment() {
  Global_THD_manager::destroy_instance();

  transaction_cache_free();
  table_def_free();
  mdl_destroy();
  Srv_session::module_deinit();
  component_infrastructure_deinit();

  mysql_mutex_destroy(&LOCK_status);
  mysql_mutex_destroy(&LOCK_global_system_variables);
  mysql_mutex_destroy(&LOCK_sql_rand);
  mysql_mutex_destroy(&LOCK_keyring_operations);
  mysql_mutex_destroy(&LOCK_replica_list);
}

void xtrabackup_backup_func(void) {
  MY_STAT stat_info;
  uint i;
  uint count;
  ib_mutex_t count_mutex;
  data_thread_ctxt_t *data_threads;

  recv_is_making_a_backup = true;
  bool data_copying_error = false;

  init_mysql_environment();

  if (opt_dump_innodb_buffer_pool) {
    dump_innodb_buffer_pool(mysql_connection);
  }

#ifdef USE_POSIX_FADVISE
  msg("xtrabackup: uses posix_fadvise().\n");
#endif

  /* cd to datadir */

  if (my_setwd(mysql_real_data_home, MYF(MY_WME))) {
    msg("xtrabackup: cannot my_setwd %s\n", mysql_real_data_home);
    exit(EXIT_FAILURE);
  }
  msg("xtrabackup: cd to %s\n", mysql_real_data_home);

  msg("xtrabackup: open files limit requested %u, set to %u\n",
      (uint)xb_open_files_limit, xb_set_max_open_files(xb_open_files_limit));

  mysql_data_home = mysql_data_home_buff;
  mysql_data_home[0] = FN_CURLIB;  // all paths are relative from here
  mysql_data_home[1] = 0;

  srv_read_only_mode = TRUE;

  srv_backup_mode = TRUE;
  /* We can safely close files if we don't allow DDL during the
  backup */
  srv_close_files = xb_close_files || opt_lock_ddl;

  if (xb_close_files)
    msg("xtrabackup: warning: close-files specified. Use it "
        "at your own risk. If there are DDL operations like table DROP TABLE "
        "or RENAME TABLE during the backup, inconsistent backup will be "
        "produced.\n");

  /* initialize components */
  if (innodb_init_param()) exit(EXIT_FAILURE);

  xb_normalize_init_values();

#ifndef _WIN32
  srv_unix_file_flush_method =
      static_cast<srv_unix_flush_t>(innodb_flush_method);
  ut_ad(innodb_flush_method <= SRV_UNIX_O_DIRECT_NO_FSYNC);
#else
  srv_win_file_flush_method = static_cast<srv_win_flush_t>(innodb_flush_method);
  ut_ad(innodb_flush_method <= SRV_WIN_IO_NORMAL);
#endif
  switch (srv_unix_file_flush_method) {
    case SRV_UNIX_O_DIRECT:
      msg("xtrabackup: using O_DIRECT\n");
      break;
    case SRV_UNIX_O_DIRECT_NO_FSYNC:
      msg("xtrabackup: using O_DIRECT_NO_FSYNC\n");
      break;
    default:
      break;
  }

  if (srv_buf_pool_size >= 1000 * 1024 * 1024) {
    /* Here we still have srv_pool_size counted
    in kilobytes (in 4.0 this was in bytes)
    srv_boot() converts the value to
    pages; if buffer pool is less than 1000 MB,
    assume fewer threads. */
    srv_max_n_threads = 50000;

  } else if (srv_buf_pool_size >= 8 * 1024 * 1024) {
    srv_max_n_threads = 10000;
  } else {
    srv_max_n_threads = 1000; /* saves several MB of memory,
                              especially in 64-bit
                              computers */
  }

  os_event_global_init();
  srv_general_init();
  ut_crc32_init();
  crc_init();

  xb_filters_init();
  if (opt_component_keyring_file_config != nullptr) {
    msg("xtrabackup: Warning: --component-keyring-file-config will be ignored "
        "for --backup operation\n");
  }

  if (have_keyring_component &&
      !xtrabackup::components::keyring_init_online(mysql_connection)) {
    msg("xtrabackup: Error: failed to init keyring component\n");
    exit(EXIT_FAILURE);
  }
  if (!xtrabackup::components::keyring_component_initialized &&
      !xb_keyring_init_for_backup(mysql_connection)) {
    msg("xtrabackup: Error: failed to init keyring plugin\n");
    exit(EXIT_FAILURE);
  }
  xtrabackup::components::inititialize_service_handles();

  if (opt_tables_compatibility_check) {
    xb_tables_compatibility_check();
  }

  srv_is_being_started = true;

  os_create_block_cache();

  xb_fil_io_init();

  Redo_Log_Data_Manager redo_mgr;

  dict_persist_init();

  srv_n_log_files = (ulint)innobase_log_files_in_group;
  srv_log_file_size = (ulint)innobase_log_file_size;

  clone_init();

  lock_sys_create(srv_lock_table_size);

  redo_mgr.set_copy_interval(xtrabackup_log_copy_interval);
  if (!redo_mgr.init()) {
    exit(EXIT_FAILURE);
  }

  debug_sync_point("after_redo_log_manager_init");

  if (!validate_options("my", orig_argc, orig_argv)) {
    exit(EXIT_FAILURE);
  }
  /* create extra LSN dir if it does not exist. */
  if (xtrabackup_extra_lsndir &&
      !my_stat(xtrabackup_extra_lsndir, &stat_info, MYF(0)) &&
      (my_mkdir(xtrabackup_extra_lsndir, 0777, MYF(0)) < 0)) {
    msg("xtrabackup: Error: cannot mkdir %d: %s\n", my_errno(),
        xtrabackup_extra_lsndir);
    exit(EXIT_FAILURE);
  }

  /* create target dir if not exist */
  if (!my_stat(xtrabackup_target_dir, &stat_info, MYF(0)) &&
      (my_mkdir(xtrabackup_target_dir, 0777, MYF(0)) < 0)) {
    msg("xtrabackup: Error: cannot mkdir %d: %s\n", my_errno(),
        xtrabackup_target_dir);
    exit(EXIT_FAILURE);
  }

  xtrabackup_init_datasinks();

  if (!select_history()) {
    exit(EXIT_FAILURE);
  }

  io_ticket = xtrabackup_throttle;
  wait_throttle = os_event_create();
  os_thread_create(PFS_NOT_INSTRUMENTED, io_watching_thread).start();

  if (!redo_mgr.start()) {
    exit(EXIT_FAILURE);
  }

  Tablespace_map::instance().scan(mysql_connection);

  /* Populate fil_system with tablespaces to copy */
  dberr_t err = xb_load_tablespaces();
  if (err != DB_SUCCESS) {
    msg("xtrabackup: error: xb_load_tablespaces() failed with error code "
        "%u\n",
        err);
    exit(EXIT_FAILURE);
  }

  /* FLUSH CHANGED_PAGE_BITMAPS call */
  if (!flush_changed_page_bitmaps()) {
    exit(EXIT_FAILURE);
  }
  debug_sync_point("xtrabackup_suspend_at_start");

  if (xtrabackup_incremental) {
    if (!xtrabackup_incremental_force_scan && have_changed_page_bitmaps) {
      changed_page_bitmap =
          xb_page_bitmap_init(redo_mgr.get_start_checkpoint_lsn());
    }
    if (!changed_page_bitmap) {
      msg("xtrabackup: using the full scan for incremental backup\n");
    } else if (incremental_lsn != redo_mgr.get_start_checkpoint_lsn()) {
      /* Do not print that bitmaps are used when dummy bitmap
      is build for an empty LSN range. */
      msg("xtrabackup: using the changed page bitmap\n");
    }
  }

  ut_a(xtrabackup_parallel > 0);

  if (xtrabackup_parallel > 1) {
    msg("xtrabackup: Starting %u threads for parallel data files transfer\n",
        xtrabackup_parallel);
  }


  auto it = datafiles_iter_new();
  if (it == NULL) {
    msg("xtrabackup: Error: datafiles_iter_new() failed.\n");
    exit(EXIT_FAILURE);
  }

  /* Create data copying threads */
  data_threads = (data_thread_ctxt_t *)ut_malloc_nokey(
      sizeof(data_thread_ctxt_t) * xtrabackup_parallel);
  count = xtrabackup_parallel;
  mutex_create(LATCH_ID_XTRA_COUNT_MUTEX, &count_mutex);

  for (i = 0; i < (uint)xtrabackup_parallel; i++) {
    data_threads[i].it = it;
    data_threads[i].num = i + 1;
    data_threads[i].count = &count;
    data_threads[i].count_mutex = &count_mutex;
    data_threads[i].error = &data_copying_error;
    os_thread_create(PFS_NOT_INSTRUMENTED, data_copy_thread_func,
                     data_threads + i)
        .start();
  }

  /* Wait for threads to exit */
  while (1) {
    std::this_thread::sleep_for(std::chrono::seconds(1));
    mutex_enter(&count_mutex);
    if (count == 0) {
      mutex_exit(&count_mutex);
      break;
    }
    if (redo_mgr.is_error()) {
      msg("xtrabackup: error: log copyiing failed.\n");
      exit(EXIT_FAILURE);
    }
    mutex_exit(&count_mutex);
  }

  mutex_free(&count_mutex);
  ut_free(data_threads);
  datafiles_iter_free(it);

  if (data_copying_error) {
    exit(EXIT_FAILURE);
  }

  if (changed_page_bitmap) {
    xb_page_bitmap_deinit(changed_page_bitmap);
  }

  Backup_context backup_ctxt;
  if (!backup_start(backup_ctxt)) {
    exit(EXIT_FAILURE);
  }

  if (opt_debug_sleep_before_unlock) {
    msg_ts("Debug sleep for %u seconds\n", opt_debug_sleep_before_unlock);
    std::this_thread::sleep_for(std::chrono::seconds(opt_debug_sleep_before_unlock));
  }

  if (!redo_mgr.stop_at(backup_ctxt.log_status.lsn,
                        backup_ctxt.log_status.lsn_checkpoint)) {
    exit(EXIT_FAILURE);
  }
  if (redo_mgr.is_error()) {
    msg("xtrabackup: error: log copyiing failed.\n");
    exit(EXIT_FAILURE);
  }
  msg("\n");

  io_watching_thread_stop = true;

  if (!validate_missing_encryption_tablespaces()) {
    exit(EXIT_FAILURE);
  }

  if (!xtrabackup_incremental) {
    strcpy(metadata_type_str, "full-backuped");
    metadata_from_lsn = 0;
  } else {
    strcpy(metadata_type_str, "incremental");
    metadata_from_lsn = incremental_lsn;
  }
  metadata_to_lsn = redo_mgr.get_last_checkpoint_lsn();
  metadata_last_lsn = redo_mgr.get_stop_lsn();

  if (!xtrabackup_stream_metadata(ds_meta)) {
    msg("xtrabackup: Error: failed to stream metadata.\n");
    exit(EXIT_FAILURE);
  }

  if (!backup_finish(backup_ctxt)) {
    exit(EXIT_FAILURE);
  }

  if (xtrabackup_extra_lsndir) {
    char filename[FN_REFLEN];

    sprintf(filename, "%s/%s", xtrabackup_extra_lsndir,
            XTRABACKUP_METADATA_FILENAME);
    if (!xtrabackup_write_metadata(filename)) {
      msg("xtrabackup: Error: failed to write metadata to '%s'.\n", filename);
      exit(EXIT_FAILURE);
    }

    sprintf(filename, "%s/%s", xtrabackup_extra_lsndir, XTRABACKUP_INFO);
    if (!xtrabackup_write_info(filename)) {
      msg("xtrabackup: Error: failed to write info "
          "to '%s'.\n",
          filename);
      exit(EXIT_FAILURE);
    }
  }

  if (opt_lock_ddl_per_table) {
    mdl_unlock_all();
  }

  Tablespace_map::instance().serialize(ds_data);

  if (opt_transition_key != NULL || opt_generate_transition_key) {
    if (!xb_tablespace_keys_dump(
            ds_data, opt_transition_key,
            opt_transition_key != NULL ? strlen(opt_transition_key) : 0)) {
      msg("xtrabackup: Error: failed to dump tablespace keys.\n");
      exit(EXIT_FAILURE);
    }
  }

  xtrabackup_destroy_datasinks();

  if (wait_throttle) {
    /* wait for io_watching_thread completion */
    while (io_watching_thread_running) {
      std::this_thread::sleep_for(std::chrono::seconds(1));
    }
    os_event_destroy(wait_throttle);
    wait_throttle = NULL;
  }

  msg("xtrabackup: Transaction log of lsn (" LSN_PF ") to (" LSN_PF
      ") was copied.\n",
      redo_mgr.get_start_checkpoint_lsn(), redo_mgr.get_scanned_lsn());

  xb_filters_free();

  xb_data_files_close();

  recv_sys_free();

  recv_sys_close();

  clone_free();

  trx_pool_close();

  lock_sys_close();

  os_thread_close();

  row_mysql_close();

  redo_mgr.close();

  dict_persist_close();

  sync_check_close();

  os_event_global_destroy();

  xb_keyring_shutdown();

  cleanup_mysql_environment();
}

/* ================= stats ================= */
static bool xtrabackup_stats_level(dict_index_t *index, ulint level) {
  ulint space;
  page_t *page;

  rec_t *node_ptr;

  ulint right_page_no;

  page_cur_t cursor;

  mtr_t mtr;
  mem_heap_t *heap = mem_heap_create(256);

  ulint *offsets = NULL;

  ulonglong n_pages, n_pages_extern;
  ulonglong sum_data, sum_data_extern;
  ulonglong n_recs;
  buf_block_t *block;
  page_size_t page_size(0, 0, false);
  bool found;

  n_pages = sum_data = n_recs = 0;
  n_pages_extern = sum_data_extern = 0;

  if (level == 0)
    fprintf(stdout, "        leaf pages: ");
  else
    fprintf(stdout, "     level %lu pages: ", level);

  mtr_start(&mtr);

  mtr_x_lock(&(index->lock), &mtr);
  block = btr_root_block_get(index, RW_X_LATCH, &mtr);
  page = buf_block_get_frame(block);

  space = page_get_space_id(page);
  page_size.copy_from(fil_space_get_page_size(space, &found));

  ut_a(found);

  while (level != btr_page_get_level(page, &mtr)) {
    ut_a(space == block->page.id.space());
    ut_a(space == page_get_space_id(page));
    ut_a(!page_is_leaf(page));

    page_cur_set_before_first(block, &cursor);
    page_cur_move_to_next(&cursor);

    node_ptr = page_cur_get_rec(&cursor);
    offsets = rec_get_offsets(node_ptr, index, offsets, ULINT_UNDEFINED, &heap);
    block = btr_node_ptr_get_child(node_ptr, index, offsets, &mtr);
    page = buf_block_get_frame(block);
  }

loop:
  mem_heap_empty(heap);
  offsets = NULL;
  mtr_x_lock(&(index->lock), &mtr);

  right_page_no = btr_page_get_next(page, &mtr);

  n_pages++;
  sum_data += page_get_data_size(page);
  n_recs += page_get_n_recs(page);

  if (level == 0) {
    page_cur_t cur;
    ulint n_fields;
    ulint i;
    mem_heap_t *local_heap = NULL;
    ulint offsets_[REC_OFFS_NORMAL_SIZE];
    ulint *local_offsets = offsets_;

    *offsets_ = (sizeof offsets_) / sizeof *offsets_;

    page_cur_set_before_first(block, &cur);
    page_cur_move_to_next(&cur);

    for (;;) {
      if (page_cur_is_after_last(&cur)) {
        break;
      }

      local_offsets = rec_get_offsets(cur.rec, index, local_offsets,
                                      ULINT_UNDEFINED, &local_heap);
      n_fields = rec_offs_n_fields(local_offsets);

      for (i = 0; i < n_fields; i++) {
        if (rec_offs_nth_extern(local_offsets, i)) {
          page_t *local_page;
          ulint space_id;
          ulint page_no;
          ulint offset;
          byte *blob_header;
          ulint part_len;
          mtr_t local_mtr;
          ulint local_len;
          byte *data;
          buf_block_t *local_block;

          data = rec_get_nth_field(cur.rec, local_offsets, i, &local_len);

          ut_a(local_len >= BTR_EXTERN_FIELD_REF_SIZE);
          local_len -= BTR_EXTERN_FIELD_REF_SIZE;

          space_id =
              mach_read_from_4(data + local_len + lob::BTR_EXTERN_SPACE_ID);
          page_no =
              mach_read_from_4(data + local_len + lob::BTR_EXTERN_PAGE_NO);
          offset = mach_read_from_4(data + local_len + lob::BTR_EXTERN_OFFSET);

          if (offset == 1) {
            // see lob0impl.cc::insert
            part_len =
                mach_read_from_4(data + local_len + lob::BTR_EXTERN_LEN + 4);
            sum_data_extern += part_len;
            continue;
          }

          for (;;) {
            mtr_start(&local_mtr);

            local_block = btr_block_get(page_id_t(space_id, page_no), page_size,
                                        RW_S_LATCH, index, &local_mtr);
            local_page = buf_block_get_frame(local_block);
            blob_header = local_page + offset;
#define BTR_BLOB_HDR_PART_LEN 0
#define BTR_BLOB_HDR_NEXT_PAGE_NO 4
            // part_len = btr_blob_get_part_len(blob_header);
            part_len = mach_read_from_4(blob_header + BTR_BLOB_HDR_PART_LEN);

            // page_no = btr_blob_get_next_page_no(blob_header);
            page_no = mach_read_from_4(blob_header + BTR_BLOB_HDR_NEXT_PAGE_NO);

            offset = FIL_PAGE_DATA;

            /*=================================*/
            // fprintf(stdout, "[%lu] ", (ulint) buf_frame_get_page_no(page));

            n_pages_extern++;
            sum_data_extern += part_len;

            mtr_commit(&local_mtr);

            if (page_no == FIL_NULL) break;
          }
        }
      }

      page_cur_move_to_next(&cur);
    }
  }

  mtr_commit(&mtr);
  if (right_page_no != FIL_NULL) {
    mtr_start(&mtr);
    block = btr_block_get(page_id_t(space, dict_index_get_page(index)),
                          page_size, RW_X_LATCH, index, &mtr);
    page = buf_block_get_frame(block);
    goto loop;
  }
  mem_heap_free(heap);

  if (level == 0) fprintf(stdout, "recs=%llu, ", n_recs);

  fprintf(stdout, "pages=%llu, data=%llu bytes, data/pages=%lld%%", n_pages,
          sum_data, ((sum_data * 100) / page_size.physical()) / n_pages);

  if (level == 0 && n_pages_extern) {
    putc('\n', stdout);
    /* also scan blob pages*/
    fprintf(stdout, "    external pages: ");

    fprintf(stdout, "pages=%llu, data=%llu bytes, data/pages=%lld%%",
            n_pages_extern, sum_data_extern,
            ((sum_data_extern * 100) / page_size.physical()) / n_pages_extern);
  }

  putc('\n', stdout);

  if (level > 0) {
    xtrabackup_stats_level(index, level - 1);
  }

  return (TRUE);
}

static void stat_with_rec(dict_table_t *table, THD *thd,
                          MDL_ticket *mdl_on_tab) {
  mutex_exit(&(dict_sys->mutex));
  if (table != nullptr) {
    if (!check_if_skip_table(table->name.m_name)) {
      dict_index_t *index;
      if (table->first_index()) {
        dict_stats_update_transient(table);
      }

      index = UT_LIST_GET_FIRST(table->indexes);
      while (index != NULL) {
        ib_uint64_t n_vals;
        bool found;

        if (index->n_user_defined_cols > 0) {
          n_vals = index->stat_n_diff_key_vals[index->n_user_defined_cols];
        } else {
          n_vals = index->stat_n_diff_key_vals[1];
        }

        fprintf(
            stdout,
            "	table: %s, index: %s, space id: %lu, root page: %lu"
            ", zip size: %lu"
            "\n	estimated statistics in dictionary:\n"
            "		key vals: %lu, leaf pages: %lu, size pages: %lu\n"
            "	real statistics:\n",
            table->name.m_name, index->name(), (ulong)index->space,
            (ulong)index->page,
            (ulong)fil_space_get_page_size(index->space, &found).physical(),
            (ulong)n_vals, (ulong)index->stat_n_leaf_pages,
            (ulong)index->stat_index_size);

        {
          mtr_t local_mtr;
          page_t *root;
          ulint page_level;

          mtr_start(&local_mtr);

          mtr_x_lock(&(index->lock), &local_mtr);

          root = btr_root_get(index, &local_mtr);
          page_level = btr_page_get_level(root, &local_mtr);

          xtrabackup_stats_level(index, page_level);

          mtr_commit(&local_mtr);
        }

        putc('\n', stdout);
        index = UT_LIST_GET_NEXT(indexes, index);
      }
    }
  }
  mutex_enter(&(dict_sys->mutex));
  if (table != nullptr) {
    dd_table_close(table, thd, &mdl_on_tab, true);
  }
}

static void xtrabackup_stats_func(int argc, char **argv) {
  ulint n;

  /* cd to datadir */

  if (my_setwd(mysql_real_data_home, MYF(MY_WME))) {
    msg("xtrabackup: cannot my_setwd %s\n", mysql_real_data_home);
    exit(EXIT_FAILURE);
  }
  msg("xtrabackup: cd to %s\n", mysql_real_data_home);

  mysql_data_home = mysql_data_home_buff;
  mysql_data_home[0] = FN_CURLIB;  // all paths are relative from here
  mysql_data_home[1] = 0;

  /* set read only */
  srv_read_only_mode = TRUE;

  init_mysql_environment();
  if(!xtrabackup::components::keyring_init_offline())
  {
    msg("xtrabackup: Error: failed to init keyring component\n");
    exit(EXIT_FAILURE);
  }
  if (!xtrabackup::components::keyring_component_initialized &&
      !xb_keyring_init_for_stats(argc, argv)) {
    msg("xtrabackup: error: failed to init keyring plugin.\n");
    exit(EXIT_FAILURE);
  }
  xtrabackup::components::inititialize_service_handles();
  if (!validate_options("my", orig_argc, orig_argv)) {
    exit(EXIT_FAILURE);
  }

  srv_max_n_threads = 1000;

  srv_page_size_shift = 14;
  srv_page_size = (1 << srv_page_size_shift);

  if (srv_n_file_io_threads < 10) {
    srv_n_read_io_threads = 4;
    srv_n_write_io_threads = 4;
  }

  /* initialize components */
  if (innodb_init_param()) {
    exit(EXIT_FAILURE);
  }

  /* Check if the log files have been created, otherwise innodb_init()
  will crash when called with srv_read_only == TRUE */
  for (n = 0; n < srv_n_log_files; n++) {
    char logname[FN_REFLEN];
    bool exists;
    os_file_type_t type;

    snprintf(logname, sizeof(logname), "%s%c%s%lu", srv_log_group_home_dir,
             OS_PATH_SEPARATOR, "ib_logfile", (ulong)n);
    Fil_path::normalize(logname);

    if (!os_file_status(logname, &exists, &type) || !exists ||
        type != OS_FILE_TYPE_FILE) {
      msg("xtrabackup: Error: Cannot find log file %s.\n", logname);
      msg("xtrabackup: Error: "
          "to use the statistics feature, you need a "
          "clean copy of the database including "
          "correctly sized log files, so you need to "
          "execute with --prepare twice to use this "
          "functionality on a backup.\n");
      exit(EXIT_FAILURE);
    }
  }

  msg("xtrabackup: Starting 'read-only' InnoDB instance to gather "
      "index statistics.\n"
      "xtrabackup: Using %lld bytes for buffer pool (set by "
      "--use-memory parameter)\n",
      xtrabackup_use_memory);

  if (innodb_init(true, false)) exit(EXIT_FAILURE);

  xb_filters_init();

  fprintf(stdout, "\n\n<INDEX STATISTICS>\n");

  /* gather stats */

  {
    my_thread_init();
    THD *thd = create_thd(false, false, true, 0);

    dict_table_t *sys_tables = nullptr;
    dict_table_t *table = nullptr;
    btr_pcur_t pcur;
    const rec_t *rec = nullptr;
    mtr_t mtr;
    MDL_ticket *mdl = nullptr;
    mem_heap_t *heap = mem_heap_create(1000);

    mutex_enter(&(dict_sys->mutex));

    mtr_start(&mtr);

    rec = dd_startscan_system(thd, &mdl, &pcur, &mtr, "mysql/tables",
                              &sys_tables);

    while (rec) {
      MDL_ticket *mdl_on_tab = nullptr;
      dd_process_dd_tables_rec_and_mtr_commit(heap, rec, &table, sys_tables,
                                              &mdl_on_tab, &mtr);

      stat_with_rec(table, thd, mdl_on_tab);

      mem_heap_empty(heap);

      mtr_start(&mtr);

      rec = (rec_t *)dd_getnext_system_rec(&pcur, &mtr);
    }

    mtr_commit(&mtr);
    dd_table_close(sys_tables, thd, &mdl, true);
    mem_heap_empty(heap);

    mtr_start(&mtr);

    rec = dd_startscan_system(thd, &mdl, &pcur, &mtr, "mysql/table_partitions",
                              &sys_tables);

    while (rec) {
      MDL_ticket *mdl_on_tab = nullptr;
      dd_process_dd_partitions_rec_and_mtr_commit(heap, rec, &table, sys_tables,
                                                  &mdl_on_tab, &mtr);

      stat_with_rec(table, thd, mdl_on_tab);

      mem_heap_empty(heap);

      mtr_start(&mtr);

      rec = (rec_t *)dd_getnext_system_rec(&pcur, &mtr);
    }

    mtr_commit(&mtr);
    dd_table_close(sys_tables, thd, &mdl, true);
    mem_heap_free(heap);

    mutex_exit(&(dict_sys->mutex));

    destroy_thd(thd);
    my_thread_end();
  }

  putc('\n', stdout);

  fflush(stdout);

  xb_filters_free();

  /* shutdown InnoDB */
  if (innodb_end()) exit(EXIT_FAILURE);

  xb_keyring_shutdown();

  cleanup_mysql_environment();
}

/* ================= prepare ================= */

static void update_log_temp_checkpoint(byte *buf, lsn_t lsn) {
  /* Overwrite the both checkpoint area. */

  lsn_t lsn_offset;

  lsn_offset = LOG_FILE_HDR_SIZE +
               (lsn - ut_uint64_align_down(lsn, OS_FILE_LOG_BLOCK_SIZE));

  mach_write_to_8(buf + LOG_CHECKPOINT_1 + LOG_CHECKPOINT_LSN, lsn);
  mach_write_to_8(buf + LOG_CHECKPOINT_1 + LOG_CHECKPOINT_OFFSET, lsn_offset);

  mach_write_to_8(buf + LOG_CHECKPOINT_2 + LOG_CHECKPOINT_LSN, lsn);
  mach_write_to_8(buf + LOG_CHECKPOINT_2 + LOG_CHECKPOINT_OFFSET, lsn_offset);

  log_block_set_checksum(buf, log_block_calc_checksum_crc32(buf));
  log_block_set_checksum(buf + LOG_CHECKPOINT_1,
                         log_block_calc_checksum_crc32(buf + LOG_CHECKPOINT_1));
  log_block_set_checksum(buf + LOG_CHECKPOINT_2,
                         log_block_calc_checksum_crc32(buf + LOG_CHECKPOINT_2));
}

static bool xtrabackup_init_temp_log(void) {
  pfs_os_file_t src_file = XB_FILE_UNDEFINED;
  char src_path[FN_REFLEN];
  char dst_path[FN_REFLEN];
  bool success;
  uint32_t log_format;

  ulint field;
  byte *log_buf;

  ib_uint64_t file_size;

  lsn_t max_no;
  lsn_t max_lsn = 0;
  lsn_t checkpoint_no;

  bool checkpoint_found;

  IORequest read_request(IORequest::READ);
  IORequest write_request(IORequest::WRITE);

  max_no = 0;

  log_buf = static_cast<byte *>(ut_malloc_nokey(UNIV_PAGE_SIZE_MAX * 128));
  if (log_buf == NULL) {
    goto error;
  }

  if (!xtrabackup_incremental_dir) {
    sprintf(dst_path, "%s/ib_logfile0", xtrabackup_target_dir);
    sprintf(src_path, "%s/%s", xtrabackup_target_dir, XB_LOG_FILENAME);
  } else {
    sprintf(dst_path, "%s/ib_logfile0", xtrabackup_incremental_dir);
    sprintf(src_path, "%s/%s", xtrabackup_incremental_dir, XB_LOG_FILENAME);
  }

  Fil_path::normalize(dst_path);
  Fil_path::normalize(src_path);
retry:
  src_file = os_file_create_simple_no_error_handling(
      0, src_path, OS_FILE_OPEN, OS_FILE_READ_WRITE, srv_read_only_mode,
      &success);
  if (!success) {
    /* The following call prints an error message */
    os_file_get_last_error(TRUE);

    msg("xtrabackup: Warning: cannot open %s. will try to find.\n", src_path);

    /* check if ib_logfile0 may be xtrabackup_logfile */
    src_file = os_file_create_simple_no_error_handling(
        0, dst_path, OS_FILE_OPEN, OS_FILE_READ_WRITE, srv_read_only_mode,
        &success);
    if (!success) {
      os_file_get_last_error(TRUE);
      msg("  xtrabackup: Fatal error: cannot find %s.\n", src_path);

      goto error;
    }

    success = os_file_read(read_request, dst_path, src_file, log_buf, 0,
                           LOG_FILE_HDR_SIZE);
    if (!success) {
      goto error;
    }

    if (ut_memcmp(log_buf + LOG_HEADER_CREATOR, (byte *)"xtrabkup",
                  (sizeof "xtrabkup") - 1) == 0) {
      msg("  xtrabackup: 'ib_logfile0' seems to be 'xtrabackup_logfile'. will "
          "retry.\n");

      os_file_close(src_file);
      src_file = XB_FILE_UNDEFINED;

      /* rename and try again */
      success = os_file_rename(0, dst_path, src_path);
      if (!success) {
        goto error;
      }

      goto retry;
    }

    msg("  xtrabackup: Fatal error: cannot find %s.\n", src_path);

    os_file_close(src_file);
    src_file = XB_FILE_UNDEFINED;

    goto error;
  }

  file_size = os_file_get_size(src_file);

  /* TODO: We should skip the following modifies, if it is not the first time.
   */

  /* read log file header */
  success = os_file_read(read_request, dst_path, src_file, log_buf, 0,
                         LOG_FILE_HDR_SIZE);
  if (!success) {
    goto error;
  }

  log_format = mach_read_from_4(log_buf + LOG_HEADER_FORMAT);
  log_detected_format = log_format;

  if (ut_memcmp(log_buf + LOG_HEADER_CREATOR, (byte *)"xtrabkup",
                (sizeof "xtrabkup") - 1) != 0) {
    if (xtrabackup_incremental_dir) {
      msg("xtrabackup: error: xtrabackup_logfile was already used "
          "to '--prepare'.\n");
      goto error;
    }
    msg("xtrabackup: notice: xtrabackup_logfile was already used "
        "to '--prepare'.\n");
    goto skip_modify;
  }

  if (log_format < LOG_HEADER_FORMAT_8_0_1) {
    msg("xtrabackup: error: Unsupported redo log format " UINT32PF
        "\n"
        "This version of Percona XtraBackup can only perform backups and "
        "restores against MySQL 8.0 and Percona Server 8.0, please use Percona "
        "Xtrabackup 2.4 for this database.\n",
        log_format);
    goto error;
  }

  checkpoint_found = false;

  /* read last checkpoint lsn */
  for (field = LOG_CHECKPOINT_1; field <= LOG_CHECKPOINT_2;
       field += LOG_CHECKPOINT_2 - LOG_CHECKPOINT_1) {
    /* InnoDB using CRC32 by default since 5.7.9+ */
    if (log_block_get_checksum(log_buf + field) ==
            log_block_calc_checksum_crc32(log_buf + field) &&
        (mach_read_from_4(log_buf + LOG_HEADER_FORMAT) ==
             LOG_HEADER_FORMAT_CURRENT ||
         mach_read_from_4(log_buf + LOG_HEADER_FORMAT) ==
             LOG_HEADER_FORMAT_8_0_3)) {
      if (!innodb_checksum_algorithm_specified) {
        srv_checksum_algorithm = SRV_CHECKSUM_ALGORITHM_CRC32;
      }
    } else {
      goto not_consistent;
    }

    checkpoint_no = mach_read_from_8(log_buf + field + LOG_CHECKPOINT_NO);

    if (checkpoint_no >= max_no) {
      max_no = checkpoint_no;
      max_lsn = mach_read_from_8(log_buf + field + LOG_CHECKPOINT_LSN);
      checkpoint_found = true;
    }
  not_consistent:;
  }

  if (!checkpoint_found) {
    msg("xtrabackup: No valid checkpoint found.\n");
    goto error;
  }

  mach_write_to_4(log_buf + LOG_HEADER_FORMAT, log_format);
  update_log_temp_checkpoint(log_buf, max_lsn);

  success = os_file_write(write_request, src_path, src_file, log_buf, 0,
                          LOG_FILE_HDR_SIZE);
  if (!success) {
    goto error;
  }

  /* expand file size (9/8) and align to UNIV_PAGE_SIZE_MAX */

  if (file_size % UNIV_PAGE_SIZE_MAX) {
    ulint n = UNIV_PAGE_SIZE_MAX - (ulint)(file_size % UNIV_PAGE_SIZE_MAX);
    memset(log_buf, 0, UNIV_PAGE_SIZE_MAX);
    success =
        os_file_write(write_request, src_path, src_file, log_buf, file_size, n);
    if (!success) {
      goto error;
    }

    file_size = os_file_get_size(src_file);
  }

  /* TODO: We should judge whether the file is already expanded or not... */
  {
    ulint expand;

    memset(log_buf, 0, UNIV_PAGE_SIZE_MAX * 128);
    expand = (ulint)(file_size / UNIV_PAGE_SIZE_MAX / 8);

    for (; expand > 128; expand -= 128) {
      success = os_file_write(write_request, src_path, src_file, log_buf,
                              file_size, UNIV_PAGE_SIZE_MAX * 128);
      if (!success) {
        goto error;
      }
      file_size += UNIV_PAGE_SIZE_MAX * 128;
    }

    if (expand) {
      success = os_file_write(write_request, src_path, src_file, log_buf,
                              file_size, expand * UNIV_PAGE_SIZE_MAX);
      if (!success) {
        goto error;
      }
      file_size += UNIV_PAGE_SIZE_MAX * expand;
    }
  }

  /* make larger than 128 * UNIV_PAGE_SIZE_MAX */
  if (file_size < 128 * UNIV_PAGE_SIZE_MAX) {
    memset(log_buf, 0, UNIV_PAGE_SIZE_MAX);
    while (file_size < 128 * UNIV_PAGE_SIZE_MAX) {
      success = os_file_write(write_request, src_path, src_file, log_buf,
                              file_size, UNIV_PAGE_SIZE_MAX);
      if (!success) {
        goto error;
      }
      file_size += UNIV_PAGE_SIZE_MAX;
    }
    file_size = os_file_get_size(src_file);
  }

  msg("xtrabackup: xtrabackup_logfile detected: size=" UINT64PF
      ", start_lsn=(" LSN_PF ")\n",
      file_size, max_lsn);

  os_file_close(src_file);
  src_file = XB_FILE_UNDEFINED;

  /* fake InnoDB */
  innobase_log_files_in_group_save = innobase_log_files_in_group;
  srv_log_group_home_dir_save = srv_log_group_home_dir;
  innobase_log_file_size_save = innobase_log_file_size;

  srv_log_group_home_dir = NULL;
  innobase_log_file_size = file_size;
  innobase_log_files_in_group = 1;

  srv_thread_concurrency = 0;

  /* rename 'xtrabackup_logfile' to 'ib_logfile0' */
  success = os_file_rename(0, src_path, dst_path);
  if (!success) {
    goto error;
  }
  xtrabackup_logfile_is_renamed = TRUE;

  if (log_buf != NULL) {
    ut_free(log_buf);
  }

  return (FALSE);

skip_modify:
  if (log_buf != NULL) {
    ut_free(log_buf);
  }
  os_file_close(src_file);
  src_file = XB_FILE_UNDEFINED;
  return (FALSE);

error:
  if (log_buf != NULL) {
    ut_free(log_buf);
  }
  if (src_file != XB_FILE_UNDEFINED) os_file_close(src_file);
  return (TRUE); /*ERROR*/
}

/***********************************************************************
Generates path to the meta file path from a given path to an incremental .delta
by replacing trailing ".delta" with ".meta", or returns error if 'delta_path'
does not end with the ".delta" character sequence.
@return TRUE on success, FALSE on error. */
static ibool get_meta_path(
    const char *delta_path, /* in: path to a .delta file */
    char *meta_path)        /* out: path to the corresponding .meta
                            file */
{
  size_t len = strlen(delta_path);

  if (len <= 6 || strcmp(delta_path + len - 6, ".delta")) {
    return FALSE;
  }
  memcpy(meta_path, delta_path, len - 6);
  strcpy(meta_path + len - 6, XB_DELTA_INFO_SUFFIX);

  return TRUE;
}

/****************************************************************/ /**
 Create a new tablespace on disk and return the handle to its opened
 file. Code adopted from fiL_ibd_create with
 the main difference that only disk file is created without updating
 the InnoDB in-memory dictionary data structures.

 @return TRUE on success, FALSE on error.  */
static bool xb_space_create_file(
    /*==================*/
    const char *path,    /*!<in: path to tablespace */
    ulint space_id,      /*!<in: space id */
    ulint flags,         /*!<in: tablespace flags */
    pfs_os_file_t *file) /*!<out: file handle */
{
  const ulint size = FIL_IBD_FILE_INITIAL_SIZE;
  dberr_t err;
  byte *buf2;
  byte *page;
  bool success;

  IORequest write_request(IORequest::WRITE);

  ut_ad(!fsp_is_system_or_temp_tablespace(space_id));
  ut_ad(!srv_read_only_mode);
  ut_a(space_id < dict_sys_t::s_log_space_first_id);
  ut_a(fsp_flags_is_valid(flags));

  /* Create the subdirectories in the path, if they are
  not there already. */
  err = os_file_create_subdirs_if_needed(path);
  if (err != DB_SUCCESS) {
    return (false);
  }

  *file = os_file_create(
      innodb_data_file_key, path, OS_FILE_CREATE | OS_FILE_ON_ERROR_NO_EXIT,
      OS_FILE_NORMAL, OS_DATA_FILE, srv_read_only_mode, &success);

  if (!success) {
    /* The following call will print an error message */
    ulint error = os_file_get_last_error(true);

    ib::error() << "Cannot create file '" << path << "'";

    if (error == OS_FILE_ALREADY_EXISTS) {
      ib::error() << "The file '" << path
                  << "'"
                     " already exists though the"
                     " corresponding table did not exist"
                     " in the InnoDB data dictionary."
                     " Have you moved InnoDB .ibd files"
                     " around without using the SQL commands"
                     " DISCARD TABLESPACE and IMPORT TABLESPACE,"
                     " or did mysqld crash in the middle of"
                     " CREATE TABLE?"
                     " You can resolve the problem by removing"
                     " the file '"
                  << path << "' under the 'datadir' of MySQL.";

      return (false);
    }

    return (false);
  }

#if !defined(NO_FALLOCATE) && defined(UNIV_LINUX)
  if (fil_fusionio_enable_atomic_write(*file)) {
    /* This is required by FusionIO HW/Firmware */
    int ret = posix_fallocate(file->m_file, 0, size * UNIV_PAGE_SIZE);

    if (ret != 0) {
      ib::error() << "posix_fallocate(): Failed to preallocate"
                     " data for file "
                  << path << ", desired size " << size * UNIV_PAGE_SIZE
                  << " Operating system error number " << ret
                  << ". Check"
                     " that the disk is not full or a disk quota"
                     " exceeded. Make sure the file system supports"
                     " this function. Some operating system error"
                     " numbers are described at " REFMAN
                     " operating-system-error-codes.html";

      success = false;
    } else {
      success = true;
    }
  } else {
    success = os_file_set_size(path, *file, 0, size * UNIV_PAGE_SIZE,
                               srv_read_only_mode, false);
  }
#else
  success = os_file_set_size(path, *file, 0, size * UNIV_PAGE_SIZE,
                             srv_read_only_mode, false);
#endif /* !NO_FALLOCATE && UNIV_LINUX */

  if (!success) {
    os_file_close(*file);
    os_file_delete(innodb_data_file_key, path);
    return (false);
  }

  /* printf("Creating tablespace %s id %lu\n", path, space_id); */

  /* We have to write the space id to the file immediately and flush the
  file to disk. This is because in crash recovery we must be aware what
  tablespaces exist and what are their space id's, so that we can apply
  the log records to the right file. It may take quite a while until
  buffer pool flush algorithms write anything to the file and flush it to
  disk. If we would not write here anything, the file would be filled
  with zeros from the call of os_file_set_size(), until a buffer pool
  flush would write to it. */

  buf2 = static_cast<byte *>(ut_malloc_nokey(3 * UNIV_PAGE_SIZE));
  /* Align the memory for file i/o if we might have O_DIRECT set */
  page = static_cast<byte *>(ut_align(buf2, UNIV_PAGE_SIZE));

  memset(page, '\0', UNIV_PAGE_SIZE);

  /* Add the UNIV_PAGE_SIZE to the table flags and write them to the
  tablespace header. */
  flags = fsp_flags_set_page_size(flags, univ_page_size);
  fsp_header_init_fields(page, space_id, flags);
  mach_write_to_4(page + FIL_PAGE_ARCH_LOG_NO_OR_SPACE_ID, space_id);

  const page_size_t page_size(flags);

  if (!page_size.is_compressed()) {
    buf_flush_init_for_writing(NULL, page, NULL, 0,
                               fsp_is_checksum_disabled(space_id), true);
    success = os_file_write(write_request, path, *file, page, 0,
                            page_size.physical());
  } else {
    page_zip_des_t page_zip;

    page_zip_set_size(&page_zip, page_size.physical());
    page_zip.data = page + UNIV_PAGE_SIZE;
#ifdef UNIV_DEBUG
    page_zip.m_start =
#endif /* UNIV_DEBUG */
        page_zip.m_end = (page_zip.m_nonempty = (page_zip.n_blobs = 0));

    buf_flush_init_for_writing(NULL, page, &page_zip, 0,
                               fsp_is_checksum_disabled(space_id), true);
    success = os_file_write(write_request, path, *file, page_zip.data, 0,
                            page_size.physical());
  }

  ut_free(buf2);

  if (!success) {
    ib::error() << "Could not write the first page to"
                << " tablespace '" << path << "'";
    os_file_close(*file);
    os_file_delete(innodb_data_file_key, path);
    return (false);
  }

  success = os_file_flush(*file);

  if (!success) {
    ib::error() << "File flush of tablespace '" << path << "' failed";
    os_file_close(*file);
    os_file_delete(innodb_data_file_key, path);
    return (false);
  }

  fil_space_t *space = fil_space_get(space_id);

  if (fil_node_create(path, size, space, false, false) == nullptr) {
    ib::fatal() << "Unable to add tablespace node '" << path
                << "' to the tablespace cache.";
  }

  return (true);
}

/* Retreive space_id from page 0 of tablespace
@param[in] file_name tablespace file path
@return space_id or SPACE_UNKOWN */
static space_id_t get_space_id_from_page_0(const char *file_name) {
  bool ok;
  space_id_t space_id = SPACE_UNKNOWN;

  auto buf = static_cast<byte *>(ut_malloc_nokey(2 * srv_page_size));

  auto file = os_file_create_simple_no_error_handling(
      0, file_name, OS_FILE_OPEN, OS_FILE_READ_ONLY, srv_read_only_mode, &ok);

  if (ok) {
    auto *page = static_cast<buf_frame_t *>(ut_align(buf, srv_page_size));

    IORequest request(IORequest::READ);
    dberr_t err =
        os_file_read_first_page(request, file_name, file, page, UNIV_PAGE_SIZE);

    if (err == DB_SUCCESS) {
      space_id = fsp_header_get_space_id(page);
    } else {
      msg("xtrabackup: error reading first page on file %s\n", file_name);
    }
    os_file_close(file);

  } else {
    msg("xtrabackup: Cannot open file to read first page %s\n", file_name);
  }

  ut_free(buf);

  return (space_id);
}

/***********************************************************************
Searches for matching tablespace file for given .delta file and space_id
in given directory. When matching tablespace found, renames it to match the
name of .delta file. If there was a tablespace with matching name and
mismatching ID, renames it to xtrabackup_tmp_#ID.ibd. If there was no
matching file, creates a new tablespace.
@return file handle of matched or created file */
static pfs_os_file_t xb_delta_open_matching_space(
    const char *dbname,   /* in: path to destination database dir */
    const char *name,     /* in: name of delta file (without .delta) */
    space_id_t space_id,  /* in: space id of delta file */
    ulint space_flags,    /* in: space flags of delta file */
    ulint zip_size,       /* in: zip_size of tablespace */
    char *real_name,      /* out: full path of destination file */
    size_t real_name_len, /* out: buffer size for real_name */
    bool *success)        /* out: indicates error. TRUE = success */
{
  char dest_dir[FN_REFLEN * 2 + 1];
  char dest_space_name[FN_REFLEN * 2 + 1];
  bool ok;
  pfs_os_file_t file = XB_FILE_UNDEFINED;
  xb_filter_entry_t *table;
  const fil_space_t *fil_space;
  space_id_t f_space_id;
  os_file_create_t create_option = OS_FILE_OPEN;

  *success = false;

  if (dbname) {
    snprintf(dest_dir, sizeof(dest_dir), "%s/%s", xtrabackup_target_dir,
             dbname);
    Fil_path::normalize(dest_dir);

    snprintf(dest_space_name, sizeof(dest_space_name), "%s/%s", dbname, name);
  } else {
    snprintf(dest_dir, sizeof(dest_dir), "%s", xtrabackup_target_dir);
    Fil_path::normalize(dest_dir);

    snprintf(dest_space_name, sizeof(dest_space_name), "%s", name);
  }

  snprintf(real_name, real_name_len, "%s/%s", xtrabackup_target_dir,
           dest_space_name);
  Fil_path::normalize(real_name);
  /* Truncate ".ibd" */
  dest_space_name[strlen(dest_space_name) - 4] = '\0';

  /* Create the database directory if it doesn't exist yet */
  if (!os_file_create_directory(dest_dir, FALSE)) {
    msg("xtrabackup: error: cannot create dir %s\n", dest_dir);
    return file;
  }

  /* remember space name used by incremental prepare. This hash is later used to
  detect the dropped tablespaces and remove them. Check rm_if_not_found() */
  table = static_cast<xb_filter_entry_t *>(
      ut_malloc_nokey(sizeof(xb_filter_entry_t) + strlen(dest_space_name) + 1));

  table->name = ((char *)table) + sizeof(xb_filter_entry_t);
  strcpy(table->name, dest_space_name);
  HASH_INSERT(xb_filter_entry_t, name_hash, inc_dir_tables_hash,
              ut_fold_string(table->name), table);

  if (space_id != SPACE_UNKNOWN && !fsp_is_ibd_tablespace(space_id)) {
    /* since undo tablespaces cannot be renamed, we must either open existing
    with the same name or create new one */
    if (fsp_is_undo_tablespace(space_id)) {
      bool exists;
      os_file_type_t type;
      os_file_status(real_name, &exists, &type);

      if (exists) {
        f_space_id = get_space_id_from_page_0(real_name);

        if (f_space_id == SPACE_UNKNOWN) {
          msg("could not find space id from file %s", real_name);
          goto exit;
        }

        if (space_id == f_space_id) {
          goto found;
        }

        /* space_id of undo tablespace from incremental is different from the
        full backup. Rename the existing undo tablespace to a temporary name and
        create undo tablespace file with new space_id */
        char tmpname[FN_REFLEN];
        snprintf(tmpname, FN_REFLEN, "./xtrabackup_tmp_#" SPACE_ID_PF ".ibu",
                 f_space_id);

        char *oldpath, *space_name;
        bool res =
            fil_space_read_name_and_filepath(f_space_id, &space_name, &oldpath);
        ut_a(res);
        msg("xtrabackup: Renaming %s to %s.ibu\n", dest_space_name, tmpname);

        ut_a(os_file_status(oldpath, &exists, &type));

        if (!fil_rename_tablespace(f_space_id, oldpath, tmpname, tmpname)) {
          msg("xtrabackup: Cannot rename %s to %s\n", dest_space_name, tmpname);
          ut_free(oldpath);
          ut_free(space_name);
          goto exit;
        }
        ut_free(oldpath);
        ut_free(space_name);
      }

      /* either file doesn't exist or it has been renamed above */
      if (!fil_space_create(dest_space_name, space_id, space_flags,
                            FIL_TYPE_TABLESPACE)) {
        msg("xtrabackup: Cannot create tablespace %s\n", dest_space_name);
        goto exit;
      }
      *success = xb_space_create_file(real_name, space_id, space_flags, &file);
      goto exit;
    }
    goto found;
  }

  f_space_id = fil_space_get_id_by_name(dest_space_name);

  if (f_space_id != SPACE_UNKNOWN) {
    if (f_space_id == space_id || space_id == SPACE_UNKNOWN) {
      /* we found matching space */
      goto found;
    } else {
      char tmpname[FN_REFLEN];
      bool exists;
      os_file_type_t type;

      if (dbname != NULL) {
        snprintf(tmpname, FN_REFLEN, "%s/xtrabackup_tmp_#" SPACE_ID_PF, dbname,
                 f_space_id);
      } else {
        snprintf(tmpname, FN_REFLEN, "./xtrabackup_tmp_#" SPACE_ID_PF,
                 f_space_id);
      }

      char *oldpath, *space_name;

      bool res =
          fil_space_read_name_and_filepath(f_space_id, &space_name, &oldpath);
      ut_a(res);

      msg("xtrabackup: Renaming %s to %s.ibd\n", dest_space_name, tmpname);

      ut_a(os_file_status(oldpath, &exists, &type));

      if (exists &&
          !fil_rename_tablespace(f_space_id, oldpath, tmpname, NULL)) {
        msg("xtrabackup: Cannot rename %s to %s\n", dest_space_name, tmpname);
        ut_free(oldpath);
        ut_free(space_name);
        goto exit;
      }
      ut_free(oldpath);
      ut_free(space_name);
    }
  }

  if (space_id == SPACE_UNKNOWN) {
    msg("xtrabackup: Error: Cannot handle DDL operation on tablespace %s\n",
        dest_space_name);
    exit(EXIT_FAILURE);
  }

  fil_space = fil_space_get(space_id);

  if (fil_space != NULL) {
    char tmpname[FN_REFLEN];
    bool exists;
    os_file_type_t type;

    strncpy(tmpname, dest_space_name, FN_REFLEN);

    char *oldpath, *space_name;

    bool res =
        fil_space_read_name_and_filepath(fil_space->id, &space_name, &oldpath);

    ut_a(res);

    msg("xtrabackup: Renaming %s to %s\n", fil_space->name, dest_space_name);

    ut_a(os_file_status(oldpath, &exists, &type));

    if (exists &&
        !fil_rename_tablespace(fil_space->id, oldpath, tmpname, NULL)) {
      msg("xtrabackup: Cannot rename %s to %s\n", fil_space->name,
          dest_space_name);
      ut_free(oldpath);
      ut_free(space_name);
      goto exit;
    }
    ut_free(oldpath);
    ut_free(space_name);

    goto found;
  }

  /* No matching space found. create the new one.  */

  if (!fil_space_create(dest_space_name, space_id, space_flags,
                        FIL_TYPE_TABLESPACE)) {
    msg("xtrabackup: Cannot create tablespace %s\n", dest_space_name);
    goto exit;
  }

  /* Calculate correct tablespace flags for compressed tablespaces.  */
  if (zip_size != 0 && zip_size != ULINT_UNDEFINED) {
    space_flags |= (get_bit_shift(zip_size >> PAGE_ZIP_MIN_SIZE_SHIFT << 1)
                    << DICT_TF_ZSSIZE_SHIFT) |
                   DICT_TF_COMPACT |
                   (DICT_TF_FORMAT_ZIP << DICT_TF_FORMAT_SHIFT);
    ut_a(page_size_t(space_flags).physical() == zip_size);
  }
  *success = xb_space_create_file(real_name, space_id, space_flags, &file);
  goto exit;

found:
  /* open the file and return it's handle */

  file = os_file_create_simple_no_error_handling(
      0, real_name, create_option, OS_FILE_READ_WRITE, srv_read_only_mode, &ok);

  if (ok) {
    *success = true;
  } else {
    msg("xtrabackup: Cannot open file %s\n", real_name);
  }

exit:

  return file;
}

/************************************************************************
Applies a given .delta file to the corresponding data file.
@return TRUE on success */
static bool xtrabackup_apply_delta(
    const datadir_entry_t &entry, /*!<in: datadir entry */
    void * /*data*/) {
  pfs_os_file_t src_file = XB_FILE_UNDEFINED;
  pfs_os_file_t dst_file = XB_FILE_UNDEFINED;
  char src_path[FN_REFLEN];
  char dst_path[FN_REFLEN * 2 + 1];
  char meta_path[FN_REFLEN];
  char space_name[FN_REFLEN];
  bool success;

  bool last_buffer = false;
  ulint page_in_buffer;
  ulint incremental_buffers = 0;

  xb_delta_info_t info;
  ulint page_size;
  ulint page_size_shift;
  byte *incremental_buffer_base = NULL;
  byte *incremental_buffer;

  size_t offset;
  os_file_stat_t stat_info;

  if (entry.is_empty_dir) {
    return true;
  }

  IORequest read_request(IORequest::READ);
  IORequest write_request(IORequest::WRITE | IORequest::PUNCH_HOLE);

  ut_a(xtrabackup_incremental);

  if (!entry.db_name.empty()) {
    snprintf(src_path, sizeof(src_path), "%s/%s/%s", entry.datadir.c_str(),
             entry.db_name.c_str(), entry.file_name.c_str());
    snprintf(dst_path, sizeof(dst_path), "%s/%s/%s", xtrabackup_real_target_dir,
             entry.db_name.c_str(), entry.file_name.c_str());
  } else {
    snprintf(src_path, sizeof(src_path), "%s/%s", entry.datadir.c_str(),
             entry.file_name.c_str());
    snprintf(dst_path, sizeof(dst_path), "%s/%s", xtrabackup_real_target_dir,
             entry.file_name.c_str());
  }
  dst_path[strlen(dst_path) - 6] = '\0';

  strncpy(space_name, entry.file_name.c_str(), FN_REFLEN);
  space_name[strlen(space_name) - 6] = 0;

  if (!get_meta_path(src_path, meta_path)) {
    goto error;
  }

  Fil_path::normalize(dst_path);
  Fil_path::normalize(src_path);
  Fil_path::normalize(meta_path);

  if (!xb_read_delta_metadata(meta_path, &info)) {
    goto error;
  }

  page_size = info.page_size;
  page_size_shift = get_bit_shift(page_size);
  msg("xtrabackup: page size for %s is %lu bytes\n", src_path, page_size);
  if (page_size_shift < 10 || page_size_shift > UNIV_PAGE_SIZE_SHIFT_MAX) {
    msg("xtrabackup: error: invalid value of page_size "
        "(%lu bytes) read from %s\n",
        page_size, meta_path);
    goto error;
  }

  src_file = os_file_create_simple_no_error_handling(
      0, src_path, OS_FILE_OPEN, OS_FILE_READ_WRITE, srv_read_only_mode,
      &success);
  if (!success) {
    os_file_get_last_error(TRUE);
    msg("xtrabackup: error: cannot open %s\n", src_path);
    goto error;
  }

  posix_fadvise(src_file.m_file, 0, 0, POSIX_FADV_SEQUENTIAL);

  os_file_set_nocache(src_file.m_file, src_path, "OPEN");

  dst_file = xb_delta_open_matching_space(
      entry.db_name.empty() ? nullptr : entry.db_name.c_str(), space_name,
      info.space_id, info.space_flags, info.zip_size, dst_path,
      sizeof(dst_path), &success);
  if (!success) {
    msg("xtrabackup: error: cannot open %s\n", dst_path);
    goto error;
  }

  posix_fadvise(dst_file.m_file, 0, 0, POSIX_FADV_DONTNEED);

  os_file_set_nocache(dst_file.m_file, dst_path, "OPEN");

  os_file_get_status(dst_path, &stat_info, false, false);

  /* allocate buffer for incremental backup */
  incremental_buffer_base = static_cast<byte *>(
      ut_malloc_nokey((page_size / 4 + 1) * page_size + UNIV_PAGE_SIZE_MAX));
  incremental_buffer = static_cast<byte *>(
      ut_align(incremental_buffer_base, UNIV_PAGE_SIZE_MAX));

  msg("Applying %s to %s...\n", src_path, dst_path);

  while (!last_buffer) {
    ulint cluster_header;

    /* read to buffer */
    /* first block of block cluster */
    offset = ((incremental_buffers * (page_size / 4)) << page_size_shift);
    success = os_file_read(read_request, src_path, src_file, incremental_buffer,
                           offset, page_size);
    if (!success) {
      goto error;
    }

    cluster_header = mach_read_from_4(incremental_buffer);
    switch (cluster_header) {
      case 0x78747261UL: /*"xtra"*/
        break;
      case 0x58545241UL: /*"XTRA"*/
        last_buffer = true;
        break;
      default:
        msg("xtrabackup: error: %s is not valid .delta file.\n", src_path);
        goto error;
    }

    for (page_in_buffer = 1; page_in_buffer < page_size / 4; page_in_buffer++) {
      if (mach_read_from_4(incremental_buffer + page_in_buffer * 4) ==
          0xFFFFFFFFUL)
        break;
    }

    ut_a(last_buffer || page_in_buffer == page_size / 4);

    /* read whole of the cluster */
    success = os_file_read(read_request, src_path, src_file, incremental_buffer,
                           offset, page_in_buffer * page_size);
    if (!success) {
      goto error;
    }

    posix_fadvise(src_file.m_file, offset, page_in_buffer * page_size,
                  POSIX_FADV_DONTNEED);

    for (page_in_buffer = 1; page_in_buffer < page_size / 4; page_in_buffer++) {
      const page_t *page = incremental_buffer + page_in_buffer * page_size;
      const ulint offset_on_page =
          mach_read_from_4(incremental_buffer + page_in_buffer * 4);

      if (offset_on_page == 0xFFFFFFFFUL) break;

      const auto offset_in_file = offset_on_page << page_size_shift;

      success = os_file_write(write_request, dst_path, dst_file, page,
                              offset_in_file, page_size);
      if (!success) {
        goto error;
      }

      if (IORequest::is_punch_hole_supported() &&
          (Compression::is_compressed_page(page) ||
           fil_page_get_type(page) == FIL_PAGE_COMPRESSED_AND_ENCRYPTED)) {
        size_t compressed_len =
            mach_read_from_2(page + FIL_PAGE_COMPRESS_SIZE_V1) + FIL_PAGE_DATA;
        compressed_len = ut_calc_align(compressed_len, stat_info.block_size);
        if (compressed_len < page_size) {
          if (os_file_punch_hole(dst_file.m_file,
                                 offset_in_file + compressed_len,
                                 page_size - compressed_len) != DB_SUCCESS) {
            msg("xtrabackup: os_file_punch_hole returned error\n");
            goto error;
          }
        }
      }
    }

    incremental_buffers++;
  }

  if (incremental_buffer_base) ut_free(incremental_buffer_base);
  if (src_file != XB_FILE_UNDEFINED) os_file_close(src_file);
  if (dst_file != XB_FILE_UNDEFINED) os_file_close(dst_file);
  return true;

error:
  if (incremental_buffer_base) ut_free(incremental_buffer_base);
  if (src_file != XB_FILE_UNDEFINED) os_file_close(src_file);
  if (dst_file != XB_FILE_UNDEFINED) os_file_close(dst_file);
  msg("xtrabackup: Error: xtrabackup_apply_delta(): failed to apply %s to "
      "%s.\n",
      src_path, dst_path);
  return false;
}

/************************************************************************
Callback to handle datadir entry. Deletes entry if it has no matching
fil_space in fil_system directory.
@return FALSE if delete attempt was unsuccessful */
static bool rm_if_not_found(
    const datadir_entry_t &entry, /*!<in: datadir entry */
    void *arg __attribute__((unused))) {
  char name[FN_REFLEN];
  xb_filter_entry_t *table;

  if (entry.is_empty_dir) {
    return true;
  }

  if (!entry.db_name.empty()) {
    snprintf(name, FN_REFLEN, "%s/%s", entry.db_name.c_str(),
             entry.file_name.c_str());
  } else {
    snprintf(name, FN_REFLEN, "%s", entry.file_name.c_str());
  }

  /* Truncate ".ibd" */
  name[strlen(name) - 4] = '\0';

  HASH_SEARCH(name_hash, inc_dir_tables_hash, ut_fold_string(name),
              xb_filter_entry_t *, table, (void)0, !strcmp(table->name, name));

  if (!table) {
    if (!entry.db_name.empty()) {
      snprintf(name, FN_REFLEN, "%s/%s/%s", entry.datadir.c_str(),
               entry.db_name.c_str(), entry.file_name.c_str());
    } else {
      snprintf(name, FN_REFLEN, "%s/%s", entry.datadir.c_str(),
               entry.file_name.c_str());
    }
    return os_file_delete(0, name);
  }

  return (true);
}

/** Make sure that we have a read access to the given datadir entry
@param[in]	statinfo	entry stat info
@param[out]	name		entry name */
static void check_datadir_enctry_access(const char *name,
                                        const struct stat *statinfo) {
  const char *entry_type = S_ISDIR(statinfo->st_mode) ? "directory" : "file";
  if ((statinfo->st_mode & S_IRUSR) != S_IRUSR) {
    msg("xtrabackup: Error: %s '%s' is not readable by "
        "XtraBackup\n",
        entry_type, name);
    exit(EXIT_FAILURE);
  }
}

/** Process single second level datadir entry for
xb_process_datadir
@param[in]	datadir	datadir path
@param[in]	path	path to the file
@param[in]	dbname	database name (first level entry name)
@param[in]	name	name of the file
@param[in]	suffix	suffix to match against
@param[in]	func	callback
@param[in]	data	additional argument for callback */
void process_datadir_l2cbk(const char *datadir, const char *dbname,
                           const char *path, const char *name,
                           const char *suffix, handle_datadir_entry_func_t func,
                           void *data) {
  struct stat statinfo;
  size_t suffix_len = strlen(suffix);

  if (stat(path, &statinfo) != 0) {
    return;
  }

  if (S_ISREG(statinfo.st_mode) &&
      (strlen(name) > suffix_len &&
       strcmp(name + strlen(name) - suffix_len, suffix) == 0)) {
    check_datadir_enctry_access(name, &statinfo);
    func(datadir_entry_t(datadir, path, dbname, name, false), data);
  }
}

/** Process single top level datadir entry for xb_process_datadir
@param[in]	datadir	datadir path
@param[in]	path	path to the file
@param[in]	name	name of the file
@param[in]	suffix	suffix to match against
@param[in]	func	callback
@param[in]	data	additional argument for callback */
void process_datadir_l1cbk(const char *datadir, const char *path,
                           const char *name, const char *suffix,
                           handle_datadir_entry_func_t func, void *data) {
  struct stat statinfo;
  size_t suffix_len = strlen(suffix);

  if (stat(path, &statinfo) != 0) {
    return;
  }

  if (S_ISDIR(statinfo.st_mode) && !check_if_skip_database_by_path(name)) {
    bool is_empty_dir = true;
    check_datadir_enctry_access(name, &statinfo);
    os_file_scan_directory(
        path,
        [&](const char *l2path, const char *l2name) mutable -> void {
          if (strcmp(l2name, ".") == 0 || strcmp(l2name, "..") == 0) {
            return;
          }
          is_empty_dir = false;
          char fullpath[FN_REFLEN];
          snprintf(fullpath, sizeof(fullpath), "%s/%s", l2path, l2name);
          process_datadir_l2cbk(datadir, name, fullpath, l2name, suffix, func,
                                data);
        },
        false);
    if (is_empty_dir) {
      func(datadir_entry_t(datadir, path, name, "", true), data);
    }
  }

  if (S_ISREG(statinfo.st_mode) &&
      (strlen(name) > suffix_len &&
       strcmp(name + strlen(name) - suffix_len, suffix) == 0)) {
    check_datadir_enctry_access(name, &statinfo);
    func(datadir_entry_t(datadir, path, "", name, false), data);
  }
}

/************************************************************************
Function enumerates files in datadir (provided by path) which are matched
by provided suffix. For each entry callback is called.
@return FALSE if callback for some entry returned FALSE */
bool xb_process_datadir(const char *path,   /*!<in: datadir path */
                        const char *suffix, /*!<in: suffix to match
                                            against */
                        handle_datadir_entry_func_t func, /*!<in: callback */
                        void *data) /*!<in: additional argument for
                                    callback */
{
  bool ret = os_file_scan_directory(
      path,
      [&](const char *l1path, const char *l1name) -> void {
        if (strcmp(l1name, ".") == 0 || strcmp(l1name, "..") == 0) {
          return;
        }
        char fullpath[FN_REFLEN];
        snprintf(fullpath, sizeof(fullpath), "%s/%s", l1path, l1name);
        process_datadir_l1cbk(path, fullpath, l1name, suffix, func, data);
      },
      false);
  return ret;
}

/************************************************************************
Applies all .delta files from incremental_dir to the full backup.
@return TRUE on success. */
static bool xtrabackup_apply_deltas() {
  return xb_process_datadir(xtrabackup_incremental_dir, ".delta",
                            xtrabackup_apply_delta, NULL);
}

static bool xtrabackup_close_temp_log(bool clear_flag) {
  pfs_os_file_t src_file = XB_FILE_UNDEFINED;
  char src_path[FN_REFLEN];
  char dst_path[FN_REFLEN];
  bool success;
  byte log_buf[UNIV_PAGE_SIZE_MAX];
  IORequest read_request(IORequest::READ);
  IORequest write_request(IORequest::WRITE);

  if (!xtrabackup_logfile_is_renamed) return (FALSE);

  /* rename 'ib_logfile0' to 'xtrabackup_logfile' */
  if (!xtrabackup_incremental_dir) {
    sprintf(dst_path, "%s/ib_logfile0", xtrabackup_target_dir);
    sprintf(src_path, "%s/%s", xtrabackup_target_dir, XB_LOG_FILENAME);
  } else {
    sprintf(dst_path, "%s/ib_logfile0", xtrabackup_incremental_dir);
    sprintf(src_path, "%s/%s", xtrabackup_incremental_dir, XB_LOG_FILENAME);
  }

  Fil_path::normalize(dst_path);
  Fil_path::normalize(src_path);

  success = os_file_rename(0, dst_path, src_path);
  if (!success) {
    goto error;
  }
  xtrabackup_logfile_is_renamed = FALSE;

  if (!clear_flag) return (FALSE);

  /* clear LOG_HEADER_CREATOR field */
  src_file = os_file_create_simple_no_error_handling(
      0, src_path, OS_FILE_OPEN, OS_FILE_READ_WRITE, srv_read_only_mode,
      &success);
  if (!success) {
    goto error;
  }

  success = os_file_read(read_request, src_path, src_file, log_buf, 0,
                         LOG_FILE_HDR_SIZE);
  if (!success) {
    goto error;
  }

  memset(log_buf + LOG_HEADER_CREATOR, ' ', 4);

  success = os_file_write(write_request, src_path, src_file, log_buf, 0,
                          LOG_FILE_HDR_SIZE);
  if (!success) {
    goto error;
  }

  src_file = XB_FILE_UNDEFINED;

  innobase_log_files_in_group = innobase_log_files_in_group_save;
  srv_log_group_home_dir = srv_log_group_home_dir_save;
  innobase_log_file_size = innobase_log_file_size_save;

  return (FALSE);
error:
  if (src_file != XB_FILE_UNDEFINED) os_file_close(src_file);
  msg("xtrabackup: Error: xtrabackup_close_temp_log() failed.\n");
  return (TRUE); /*ERROR*/
}

/*********************************************************************/ /**
 Write the meta data (index user fields) config file.
 @return true in case of success otherwise false. */
static bool xb_export_cfg_write_index_fields(
    /*===========================*/
    const dict_index_t *index, /*!< in: write the meta data for
                               this index */
    FILE *file)                /*!< in: file to write to */
{
  byte row[sizeof(ib_uint32_t) * 2];

  for (ulint i = 0; i < index->n_fields; ++i) {
    byte *ptr = row;
    const dict_field_t *field = &index->fields[i];

    mach_write_to_4(ptr, field->prefix_len);
    ptr += sizeof(ib_uint32_t);

    mach_write_to_4(ptr, field->fixed_len);

    if (fwrite(row, 1, sizeof(row), file) != sizeof(row)) {
      msg("xtrabackup: Error: writing index fields.");

      return (false);
    }

    /* Include the NUL byte in the length. */
    ib_uint32_t len = strlen(field->name) + 1;
    ut_a(len > 1);

    mach_write_to_4(row, len);

    if (fwrite(row, 1, sizeof(len), file) != sizeof(len) ||
        fwrite(field->name, 1, len, file) != len) {
      msg("xtrabackup: Error: writing index column.");

      return (false);
    }
  }

  return (true);
}

/*********************************************************************/ /**
 Write the meta data config file index information.
 @return true in case of success otherwise false. */
static __attribute__((nonnull, warn_unused_result)) bool
xb_export_cfg_write_one_index(
    /*======================*/
    const dict_index_t *index, /*!< in: write metadata for this
                               index */
    FILE *file)                /*!< in: file to write to */
{
  bool ret;
  byte *ptr;
  byte row[sizeof(space_index_t) + sizeof(uint32_t) * 8];

  ptr = row;

  ut_ad(sizeof(space_index_t) == 8);
  mach_write_to_8(ptr, index->id);
  ptr += sizeof(space_index_t);

  mach_write_to_4(ptr, index->space);
  ptr += sizeof(uint32_t);

  mach_write_to_4(ptr, index->page);
  ptr += sizeof(uint32_t);

  mach_write_to_4(ptr, index->type);
  ptr += sizeof(uint32_t);

  mach_write_to_4(ptr, index->trx_id_offset);
  ptr += sizeof(uint32_t);

  mach_write_to_4(ptr, index->n_user_defined_cols);
  ptr += sizeof(uint32_t);

  mach_write_to_4(ptr, index->n_uniq);
  ptr += sizeof(uint32_t);

  mach_write_to_4(ptr, index->n_nullable);
  ptr += sizeof(uint32_t);

  mach_write_to_4(ptr, index->n_fields);

  if (fwrite(row, 1, sizeof(row), file) != sizeof(row)) {
    msg("xtrabackup: Error: writing index meta-data.");
    return (false);
  }

  /* Write the length of the index name.
  NUL byte is included in the length. */
  uint32_t len = static_cast<uint32_t>(strlen(index->name) + 1);
  ut_a(len > 1);

  mach_write_to_4(row, len);

  if (fwrite(row, 1, sizeof(len), file) != sizeof(len) ||
      fwrite(index->name, 1, len, file) != len) {
    msg("xtrabackup: Error:  writing index name.");
    return (false);
  }

  ret = xb_export_cfg_write_index_fields(index, file);
  return (ret);
}

/*********************************************************************/ /**
 Write the meta data config file index information.
 @return true in case of success otherwise false. */
static __attribute__((nonnull, warn_unused_result)) bool
xb_export_cfg_write_indexes(
    /*======================*/
    const dict_table_t *table, /*!< in: write the meta data for
                               this table */
    FILE *file)                /*!< in: file to write to */
{
  byte row[sizeof(uint32_t)];

  /* Write the number of indexes in the table. */
  uint32_t num_indexes = 0;
  ulint flags = fil_space_get_flags(table->space);
  bool has_sdi = FSP_FLAGS_HAS_SDI(flags);

  if (has_sdi) {
    num_indexes += 1;
  }

  num_indexes += static_cast<uint32_t>(UT_LIST_GET_LEN(table->indexes));
  ut_ad(num_indexes != 0);

  mach_write_to_4(row, num_indexes);

  if (fwrite(row, 1, sizeof(row), file) != sizeof(row)) {
    msg("xtrabackup: Error: writing index count.");
    return (false);
  }

  bool ret = true;

  /* Write SDI Index */
  if (has_sdi) {
    dict_index_t *index = dict_sdi_get_index(table->space);

    ut_ad(index != NULL);
    ret = xb_export_cfg_write_one_index(index, file);
  }

  /* Write the index meta data. */
  for (const dict_index_t *index = UT_LIST_GET_FIRST(table->indexes);
       index != 0 && ret; index = UT_LIST_GET_NEXT(indexes, index)) {
    ret = xb_export_cfg_write_one_index(index, file);
  }

  return (ret);
}

/*********************************************************************/ /**
 Write the meta data (table columns) config file. Serialise the contents of
 dict_col_t structure, along with the column name. All fields are serialized
 as ib_uint32_t.
 @return true in case of success otherwise false. */
static __attribute__((nonnull, warn_unused_result)) bool
xb_export_cfg_write_table(
    /*====================*/
    const dict_table_t *table, /*!< in: write the meta data for
                               this table */
    FILE *file)                /*!< in: file to write to */
{
  dict_col_t *col;
  byte row[sizeof(ib_uint32_t) * 7];

  col = table->cols;

  for (ulint i = 0; i < table->n_cols; ++i, ++col) {
    byte *ptr = row;

    mach_write_to_4(ptr, col->prtype);
    ptr += sizeof(ib_uint32_t);

    mach_write_to_4(ptr, col->mtype);
    ptr += sizeof(ib_uint32_t);

    mach_write_to_4(ptr, col->len);
    ptr += sizeof(ib_uint32_t);

    mach_write_to_4(ptr, col->mbminmaxlen);
    ptr += sizeof(ib_uint32_t);

    mach_write_to_4(ptr, col->ind);
    ptr += sizeof(ib_uint32_t);

    mach_write_to_4(ptr, col->ord_part);
    ptr += sizeof(ib_uint32_t);

    mach_write_to_4(ptr, col->max_prefix);

    if (fwrite(row, 1, sizeof(row), file) != sizeof(row)) {
      msg("xtrabackup: Error: writing table column data.");

      return (false);
    }

    /* Write out the column name as [len, byte array]. The len
    includes the NUL byte. */
    ib_uint32_t len;
    const char *col_name;

    col_name = table->get_col_name(dict_col_get_no(col));

    /* Include the NUL byte in the length. */
    len = strlen(col_name) + 1;
    ut_a(len > 1);

    mach_write_to_4(row, len);

    if (fwrite(row, 1, sizeof(len), file) != sizeof(len) ||
        fwrite(col_name, 1, len, file) != len) {
      msg("xtrabackup: Error: writing column name.");

      return (false);
    }
  }

  return (true);
}

/*********************************************************************/ /**
 Write the meta data config file header.
 @return true in case of success otherwise false. */
static __attribute__((nonnull, warn_unused_result)) bool
xb_export_cfg_write_header(
    /*=====================*/
    const dict_table_t *table, /*!< in: write the meta data for
                               this table */
    FILE *file)                /*!< in: file to write to */
{
  byte value[sizeof(ib_uint32_t)];

  /* Write the meta-data version number. */
  mach_write_to_4(value, IB_EXPORT_CFG_VERSION_V2);

  if (fwrite(&value, 1, sizeof(value), file) != sizeof(value)) {
    msg("xtrabackup: Error: writing meta-data version number.");

    return (false);
  }

  /* Write the server hostname. */
  ib_uint32_t len;
  const char *hostname = "Hostname unknown";

  /* The server hostname includes the NUL byte. */
  len = strlen(hostname) + 1;
  mach_write_to_4(value, len);

  if (fwrite(&value, 1, sizeof(value), file) != sizeof(value) ||
      fwrite(hostname, 1, len, file) != len) {
    msg("xtrabackup: Error: writing hostname.");

    return (false);
  }

  /* The table name includes the NUL byte. */
  ut_a(table->name.m_name != NULL);
  len = strlen(table->name.m_name) + 1;

  /* Write the table name. */
  mach_write_to_4(value, len);

  if (fwrite(&value, 1, sizeof(value), file) != sizeof(value) ||
      fwrite(table->name.m_name, 1, len, file) != len) {
    msg("xtrabackup: Error: writing table name.");

    return (false);
  }

  byte row[sizeof(ib_uint32_t) * 3];

  /* Write the next autoinc value. */
  mach_write_to_8(row, table->autoinc);

  if (fwrite(row, 1, sizeof(ib_uint64_t), file) != sizeof(ib_uint64_t)) {
    msg("xtrabackup: Error: writing table autoinc value.");

    return (false);
  }

  byte *ptr = row;

  /* Write the system page size. */
  mach_write_to_4(ptr, UNIV_PAGE_SIZE);
  ptr += sizeof(ib_uint32_t);

  /* Write the table->flags. */
  mach_write_to_4(ptr, table->flags);
  ptr += sizeof(ib_uint32_t);

  /* Write the number of columns in the table. */
  mach_write_to_4(ptr, table->n_cols);

  if (fwrite(row, 1, sizeof(row), file) != sizeof(row)) {
    msg("xtrabackup: Error: writing table meta-data.");

    return (false);
  }

  /* Write the space flags */
  ulint space_flags = fil_space_get_flags(table->space);
  ut_ad(space_flags != ULINT_UNDEFINED);
  mach_write_to_4(value, space_flags);

  if (fwrite(&value, 1, sizeof(value), file) != sizeof(value)) {
    msg("xtrabackup: Error: writing writing space_flags.");
    return (false);
  }

  return (true);
}

/*********************************************************************/ /**
 Write MySQL 5.6-style meta data config file.
 @return true in case of success otherwise false. */
static bool xb_export_cfg_write(
    const fil_node_t *node, const dict_table_t *table) /*!< in: write the meta
                                                       data for this table */
{
  char file_path[FN_REFLEN];
  FILE *file;
  bool success;

  strcpy(file_path, node->name);
  strcpy(file_path + strlen(file_path) - 4, ".cfg");

  file = fopen(file_path, "w+b");

  if (file == NULL) {
    msg("xtrabackup: Error: cannot open %s\n", node->name);

    success = false;
  } else {
    success = xb_export_cfg_write_header(table, file);

    if (success) {
      success = xb_export_cfg_write_table(table, file);
    }

    if (success) {
      success = xb_export_cfg_write_indexes(table, file);
    }

    if (fclose(file) != 0) {
      msg("xtrabackup: Error: cannot close %s\n", node->name);
      success = false;
    }
  }

  return (success);
}

/** Write the transfer key to CFP file.
@param[in]	table		write the data for this table
@param[in]	file		file to write to
@return DB_SUCCESS or error code. */
static __attribute__((nonnull, warn_unused_result)) dberr_t
xb_export_write_transfer_key(const dict_table_t *table, FILE *file) {
  byte key_size[sizeof(ib_uint32_t)];
  byte row[Encryption::KEY_LEN * 3];
  byte *ptr = row;
  byte *transfer_key = ptr;
  lint elen;

  ut_ad(table->encryption_key != NULL && table->encryption_iv != NULL);

  /* Write the encryption key size. */
  mach_write_to_4(key_size, Encryption::KEY_LEN);

  if (fwrite(&key_size, 1, sizeof(key_size), file) != sizeof(key_size)) {
    msg("IO Write error: (%d, %s) %s", errno, strerror(errno),
        "while writing key size.");

    return (DB_IO_ERROR);
  }

  /* Generate and write the transfer key. */
  Encryption::random_value(transfer_key);
  if (fwrite(transfer_key, 1, Encryption::KEY_LEN, file) !=
      Encryption::KEY_LEN) {
    msg("IO Write error: (%d, %s) %s", errno, strerror(errno),
        "while writing transfer key.");

    return (DB_IO_ERROR);
  }

  ptr += Encryption::KEY_LEN;

  /* Encrypt tablespace key. */
  elen = my_aes_encrypt(
      reinterpret_cast<unsigned char *>(table->encryption_key),
      Encryption::KEY_LEN, ptr, reinterpret_cast<unsigned char *>(transfer_key),
      Encryption::KEY_LEN, my_aes_256_ecb, NULL, false);

  if (elen == MY_AES_BAD_DATA) {
    msg("IO Write error: (%d, %s) %s", errno, strerror(errno),
        "while encrypt tablespace key.");
    return (DB_ERROR);
  }

  /* Write encrypted tablespace key */
  if (fwrite(ptr, 1, Encryption::KEY_LEN, file) != Encryption::KEY_LEN) {
    msg("IO Write error: (%d, %s) %s", errno, strerror(errno),
        "while writing encrypted tablespace key.");

    return (DB_IO_ERROR);
  }
  ptr += Encryption::KEY_LEN;

  /* Encrypt tablespace iv. */
  elen = my_aes_encrypt(reinterpret_cast<unsigned char *>(table->encryption_iv),
                        Encryption::KEY_LEN, ptr,
                        reinterpret_cast<unsigned char *>(transfer_key),
                        Encryption::KEY_LEN, my_aes_256_ecb, NULL, false);

  if (elen == MY_AES_BAD_DATA) {
    msg("IO Write error: (%d, %s) %s", errno, strerror(errno),
        "while encrypt tablespace iv.");
    return (DB_ERROR);
  }

  /* Write encrypted tablespace iv */
  if (fwrite(ptr, 1, Encryption::KEY_LEN, file) != Encryption::KEY_LEN) {
    msg("IO Write error: (%d, %s) %s", errno, strerror(errno),
        "while writing encrypted tablespace iv.");

    return (DB_IO_ERROR);
  }

  return (DB_SUCCESS);
}

/** Write the encryption data after quiesce.
@param[in]	table		write the data for this table
@return DB_SUCCESS or error code */
static __attribute__((nonnull, warn_unused_result)) dberr_t xb_export_cfp_write(
    dict_table_t *table) {
  dberr_t err;
  char name[OS_FILE_MAX_PATH];

  /* If table is not encrypted, return. */
  if (!dd_is_table_in_encrypted_tablespace(table)) {
    return (DB_SUCCESS);
  }

  /* Get the encryption key and iv from space */
  /* For encrypted table, before we discard the tablespace,
  we need save the encryption information into table, otherwise,
  this information will be lost in fil_discard_tablespace along
  with fil_space_free(). */
  if (table->encryption_key == NULL) {
    table->encryption_key =
        static_cast<byte *>(mem_heap_alloc(table->heap, Encryption::KEY_LEN));

    table->encryption_iv =
        static_cast<byte *>(mem_heap_alloc(table->heap, Encryption::KEY_LEN));

    fil_space_t *space = fil_space_get(table->space);
    ut_ad(space != NULL && FSP_FLAGS_GET_ENCRYPTION(space->flags));

    memcpy(table->encryption_key, space->encryption_key, Encryption::KEY_LEN);
    memcpy(table->encryption_iv, space->encryption_iv, Encryption::KEY_LEN);
  }

  srv_get_encryption_data_filename(table, name, sizeof(name));

  ib::info() << "Writing table encryption data to '" << name << "'";

  FILE *file = fopen(name, "w+b");

  if (file == NULL) {
    msg("Can't create file '%-.200s' (errno: %d - %s)", name, errno,
        strerror(errno));

    err = DB_IO_ERROR;
  } else {
    err = xb_export_write_transfer_key(table, file);

    if (fflush(file) != 0) {
      char buf[BUFSIZ];

      snprintf(buf, sizeof(buf), "%s flush() failed", name);

      msg("IO Write error: (%d, %s) %s", errno, strerror(errno), buf);

      err = DB_IO_ERROR;
    }

    if (fclose(file) != 0) {
      char buf[BUFSIZ];

      snprintf(buf, sizeof(buf), "%s flose() failed", name);

      msg("IO Write error: (%d, %s) %s", errno, strerror(errno), buf);
      err = DB_IO_ERROR;
    }
  }

  /* Clean the encryption information */
  table->encryption_key = NULL;
  table->encryption_iv = NULL;

  return (err);
}

static void innodb_free_param() {
  srv_sys_space.shutdown();
  srv_tmp_space.shutdown();
  free(internal_innobase_data_file_path);
  internal_innobase_data_file_path = NULL;
  free_tmpdir(&mysql_tmpdir_list);
  ibt::srv_temp_dir = srv_temp_dir;
}

/**************************************************************************
Store current master key ID.
@return 'false' on error. */
static bool store_master_key_id(
    /*==============*/
    const char *filename) /*!< in: output file name */
{
  FILE *fp;

  fp = fopen(filename, "w");

  if (!fp) {
    msg("xtrabackup: failed to open '%s'\n", filename);
    return (false);
  }

  fprintf(fp, "%u", Encryption::get_master_key_id());
  fclose(fp);

  return (true);
}

static void xtrabackup_prepare_func(int argc, char **argv) {
  ulint err;
  datafiles_iter_t *it;
  fil_node_t *node;
  fil_space_t *space;
  char metadata_path[FN_REFLEN];
  IORequest write_request(IORequest::WRITE);

  /* cd to target-dir */

  if (my_setwd(xtrabackup_real_target_dir, MYF(MY_WME))) {
    msg("xtrabackup: cannot my_setwd %s\n", xtrabackup_real_target_dir);
    exit(EXIT_FAILURE);
  }
  msg("xtrabackup: cd to %s\n", xtrabackup_real_target_dir);

  xtrabackup_target_dir = mysql_data_home_buff;
  xtrabackup_target_dir[0] = FN_CURLIB;  // all paths are relative from here
  xtrabackup_target_dir[1] = 0;

  /*
    read metadata of target, we don't need metadata reading in the case
    archived logs applying
  */
  sprintf(metadata_path, "%s/%s", xtrabackup_target_dir,
          XTRABACKUP_METADATA_FILENAME);

  if (!xtrabackup_read_metadata(metadata_path)) {
    msg("xtrabackup: Error: failed to read metadata from '%s'\n",
        metadata_path);
    exit(EXIT_FAILURE);
  }

  if (!strcmp(metadata_type_str, "full-backuped")) {
    msg("xtrabackup: This target seems to be not prepared yet.\n");
    metadata_type = METADATA_FULL_BACKUP;
  } else if (!strcmp(metadata_type_str, "log-applied")) {
    msg("xtrabackup: This target seems to be already prepared with "
        "--apply-log-only.\n");
    metadata_type = METADATA_LOG_APPLIED;
    goto skip_check;
  } else if (!strcmp(metadata_type_str, "full-prepared")) {
    msg("xtrabackup: This target seems to be already prepared.\n");
    metadata_type = METADATA_FULL_PREPARED;
  } else {
    msg("xtrabackup: This target seems not to have correct metadata...\n");
    exit(EXIT_FAILURE);
  }

  if (xtrabackup_incremental) {
    msg("xtrabackup: error: applying incremental backup needs target prepared "
        "with --apply-log-only.\n");
    exit(EXIT_FAILURE);
  }
skip_check:
  if (xtrabackup_incremental && metadata_to_lsn != incremental_lsn) {
    msg("xtrabackup: error: This incremental backup seems not to be proper for "
        "the target.\n"
        "xtrabackup:  Check 'to_lsn' of the target and 'from_lsn' of the "
        "incremental.\n");
    exit(EXIT_FAILURE);
  }

  if (xtrabackup_incremental) {
    backup_redo_log_flushed_lsn = incremental_flushed_lsn;
  }

  init_mysql_environment();

  /* Create logfiles for recovery from 'xtrabackup_logfile', before start InnoDB
   */
  srv_max_n_threads = 1000;
  /* temporally dummy value to avoid crash */
  srv_page_size_shift = 14;
  srv_page_size = (1 << srv_page_size_shift);
  os_event_global_init();
  sync_check_init(srv_max_n_threads);
#ifdef UNIV_DEBUG
  sync_check_enable();
#endif
  os_thread_open();
  trx_pool_init();
  ut_crc32_init();
  clone_init();

  xb_filters_init();

  if (xtrabackup_init_temp_log()) goto error_cleanup;

  if (innodb_init_param()) {
    goto error_cleanup;
  }

  if (opt_transition_key && !xb_tablespace_keys_exist()) {
    msg("xtrabackup: Error: --transition-key specified, but "
        "xtrabackup_keys is not found.\n");
    goto error_cleanup;
  }

  if (!xtrabackup::utils::read_server_uuid()) goto error_cleanup;

  if (opt_transition_key) {
    if (!xb_tablespace_keys_load(xtrabackup_incremental, opt_transition_key,
                                 strlen(opt_transition_key))) {
      msg("xtrabackup: Error: failed to load tablespace "
          "keys\n");
      goto error_cleanup;
    }
  } else {
    /* Initialize keyrings */
    if (!xtrabackup::components::keyring_init_offline()) {
      msg("xtrabackup: Error: failed to init keyring component\n");
      goto error_cleanup;
    }
    if (!xtrabackup::components::keyring_component_initialized &&
        !xb_keyring_init_for_prepare(argc, argv)) {
      msg("xtrabackup: Error: failed to init keyring plugin\n");
      goto error_cleanup;
    }
    xtrabackup::components::inititialize_service_handles();
    if (xb_tablespace_keys_exist()) {
      use_dumped_tablespace_keys = true;
      if (!xb_tablespace_keys_load(xtrabackup_incremental, NULL, 0)) {
        msg("xtrabackup: Error: failed to load tablespace keys\n");
        goto error_cleanup;
      }
    }
  }

  if (!validate_options(
          (std::string(xtrabackup_target_dir) + "backup-my.cnf").c_str(),
          orig_argc, orig_argv)) {
    exit(EXIT_FAILURE);
  }

  xb_normalize_init_values();

  Tablespace_map::instance().deserialize("./");

  if (xtrabackup_incremental) {
    Tablespace_map::instance().deserialize(xtrabackup_incremental_dir);
    err = xb_data_files_init();
    if (err != DB_SUCCESS) {
      msg("xtrabackup: error: xb_data_files_init() failed "
          "with error code %lu\n",
          err);
      goto error_cleanup;
    }
    inc_dir_tables_hash = hash_create(1000);

    if (!xtrabackup_apply_deltas()) {
      xb_data_files_close();
      xb_filter_hash_free(inc_dir_tables_hash);
      goto error_cleanup;
    }

    xb_data_files_close();

    /* Cleanup datadir from tablespaces deleted between full and
    incremental backups */

    xb_process_datadir("./", ".ibd", rm_if_not_found, NULL);
    xb_process_datadir("./", ".ibu", rm_if_not_found, NULL);

    xb_filter_hash_free(inc_dir_tables_hash);
  }
  clone_free();
  fil_close();

  trx_pool_close();

  os_thread_close();

  sync_check_close();
  os_event_global_destroy();

  innodb_free_param();

  /* Reset the configuration as it might have been changed by
  xb_data_files_init(). */
  if (innodb_init_param()) {
    goto error_cleanup;
  }

  srv_apply_log_only = (ibool)xtrabackup_apply_log_only;

  /* increase IO threads */
  if (srv_n_file_io_threads < 10) {
    srv_n_read_io_threads = 4;
    srv_n_write_io_threads = 4;
  }

  msg("xtrabackup: Starting InnoDB instance for recovery.\n"
      "xtrabackup: Using %lld bytes for buffer pool "
      "(set by --use-memory parameter)\n",
      xtrabackup_use_memory);

  if (innodb_init(true, true)) {
    goto error_cleanup;
  }

  it = datafiles_iter_new();
  if (it == NULL) {
    msg("xtrabackup: Error: datafiles_iter_new() failed.\n");
    exit(EXIT_FAILURE);
  }

  while ((node = datafiles_iter_next(it)) != NULL) {
    byte *header;
    ulint size;
    mtr_t mtr;
    buf_block_t *block;

    space = node->space;

    /* Align space sizes along with fsp header. We want to process
    each space once, so skip all nodes except the first one in a
    multi-node space. */
    if (node != &space->files.front()) {
      continue;
    }

    mtr_start(&mtr);

    mtr_s_lock(fil_space_get_latch(space->id), &mtr);

    block = buf_page_get(page_id_t(space->id, 0), page_size_t(space->flags),
                         RW_S_LATCH, &mtr);
    header = FSP_HEADER_OFFSET + buf_block_get_frame(block);

    size = mtr_read_ulint(header + FSP_SIZE, MLOG_4BYTES, &mtr);

    mtr_commit(&mtr);

    bool res = fil_space_extend(space, size);

    ut_a(res);
  }

  datafiles_iter_free(it);

  if (xtrabackup_export) {
    msg("xtrabackup: export option is specified.\n");

    /* flush insert buffer at shutdwon */
    innobase_fast_shutdown = 0;

    it = datafiles_iter_new();
    if (it == NULL) {
      msg("xtrabackup: Error: datafiles_iter_new() "
          "failed.\n");
      exit(EXIT_FAILURE);
    }

    my_thread_init();

    THD *thd = create_thd(false, true, true, 0);

    while ((node = datafiles_iter_next(it)) != NULL) {
      dict_table_t *table;

      space = node->space;

      /* treat file_per_table only */
      if (!fsp_is_file_per_table(space->id, space->flags)) {
        continue;
      }

      table = dd_table_open_on_name(thd, NULL, space->name, false, true);

      mutex_enter(&(dict_sys->mutex));
      if (!table) {
        msg("xtrabackup: error: cannot find dictionary record of table %s\n",
            space->name);
        goto next_node;
      }

      /* Write transfer key for tablespace file */
      if (!xb_export_cfp_write(table)) {
        goto next_node;
      }

      /* Write MySQL 8.0 .cfg file */
      if (!xb_export_cfg_write(node, table)) {
        goto next_node;
      }

    next_node:
      if (table != nullptr) {
        dd_table_close(table, thd, nullptr, true);
      }
      mutex_exit(&(dict_sys->mutex));
    }

    datafiles_iter_free(it);

    destroy_thd(thd);
    my_thread_end();
  }

  if (!store_master_key_id("xtrabackup_master_key_id")) {
    exit(EXIT_FAILURE);
  }

  /* Check whether the log is applied enough or not. */
  if ((xtrabackup_incremental && log_get_lsn(*log_sys) < incremental_to_lsn) ||
      (!xtrabackup_incremental && log_get_lsn(*log_sys) < metadata_to_lsn)) {
    msg("xtrabackup: error: "
        "The transaction log file is corrupted.\n"
        "xtrabackup: error: "
        "The log was not applied to the intended LSN!\n");
    msg("xtrabackup: Log applied to lsn " LSN_PF "\n", log_get_lsn(*log_sys));
    if (xtrabackup_incremental) {
      msg("xtrabackup: The intended lsn is " LSN_PF "\n", incremental_to_lsn);
    } else {
      msg("xtrabackup: The intended lsn is " LSN_PF "\n", metadata_to_lsn);
    }
    exit(EXIT_FAILURE);
  }

  xb_write_galera_info(xtrabackup_incremental);

  if (innodb_end()) goto error_cleanup;

  innodb_free_param();

  /* re-init necessary components */
  os_event_global_init();
  sync_check_init(srv_max_n_threads);
#ifdef UNIV_DEBUG
  sync_check_enable();
#endif
  /* Reset the system variables in the recovery module. */
  os_thread_open();
  trx_pool_init();
  que_init();

  if (xtrabackup_close_temp_log(TRUE)) exit(EXIT_FAILURE);

  /* output to metadata file */
  {
    char filename[FN_REFLEN];

    strcpy(metadata_type_str,
           srv_apply_log_only ? "log-applied" : "full-prepared");

    if (xtrabackup_incremental && metadata_to_lsn < incremental_to_lsn) {
      metadata_to_lsn = incremental_to_lsn;
      metadata_last_lsn = incremental_last_lsn;
    }

    sprintf(filename, "%s/%s", xtrabackup_target_dir,
            XTRABACKUP_METADATA_FILENAME);
    if (!xtrabackup_write_metadata(filename)) {
      msg("xtrabackup: Error: failed to write metadata to '%s'\n", filename);
      exit(EXIT_FAILURE);
    }

    if (xtrabackup_extra_lsndir) {
      sprintf(filename, "%s/%s", xtrabackup_extra_lsndir,
              XTRABACKUP_METADATA_FILENAME);
      if (!xtrabackup_write_metadata(filename)) {
        msg("xtrabackup: Error: failed to write metadata to '%s'\n", filename);
        exit(EXIT_FAILURE);
      }
    }
  }

  if (!apply_log_finish()) {
    exit(EXIT_FAILURE);
  }

  trx_pool_close();

  fil_close();

  os_thread_close();

  sync_check_close();
  os_event_global_destroy();

  /* start InnoDB once again to create log files */

  if (!xtrabackup_apply_log_only) {
    /* xtrabackup_incremental_dir is used to indicate that
    we are going to apply incremental backup. Here we already
    applied incremental backup and are about to do final prepare
    of the full backup */
    xtrabackup_incremental_dir = NULL;

    if (innodb_init_param()) {
      goto error;
    }

    srv_apply_log_only = FALSE;

    /* increase IO threads */
    if (srv_n_file_io_threads < 10) {
      srv_n_read_io_threads = 4;
      srv_n_write_io_threads = 4;
    }

    srv_shutdown_state = SRV_SHUTDOWN_NONE;

    if (innodb_init(false, false)) goto error;

    if (innodb_end()) goto error;
    /*
     * we cannot generate encrypted redo log without keyring access.
     * For redo log, we only have un-encrypted key/iv but don't have original
     * encrypted version. Copy it from xtrabackup_logfile to the newly created
     * redo log file header.
     */
    if (use_dumped_tablespace_keys && srv_redo_log_encrypt) {
      if (!copy_redo_encryption_info()) goto error_cleanup;
    }

    innodb_free_param();
  }

  xb_keyring_shutdown();

  Tablespace_map::instance().serialize();

  cleanup_mysql_environment();

  xb_filters_free();

  return;

error_cleanup:

  xb_keyring_shutdown();

  xtrabackup_close_temp_log(FALSE);

  cleanup_mysql_environment();

  xb_filters_free();

error:
  exit(EXIT_FAILURE);
}

/**************************************************************************
Signals-related setup. */
static void setup_signals()
/*===========*/
{
  struct sigaction sa;

  /* Print a stacktrace on some signals */
  sa.sa_flags = SA_RESETHAND | SA_NODEFER;
  sigemptyset(&sa.sa_mask);
  sigprocmask(SIG_SETMASK, &sa.sa_mask, NULL);
#ifdef HAVE_STACKTRACE
  my_init_stacktrace();
#endif
  sa.sa_handler = handle_fatal_signal;
  sigaction(SIGSEGV, &sa, NULL);
  sigaction(SIGABRT, &sa, NULL);
  sigaction(SIGBUS, &sa, NULL);
  sigaction(SIGILL, &sa, NULL);
  sigaction(SIGFPE, &sa, NULL);

#ifdef __linux__
  /* Ensure xtrabackup process is killed when the parent one
  (innobackupex) is terminated with an unhandled signal */

  if (prctl(PR_SET_PDEATHSIG, SIGKILL)) {
    msg("prctl() failed with errno = %d\n", errno);
    exit(EXIT_FAILURE);
  }
#endif
}

/**************************************************************************
Append group name to xb_load_default_groups list. */
static void append_defaults_group(const char *group,
                                  const char *default_groups[],
                                  size_t default_groups_size) {
  uint i;
  bool appended = false;
  for (i = 0; i < default_groups_size - 1; i++) {
    if (default_groups[i] == NULL) {
      default_groups[i] = group;
      appended = true;
      break;
    }
  }
  ut_a(appended);
}

bool xb_init() {
  const char *mixed_options[4] = {NULL, NULL, NULL, NULL};
  int n_mixed_options;

  if (opt_no_lock || opt_no_backup_locks) opt_lock_ddl = false;

  /* sanity checks */
  if (opt_lock_ddl && opt_lock_ddl_per_table) {
    msg("Error: --lock-ddl and --lock-ddl-per-table are mutually exclusive. "
        "Please specify --lock-ddl=false to use --lock-ddl-per-table.\n");
    return (false);
  }

  if (opt_slave_info && opt_no_lock && !opt_safe_slave_backup) {
    msg("Error: --slave-info is used with --no-lock but "
        "without --safe-slave-backup. The binlog position "
        "cannot be consistent with the backup data.\n");
    return (false);
  }

  if (opt_rsync && xtrabackup_stream_fmt) {
    msg("Error: --rsync doesn't work with --stream\n");
    return (false);
  }

  if (opt_transition_key && opt_generate_transition_key) {
    msg("Error: options --transition-key and "
        "--generate-transition-key are mutually exclusive.\n");
    return (false);
  }

  n_mixed_options = 0;

  if (opt_decompress) {
    mixed_options[n_mixed_options++] = "--decompress";
  } else if (opt_decrypt) {
    mixed_options[n_mixed_options++] = "--decrypt";
  }

  if (xtrabackup_copy_back) {
    mixed_options[n_mixed_options++] = "--copy-back";
  }

  if (xtrabackup_move_back) {
    mixed_options[n_mixed_options++] = "--move-back";
  }

  if (xtrabackup_prepare) {
    mixed_options[n_mixed_options++] = "--apply-log";
  }

  if (n_mixed_options > 1) {
    msg("Error: %s and %s are mutually exclusive\n", mixed_options[0],
        mixed_options[1]);
    return (false);
  }

  if (xtrabackup_backup) {
#ifdef HAVE_VERSION_CHECK
    if (!opt_noversioncheck) {
      version_check();
    }
#endif

    if ((mysql_connection = xb_mysql_connect()) == NULL) {
      return (false);
    }

    if (!get_mysql_vars(mysql_connection)) {
      return (false);
    }

    if (opt_lock_ddl_per_table) {
      msg_ts(
          "Option --lock-ddl-per-table is deprecated. Please use "
          "--lock-ddl instead.\n");
    }

    if (opt_check_privileges) {
      check_all_privileges();
    }

    history_start_time = time(NULL);

    /* stop slave before taking backup up locks */
    if (!opt_no_lock && opt_safe_slave_backup) {
      if (!wait_for_safe_slave(mysql_connection)) {
        return (false);
      }
    }

    if (opt_lock_ddl &&
        !lock_tables_for_backup(mysql_connection, opt_lock_ddl_timeout, 0)) {
      return (false);
    }

    parse_show_engine_innodb_status(mysql_connection);
  }

  return (true);
}

static const char *normalize_privilege_target_name(const char *name) {
  if (strcmp(name, "*") == 0) {
    return "\\*";
  } else {
    /* should have no regex special characters. */
    ut_ad(strpbrk(name, ".()[]*+?") == 0);
  }
  return name;
}

/******************************************************************/ /**
 Check if specific privilege is granted.
 Uses regexp magic to check if requested privilege is granted for given
 database.table or database.* or *.*
 or if user has 'ALL PRIVILEGES' granted.
 @return true if requested privilege is granted, false otherwise. */
static bool has_privilege(const std::list<std::string> &granted,
                          const char *required, const char *db_name,
                          const char *table_name) {
  char buffer[1000];
  xb_regex_t priv_re;
  xb_regmatch_t tables_regmatch[1];
  bool result = false;

  db_name = normalize_privilege_target_name(db_name);
  table_name = normalize_privilege_target_name(table_name);

  int written =
      snprintf(buffer, sizeof(buffer),
               "GRANT .*(%s)|(ALL PRIVILEGES).* ON (\\*|`%s`)\\.(\\*|`%s`)",
               required, db_name, table_name);
  if (written < 0 || written == sizeof(buffer) ||
      !compile_regex(buffer, "has_privilege", &priv_re)) {
    exit(EXIT_FAILURE);
  }

  typedef std::list<std::string>::const_iterator string_iter;
  for (string_iter i = granted.begin(), e = granted.end(); i != e; ++i) {
    int res = xb_regexec(&priv_re, i->c_str(), 1, tables_regmatch, 0);

    if (res != REG_NOMATCH) {
      result = true;
      break;
    }
  }

  xb_regfree(&priv_re);
  return result;
}

enum {
  PRIVILEGE_OK = 0,
  PRIVILEGE_WARNING = 1,
  PRIVILEGE_ERROR = 2,
};

/******************************************************************/ /**
 Check if specific privilege is granted.
 Prints error message if required privilege is missing.
 @return PRIVILEGE_OK if requested privilege is granted, error otherwise. */
static int check_privilege(
    const std::list<std::string> &granted_priv, /* in: list of
                                                    granted privileges*/
    const char *required,        /* in: required privilege name */
    const char *target_database, /* in: required privilege target
                                         database name */
    const char *target_table,    /* in: required privilege target
                                         table name */
    int error = PRIVILEGE_ERROR) /* in: return value if privilege
                                         is not granted */
{
  if (!has_privilege(granted_priv, required, target_database, target_table)) {
    msg("xtrabackup: %s: missing required privilege %s on %s.%s\n",
        (error == PRIVILEGE_ERROR ? "Error" : "Warning"), required,
        target_database, target_table);
    return error;
  }
  return PRIVILEGE_OK;
}

/******************************************************************/ /**
 Check DB user privileges according to the intended actions.

 Fetches DB user privileges, determines intended actions based on
 command-line arguments and prints missing privileges.
 May terminate application with EXIT_FAILURE exit code.*/
static void check_all_privileges() {
  if (!mysql_connection) {
    /* Not connected, no queries is going to be executed. */
    return;
  }

  /* Fetch effective privileges. */
  std::list<std::string> granted_privileges;
  MYSQL_ROW row = 0;
  MYSQL_RES *result = xb_mysql_query(mysql_connection, "SHOW GRANTS", true);
  while ((row = mysql_fetch_row(result))) {
    granted_privileges.push_back(*row);
  }
  mysql_free_result(result);

  int check_result = PRIVILEGE_OK;
  bool reload_checked = false;

  /* SELECT FROM P_S.LOG_STATUS */
  check_result |= check_privilege(granted_privileges, "BACKUP_ADMIN", "*", "*");
  check_result |= check_privilege(granted_privileges, "SELECT",
                                  "PERFORMANCE_SCHEMA", "LOG_STATUS");

  /* SHOW DATABASES */
  check_result |=
      check_privilege(granted_privileges, "SHOW DATABASES", "*", "*");

  /* SELECT 'INNODB_CHANGED_PAGES', COUNT(*) FROM INFORMATION_SCHEMA.PLUGINS */
  check_result |= check_privilege(granted_privileges, "SELECT",
                                  "INFORMATION_SCHEMA", "PLUGINS");

  /* SHOW ENGINE INNODB STATUS */
  /* SHOW FULL PROCESSLIST */
  check_result |= check_privilege(granted_privileges, "PROCESS", "*", "*");

  if (xb_mysql_numrows(mysql_connection,
                       "SHOW DATABASES LIKE 'PERCONA_SCHEMA';", false) == 0) {
    /* CREATE DATABASE IF NOT EXISTS PERCONA_SCHEMA */
    check_result |= check_privilege(granted_privileges, "CREATE", "*", "*");
  } else if (xb_mysql_numrows(mysql_connection,
                              "SHOW TABLES IN PERCONA_SCHEMA "
                              "LIKE 'xtrabackup_history';",
                              false) == 0) {
    /* CREATE TABLE IF NOT EXISTS PERCONA_SCHEMA.xtrabackup_history */
    check_result |=
        check_privilege(granted_privileges, "CREATE", "PERCONA_SCHEMA", "*");
  }

  /* FLUSH NO_WRITE_TO_BINLOG ENGINE LOGS */
  if (have_flush_engine_logs
      /* FLUSH NO_WRITE_TO_BINLOG TABLES */
      ||
      (opt_lock_wait_timeout && !opt_kill_long_queries_timeout && !opt_no_lock)
      /* FLUSH TABLES WITH READ LOCK */
      || !opt_no_lock
      /* LOCK BINLOG FOR BACKUP */
      /* UNLOCK BINLOG */
      || (have_backup_locks && !opt_no_lock)) {
    check_result |= check_privilege(granted_privileges, "RELOAD", "*", "*");
    reload_checked = true;
  }

  /* FLUSH TABLES WITH READ LOCK */
  if (!opt_no_lock
      /* LOCK TABLES FOR BACKUP */
      /* UNLOCK TABLES */
      && ((have_backup_locks && !opt_no_lock) || opt_slave_info)) {
    check_result |=
        check_privilege(granted_privileges, "LOCK TABLES", "*", "*");
  }

  /* SELECT innodb_to_lsn FROM PERCONA_SCHEMA.xtrabackup_history ... */
  if (opt_incremental_history_name || opt_incremental_history_uuid) {
    check_result |= check_privilege(granted_privileges, "SELECT",
                                    "PERCONA_SCHEMA", "xtrabackup_history");
  }

  if (!reload_checked
      /* FLUSH BINARY LOGS */
      && opt_galera_info) {
    check_result |= check_privilege(granted_privileges, "RELOAD", "*", "*",
                                    PRIVILEGE_WARNING);
  }

  /* KILL ... */
  if (opt_kill_long_queries_timeout
      /* START SLAVE SQL_THREAD */
      /* STOP SLAVE SQL_THREAD */
      || opt_safe_slave_backup) {
    check_result |= check_privilege(granted_privileges, "SUPER", "*", "*",
                                    PRIVILEGE_WARNING);
  }

  /* SHOW MASTER STATUS */
  /* SHOW SLAVE STATUS */
  if (opt_galera_info || opt_slave_info ||
      (opt_no_lock && opt_safe_slave_backup)
      /* LOCK BINLOG FOR BACKUP */
      || (have_backup_locks && !opt_no_lock)) {
    check_result |= check_privilege(granted_privileges, "REPLICATION CLIENT",
                                    "*", "*", PRIVILEGE_WARNING);
  }

  if (check_result & PRIVILEGE_ERROR) {
    exit(EXIT_FAILURE);
  }
}

/** Validate xtrabackup options. Only validates command line arguments and
options specified in [xtrabackup] section of my.cnf.
@param[in]  file        config file basename for load_defaults
@param[in]  argc        program's argc
@param[in]  argv        program's argv
@return true if no errors found */
static bool validate_options(const char *file, int argc, char **argv) {
  int my_argc = argc;
  auto my_argv_buf = std::unique_ptr<char *[]>(new char *[my_argc]);
  char **my_argv = my_argv_buf.get();

  for (int i = 0; i < my_argc; ++i) {
    my_argv[i] = argv[i];
  }

  const char *groups[] = {"xtrabackup", 0};
  MEM_ROOT argv_alloc{PSI_NOT_INSTRUMENTED, 512};

  if (load_defaults(file, groups, &my_argc, &my_argv, &argv_alloc)) {
    return (false);
  }

  /* options consumed by plugins */
  std::vector<my_option> plugin_options;
  add_plugin_options(&plugin_options, &argv_alloc);

  my_option last_option = {0,      0, 0, 0, 0, 0, GET_NO_ARG,
                           NO_ARG, 0, 0, 0, 0, 0, 0};
  plugin_options.push_back(last_option);

  /* these options are not members of global my_option, but are recognised by
  xtrabackup */
  my_option my_extra_options[] = {
      {"no-defaults", 0, nullptr, 0, 0, 0, GET_NO_ARG, NO_ARG, 0, 0, 0, 0, 0,
       0},
      {"login-path", 0, nullptr, nullptr, nullptr, 0, GET_STR, REQUIRED_ARG, 0,
       0, 0, 0, 0, 0},
      {0, 0, 0, 0, 0, 0, GET_NO_ARG, NO_ARG, 0, 0, 0, 0, 0, 0},
  };

  const auto tmp_getopt_skip_unknown = my_getopt_skip_unknown;
  my_getopt_skip_unknown = true;

  if (my_argc > 0) {
    if (my_handle_options(&my_argc, &my_argv, xb_client_options, nullptr,
                          nullptr, false, true)) {
      return (false);
    }
  }

  const auto restore_argv0 = [argv](int *c, char **v) {
    for (int i = *c - 1; i >= 0; --i) {
      v[i + 1] = v[i];
    }
    v[0] = argv[0];
    ++(*c);
  };

  if (my_argc > 0) {
    restore_argv0(&my_argc, my_argv);

    if (my_handle_options(&my_argc, &my_argv, xb_server_options, nullptr,
                          nullptr, false, true)) {
      return (false);
    }
  }

  if (plugin_options.size() == 0) {
    my_getopt_skip_unknown = false;
  }

  if (my_argc > 0) {
    restore_argv0(&my_argc, my_argv);
    if (my_handle_options(&my_argc, &my_argv, my_extra_options, nullptr,
                          nullptr, false, true)) {
      return (false);
    }
  }

  my_getopt_skip_unknown = !opt_strict;

  if (my_argc > 0 && plugin_options.size() > 0) {
    restore_argv0(&my_argc, my_argv);
    if (my_handle_options(&my_argc, &my_argv, &plugin_options[0], nullptr,
                          nullptr, false, true)) {
      return (false);
    }
  }

  if (!opt_strict && my_argc > 0) {
    for (int i = 0; i < my_argc; ++i) {
      if (strncmp(my_argv[i], "--", 2) == 0) {
        msg("WARNING: unknown option %s\n", my_argv[i]);
      }
    }
  }

  my_getopt_skip_unknown = tmp_getopt_skip_unknown;

  return (true);
}

static void handle_options(int argc, char **argv, int *argc_client,
                           char ***argv_client, int *argc_server,
                           char ***argv_server) {
  int i;
  int ho_error;
  char conf_file[FN_REFLEN];

  const char *target_dir = NULL;
  bool prepare = false;

  *argc_client = argc;
  *argc_server = argc;
  *argv_client = argv;
  *argv_server = argv;

  /* scan options for group and config file to load defaults from */
  for (i = 1; i < argc; i++) {
    const char *optend = strcend(argv[i], '=');

    if (strncmp(argv[i], "--defaults-group", optend - argv[i]) == 0) {
      defaults_group = optend + 1;
      append_defaults_group(defaults_group, xb_server_default_groups,
                            array_elements(xb_server_default_groups));
    }

    if (strncmp(argv[i], "--login-path", optend - argv[i]) == 0) {
      append_defaults_group(optend + 1, xb_client_default_groups,
                            array_elements(xb_client_default_groups));
    }

    if (!strncmp(argv[i], "--prepare", optend - argv[i])) {
      prepare = true;
    }

    if (!strncmp(argv[i], "--apply-log", optend - argv[i])) {
      prepare = true;
    }

    if (!strncmp(argv[i], "--target-dir", optend - argv[i]) && *optend) {
      target_dir = optend + 1;
    }

    if (!*optend && argv[i][0] != '-') {
      target_dir = argv[i];
    }
  }

  snprintf(conf_file, sizeof(conf_file), "my");

  if (prepare && target_dir) {
    snprintf(conf_file, sizeof(conf_file), "%s/backup-my.cnf", target_dir);
  }

  if (load_defaults(conf_file, xb_server_default_groups, argc_server,
                    argv_server, &argv_alloc)) {
    exit(EXIT_FAILURE);
  }

  print_param_str << "# This MySQL options file was generated by XtraBackup.\n"
                     "["
                  << defaults_group << "]\n";

  /* We want xtrabackup to ignore unknown options, because it only
  recognizes a small subset of server variables */
  my_getopt_skip_unknown = TRUE;

  /* Reset u_max_value for all options, as we don't want the
  --maximum-... modifier to set the actual option values */
  for (my_option *optp = xb_server_options; optp->name; optp++) {
    optp->u_max_value = (G_PTR *)&global_max_value;
  }

  /* Throw a descriptive error if --defaults-file or --defaults-extra-file
  is not the first command line argument */
  for (int i = 2; i < argc; i++) {
    const char *optend = strcend((argv)[i], '=');

    if (optend - argv[i] == 15 &&
        !strncmp(argv[i], "--defaults-file", optend - argv[i])) {
      msg("xtrabackup: Error: --defaults-file must be specified first "
          "on the command line\n");
      exit(EXIT_FAILURE);
    }
    if (optend - argv[i] == 21 &&
        !strncmp(argv[i], "--defaults-extra-file", optend - argv[i])) {
      msg("xtrabackup: Error: --defaults-extra-file must be specified first "
          "on the command line\n");
      exit(EXIT_FAILURE);
    }
  }

  if (*argc_server > 0 &&
      (ho_error = handle_options(argc_server, argv_server, xb_server_options,
                                 xb_get_one_option)))
    exit(ho_error);

  if (!param_str.str().empty()) {
    msg("xtrabackup: recognized server arguments: %s\n",
        param_str.str().c_str());
    param_str.str("");
    param_str.clear();
  }

  if (load_defaults(conf_file, xb_client_default_groups, argc_client,
                    argv_client, &argv_alloc)) {
    exit(EXIT_FAILURE);
  }

  if (*argc_client > 0 &&
      (ho_error = handle_options(argc_client, argv_client, xb_client_options,
                                 xb_get_one_option)))
    exit(ho_error);

  if (!param_str.str().empty()) {
    msg("xtrabackup: recognized client arguments: %s\n",
        param_str.str().c_str());
    param_str.clear();
  }

  /* Reject command line arguments that don't look like options, i.e. are
  not of the form '-X' (single-character options) or '--option' (long
  options) */
  for (int i = 0; i < *argc_client; i++) {
    const char *const opt = (*argv_client)[i];

    if (strncmp(opt, "--", 2) && !(strlen(opt) == 2 && opt[0] == '-')) {
      bool server_option = true;

      for (int j = 0; j < *argc_server; j++) {
        if (opt == (*argv_server)[j]) {
          server_option = false;
          break;
        }
      }

      if (!server_option) {
        msg("xtrabackup: Error: unknown argument: '%s'\n", opt);
        exit(EXIT_FAILURE);
      }
    }
  }

  if (tty_password) {
    opt_password = get_tty_password(NullS);
  }

  if (tty_transition_key) {
    opt_transition_key = get_tty_password("Enter transition key: ");
  }
}

void setup_error_messages() {
  my_default_lc_messages = &my_locale_en_US;
  my_default_lc_messages->errmsgs->read_texts();
}

void xb_set_plugin_dir()
{
  if (opt_xtra_plugin_dir != NULL) {
    strncpy(opt_plugin_dir, opt_xtra_plugin_dir, FN_REFLEN);
  } else {
    strcpy(opt_plugin_dir, PLUGINDIR);
  }
}

/* ================= main =================== */

int main(int argc, char **argv) {
  char **client_defaults, **server_defaults;
  int client_argc, server_argc;
  char cwd[FN_REFLEN];

  orig_argc = argc;
  orig_argv = argv;

  setup_signals();

  MY_INIT(argv[0]);

  current_thd = NULL;

  xb_regex_init();

  capture_tool_command(argc, argv);

  if (mysql_server_init(-1, NULL, NULL)) {
    exit(EXIT_FAILURE);
  }

  system_charset_info = &my_charset_utf8_general_ci;

  handle_options(argc, argv, &client_argc, &client_defaults, &server_argc,
                 &server_defaults);

  print_version();

  if (xtrabackup_encrypt) {
    xb_libgcrypt_init();
  }

  if ((!xtrabackup_print_param) && (!xtrabackup_prepare) &&
      (strcmp(mysql_data_home, "./") == 0)) {
    if (!xtrabackup_print_param) usage();
    msg("\nxtrabackup: Error: Please set parameter 'datadir'\n");
    exit(EXIT_FAILURE);
  }

  /* Expand target-dir, incremental-basedir, etc. */

  my_getwd(cwd, sizeof(cwd), MYF(0));

  my_load_path(xtrabackup_real_target_dir, xtrabackup_target_dir, cwd);
  unpack_dirname(xtrabackup_real_target_dir, xtrabackup_real_target_dir);
  xtrabackup_target_dir = xtrabackup_real_target_dir;
  xb_set_plugin_dir();
  if (xtrabackup_incremental_basedir) {
    my_load_path(xtrabackup_real_incremental_basedir,
                 xtrabackup_incremental_basedir, cwd);
    unpack_dirname(xtrabackup_real_incremental_basedir,
                   xtrabackup_real_incremental_basedir);
    xtrabackup_incremental_basedir = xtrabackup_real_incremental_basedir;
  }

  if (xtrabackup_incremental_dir) {
    my_load_path(xtrabackup_real_incremental_dir, xtrabackup_incremental_dir,
                 cwd);
    unpack_dirname(xtrabackup_real_incremental_dir,
                   xtrabackup_real_incremental_dir);
    xtrabackup_incremental_dir = xtrabackup_real_incremental_dir;
  }

  if (xtrabackup_extra_lsndir) {
    my_load_path(xtrabackup_real_extra_lsndir, xtrabackup_extra_lsndir, cwd);
    unpack_dirname(xtrabackup_real_extra_lsndir, xtrabackup_real_extra_lsndir);
    xtrabackup_extra_lsndir = xtrabackup_real_extra_lsndir;
  }

  /* get default temporary directory */
  if (!opt_mysql_tmpdir || !opt_mysql_tmpdir[0]) {
    opt_mysql_tmpdir = getenv("TMPDIR");
#if defined(__WIN__)
    if (!opt_mysql_tmpdir) {
      opt_mysql_tmpdir = getenv("TEMP");
    }
    if (!opt_mysql_tmpdir) {
      opt_mysql_tmpdir = getenv("TMP");
    }
#endif
    if (!opt_mysql_tmpdir || !opt_mysql_tmpdir[0]) {
      opt_mysql_tmpdir = const_cast<char *>(DEFAULT_TMPDIR);
    }
  }

  /* temporary setting of enough size */
  srv_page_size_shift = UNIV_PAGE_SIZE_SHIFT_MAX;
  srv_page_size = UNIV_PAGE_SIZE_MAX;
  if (xtrabackup_backup && xtrabackup_incremental) {
    /* direct specification is only for --backup */
    /* and the lsn is prior to the other option */

    char *endchar;
    int error = 0;
    incremental_lsn = strtoll(xtrabackup_incremental, &endchar, 10);
    if (*endchar != '\0') error = 1;

    if (error) {
      msg("xtrabackup: value '%s' may be wrong format for "
          "incremental option.\n",
          xtrabackup_incremental);
      exit(EXIT_FAILURE);
    }
  } else if (xtrabackup_backup && xtrabackup_incremental_basedir) {
    char filename[FN_REFLEN];

    sprintf(filename, "%s/%s", xtrabackup_incremental_basedir,
            XTRABACKUP_METADATA_FILENAME);

    if (!xtrabackup_read_metadata(filename)) {
      msg("xtrabackup: error: failed to read metadata from %s\n", filename);
      exit(EXIT_FAILURE);
    }

    incremental_lsn = metadata_to_lsn;
    xtrabackup_incremental = xtrabackup_incremental_basedir;  // dummy
  } else if (xtrabackup_prepare && xtrabackup_incremental_dir) {
    char filename[FN_REFLEN];

    sprintf(filename, "%s/%s", xtrabackup_incremental_dir,
            XTRABACKUP_METADATA_FILENAME);

    if (!xtrabackup_read_metadata(filename)) {
      msg("xtrabackup: error: failed to read metadata from %s\n", filename);
      exit(EXIT_FAILURE);
    }

    incremental_lsn = metadata_from_lsn;
    incremental_to_lsn = metadata_to_lsn;
    incremental_last_lsn = metadata_last_lsn;
    incremental_flushed_lsn = backup_redo_log_flushed_lsn;
    xtrabackup_incremental = xtrabackup_incremental_dir;  // dummy

  } else if (opt_incremental_history_name) {
    xtrabackup_incremental = opt_incremental_history_name;
  } else if (opt_incremental_history_uuid) {
    xtrabackup_incremental = opt_incremental_history_uuid;
  } else {
    xtrabackup_incremental = NULL;
  }

  if (!xb_init()) {
    exit(EXIT_FAILURE);
  }

  /* --print-param */
  if (xtrabackup_print_param) {
    printf("%s", print_param_str.str().c_str());

    exit(EXIT_SUCCESS);
  }

  if (xtrabackup_incremental) {
    msg("incremental backup from " LSN_PF " is enabled.\n", incremental_lsn);
  }

  if (xtrabackup_export && innobase_file_per_table == FALSE) {
    msg("xtrabackup: auto-enabling --innodb-file-per-table due to "
        "the --export option\n");
    innobase_file_per_table = TRUE;
  }

  if (xtrabackup_throttle && !xtrabackup_backup) {
    xtrabackup_throttle = 0;
    msg("xtrabackup: warning: --throttle has effect only with --backup\n");
  }

  /* cannot execute both for now */
  {
    int num = 0;

    if (xtrabackup_backup) num++;
    if (xtrabackup_stats) num++;
    if (xtrabackup_prepare) num++;
    if (xtrabackup_copy_back) num++;
    if (xtrabackup_move_back) num++;
    if (xtrabackup_decrypt_decompress) num++;
    if (num != 1) { /* !XOR (for now) */
      usage();
      exit(EXIT_FAILURE);
    }
  }

#ifndef __WIN__
  if (xtrabackup_debug_sync) {
    signal(SIGCONT, sigcont_handler);
  }
#endif

  system_charset_info = &my_charset_utf8_general_ci;
  files_charset_info = &my_charset_utf8_general_ci;
  national_charset_info = &my_charset_utf8_general_ci;
  table_alias_charset = &my_charset_bin;
  character_set_filesystem = &my_charset_bin;

  sys_var_init();
  setup_error_messages();

  init_error_log();
  setup_error_log_components();
  atexit(destroy_error_log);

  /* --backup */
  if (xtrabackup_backup) {
    xtrabackup_backup_func();
  }

  /* --stats */
  if (xtrabackup_stats) {
    xtrabackup_stats_func(server_argc, server_defaults);
  }

  /* --prepare */
  if (xtrabackup_prepare) {
    xtrabackup_prepare_func(server_argc, server_defaults);
  }

  if (xtrabackup_copy_back || xtrabackup_move_back) {
    if (!check_if_param_set("datadir")) {
      msg("Error: datadir must be specified.\n");
      exit(EXIT_FAILURE);
    }
    init_mysql_environment();
    if (!copy_back(server_argc, server_defaults)) {
      exit(EXIT_FAILURE);
    }
    cleanup_mysql_environment();
  }

  if (xtrabackup_decrypt_decompress && !decrypt_decompress()) {
    exit(EXIT_FAILURE);
  }

  backup_cleanup();

  xb_regex_end();

  msg_ts("completed OK!\n");

  exit(EXIT_SUCCESS);
}<|MERGE_RESOLUTION|>--- conflicted
+++ resolved
@@ -1054,7 +1054,6 @@
      NO_ARG, 0, 0, 0, 0, 0, 0},
 #endif
 
-<<<<<<< HEAD
     {"tables-compatibility-check", OPT_XTRA_TABLES_COMPATIBILITY_CHECK,
      "This option enables engine compatibility warning.",
      (uchar *)&opt_tables_compatibility_check,
@@ -1162,7 +1161,7 @@
 
     {"kill-long-query-type", OPT_KILL_LONG_QUERY_TYPE,
      "This option specifies which types of queries should be killed to "
-     "unblock the global lock. Default is \"all\".",
+     "unblock the global lock. Default is \"SELECT\".",
      (uchar *)&opt_kill_long_query_type, (uchar *)&opt_kill_long_query_type,
      &query_type_typelib, GET_ENUM, REQUIRED_ARG, QUERY_TYPE_SELECT, 0, 0, 0, 0,
      0},
@@ -1228,187 +1227,6 @@
      0},
 
 #include "caching_sha2_passwordopt-longopts.h"
-=======
-  {"tables-compatibility-check", OPT_XTRA_TABLES_COMPATIBILITY_CHECK,
-   "This option enables engine compatibility warning.",
-   (uchar *) & opt_tables_compatibility_check,
-   (uchar *) & opt_tables_compatibility_check,
-   0, GET_BOOL, NO_ARG, TRUE, 0, 0, 0, 0, 0},
-
-
-  {"no-backup-locks", OPT_NO_BACKUP_LOCKS, "This option controls if "
-   "backup locks should be used instead of FLUSH TABLES WITH READ LOCK "
-   "on the backup stage. The option has no effect when backup locks are "
-   "not supported by the server. This option is enabled by default, "
-   "disable with --no-backup-locks.",
-   (uchar *) &opt_no_backup_locks,
-   (uchar *) &opt_no_backup_locks,
-   0, GET_BOOL, NO_ARG, 0, 0, 0, 0, 0, 0},
-
-  {"decompress", OPT_DECOMPRESS, "Decompresses all files with the .qp "
-   "extension in a backup previously made with the --compress option.",
-   (uchar *) &opt_decompress,
-   (uchar *) &opt_decompress,
-   0, GET_BOOL, NO_ARG, 0, 0, 0, 0, 0, 0},
-
-  {"user", 'u', "This option specifies the MySQL username used "
-   "when connecting to the server, if that's not the current user. "
-   "The option accepts a string argument. See mysql --help for details.",
-   (uchar*) &opt_user, (uchar*) &opt_user, 0, GET_STR,
-   REQUIRED_ARG, 0, 0, 0, 0, 0, 0},
-
-  {"host", 'H', "This option specifies the host to use when "
-   "connecting to the database server with TCP/IP.  The option accepts "
-   "a string argument. See mysql --help for details.",
-   (uchar*) &opt_host, (uchar*) &opt_host, 0, GET_STR,
-   REQUIRED_ARG, 0, 0, 0, 0, 0, 0},
-
-  {"port", 'P', "This option specifies the port to use when "
-   "connecting to the database server with TCP/IP.  The option accepts "
-   "a string argument. See mysql --help for details.",
-   &opt_port, &opt_port, 0, GET_UINT, REQUIRED_ARG,
-   0, 0, 0, 0, 0, 0},
-
-  {"password", 'p', "This option specifies the password to use "
-   "when connecting to the database. It accepts a string argument.  "
-   "See mysql --help for details.",
-   0, 0, 0, GET_STR, OPT_ARG, 0, 0, 0, 0, 0, 0},
-
-  {"socket", 'S', "This option specifies the socket to use when "
-   "connecting to the local database server with a UNIX domain socket.  "
-   "The option accepts a string argument. See mysql --help for details.",
-   (uchar*) &opt_socket, (uchar*) &opt_socket, 0, GET_STR,
-   REQUIRED_ARG, 0, 0, 0, 0, 0, 0},
-
-  {"incremental-history-name", OPT_INCREMENTAL_HISTORY_NAME,
-   "This option specifies the name of the backup series stored in the "
-   "PERCONA_SCHEMA.xtrabackup_history history record to base an "
-   "incremental backup on. Xtrabackup will search the history table "
-   "looking for the most recent (highest innodb_to_lsn), successful "
-   "backup in the series and take the to_lsn value to use as the "
-   "starting lsn for the incremental backup. This will be mutually "
-   "exclusive with --incremental-history-uuid, --incremental-basedir "
-   "and --incremental-lsn. If no valid lsn can be found (no series by "
-   "that name, no successful backups by that name) xtrabackup will "
-   "return with an error. It is used with the --incremental option.",
-   (uchar*) &opt_incremental_history_name,
-   (uchar*) &opt_incremental_history_name, 0, GET_STR,
-   REQUIRED_ARG, 0, 0, 0, 0, 0, 0},
-
-  {"incremental-history-uuid", OPT_INCREMENTAL_HISTORY_UUID,
-   "This option specifies the UUID of the specific history record "
-   "stored in the PERCONA_SCHEMA.xtrabackup_history to base an "
-   "incremental backup on. --incremental-history-name, "
-   "--incremental-basedir and --incremental-lsn. If no valid lsn can be "
-   "found (no success record with that uuid) xtrabackup will return "
-   "with an error. It is used with the --incremental option.",
-   (uchar*) &opt_incremental_history_uuid,
-   (uchar*) &opt_incremental_history_uuid, 0, GET_STR,
-   REQUIRED_ARG, 0, 0, 0, 0, 0, 0},
-
-  {"decrypt", OPT_DECRYPT, "Decrypts all files with the .xbcrypt "
-   "extension in a backup previously made with --encrypt option.",
-   &opt_decrypt_algo, &opt_decrypt_algo,
-   &xtrabackup_encrypt_algo_typelib, GET_ENUM, REQUIRED_ARG,
-   0, 0, 0, 0, 0, 0},
-
-  {"remove-original", OPT_REMOVE_ORIGINAL, "Remove .qp and .xbcrypt files "
-   "after decryption and decompression.",
-   (uchar *) &opt_remove_original,
-   (uchar *) &opt_remove_original,
-   0, GET_BOOL, NO_ARG, 0, 0, 0, 0, 0, 0},
-
-  {"ftwrl-wait-query-type", OPT_LOCK_WAIT_QUERY_TYPE,
-   "This option specifies which types of queries are allowed to complete "
-   "before innobackupex will issue the global lock. Default is all.",
-   (uchar*) &opt_lock_wait_query_type,
-   (uchar*) &opt_lock_wait_query_type, &query_type_typelib,
-   GET_ENUM, REQUIRED_ARG, QUERY_TYPE_ALL, 0, 0, 0, 0, 0},
-
-  {"kill-long-query-type", OPT_KILL_LONG_QUERY_TYPE,
-   "This option specifies which types of queries should be killed to "
-   "unblock the global lock. Default is \"SELECT\".",
-   (uchar*) &opt_kill_long_query_type,
-   (uchar*) &opt_kill_long_query_type, &query_type_typelib,
-   GET_ENUM, REQUIRED_ARG, QUERY_TYPE_SELECT, 0, 0, 0, 0, 0},
-
-  {"history", OPT_HISTORY,
-   "This option enables the tracking of backup history in the "
-   "PERCONA_SCHEMA.xtrabackup_history table. An optional history "
-   "series name may be specified that will be placed with the history "
-   "record for the current backup being taken.",
-   NULL, NULL, 0, GET_STR, OPT_ARG, 0, 0, 0, 0, 0, 0},
-
-  {"kill-long-queries-timeout", OPT_KILL_LONG_QUERIES_TIMEOUT,
-   "This option specifies the number of seconds innobackupex waits "
-   "between starting FLUSH TABLES WITH READ LOCK and killing those "
-   "queries that block it. Default is 0 seconds, which means "
-   "innobackupex will not attempt to kill any queries.",
-   (uchar*) &opt_kill_long_queries_timeout,
-   (uchar*) &opt_kill_long_queries_timeout, 0, GET_UINT,
-   REQUIRED_ARG, 0, 0, 0, 0, 0, 0},
-
-  {"ftwrl-wait-timeout", OPT_LOCK_WAIT_TIMEOUT,
-   "This option specifies time in seconds that innobackupex should wait "
-   "for queries that would block FTWRL before running it. If there are "
-   "still such queries when the timeout expires, innobackupex terminates "
-   "with an error. Default is 0, in which case innobackupex does not "
-   "wait for queries to complete and starts FTWRL immediately.",
-   (uchar*) &opt_lock_wait_timeout,
-   (uchar*) &opt_lock_wait_timeout, 0, GET_UINT,
-   REQUIRED_ARG, 0, 0, 0, 0, 0, 0},
-
-  {"ftwrl-wait-threshold", OPT_LOCK_WAIT_THRESHOLD,
-   "This option specifies the query run time threshold which is used by "
-   "innobackupex to detect long-running queries with a non-zero value "
-   "of --ftwrl-wait-timeout. FTWRL is not started until such "
-   "long-running queries exist. This option has no effect if "
-   "--ftwrl-wait-timeout is 0. Default value is 60 seconds.",
-   (uchar*) &opt_lock_wait_threshold,
-   (uchar*) &opt_lock_wait_threshold, 0, GET_UINT,
-   REQUIRED_ARG, 60, 0, 0, 0, 0, 0},
-
-  {"debug-sleep-before-unlock", OPT_DEBUG_SLEEP_BEFORE_UNLOCK,
-   "This is a debug-only option used by the XtraBackup test suite.",
-   (uchar*) &opt_debug_sleep_before_unlock,
-   (uchar*) &opt_debug_sleep_before_unlock, 0, GET_UINT,
-   REQUIRED_ARG, 0, 0, 0, 0, 0, 0},
-
-  {"safe-slave-backup-timeout", OPT_SAFE_SLAVE_BACKUP_TIMEOUT,
-   "How many seconds --safe-slave-backup should wait for "
-   "Slave_open_temp_tables to become zero. (default 300)",
-   (uchar*) &opt_safe_slave_backup_timeout,
-   (uchar*) &opt_safe_slave_backup_timeout, 0, GET_UINT,
-   REQUIRED_ARG, 300, 0, 0, 0, 0, 0},
-
-  {"binlog-info", OPT_BINLOG_INFO,
-   "This option controls how XtraBackup should retrieve server's binary log "
-   "coordinates corresponding to the backup. Possible values are OFF, ON, "
-   "LOCKLESS and AUTO. See the XtraBackup manual for more information",
-   &opt_binlog_info, &opt_binlog_info,
-   &binlog_info_typelib, GET_ENUM, OPT_ARG, BINLOG_INFO_AUTO, 0, 0, 0, 0, 0},
-
-  {"reencrypt-for-server-id", OPT_XTRA_ENCRYPT_FOR_SERVER_ID,
-   "Re-encrypt tablespace keys for given server-id.",
-   &opt_encrypt_server_id, &opt_encrypt_server_id, 0,
-   GET_UINT, REQUIRED_ARG, 0, 0, UINT_MAX32,
-   0, 0, 0},
-
-  {"check-privileges", OPT_XTRA_CHECK_PRIVILEGES, "Check database user "
-    "privileges before performing any query.", &opt_check_privileges,
-   &opt_check_privileges, 0, GET_BOOL, NO_ARG, 0, 0, 0, 0, 0, 0},
-
-  {"read_buffer_size",
-   OPT_XTRA_READ_BUFFER_SIZE,
-   "Set datafile read buffer size, given value is scaled up to page size."
-   " Default is 10Mb.",
-   &opt_read_buffer_size,
-   &opt_read_buffer_size,
-   0, GET_UINT, OPT_ARG, 10*1024*1024,
-   UNIV_PAGE_SIZE_MAX, UINT_MAX, 0, UNIV_PAGE_SIZE_MAX, 0},
-
-#include "sslopt-longopts.h"
->>>>>>> bcbfd940
 
 #if !defined(HAVE_YASSL)
     {"server-public-key-path", OPT_SERVER_PUBLIC_KEY,
