/******************************************************
XtraBackup: hot backup tool for InnoDB
<<<<<<< HEAD
(c) 2009-2016 Percona LLC and/or its affiliates
=======
(c) 2009-2017 Percona LLC and/or its affiliates
>>>>>>> 6cc9b954
Originally Created 3/3/2009 Yasufumi Kinoshita
Written by Alexey Kopytov, Aleksandr Kuzminsky, Stewart Smith, Vadim Tkachenko,
Yasufumi Kinoshita, Ignacio Nin and Baron Schwartz.

This program is free software; you can redistribute it and/or modify
it under the terms of the GNU General Public License as published by
the Free Software Foundation; version 2 of the License.

This program is distributed in the hope that it will be useful,
but WITHOUT ANY WARRANTY; without even the implied warranty of
MERCHANTABILITY or FITNESS FOR A PARTICULAR PURPOSE.  See the
GNU General Public License for more details.

You should have received a copy of the GNU General Public License
along with this program; if not, write to the Free Software
Foundation, Inc., 51 Franklin Street, Fifth Floor, Boston, MA  02110-1301, USA

*******************************************************

This file incorporates work covered by the following copyright and
permission notice:

Copyright (c) 2000, 2011, MySQL AB & Innobase Oy. All Rights Reserved.

This program is free software; you can redistribute it and/or modify it under
the terms of the GNU General Public License as published by the Free Software
Foundation; version 2 of the License.

This program is distributed in the hope that it will be useful, but WITHOUT
ANY WARRANTY; without even the implied warranty of MERCHANTABILITY or FITNESS
FOR A PARTICULAR PURPOSE. See the GNU General Public License for more details.

You should have received a copy of the GNU General Public License along with
this program; if not, write to the Free Software Foundation, Inc., 59 Temple
Place, Suite 330, Boston, MA 02111-1307 USA

*******************************************************/

//#define XTRABACKUP_TARGET_IS_PLUGIN

#include <mysql_version.h>
#include <my_base.h>
#include <my_getopt.h>
#include <mysql_com.h>
#include <my_default.h>
#include <mysqld.h>
#include <sql_bitmap.h>

#include <signal.h>
#include <fcntl.h>
#include <string.h>

#ifdef __linux__
# include <sys/prctl.h>
#endif

#include <sys/resource.h>

#include <btr0sea.h>
#include <dict0priv.h>
#include <dict0stats.h>
#include <lock0lock.h>
#include <log0recv.h>
#include <row0mysql.h>
#include <row0quiesce.h>
#include <srv0start.h>
#include <buf0dblwr.h>
#include <my_aes.h>

#include <sstream>
#include <set>
#include <mysql.h>

#define G_PTR uchar*

#include "common.h"
#include "xtrabackup_version.h"
#include "datasink.h"

#include "xb_regex.h"
#include "fil_cur.h"
#include "write_filt.h"
#include "xtrabackup.h"
#include "ds_buffer.h"
#include "ds_tmpfile.h"
#include "xbstream.h"
#include "changed_page_bitmap.h"
#include "read_filt.h"
#include "wsrep.h"
#include "innobackupex.h"
#include "backup_mysql.h"
#include "backup_copy.h"
#include "backup_mysql.h"
#include "keyring.h"
#include "xb0xb.h"

/* TODO: replace with appropriate macros used in InnoDB 5.6 */
#define PAGE_ZIP_MIN_SIZE_SHIFT	10
#define DICT_TF_ZSSIZE_SHIFT	1
#define DICT_TF_FORMAT_ZIP	1
#define DICT_TF_FORMAT_SHIFT		5

int sys_var_init();

my_bool innodb_inited= 0;


/* This tablespace name is reserved by InnoDB for the system tablespace
which uses space_id 0 and stores extra types of system pages like UNDO
and doublewrite. */
const char reserved_system_space_name[] = "innodb_system";

/* This tablespace name is reserved by InnoDB for the predefined temporary
tablespace. */
const char reserved_temporary_space_name[] = "innodb_temporary";

/* === xtrabackup specific options === */
char xtrabackup_real_target_dir[FN_REFLEN] = "./xtrabackup_backupfiles/";
char *xtrabackup_target_dir= xtrabackup_real_target_dir;
my_bool xtrabackup_version = FALSE;
my_bool xtrabackup_backup = FALSE;
my_bool xtrabackup_stats = FALSE;
my_bool xtrabackup_prepare = FALSE;
my_bool xtrabackup_copy_back = FALSE;
my_bool xtrabackup_move_back = FALSE;
my_bool xtrabackup_decrypt_decompress = FALSE;
my_bool xtrabackup_print_param = FALSE;

my_bool xtrabackup_export = FALSE;
my_bool xtrabackup_apply_log_only = FALSE;

longlong xtrabackup_use_memory = 100*1024*1024L;
my_bool xtrabackup_create_ib_logfile = FALSE;

long xtrabackup_throttle = 0; /* 0:unlimited */
lint io_ticket;
os_event_t wait_throttle = NULL;
os_event_t log_copying_stop = NULL;

char *xtrabackup_incremental = NULL;
lsn_t incremental_lsn;
lsn_t incremental_to_lsn;
lsn_t incremental_last_lsn;
xb_page_bitmap *changed_page_bitmap = NULL;

char *xtrabackup_incremental_basedir = NULL; /* for --backup */
char *xtrabackup_extra_lsndir = NULL; /* for --backup with --extra-lsndir */
char *xtrabackup_incremental_dir = NULL; /* for --prepare */

char xtrabackup_real_incremental_basedir[FN_REFLEN];
char xtrabackup_real_extra_lsndir[FN_REFLEN];
char xtrabackup_real_incremental_dir[FN_REFLEN];

lsn_t xtrabackup_archived_to_lsn = 0; /* for --archived-to-lsn */

char *xtrabackup_tables = NULL;

/* List of regular expressions for filtering */
typedef struct xb_regex_list_node_struct xb_regex_list_node_t;
struct xb_regex_list_node_struct {
	UT_LIST_NODE_T(xb_regex_list_node_t)	regex_list;
	xb_regex_t				regex;
};
static UT_LIST_BASE_NODE_T(xb_regex_list_node_t) regex_list;

static xb_regmatch_t tables_regmatch[1];

char *xtrabackup_tables_file = NULL;
static hash_table_t* tables_hash = NULL;

char *xtrabackup_databases = NULL;
char *xtrabackup_databases_file = NULL;
static hash_table_t* databases_hash = NULL;

static hash_table_t* inc_dir_tables_hash;

struct xb_filter_entry_struct{
	char*		name;
	ibool		has_tables;
	hash_node_t	name_hash;
};
typedef struct xb_filter_entry_struct	xb_filter_entry_t;

static ulint		thread_nr[SRV_MAX_N_IO_THREADS + 6];
static os_thread_id_t	thread_ids[SRV_MAX_N_IO_THREADS + 6];

lsn_t checkpoint_lsn_start;
lsn_t checkpoint_no_start;
lsn_t log_copy_scanned_lsn;
ibool log_copying = TRUE;
ibool log_copying_running = FALSE;
ibool io_watching_thread_running = FALSE;

ibool xtrabackup_logfile_is_renamed = FALSE;

int xtrabackup_parallel;

char *xtrabackup_stream_str = NULL;
xb_stream_fmt_t xtrabackup_stream_fmt = XB_STREAM_FMT_NONE;
ibool xtrabackup_stream = FALSE;

const char *xtrabackup_compress_alg = NULL;
ibool xtrabackup_compress = FALSE;
uint xtrabackup_compress_threads;
ulonglong xtrabackup_compress_chunk_size = 0;

const char *xtrabackup_encrypt_algo_names[] =
{ "NONE", "AES128", "AES192", "AES256", NullS};
TYPELIB xtrabackup_encrypt_algo_typelib=
{array_elements(xtrabackup_encrypt_algo_names)-1,"",
	xtrabackup_encrypt_algo_names, NULL};

ibool xtrabackup_encrypt = FALSE;
ulong xtrabackup_encrypt_algo;
char *xtrabackup_encrypt_key = NULL;
char *xtrabackup_encrypt_key_file = NULL;
uint xtrabackup_encrypt_threads;
ulonglong xtrabackup_encrypt_chunk_size = 0;

ulint xtrabackup_rebuild_threads = 1;

/* sleep interval beetween log copy iterations in log copying thread
in milliseconds (default is 1 second) */
ulint xtrabackup_log_copy_interval = 1000;

/* Ignored option (--log) for MySQL option compatibility */
char*	log_ignored_opt				= NULL;

/* === metadata of backup === */
#define XTRABACKUP_METADATA_FILENAME "xtrabackup_checkpoints"
char metadata_type[30] = ""; /*[full-backuped|log-applied|
			     full-prepared|incremental]*/
lsn_t metadata_from_lsn = 0;
lsn_t metadata_to_lsn = 0;
lsn_t metadata_last_lsn = 0;

#define XB_LOG_FILENAME "xtrabackup_logfile"

ds_file_t	*dst_log_file = NULL;

static char mysql_data_home_buff[2];

const char *defaults_group = "mysqld";

/* === static parameters in ha_innodb.cc */

#define HA_INNOBASE_ROWS_IN_TABLE 10000 /* to get optimization right */
#define HA_INNOBASE_RANGE_COUNT	  100

ulong 	innobase_large_page_size = 0;

/* The default values for the following, type long or longlong, start-up
parameters are declared in mysqld.cc: */

long innobase_buffer_pool_awe_mem_mb = 0;
long innobase_file_io_threads = 4;
long innobase_read_io_threads = 4;
long innobase_write_io_threads = 4;
long innobase_force_recovery = 0;
long innobase_log_buffer_size = 1024*1024L;
long innobase_log_files_in_group = 2;
long innobase_open_files = 300L;

longlong innobase_page_size = (1LL << 14); /* 16KB */
static ulong innobase_log_block_size = 512;
my_bool innobase_fast_checksum = FALSE;
char*	innobase_doublewrite_file = NULL;
char*	innobase_buffer_pool_filename = NULL;

longlong innobase_buffer_pool_size = 8*1024*1024L;
longlong innobase_log_file_size = 48*1024*1024L;

/* The default values for the following char* start-up parameters
are determined in innobase_init below: */

char*	innobase_ignored_opt			= NULL;
char*	innobase_data_home_dir			= NULL;
char*   innobase_data_file_path                 = NULL;
char*   innobase_temp_data_file_path            = NULL;
char*	innobase_log_arch_dir			= NULL;/* unused */
/* The following has a misleading name: starting from 4.0.5, this also
affects Windows: */
char*	innobase_unix_file_flush_method		= NULL;

/* Below we have boolean-valued start-up parameters, and their default
values */

ulong	innobase_fast_shutdown			= 1;
my_bool innobase_log_archive			= FALSE;/* unused */
my_bool innobase_use_doublewrite    = TRUE;
my_bool innobase_use_checksums      = TRUE;
my_bool innobase_use_large_pages    = FALSE;
my_bool	innobase_file_per_table			= FALSE;
my_bool innobase_locks_unsafe_for_binlog        = FALSE;
my_bool innobase_rollback_on_timeout		= FALSE;
my_bool innobase_create_status_file		= FALSE;
my_bool innobase_adaptive_hash_index		= TRUE;

static char *internal_innobase_data_file_path	= NULL;

char*	xb_keyring_file_data			= NULL;

/* The following counter is used to convey information to InnoDB
about server activity: in selects it is not sensible to call
srv_active_wake_master_thread after each fetch or search, we only do
it every INNOBASE_WAKE_INTERVAL'th step. */

#define INNOBASE_WAKE_INTERVAL	32
ulong	innobase_active_counter	= 0;

ibool srv_compact_backup = FALSE;
ibool srv_rebuild_indexes = FALSE;

static char *xtrabackup_debug_sync = NULL;

my_bool xtrabackup_compact = FALSE;
my_bool xtrabackup_rebuild_indexes = FALSE;

my_bool xtrabackup_incremental_force_scan = FALSE;

/* The flushed lsn which is read from data files */
lsn_t	min_flushed_lsn= 0;
lsn_t	max_flushed_lsn= 0;

/* The size of archived log file */
size_t xtrabackup_arch_file_size = 0ULL;
/* The minimal LSN of found archived log files */
lsn_t xtrabackup_arch_first_file_lsn = 0ULL;
/* The maximum LSN of found archived log files */
lsn_t xtrabackup_arch_last_file_lsn = 0ULL;

ulong xb_open_files_limit= 0;
my_bool xb_close_files= FALSE;

/* Datasinks */
ds_ctxt_t       *ds_data     = NULL;
ds_ctxt_t       *ds_meta     = NULL;
ds_ctxt_t       *ds_redo     = NULL;

static bool	innobackupex_mode = false;

static long	innobase_log_files_in_group_save;
static char	*srv_log_group_home_dir_save;
static longlong	innobase_log_file_size_save;

/* set true if corresponding variable set as option config file or 
command argument */
bool innodb_log_checksum_algorithm_specified = false;

/* String buffer used by --print-param to accumulate server options as they are
parsed from the defaults file */
static std::ostringstream print_param_str;

/* Set of specified parameters */
std::set<std::string> param_set;

static ulonglong global_max_value;

extern "C" void handle_fatal_signal(int sig);

my_bool opt_galera_info = FALSE;
my_bool opt_slave_info = FALSE;
my_bool opt_no_lock = FALSE;
my_bool opt_safe_slave_backup = FALSE;
my_bool opt_rsync = FALSE;
my_bool opt_force_non_empty_dirs = FALSE;
my_bool opt_noversioncheck = FALSE;
my_bool opt_no_backup_locks = FALSE;
my_bool opt_decompress = FALSE;
my_bool opt_remove_original = FALSE;

static const char *binlog_info_values[] = {"off", "lockless", "on", "auto",
					   NullS};
static TYPELIB binlog_info_typelib = {array_elements(binlog_info_values)-1, "",
				      binlog_info_values, NULL};
ulong opt_binlog_info;

char *opt_incremental_history_name = NULL;
char *opt_incremental_history_uuid = NULL;

char *opt_user = NULL;
char *opt_password = NULL;
char *opt_host = NULL;
char *opt_defaults_group = NULL;
char *opt_socket = NULL;
uint opt_port = 0;
char *opt_login_path = NULL;
char *opt_log_bin = NULL;

const char *query_type_names[] = { "ALL", "UPDATE", "SELECT", NullS};

TYPELIB query_type_typelib= {array_elements(query_type_names) - 1, "",
	query_type_names, NULL};

ulong opt_lock_wait_query_type;
ulong opt_kill_long_query_type;

ulong opt_decrypt_algo = 0;

uint opt_kill_long_queries_timeout = 0;
uint opt_lock_wait_timeout = 0;
uint opt_lock_wait_threshold = 0;
uint opt_debug_sleep_before_unlock = 0;
uint opt_safe_slave_backup_timeout = 0;

const char *opt_history = NULL;
my_bool opt_decrypt = FALSE;

const char *ssl_mode_names_lib[] =
  {"DISABLED", "PREFERRED", "REQUIRED", "VERIFY_CA", "VERIFY_IDENTITY",
   NullS };
TYPELIB ssl_mode_typelib = {array_elements(ssl_mode_names_lib) - 1, "",
                            ssl_mode_names_lib, NULL};

#if defined(HAVE_OPENSSL)
uint opt_ssl_mode     = SSL_MODE_PREFERRED;
my_bool opt_use_ssl_arg= TRUE;
my_bool opt_ssl_verify_server_cert_arg = FALSE;
my_bool ssl_mode_set_explicitly= FALSE;
#if !defined(HAVE_YASSL)
char *opt_server_public_key = NULL;
#endif
#endif

/* Whether xtrabackup_binlog_info should be created on recovery */
static bool recover_binlog_info;

/* Redo log format version */
ulint redo_log_version = REDO_LOG_V1;

/* New server-id to encrypt tablespace keys for */
ulint opt_encrypt_server_id = 0;
bool opt_encrypt_for_server_id_specified = false;

#define CLIENT_WARN_DEPRECATED(opt, new_opt) \
  msg("WARNING: " opt \
      " is deprecated and will be removed in a future version. " \
      "Use " new_opt " instead.\n")

/* Simple datasink creation tracking...add datasinks in the reverse order you
want them destroyed. */
#define XTRABACKUP_MAX_DATASINKS	10
static	ds_ctxt_t	*datasinks[XTRABACKUP_MAX_DATASINKS];
static	uint		actual_datasinks = 0;
static inline
void
xtrabackup_add_datasink(ds_ctxt_t *ds)
{
	xb_ad(actual_datasinks < XTRABACKUP_MAX_DATASINKS);
	datasinks[actual_datasinks] = ds; actual_datasinks++;
}

/* ======== Datafiles iterator ======== */
datafiles_iter_t *
datafiles_iter_new(fil_system_t *f_system)
{
	datafiles_iter_t *it;

	it = static_cast<datafiles_iter_t *>
		(ut_malloc_nokey(sizeof(datafiles_iter_t)));
	mutex_create(LATCH_ID_XTRA_DATAFILES_ITER_MUTEX, &it->mutex);

	it->system = f_system;
	it->space = NULL;
	it->node = NULL;
	it->started = FALSE;

	return it;
}

fil_node_t *
datafiles_iter_next(datafiles_iter_t *it)
{
	fil_node_t *new_node;

	mutex_enter(&it->mutex);

	if (it->node == NULL) {
		if (it->started)
			goto end;
		it->started = TRUE;
	} else {
		it->node = UT_LIST_GET_NEXT(chain, it->node);
		if (it->node != NULL)
			goto end;
	}

	it->space = (it->space == NULL) ?
		UT_LIST_GET_FIRST(it->system->space_list) :
		UT_LIST_GET_NEXT(space_list, it->space);

	while (it->space != NULL &&
	       (it->space->purpose != FIL_TYPE_TABLESPACE ||
		UT_LIST_GET_LEN(it->space->chain) == 0))
		it->space = UT_LIST_GET_NEXT(space_list, it->space);
	if (it->space == NULL)
		goto end;

	it->node = UT_LIST_GET_FIRST(it->space->chain);

end:
	new_node = it->node;
	mutex_exit(&it->mutex);

	return new_node;
}

void
datafiles_iter_free(datafiles_iter_t *it)
{
	mutex_free(&it->mutex);
	ut_free(it);
}

/* ======== Date copying thread context ======== */

typedef struct {
	datafiles_iter_t 	*it;
	uint			num;
	uint			*count;
	ib_mutex_t		*count_mutex;
	os_thread_id_t		id;
} data_thread_ctxt_t;

/* ======== for option and variables ======== */

enum options_xtrabackup
{
  OPT_XTRA_TARGET_DIR = 1000,     /* make sure it is larger
                                     than OPT_MAX_CLIENT_OPTION */
  OPT_XTRA_BACKUP,
  OPT_XTRA_STATS,
  OPT_XTRA_PREPARE,
  OPT_XTRA_EXPORT,
  OPT_XTRA_APPLY_LOG_ONLY,
  OPT_XTRA_PRINT_PARAM,
  OPT_XTRA_USE_MEMORY,
  OPT_XTRA_THROTTLE,
  OPT_XTRA_LOG_COPY_INTERVAL,
  OPT_XTRA_INCREMENTAL,
  OPT_XTRA_INCREMENTAL_BASEDIR,
  OPT_XTRA_EXTRA_LSNDIR,
  OPT_XTRA_INCREMENTAL_DIR,
  OPT_XTRA_ARCHIVED_TO_LSN,
  OPT_XTRA_TABLES,
  OPT_XTRA_TABLES_FILE,
  OPT_XTRA_DATABASES,
  OPT_XTRA_DATABASES_FILE,
  OPT_XTRA_CREATE_IB_LOGFILE,
  OPT_XTRA_PARALLEL,
  OPT_XTRA_STREAM,
  OPT_XTRA_COMPRESS,
  OPT_XTRA_COMPRESS_THREADS,
  OPT_XTRA_COMPRESS_CHUNK_SIZE,
  OPT_XTRA_ENCRYPT,
  OPT_XTRA_ENCRYPT_KEY,
  OPT_XTRA_ENCRYPT_KEY_FILE,
  OPT_XTRA_ENCRYPT_THREADS,
  OPT_XTRA_ENCRYPT_CHUNK_SIZE,
  OPT_XTRA_SERVER_ID,
  OPT_XTRA_ENCRYPT_FOR_SERVER_ID,
  OPT_LOG,
  OPT_INNODB,
  OPT_INNODB_CHECKSUMS,
  OPT_INNODB_DATA_FILE_PATH,
  OPT_INNODB_DATA_HOME_DIR,
  OPT_INNODB_ADAPTIVE_HASH_INDEX,
  OPT_INNODB_DOUBLEWRITE,
  OPT_INNODB_FAST_SHUTDOWN,
  OPT_INNODB_FILE_PER_TABLE,
  OPT_INNODB_FLUSH_LOG_AT_TRX_COMMIT,
  OPT_INNODB_FLUSH_METHOD,
  OPT_INNODB_LOCKS_UNSAFE_FOR_BINLOG,
  OPT_INNODB_LOG_ARCH_DIR,
  OPT_INNODB_LOG_ARCHIVE,
  OPT_INNODB_LOG_GROUP_HOME_DIR,
  OPT_INNODB_MAX_DIRTY_PAGES_PCT,
  OPT_INNODB_MAX_PURGE_LAG,
  OPT_INNODB_ROLLBACK_ON_TIMEOUT,
  OPT_INNODB_STATUS_FILE,
  OPT_INNODB_ADDITIONAL_MEM_POOL_SIZE,
  OPT_INNODB_AUTOEXTEND_INCREMENT,
  OPT_INNODB_BUFFER_POOL_SIZE,
  OPT_INNODB_COMMIT_CONCURRENCY,
  OPT_INNODB_CONCURRENCY_TICKETS,
  OPT_INNODB_FILE_IO_THREADS,
  OPT_INNODB_IO_CAPACITY,
  OPT_INNODB_READ_IO_THREADS,
  OPT_INNODB_WRITE_IO_THREADS,
  OPT_INNODB_USE_NATIVE_AIO,
  OPT_INNODB_PAGE_SIZE,
  OPT_INNODB_LOG_BLOCK_SIZE,
  OPT_INNODB_FAST_CHECKSUM,
  OPT_INNODB_EXTRA_UNDOSLOTS,
  OPT_INNODB_DOUBLEWRITE_FILE,
  OPT_INNODB_BUFFER_POOL_FILENAME,
  OPT_INNODB_FORCE_RECOVERY,
  OPT_INNODB_LOCK_WAIT_TIMEOUT,
  OPT_INNODB_LOG_BUFFER_SIZE,
  OPT_INNODB_LOG_FILE_SIZE,
  OPT_INNODB_LOG_FILES_IN_GROUP,
  OPT_INNODB_MIRRORED_LOG_GROUPS,
  OPT_INNODB_OPEN_FILES,
  OPT_INNODB_SYNC_SPIN_LOOPS,
  OPT_INNODB_THREAD_CONCURRENCY,
  OPT_INNODB_THREAD_SLEEP_DELAY,
  OPT_XTRA_DEBUG_SYNC,
  OPT_XTRA_COMPACT,
  OPT_XTRA_REBUILD_INDEXES,
  OPT_XTRA_REBUILD_THREADS,
  OPT_INNODB_CHECKSUM_ALGORITHM,
  OPT_INNODB_UNDO_DIRECTORY,
  OPT_INNODB_UNDO_TABLESPACES,
  OPT_INNODB_LOG_CHECKSUM_ALGORITHM,
  OPT_XTRA_INCREMENTAL_FORCE_SCAN,
  OPT_DEFAULTS_GROUP,
  OPT_OPEN_FILES_LIMIT,
  OPT_CLOSE_FILES,
  OPT_CORE_FILE,

  OPT_COPY_BACK,
  OPT_MOVE_BACK,
  OPT_GALERA_INFO,
  OPT_SLAVE_INFO,
  OPT_NO_LOCK,
  OPT_SAFE_SLAVE_BACKUP,
  OPT_RSYNC,
  OPT_FORCE_NON_EMPTY_DIRS,
  OPT_NO_VERSION_CHECK,
  OPT_NO_BACKUP_LOCKS,
  OPT_DECOMPRESS,
  OPT_INCREMENTAL_HISTORY_NAME,
  OPT_INCREMENTAL_HISTORY_UUID,
  OPT_DECRYPT,
  OPT_REMOVE_ORIGINAL,
  OPT_LOCK_WAIT_QUERY_TYPE,
  OPT_KILL_LONG_QUERY_TYPE,
  OPT_HISTORY,
  OPT_KILL_LONG_QUERIES_TIMEOUT,
  OPT_LOCK_WAIT_TIMEOUT,
  OPT_LOCK_WAIT_THRESHOLD,
  OPT_DEBUG_SLEEP_BEFORE_UNLOCK,
  OPT_SAFE_SLAVE_BACKUP_TIMEOUT,
  OPT_BINLOG_INFO,
  OPT_REDO_LOG_VERSION,
  OPT_KEYRING_FILE_DATA,
  OPT_XB_SECURE_AUTH,

  OPT_SSL_SSL,
  OPT_SSL_MODE,
  OPT_SSL_VERIFY_SERVER_CERT,
  OPT_SERVER_PUBLIC_KEY,

};

struct my_option xb_client_options[] =
{
  {"version", 'v', "print xtrabackup version information",
   (G_PTR *) &xtrabackup_version, (G_PTR *) &xtrabackup_version, 0, GET_BOOL,
   NO_ARG, 0, 0, 0, 0, 0, 0},
  {"target-dir", OPT_XTRA_TARGET_DIR, "destination directory", (G_PTR*) &xtrabackup_target_dir,
   (G_PTR*) &xtrabackup_target_dir, 0, GET_STR, REQUIRED_ARG, 0, 0, 0, 0, 0, 0},
  {"backup", OPT_XTRA_BACKUP, "take backup to target-dir",
   (G_PTR*) &xtrabackup_backup, (G_PTR*) &xtrabackup_backup,
   0, GET_BOOL, NO_ARG, 0, 0, 0, 0, 0, 0},
  {"stats", OPT_XTRA_STATS, "calc statistic of datadir (offline mysqld is recommended)",
   (G_PTR*) &xtrabackup_stats, (G_PTR*) &xtrabackup_stats,
   0, GET_BOOL, NO_ARG, 0, 0, 0, 0, 0, 0},
  {"prepare", OPT_XTRA_PREPARE, "prepare a backup for starting mysql server on the backup.",
   (G_PTR*) &xtrabackup_prepare, (G_PTR*) &xtrabackup_prepare,
   0, GET_BOOL, NO_ARG, 0, 0, 0, 0, 0, 0},
  {"export", OPT_XTRA_EXPORT, "create files to import to another database when prepare.",
   (G_PTR*) &xtrabackup_export, (G_PTR*) &xtrabackup_export,
   0, GET_BOOL, NO_ARG, 0, 0, 0, 0, 0, 0},
  {"apply-log-only", OPT_XTRA_APPLY_LOG_ONLY,
   "stop recovery process not to progress LSN after applying log when prepare.",
   (G_PTR*) &xtrabackup_apply_log_only, (G_PTR*) &xtrabackup_apply_log_only,
   0, GET_BOOL, NO_ARG, 0, 0, 0, 0, 0, 0},
  {"print-param", OPT_XTRA_PRINT_PARAM, "print parameter of mysqld needed for copyback.",
   (G_PTR*) &xtrabackup_print_param, (G_PTR*) &xtrabackup_print_param,
   0, GET_BOOL, NO_ARG, 0, 0, 0, 0, 0, 0},
  {"use-memory", OPT_XTRA_USE_MEMORY, "The value is used instead of buffer_pool_size",
   (G_PTR*) &xtrabackup_use_memory, (G_PTR*) &xtrabackup_use_memory,
   0, GET_LL, REQUIRED_ARG, 100*1024*1024L, 1024*1024L, LLONG_MAX, 0,
   1024*1024L, 0},
  {"throttle", OPT_XTRA_THROTTLE, "limit count of IO operations (pairs of read&write) per second to IOS values (for '--backup')",
   (G_PTR*) &xtrabackup_throttle, (G_PTR*) &xtrabackup_throttle,
   0, GET_LONG, REQUIRED_ARG, 0, 0, LONG_MAX, 0, 1, 0},
  {"log", OPT_LOG, "Ignored option for MySQL option compatibility",
   (G_PTR*) &log_ignored_opt, (G_PTR*) &log_ignored_opt, 0,
   GET_STR, OPT_ARG, 0, 0, 0, 0, 0, 0},
  {"log-copy-interval", OPT_XTRA_LOG_COPY_INTERVAL, "time interval between checks done by log copying thread in milliseconds (default is 1 second).",
   (G_PTR*) &xtrabackup_log_copy_interval, (G_PTR*) &xtrabackup_log_copy_interval,
   0, GET_LONG, REQUIRED_ARG, 1000, 0, LONG_MAX, 0, 1, 0},
  {"extra-lsndir", OPT_XTRA_EXTRA_LSNDIR, "(for --backup): save an extra copy of the xtrabackup_checkpoints file in this directory.",
   (G_PTR*) &xtrabackup_extra_lsndir, (G_PTR*) &xtrabackup_extra_lsndir,
   0, GET_STR, REQUIRED_ARG, 0, 0, 0, 0, 0, 0},
  {"incremental-lsn", OPT_XTRA_INCREMENTAL, "(for --backup): copy only .ibd pages newer than specified LSN 'high:low'. ##ATTENTION##: If a wrong LSN value is specified, it is impossible to diagnose this, causing the backup to be unusable. Be careful!",
   (G_PTR*) &xtrabackup_incremental, (G_PTR*) &xtrabackup_incremental,
   0, GET_STR, REQUIRED_ARG, 0, 0, 0, 0, 0, 0},
  {"incremental-basedir", OPT_XTRA_INCREMENTAL_BASEDIR, "(for --backup): copy only .ibd pages newer than backup at specified directory.",
   (G_PTR*) &xtrabackup_incremental_basedir, (G_PTR*) &xtrabackup_incremental_basedir,
   0, GET_STR, REQUIRED_ARG, 0, 0, 0, 0, 0, 0},
  {"incremental-dir", OPT_XTRA_INCREMENTAL_DIR, "(for --prepare): apply .delta files and logfile in the specified directory.",
   (G_PTR*) &xtrabackup_incremental_dir, (G_PTR*) &xtrabackup_incremental_dir,
   0, GET_STR, REQUIRED_ARG, 0, 0, 0, 0, 0, 0},
 {"to-archived-lsn", OPT_XTRA_ARCHIVED_TO_LSN,
   "Don't apply archived logs with bigger log sequence number.",
   (G_PTR*) &xtrabackup_archived_to_lsn, (G_PTR*) &xtrabackup_archived_to_lsn, 0,
   GET_LL, REQUIRED_ARG, 0, 0, LLONG_MAX, 0, 0, 0},
  {"tables", OPT_XTRA_TABLES, "filtering by regexp for table names.",
   (G_PTR*) &xtrabackup_tables, (G_PTR*) &xtrabackup_tables,
   0, GET_STR, REQUIRED_ARG, 0, 0, 0, 0, 0, 0},
  {"tables_file", OPT_XTRA_TABLES_FILE, "filtering by list of the exact database.table name in the file.",
   (G_PTR*) &xtrabackup_tables_file, (G_PTR*) &xtrabackup_tables_file,
   0, GET_STR, REQUIRED_ARG, 0, 0, 0, 0, 0, 0},
  {"databases", OPT_XTRA_DATABASES, "filtering by list of databases.",
   (G_PTR*) &xtrabackup_databases, (G_PTR*) &xtrabackup_databases,
   0, GET_STR, REQUIRED_ARG, 0, 0, 0, 0, 0, 0},
  {"databases_file", OPT_XTRA_TABLES_FILE,
   "filtering by list of databases in the file.",
   (G_PTR*) &xtrabackup_databases_file, (G_PTR*) &xtrabackup_databases_file,
   0, GET_STR, REQUIRED_ARG, 0, 0, 0, 0, 0, 0},
  {"create-ib-logfile", OPT_XTRA_CREATE_IB_LOGFILE, "** not work for now** creates ib_logfile* also after '--prepare'. ### If you want create ib_logfile*, only re-execute this command in same options. ###",
   (G_PTR*) &xtrabackup_create_ib_logfile, (G_PTR*) &xtrabackup_create_ib_logfile,
   0, GET_BOOL, NO_ARG, 0, 0, 0, 0, 0, 0},

  {"stream", OPT_XTRA_STREAM, "Stream all backup files to the standard output "
   "in the specified format. Currently the only supported format is 'tar'.",
   (G_PTR*) &xtrabackup_stream_str, (G_PTR*) &xtrabackup_stream_str, 0, GET_STR,
   REQUIRED_ARG, 0, 0, 0, 0, 0, 0},

  {"compress", OPT_XTRA_COMPRESS, "Compress individual backup files using the "
   "specified compression algorithm. Currently the only supported algorithm "
   "is 'quicklz'. It is also the default algorithm, i.e. the one used when "
   "--compress is used without an argument.",
   (G_PTR*) &xtrabackup_compress_alg, (G_PTR*) &xtrabackup_compress_alg, 0,
   GET_STR, OPT_ARG, 0, 0, 0, 0, 0, 0},

  {"compress-threads", OPT_XTRA_COMPRESS_THREADS,
   "Number of threads for parallel data compression. The default value is 1.",
   (G_PTR*) &xtrabackup_compress_threads, (G_PTR*) &xtrabackup_compress_threads,
   0, GET_UINT, REQUIRED_ARG, 1, 1, UINT_MAX, 0, 0, 0},

  {"compress-chunk-size", OPT_XTRA_COMPRESS_CHUNK_SIZE,
   "Size of working buffer(s) for compression threads in bytes. The default value is 64K.",
   (G_PTR*) &xtrabackup_compress_chunk_size, (G_PTR*) &xtrabackup_compress_chunk_size,
   0, GET_ULL, REQUIRED_ARG, (1 << 16), 1024, ULLONG_MAX, 0, 0, 0},

  {"encrypt", OPT_XTRA_ENCRYPT, "Encrypt individual backup files using the "
   "specified encryption algorithm.",
   &xtrabackup_encrypt_algo, &xtrabackup_encrypt_algo,
   &xtrabackup_encrypt_algo_typelib, GET_ENUM, REQUIRED_ARG, 0, 0, 0, 0, 0, 0},

  {"encrypt-key", OPT_XTRA_ENCRYPT_KEY, "Encryption key to use.",
   (G_PTR*) &xtrabackup_encrypt_key, (G_PTR*) &xtrabackup_encrypt_key, 0,
   GET_STR_ALLOC, REQUIRED_ARG, 0, 0, 0, 0, 0, 0},

  {"encrypt-key-file", OPT_XTRA_ENCRYPT_KEY_FILE, "File which contains encryption key to use.",
   (G_PTR*) &xtrabackup_encrypt_key_file, (G_PTR*) &xtrabackup_encrypt_key_file, 0,
   GET_STR_ALLOC, REQUIRED_ARG, 0, 0, 0, 0, 0, 0},

  {"encrypt-threads", OPT_XTRA_ENCRYPT_THREADS,
   "Number of threads for parallel data encryption. The default value is 1.",
   (G_PTR*) &xtrabackup_encrypt_threads, (G_PTR*) &xtrabackup_encrypt_threads,
   0, GET_UINT, REQUIRED_ARG, 1, 1, UINT_MAX, 0, 0, 0},

  {"encrypt-chunk-size", OPT_XTRA_ENCRYPT_CHUNK_SIZE,
   "Size of working buffer(S) for encryption threads in bytes. The default value is 64K.",
   (G_PTR*) &xtrabackup_encrypt_chunk_size, (G_PTR*) &xtrabackup_encrypt_chunk_size,
   0, GET_ULL, REQUIRED_ARG, (1 << 16), 1024, ULLONG_MAX, 0, 0, 0},

  {"compact", OPT_XTRA_COMPACT,
   "Create a compact backup by skipping secondary index pages.",
   (G_PTR*) &xtrabackup_compact, (G_PTR*) &xtrabackup_compact,
   0, GET_BOOL, NO_ARG, 0, 0, 0, 0, 0, 0},

  {"rebuild_indexes", OPT_XTRA_REBUILD_INDEXES,
   "Rebuild secondary indexes in InnoDB tables after applying the log. "
   "Only has effect with --prepare.",
   (G_PTR*) &xtrabackup_rebuild_indexes, (G_PTR*) &xtrabackup_rebuild_indexes,
   0, GET_BOOL, NO_ARG, 0, 0, 0, 0, 0, 0},

  {"rebuild_threads", OPT_XTRA_REBUILD_THREADS,
   "Use this number of threads to rebuild indexes in a compact backup. "
   "Only has effect with --prepare and --rebuild-indexes.",
   (G_PTR*) &xtrabackup_rebuild_threads, (G_PTR*) &xtrabackup_rebuild_threads,
   0, GET_UINT, REQUIRED_ARG, 1, 1, UINT_MAX, 0, 0, 0},

  {"incremental-force-scan", OPT_XTRA_INCREMENTAL_FORCE_SCAN,
   "Perform a full-scan incremental backup even in the presence of changed "
   "page bitmap data",
   (G_PTR*)&xtrabackup_incremental_force_scan,
   (G_PTR*)&xtrabackup_incremental_force_scan, 0, GET_BOOL, NO_ARG,
   0, 0, 0, 0, 0, 0},


  {"close_files", OPT_CLOSE_FILES, "do not keep files opened. Use at your own "
   "risk.", (G_PTR*) &xb_close_files, (G_PTR*) &xb_close_files, 0, GET_BOOL,
   NO_ARG, 0, 0, 0, 0, 0, 0},

  {"core-file", OPT_CORE_FILE, "Write core on fatal signals", 0, 0, 0,
   GET_NO_ARG, NO_ARG, 0, 0, 0, 0, 0, 0},


  {"copy-back", OPT_COPY_BACK, "Copy all the files in a previously made "
   "backup from the backup directory to their original locations.",
   (uchar *) &xtrabackup_copy_back, (uchar *) &xtrabackup_copy_back, 0,
   GET_BOOL, NO_ARG, 0, 0, 0, 0, 0, 0},

  {"move-back", OPT_MOVE_BACK, "Move all the files in a previously made "
   "backup from the backup directory to the actual datadir location. "
   "Use with caution, as it removes backup files.",
   (uchar *) &xtrabackup_move_back, (uchar *) &xtrabackup_move_back, 0,
   GET_BOOL, NO_ARG, 0, 0, 0, 0, 0, 0},

  {"galera-info", OPT_GALERA_INFO, "This options creates the "
   "xtrabackup_galera_info file which contains the local node state at "
   "the time of the backup. Option should be used when performing the "
   "backup of Percona-XtraDB-Cluster. Has no effect when backup locks "
   "are used to create the backup.",
   (uchar *) &opt_galera_info, (uchar *) &opt_galera_info, 0,
   GET_BOOL, NO_ARG, 0, 0, 0, 0, 0, 0},

  {"slave-info", OPT_SLAVE_INFO, "This option is useful when backing "
   "up a replication slave server. It prints the binary log position "
   "and name of the master server. It also writes this information to "
   "the \"xtrabackup_slave_info\" file as a \"CHANGE MASTER\" command. "
   "A new slave for this master can be set up by starting a slave server "
   "on this backup and issuing a \"CHANGE MASTER\" command with the "
   "binary log position saved in the \"xtrabackup_slave_info\" file.",
   (uchar *) &opt_slave_info, (uchar *) &opt_slave_info, 0,
   GET_BOOL, NO_ARG, 0, 0, 0, 0, 0, 0},

  {"no-lock", OPT_NO_LOCK, "Use this option to disable table lock "
   "with \"FLUSH TABLES WITH READ LOCK\". Use it only if ALL your "
   "tables are InnoDB and you DO NOT CARE about the binary log "
   "position of the backup. This option shouldn't be used if there "
   "are any DDL statements being executed or if any updates are "
   "happening on non-InnoDB tables (this includes the system MyISAM "
   "tables in the mysql database), otherwise it could lead to an "
   "inconsistent backup. If you are considering to use --no-lock "
   "because your backups are failing to acquire the lock, this could "
   "be because of incoming replication events preventing the lock "
   "from succeeding. Please try using --safe-slave-backup to "
   "momentarily stop the replication slave thread, this may help "
   "the backup to succeed and you then don't need to resort to "
   "using this option.",
   (uchar *) &opt_no_lock, (uchar *) &opt_no_lock, 0,
   GET_BOOL, NO_ARG, 0, 0, 0, 0, 0, 0},

  {"safe-slave-backup", OPT_SAFE_SLAVE_BACKUP, "Stop slave SQL thread "
   "and wait to start backup until Slave_open_temp_tables in "
   "\"SHOW STATUS\" is zero. If there are no open temporary tables, "
   "the backup will take place, otherwise the SQL thread will be "
   "started and stopped until there are no open temporary tables. "
   "The backup will fail if Slave_open_temp_tables does not become "
   "zero after --safe-slave-backup-timeout seconds. The slave SQL "
   "thread will be restarted when the backup finishes.",
   (uchar *) &opt_safe_slave_backup,
   (uchar *) &opt_safe_slave_backup,
   0, GET_BOOL, NO_ARG, 0, 0, 0, 0, 0, 0},

  {"rsync", OPT_RSYNC, "Uses the rsync utility to optimize local file "
   "transfers. When this option is specified, innobackupex uses rsync "
   "to copy all non-InnoDB files instead of spawning a separate cp for "
   "each file, which can be much faster for servers with a large number "
   "of databases or tables.  This option cannot be used together with "
   "--stream.",
   (uchar *) &opt_rsync, (uchar *) &opt_rsync,
   0, GET_BOOL, NO_ARG, 0, 0, 0, 0, 0, 0},

  {"force-non-empty-directories", OPT_FORCE_NON_EMPTY_DIRS, "This "
   "option, when specified, makes --copy-back or --move-back transfer "
   "files to non-empty directories. Note that no existing files will be "
   "overwritten. If --copy-back or --nove-back has to copy a file from "
   "the backup directory which already exists in the destination "
   "directory, it will still fail with an error.",
   (uchar *) &opt_force_non_empty_dirs,
   (uchar *) &opt_force_non_empty_dirs,
   0, GET_BOOL, NO_ARG, 0, 0, 0, 0, 0, 0},

  {"no-version-check", OPT_NO_VERSION_CHECK, "This option disables the "
   "version check which is enabled by the --version-check option.",
   (uchar *) &opt_noversioncheck,
   (uchar *) &opt_noversioncheck,
   0, GET_BOOL, NO_ARG, 0, 0, 0, 0, 0, 0},

  {"no-backup-locks", OPT_NO_BACKUP_LOCKS, "This option controls if "
   "backup locks should be used instead of FLUSH TABLES WITH READ LOCK "
   "on the backup stage. The option has no effect when backup locks are "
   "not supported by the server. This option is enabled by default, "
   "disable with --no-backup-locks.",
   (uchar *) &opt_no_backup_locks,
   (uchar *) &opt_no_backup_locks,
   0, GET_BOOL, NO_ARG, 0, 0, 0, 0, 0, 0},

  {"decompress", OPT_DECOMPRESS, "Decompresses all files with the .qp "
   "extension in a backup previously made with the --compress option.",
   (uchar *) &opt_decompress,
   (uchar *) &opt_decompress,
   0, GET_BOOL, NO_ARG, 0, 0, 0, 0, 0, 0},

  {"user", 'u', "This option specifies the MySQL username used "
   "when connecting to the server, if that's not the current user. "
   "The option accepts a string argument. See mysql --help for details.",
   (uchar*) &opt_user, (uchar*) &opt_user, 0, GET_STR,
   REQUIRED_ARG, 0, 0, 0, 0, 0, 0},

  {"host", 'H', "This option specifies the host to use when "
   "connecting to the database server with TCP/IP.  The option accepts "
   "a string argument. See mysql --help for details.",
   (uchar*) &opt_host, (uchar*) &opt_host, 0, GET_STR,
   REQUIRED_ARG, 0, 0, 0, 0, 0, 0},

  {"port", 'P', "This option specifies the port to use when "
   "connecting to the database server with TCP/IP.  The option accepts "
   "a string argument. See mysql --help for details.",
   &opt_port, &opt_port, 0, GET_UINT, REQUIRED_ARG,
   0, 0, 0, 0, 0, 0},

  {"password", 'p', "This option specifies the password to use "
   "when connecting to the database. It accepts a string argument.  "
   "See mysql --help for details.",
   0, 0, 0, GET_STR,
   REQUIRED_ARG, 0, 0, 0, 0, 0, 0},

  {"socket", 'S', "This option specifies the socket to use when "
   "connecting to the local database server with a UNIX domain socket.  "
   "The option accepts a string argument. See mysql --help for details.",
   (uchar*) &opt_socket, (uchar*) &opt_socket, 0, GET_STR,
   REQUIRED_ARG, 0, 0, 0, 0, 0, 0},

  {"incremental-history-name", OPT_INCREMENTAL_HISTORY_NAME,
   "This option specifies the name of the backup series stored in the "
   "PERCONA_SCHEMA.xtrabackup_history history record to base an "
   "incremental backup on. Xtrabackup will search the history table "
   "looking for the most recent (highest innodb_to_lsn), successful "
   "backup in the series and take the to_lsn value to use as the "
   "starting lsn for the incremental backup. This will be mutually "
   "exclusive with --incremental-history-uuid, --incremental-basedir "
   "and --incremental-lsn. If no valid lsn can be found (no series by "
   "that name, no successful backups by that name) xtrabackup will "
   "return with an error. It is used with the --incremental option.",
   (uchar*) &opt_incremental_history_name,
   (uchar*) &opt_incremental_history_name, 0, GET_STR,
   REQUIRED_ARG, 0, 0, 0, 0, 0, 0},

  {"incremental-history-uuid", OPT_INCREMENTAL_HISTORY_UUID,
   "This option specifies the UUID of the specific history record "
   "stored in the PERCONA_SCHEMA.xtrabackup_history to base an "
   "incremental backup on. --incremental-history-name, "
   "--incremental-basedir and --incremental-lsn. If no valid lsn can be "
   "found (no success record with that uuid) xtrabackup will return "
   "with an error. It is used with the --incremental option.",
   (uchar*) &opt_incremental_history_uuid,
   (uchar*) &opt_incremental_history_uuid, 0, GET_STR,
   REQUIRED_ARG, 0, 0, 0, 0, 0, 0},

  {"decrypt", OPT_DECRYPT, "Decrypts all files with the .xbcrypt "
   "extension in a backup previously made with --encrypt option.",
   &opt_decrypt_algo, &opt_decrypt_algo,
   &xtrabackup_encrypt_algo_typelib, GET_ENUM, REQUIRED_ARG,
   0, 0, 0, 0, 0, 0},

  {"remove-original", OPT_REMOVE_ORIGINAL, "Remove .qp and .xbcrypt files "
   "after decryption and decompression.",
   (uchar *) &opt_remove_original,
   (uchar *) &opt_remove_original,
   0, GET_BOOL, NO_ARG, 0, 0, 0, 0, 0, 0},

  {"ftwrl-wait-query-type", OPT_LOCK_WAIT_QUERY_TYPE,
   "This option specifies which types of queries are allowed to complete "
   "before innobackupex will issue the global lock. Default is all.",
   (uchar*) &opt_lock_wait_query_type,
   (uchar*) &opt_lock_wait_query_type, &query_type_typelib,
   GET_ENUM, REQUIRED_ARG, QUERY_TYPE_ALL, 0, 0, 0, 0, 0},

  {"kill-long-query-type", OPT_KILL_LONG_QUERY_TYPE,
   "This option specifies which types of queries should be killed to "
   "unblock the global lock. Default is \"all\".",
   (uchar*) &opt_kill_long_query_type,
   (uchar*) &opt_kill_long_query_type, &query_type_typelib,
   GET_ENUM, REQUIRED_ARG, QUERY_TYPE_SELECT, 0, 0, 0, 0, 0},

  {"history", OPT_HISTORY,
   "This option enables the tracking of backup history in the "
   "PERCONA_SCHEMA.xtrabackup_history table. An optional history "
   "series name may be specified that will be placed with the history "
   "record for the current backup being taken.",
   NULL, NULL, 0, GET_STR, OPT_ARG, 0, 0, 0, 0, 0, 0},

  {"kill-long-queries-timeout", OPT_KILL_LONG_QUERIES_TIMEOUT,
   "This option specifies the number of seconds innobackupex waits "
   "between starting FLUSH TABLES WITH READ LOCK and killing those "
   "queries that block it. Default is 0 seconds, which means "
   "innobackupex will not attempt to kill any queries.",
   (uchar*) &opt_kill_long_queries_timeout,
   (uchar*) &opt_kill_long_queries_timeout, 0, GET_UINT,
   REQUIRED_ARG, 0, 0, 0, 0, 0, 0},

  {"ftwrl-wait-timeout", OPT_LOCK_WAIT_TIMEOUT,
   "This option specifies time in seconds that innobackupex should wait "
   "for queries that would block FTWRL before running it. If there are "
   "still such queries when the timeout expires, innobackupex terminates "
   "with an error. Default is 0, in which case innobackupex does not "
   "wait for queries to complete and starts FTWRL immediately.",
   (uchar*) &opt_lock_wait_timeout,
   (uchar*) &opt_lock_wait_timeout, 0, GET_UINT,
   REQUIRED_ARG, 0, 0, 0, 0, 0, 0},

  {"ftwrl-wait-threshold", OPT_LOCK_WAIT_THRESHOLD,
   "This option specifies the query run time threshold which is used by "
   "innobackupex to detect long-running queries with a non-zero value "
   "of --ftwrl-wait-timeout. FTWRL is not started until such "
   "long-running queries exist. This option has no effect if "
   "--ftwrl-wait-timeout is 0. Default value is 60 seconds.",
   (uchar*) &opt_lock_wait_threshold,
   (uchar*) &opt_lock_wait_threshold, 0, GET_UINT,
   REQUIRED_ARG, 60, 0, 0, 0, 0, 0},

  {"debug-sleep-before-unlock", OPT_DEBUG_SLEEP_BEFORE_UNLOCK,
   "This is a debug-only option used by the XtraBackup test suite.",
   (uchar*) &opt_debug_sleep_before_unlock,
   (uchar*) &opt_debug_sleep_before_unlock, 0, GET_UINT,
   REQUIRED_ARG, 0, 0, 0, 0, 0, 0},

  {"safe-slave-backup-timeout", OPT_SAFE_SLAVE_BACKUP_TIMEOUT,
   "How many seconds --safe-slave-backup should wait for "
   "Slave_open_temp_tables to become zero. (default 300)",
   (uchar*) &opt_safe_slave_backup_timeout,
   (uchar*) &opt_safe_slave_backup_timeout, 0, GET_UINT,
   REQUIRED_ARG, 300, 0, 0, 0, 0, 0},

  {"binlog-info", OPT_BINLOG_INFO,
   "This option controls how XtraBackup should retrieve server's binary log "
   "coordinates corresponding to the backup. Possible values are OFF, ON, "
   "LOCKLESS and AUTO. See the XtraBackup manual for more information",
   &opt_binlog_info, &opt_binlog_info,
   &binlog_info_typelib, GET_ENUM, OPT_ARG, BINLOG_INFO_AUTO, 0, 0, 0, 0, 0},

  {"reencrypt-for-server-id", OPT_XTRA_ENCRYPT_FOR_SERVER_ID,
   "Re-encrypt tablespace keys for given server-id.",
   &opt_encrypt_server_id, &opt_encrypt_server_id, 0,
   GET_UINT, REQUIRED_ARG, 0, 0, UINT_MAX32,
   0, 0, 0},

#include "sslopt-longopts.h"

#if !defined(HAVE_YASSL)
  {"server-public-key-path", OPT_SERVER_PUBLIC_KEY,
   "File path to the server public RSA key in PEM format.",
   &opt_server_public_key, &opt_server_public_key, 0,
   GET_STR, REQUIRED_ARG, 0, 0, 0, 0, 0, 0},
#endif

  { 0, 0, 0, 0, 0, 0, GET_NO_ARG, NO_ARG, 0, 0, 0, 0, 0, 0}
};

uint xb_client_options_count = array_elements(xb_client_options);

struct my_option xb_server_options[] =
{
  {"datadir", 'h', "Path to the database root.", (G_PTR*) &mysql_data_home,
   (G_PTR*) &mysql_data_home, 0, GET_STR, REQUIRED_ARG, 0, 0, 0, 0, 0, 0},
  {"tmpdir", 't',
   "Path for temporary files. Several paths may be specified, separated by a "
#if defined(__WIN__) || defined(OS2) || defined(__NETWARE__)
   "semicolon (;)"
#else
   "colon (:)"
#endif
   ", in this case they are used in a round-robin fashion.",
   (G_PTR*) &opt_mysql_tmpdir,
   (G_PTR*) &opt_mysql_tmpdir, 0, GET_STR, REQUIRED_ARG, 0, 0, 0, 0, 0, 0},
  {"parallel", OPT_XTRA_PARALLEL,
   "Number of threads to use for parallel datafiles transfer. "
   "The default value is 1.",
   (G_PTR*) &xtrabackup_parallel, (G_PTR*) &xtrabackup_parallel, 0, GET_INT,
   REQUIRED_ARG, 1, 1, INT_MAX, 0, 0, 0},

   {"log", OPT_LOG, "Ignored option for MySQL option compatibility",
   (G_PTR*) &log_ignored_opt, (G_PTR*) &log_ignored_opt, 0,
   GET_STR, OPT_ARG, 0, 0, 0, 0, 0, 0},

   {"log_bin", OPT_LOG, "Base name for the log sequence",
   &opt_log_bin, &opt_log_bin, 0, GET_STR_ALLOC, OPT_ARG, 0, 0, 0, 0, 0, 0},

   {"innodb", OPT_INNODB, "Ignored option for MySQL option compatibility",
   (G_PTR*) &innobase_ignored_opt, (G_PTR*) &innobase_ignored_opt, 0,
   GET_STR, OPT_ARG, 0, 0, 0, 0, 0, 0},

  {"innodb_adaptive_hash_index", OPT_INNODB_ADAPTIVE_HASH_INDEX,
   "Enable InnoDB adaptive hash index (enabled by default).  "
   "Disable with --skip-innodb-adaptive-hash-index.",
   (G_PTR*) &innobase_adaptive_hash_index,
   (G_PTR*) &innobase_adaptive_hash_index,
   0, GET_BOOL, NO_ARG, 1, 0, 0, 0, 0, 0},
  {"innodb_autoextend_increment", OPT_INNODB_AUTOEXTEND_INCREMENT,
   "Data file autoextend increment in megabytes",
   (G_PTR*) &sys_tablespace_auto_extend_increment,
   (G_PTR*) &sys_tablespace_auto_extend_increment,
   0, GET_ULONG, REQUIRED_ARG, 8L, 1L, 1000L, 0, 1L, 0},
  {"innodb_buffer_pool_size", OPT_INNODB_BUFFER_POOL_SIZE,
   "The size of the memory buffer InnoDB uses to cache data and indexes of its tables.",
   (G_PTR*) &innobase_buffer_pool_size, (G_PTR*) &innobase_buffer_pool_size, 0,
   GET_LL, REQUIRED_ARG, 8*1024*1024L, 1024*1024L, LLONG_MAX, 0,
   1024*1024L, 0},
  {"innodb_checksums", OPT_INNODB_CHECKSUMS, "Enable InnoDB checksums validation (enabled by default). \
Disable with --skip-innodb-checksums.", (G_PTR*) &innobase_use_checksums,
   (G_PTR*) &innobase_use_checksums, 0, GET_BOOL, NO_ARG, 1, 0, 0, 0, 0, 0},
  {"innodb_data_file_path", OPT_INNODB_DATA_FILE_PATH,
   "Path to individual files and their sizes.", &innobase_data_file_path,
   &innobase_data_file_path, 0, GET_STR_ALLOC, REQUIRED_ARG, 0, 0, 0, 0, 0, 0},
  {"innodb_data_home_dir", OPT_INNODB_DATA_HOME_DIR,
   "The common part for InnoDB table spaces.", &innobase_data_home_dir,
   &innobase_data_home_dir, 0, GET_STR_ALLOC, REQUIRED_ARG, 0, 0, 0, 0, 0, 0},
  {"innodb_doublewrite", OPT_INNODB_DOUBLEWRITE, "Enable InnoDB doublewrite buffer (enabled by default). \
Disable with --skip-innodb-doublewrite.", (G_PTR*) &innobase_use_doublewrite,
   (G_PTR*) &innobase_use_doublewrite, 0, GET_BOOL, NO_ARG, 1, 0, 0, 0, 0, 0},
  {"innodb_io_capacity", OPT_INNODB_IO_CAPACITY,
   "Number of IOPs the server can do. Tunes the background IO rate",
   (G_PTR*) &srv_io_capacity, (G_PTR*) &srv_io_capacity,
   0, GET_ULONG, OPT_ARG, 200, 100, ~0UL, 0, 0, 0},
  {"innodb_file_io_threads", OPT_INNODB_FILE_IO_THREADS,
   "Number of file I/O threads in InnoDB.", (G_PTR*) &innobase_file_io_threads,
   (G_PTR*) &innobase_file_io_threads, 0, GET_LONG, REQUIRED_ARG, 4, 4, 64, 0,
   1, 0},
  {"innodb_read_io_threads", OPT_INNODB_READ_IO_THREADS,
   "Number of background read I/O threads in InnoDB.", (G_PTR*) &innobase_read_io_threads,
   (G_PTR*) &innobase_read_io_threads, 0, GET_LONG, REQUIRED_ARG, 4, 1, 64, 0,
   1, 0},
  {"innodb_write_io_threads", OPT_INNODB_WRITE_IO_THREADS,
   "Number of background write I/O threads in InnoDB.", (G_PTR*) &innobase_write_io_threads,
   (G_PTR*) &innobase_write_io_threads, 0, GET_LONG, REQUIRED_ARG, 4, 1, 64, 0,
   1, 0},
  {"innodb_file_per_table", OPT_INNODB_FILE_PER_TABLE,
   "Stores each InnoDB table to an .ibd file in the database dir.",
   (G_PTR*) &innobase_file_per_table,
   (G_PTR*) &innobase_file_per_table, 0, GET_BOOL, NO_ARG,
   FALSE, 0, 0, 0, 0, 0},
  {"innodb_flush_log_at_trx_commit", OPT_INNODB_FLUSH_LOG_AT_TRX_COMMIT,
   "Set to 0 (write and flush once per second), 1 (write and flush at each commit) or 2 (write at commit, flush once per second).",
   (G_PTR*) &srv_flush_log_at_trx_commit,
   (G_PTR*) &srv_flush_log_at_trx_commit,
   0, GET_ULONG, OPT_ARG,  1, 0, 2, 0, 0, 0},
  {"innodb_flush_method", OPT_INNODB_FLUSH_METHOD,
   "With which method to flush data.", (G_PTR*) &innobase_unix_file_flush_method,
   (G_PTR*) &innobase_unix_file_flush_method, 0, GET_STR, REQUIRED_ARG, 0, 0, 0,
   0, 0, 0},

/* ####### Should we use this option? ####### */
  {"innodb_force_recovery", OPT_INNODB_FORCE_RECOVERY,
   "Helps to save your data in case the disk image of the database becomes corrupt.",
   (G_PTR*) &innobase_force_recovery, (G_PTR*) &innobase_force_recovery, 0,
   GET_LONG, REQUIRED_ARG, 0, 0, 6, 0, 1, 0},

  {"innodb_log_arch_dir", OPT_INNODB_LOG_ARCH_DIR,
   "Where full logs should be archived.", (G_PTR*) &innobase_log_arch_dir,
   (G_PTR*) &innobase_log_arch_dir, 0, GET_STR, REQUIRED_ARG, 0, 0, 0, 0, 0, 0},
  {"innodb_log_buffer_size", OPT_INNODB_LOG_BUFFER_SIZE,
   "The size of the buffer which InnoDB uses to write log to the log files on disk.",
   (G_PTR*) &innobase_log_buffer_size, (G_PTR*) &innobase_log_buffer_size, 0,
   GET_LONG, REQUIRED_ARG, 1024*1024L, 256*1024L, LONG_MAX, 0, 1024, 0},
  {"innodb_log_file_size", OPT_INNODB_LOG_FILE_SIZE,
   "Size of each log file in a log group.",
   (G_PTR*) &innobase_log_file_size, (G_PTR*) &innobase_log_file_size, 0,
   GET_LL, REQUIRED_ARG, 48*1024*1024L, 1*1024*1024L, LLONG_MAX, 0,
   1024*1024L, 0},
  {"innodb_log_files_in_group", OPT_INNODB_LOG_FILES_IN_GROUP,
   "Number of log files in the log group. InnoDB writes to the files in a "
   "circular fashion. Value 3 is recommended here.",
   &innobase_log_files_in_group, &innobase_log_files_in_group,
   0, GET_LONG, REQUIRED_ARG, 2, 2, 100, 0, 1, 0},
  {"innodb_log_group_home_dir", OPT_INNODB_LOG_GROUP_HOME_DIR,
   "Path to InnoDB log files.", &srv_log_group_home_dir,
   &srv_log_group_home_dir, 0, GET_STR_ALLOC, REQUIRED_ARG, 0, 0, 0, 0, 0, 0},
  {"innodb_max_dirty_pages_pct", OPT_INNODB_MAX_DIRTY_PAGES_PCT,
   "Percentage of dirty pages allowed in bufferpool.", (G_PTR*) &srv_max_buf_pool_modified_pct,
   (G_PTR*) &srv_max_buf_pool_modified_pct, 0, GET_ULONG, REQUIRED_ARG, 90, 0, 100, 0, 0, 0},
  {"innodb_open_files", OPT_INNODB_OPEN_FILES,
   "How many files at the maximum InnoDB keeps open at the same time.",
   (G_PTR*) &innobase_open_files, (G_PTR*) &innobase_open_files, 0,
   GET_LONG, REQUIRED_ARG, 300L, 10L, LONG_MAX, 0, 1L, 0},
  {"innodb_use_native_aio", OPT_INNODB_USE_NATIVE_AIO,
   "Use native AIO if supported on this platform.",
   (G_PTR*) &srv_use_native_aio,
   (G_PTR*) &srv_use_native_aio, 0, GET_BOOL, NO_ARG,
   FALSE, 0, 0, 0, 0, 0},
  {"innodb_page_size", OPT_INNODB_PAGE_SIZE,
   "The universal page size of the database.",
   (G_PTR*) &innobase_page_size, (G_PTR*) &innobase_page_size, 0,
   /* Use GET_LL to support numeric suffixes in 5.6 */
   GET_LL, REQUIRED_ARG,
   (1LL << 14), (1LL << 12), (1LL << UNIV_PAGE_SIZE_SHIFT_MAX), 0, 1L, 0},
  {"innodb_log_block_size", OPT_INNODB_LOG_BLOCK_SIZE,
  "The log block size of the transaction log file. "
   "Changing for created log file is not supported. Use on your own risk!",
   (G_PTR*) &innobase_log_block_size, (G_PTR*) &innobase_log_block_size, 0,
   GET_ULONG, REQUIRED_ARG, 512, 512, 1 << UNIV_PAGE_SIZE_SHIFT_MAX, 0, 1L, 0},
  {"innodb_fast_checksum", OPT_INNODB_FAST_CHECKSUM,
   "Change the algorithm of checksum for the whole of datapage to 4-bytes word based.",
   (G_PTR*) &innobase_fast_checksum,
   (G_PTR*) &innobase_fast_checksum, 0, GET_BOOL, NO_ARG, 0, 0, 0, 0, 0, 0},
  {"innodb_doublewrite_file", OPT_INNODB_DOUBLEWRITE_FILE,
   "Path to special datafile for doublewrite buffer. (default is "": not used)",
   (G_PTR*) &innobase_doublewrite_file, (G_PTR*) &innobase_doublewrite_file,
   0, GET_STR, REQUIRED_ARG, 0, 0, 0, 0, 0, 0},
  {"innodb_buffer_pool_filename", OPT_INNODB_BUFFER_POOL_FILENAME,
   "Filename to/from which to dump/load the InnoDB buffer pool",
   (G_PTR*) &innobase_buffer_pool_filename,
   (G_PTR*) &innobase_buffer_pool_filename,
   0, GET_STR, REQUIRED_ARG, 0, 0, 0, 0, 0, 0},

#ifndef __WIN__
  {"debug-sync", OPT_XTRA_DEBUG_SYNC,
   "Debug sync point. This is only used by the xtrabackup test suite",
   (G_PTR*) &xtrabackup_debug_sync,
   (G_PTR*) &xtrabackup_debug_sync,
   0, GET_STR, REQUIRED_ARG, 0, 0, 0, 0, 0, 0},
#endif

  {"innodb_checksum_algorithm", OPT_INNODB_CHECKSUM_ALGORITHM,
  "The algorithm InnoDB uses for page checksumming. [CRC32, STRICT_CRC32, "
   "INNODB, STRICT_INNODB, NONE, STRICT_NONE]", &srv_checksum_algorithm,
   &srv_checksum_algorithm, &innodb_checksum_algorithm_typelib, GET_ENUM,
   REQUIRED_ARG, SRV_CHECKSUM_ALGORITHM_INNODB, 0, 0, 0, 0, 0},
  {"innodb_log_checksum_algorithm", OPT_INNODB_LOG_CHECKSUM_ALGORITHM,
  "The algorithm InnoDB uses for log checksumming. [CRC32, STRICT_CRC32, "
   "INNODB, STRICT_INNODB, NONE, STRICT_NONE]", &srv_log_checksum_algorithm,
   &srv_log_checksum_algorithm, &innodb_checksum_algorithm_typelib, GET_ENUM,
   REQUIRED_ARG, SRV_CHECKSUM_ALGORITHM_INNODB, 0, 0, 0, 0, 0},
  {"innodb_undo_directory", OPT_INNODB_UNDO_DIRECTORY,
   "Directory where undo tablespace files live, this path can be absolute.",
   &srv_undo_dir, &srv_undo_dir, 0, GET_STR_ALLOC, REQUIRED_ARG, 0, 0, 0, 0, 0,
   0},

  {"innodb_undo_tablespaces", OPT_INNODB_UNDO_TABLESPACES,
   "Number of undo tablespaces to use.",
   (G_PTR*)&srv_undo_tablespaces, (G_PTR*)&srv_undo_tablespaces,
   0, GET_ULONG, REQUIRED_ARG, 0, 0, 126, 0, 1, 0},

  {"defaults_group", OPT_DEFAULTS_GROUP, "defaults group in config file (default \"mysqld\").",
   (G_PTR*) &defaults_group, (G_PTR*) &defaults_group,
   0, GET_STR, REQUIRED_ARG, 0, 0, 0, 0, 0, 0},

  {"open_files_limit", OPT_OPEN_FILES_LIMIT, "the maximum number of file "
   "descriptors to reserve with setrlimit().",
   (G_PTR*) &xb_open_files_limit, (G_PTR*) &xb_open_files_limit, 0, GET_ULONG,
   REQUIRED_ARG, 0, 0, UINT_MAX, 0, 1, 0},

  {"redo-log-version", OPT_REDO_LOG_VERSION,
   "Redo log version of the backup. For --prepare only.",
   &redo_log_version, &redo_log_version, 0, GET_UINT,
   REQUIRED_ARG, 1, 0, 0, 0, 0, 0},

  {"keyring-file-data", OPT_KEYRING_FILE_DATA,
   "The path to the keyring file.", &xb_keyring_file_data,
   &xb_keyring_file_data, 0, GET_STR, REQUIRED_ARG, 0, 0, 0, 0, 0,
   0},

  {"server-id", OPT_XTRA_SERVER_ID, "The server instance being backed up",
   &server_id, &server_id, 0, GET_UINT, REQUIRED_ARG, 0, 0, UINT_MAX32,
   0, 0, 0},

  { 0, 0, 0, 0, 0, 0, GET_NO_ARG, NO_ARG, 0, 0, 0, 0, 0, 0}
};

uint xb_server_options_count = array_elements(xb_server_options);

#ifndef __WIN__
static int debug_sync_resumed;

static void sigcont_handler(int sig);

static void sigcont_handler(int sig __attribute__((unused)))
{
	debug_sync_resumed= 1;
}
#endif

static inline
void
debug_sync_point(const char *name)
{
#ifndef __WIN__
	FILE	*fp;
	pid_t	pid;
	char	pid_path[FN_REFLEN];

	if (xtrabackup_debug_sync == NULL) {
		return;
	}

	if (strcmp(xtrabackup_debug_sync, name)) {
		return;
	}

	pid = getpid();

	snprintf(pid_path, sizeof(pid_path), "%s/xtrabackup_debug_sync",
		 xtrabackup_target_dir);
	fp = fopen(pid_path, "w");
	if (fp == NULL) {
		msg("xtrabackup: Error: cannot open %s\n", pid_path);
		exit(EXIT_FAILURE);
	}
	fprintf(fp, "%u\n", (uint) pid);
	fclose(fp);

	msg("xtrabackup: DEBUG: Suspending at debug sync point '%s'. "
	    "Resume with 'kill -SIGCONT %u'.\n", name, (uint) pid);

	debug_sync_resumed= 0;
	kill(pid, SIGSTOP);
	while (!debug_sync_resumed) {
		sleep(1);
	}

	/* On resume */
	msg("xtrabackup: DEBUG: removing the pid file.\n");
	my_delete(pid_path, MYF(MY_WME));
#endif
}

static const char *xb_client_default_groups[]=
	{ "xtrabackup", "client", 0, 0, 0 };

static const char *xb_server_default_groups[]=
	{ "xtrabackup", "mysqld", 0, 0, 0 };

static void print_version(void)
{
  msg("%s version %s based on MySQL server %s %s (%s) (revision id: %s)\n",
      my_progname, XTRABACKUP_VERSION, MYSQL_SERVER_VERSION, SYSTEM_TYPE,
      MACHINE_TYPE, XTRABACKUP_REVISION);
}

static void usage(void)
{
  puts("Open source backup tool for InnoDB and XtraDB\n\
\n\
Copyright (C) 2009-2015 Percona LLC and/or its affiliates.\n\
Portions Copyright (C) 2000, 2011, MySQL AB & Innobase Oy. All Rights Reserved.\n\
\n\
This program is free software; you can redistribute it and/or\n\
modify it under the terms of the GNU General Public License\n\
as published by the Free Software Foundation version 2\n\
of the License.\n\
\n\
This program is distributed in the hope that it will be useful,\n\
but WITHOUT ANY WARRANTY; without even the implied warranty of\n\
MERCHANTABILITY or FITNESS FOR A PARTICULAR PURPOSE.  See the\n\
GNU General Public License for more details.\n\
\n\
You can download full text of the license on http://www.gnu.org/licenses/gpl-2.0.txt\n");

  printf("Usage: [%s [--defaults-file=#] --backup | %s [--defaults-file=#] --prepare] [OPTIONS]\n",my_progname,my_progname);
  print_defaults("my", xb_server_default_groups);
  my_print_help(xb_client_options);
  my_print_help(xb_server_options);
  my_print_variables(xb_server_options);
  my_print_variables(xb_client_options);
}

#define ADD_PRINT_PARAM_OPT(value)              \
  { \
    print_param_str << opt->name << "=" << value << "\n"; \
    param_set.insert(opt->name); \
  }

/************************************************************************
Check if parameter is set in defaults file or via command line argument
@return true if parameter is set. */
bool
check_if_param_set(const char *param)
{
	return param_set.find(param) != param_set.end();
}

my_bool
xb_get_one_option(int optid,
		  const struct my_option *opt __attribute__((unused)),
		  char *argument)
{
  switch(optid) {
  case 'h':
    strmake(mysql_real_data_home,argument, FN_REFLEN - 1);
    mysql_data_home= mysql_real_data_home;

    ADD_PRINT_PARAM_OPT(mysql_real_data_home);
    break;

  case 't':

    ADD_PRINT_PARAM_OPT(opt_mysql_tmpdir);
    break;

  case OPT_INNODB_DATA_HOME_DIR:

    ADD_PRINT_PARAM_OPT(innobase_data_home_dir);
    break;

  case OPT_INNODB_DATA_FILE_PATH:

    ADD_PRINT_PARAM_OPT(innobase_data_file_path);
    break;

  case OPT_INNODB_LOG_GROUP_HOME_DIR:

    ADD_PRINT_PARAM_OPT(srv_log_group_home_dir);
    break;

  case OPT_INNODB_LOG_FILES_IN_GROUP:

    ADD_PRINT_PARAM_OPT(innobase_log_files_in_group);
    break;

  case OPT_INNODB_LOG_FILE_SIZE:

    ADD_PRINT_PARAM_OPT(innobase_log_file_size);
    break;

  case OPT_INNODB_FLUSH_METHOD:

    ADD_PRINT_PARAM_OPT(innobase_unix_file_flush_method);
    break;

  case OPT_INNODB_PAGE_SIZE:

    ADD_PRINT_PARAM_OPT(innobase_page_size);
    break;

  case OPT_INNODB_FAST_CHECKSUM:

    ADD_PRINT_PARAM_OPT(!!innobase_fast_checksum);
    break;

  case OPT_INNODB_LOG_BLOCK_SIZE:

    ADD_PRINT_PARAM_OPT(innobase_log_block_size);
    break;

  case OPT_INNODB_DOUBLEWRITE_FILE:

    ADD_PRINT_PARAM_OPT(innobase_doublewrite_file);
    break;

  case OPT_INNODB_UNDO_DIRECTORY:

    ADD_PRINT_PARAM_OPT(srv_undo_dir);
    break;

  case OPT_INNODB_UNDO_TABLESPACES:

    ADD_PRINT_PARAM_OPT(srv_undo_tablespaces);
    break;

  case OPT_INNODB_CHECKSUM_ALGORITHM:

    ut_a(srv_checksum_algorithm <= SRV_CHECKSUM_ALGORITHM_STRICT_NONE);

    ADD_PRINT_PARAM_OPT(innodb_checksum_algorithm_names[srv_checksum_algorithm]);
    break;

  case OPT_INNODB_LOG_CHECKSUM_ALGORITHM:

    ut_a(srv_log_checksum_algorithm <= SRV_CHECKSUM_ALGORITHM_STRICT_NONE);

    ADD_PRINT_PARAM_OPT(innodb_checksum_algorithm_names[srv_log_checksum_algorithm]);
    innodb_log_checksum_algorithm_specified = true;
    break;

  case OPT_INNODB_BUFFER_POOL_FILENAME:

    ADD_PRINT_PARAM_OPT(innobase_buffer_pool_filename);
    break;

  case OPT_XTRA_TARGET_DIR:
    strmake(xtrabackup_real_target_dir,argument, sizeof(xtrabackup_real_target_dir)-1);
    xtrabackup_target_dir= xtrabackup_real_target_dir;
    break;
  case OPT_XTRA_STREAM:
    if (!strcasecmp(argument, "tar"))
      xtrabackup_stream_fmt = XB_STREAM_FMT_TAR;
    else if (!strcasecmp(argument, "xbstream"))
      xtrabackup_stream_fmt = XB_STREAM_FMT_XBSTREAM;
    else
    {
      msg("Invalid --stream argument: %s\n", argument);
      return 1;
    }
    xtrabackup_stream = TRUE;
    break;
  case OPT_XTRA_COMPRESS:
    if (argument == NULL)
      xtrabackup_compress_alg = "quicklz";
    else if (strcasecmp(argument, "quicklz"))
    {
      msg("Invalid --compress argument: %s\n", argument);
      return 1;
    }
    xtrabackup_compress = TRUE;
    break;
  case OPT_XTRA_ENCRYPT:
    if (argument == NULL)
    {
      msg("Missing --encrypt argument, must specify a valid encryption "
          " algorithm.\n");
      return 1;
    }
    xtrabackup_encrypt = TRUE;
    break;
  case OPT_DECRYPT:
    if (argument == NULL) {
      msg("Missing --decrypt argument, must specify a "
          "valid encryption  algorithm.\n");
      return(1);
    }
    opt_decrypt = TRUE;
    xtrabackup_decrypt_decompress = true;
    break;
  case OPT_DECOMPRESS:
    opt_decompress = TRUE;
    xtrabackup_decrypt_decompress = true;
    break;
  case (int) OPT_CORE_FILE:
    test_flags |= TEST_CORE_ON_SIGNAL;
    break;
  case OPT_HISTORY:
    if (argument) {
      opt_history = argument;
    } else {
      opt_history = "";
    }
    break;
  case OPT_XTRA_ENCRYPT_FOR_SERVER_ID:
    opt_encrypt_for_server_id_specified = true;
    break;
  case 'p':
    if (argument)
    {
      char *start= argument;
      my_free(opt_password);
      opt_password= my_strdup(PSI_NOT_INSTRUMENTED, argument, MYF(MY_FAE));
      while (*argument) *argument++= 'x';               // Destroy argument
      if (*start)
        start[1]=0 ;
    }
    break;


#include "sslopt-case.h"

  case '?':
    usage();
    exit(EXIT_SUCCESS);
    break;
  case 'v':
    print_version();
    exit(EXIT_SUCCESS);
    break;
  default:
    break;
  }
  return 0;
}

/***********************************************************************
Initializes log_block_size */
static
ibool
xb_init_log_block_size(void)
{
	srv_log_block_size = 0;
	if (innobase_log_block_size != 512) {
		uint	n_shift = get_bit_shift(innobase_log_block_size);;

		if (n_shift > 0) {
			srv_log_block_size = (1 << n_shift);
			msg("InnoDB: The log block size is set to %lu.\n",
			    srv_log_block_size);
		}
	} else {
		srv_log_block_size = 512;
	}
	if (!srv_log_block_size) {
		msg("InnoDB: Error: %lu is not valid value for "
		    "innodb_log_block_size.\n", innobase_log_block_size);
		return FALSE;
	}

	return TRUE;
}

/** Check that a page_size is correct for InnoDB.
If correct, set the associated page_size_shift which is the power of 2
for this page size.
@param[in]      page_size       Page Size to evaluate
@return an associated page_size_shift if valid, 0 if invalid. */
inline
ulong
innodb_page_size_validate(
        ulong   page_size)
{
        ulong           n;

        for (n = UNIV_PAGE_SIZE_SHIFT_MIN;
             n <= UNIV_PAGE_SIZE_SHIFT_MAX;
             n++) {
                if (page_size == static_cast<ulong>(1 << n)) {
                        return(n);
                }
        }

        return(0);
}

static my_bool
innodb_init_param(void)
{
	/* innobase_init */
	static char	current_dir[3];		/* Set if using current lib */
	char		*default_path;
        ulint		fsp_flags;

	/* === some variables from mysqld === */
	memset((G_PTR) &mysql_tmpdir_list, 0, sizeof(mysql_tmpdir_list));

	if (init_tmpdir(&mysql_tmpdir_list, opt_mysql_tmpdir))
		exit(EXIT_FAILURE);

	/* dummy for initialize all_charsets[] */
	get_charset_name(0);

	/* Check that the value of system variable innodb_page_size was
	set correctly.  Its value was put into srv_page_size. If valid,
	return the associated srv_page_size_shift. */
	srv_page_size_shift = innodb_page_size_validate(innobase_page_size);
	if (!srv_page_size_shift) {
		msg("xtrabackup: Invalid page size=%llu.\n", innobase_page_size);
		goto error;
	}
	srv_page_size = innobase_page_size;

	if (!xb_init_log_block_size()) {
		goto error;
	}

	srv_fast_checksum = (ibool) innobase_fast_checksum;

	/* Check that values don't overflow on 32-bit systems. */
	if (sizeof(ulint) == 4) {
		if (xtrabackup_use_memory > UINT_MAX32) {
			msg("xtrabackup: use-memory can't be over 4GB"
			    " on 32-bit systems\n");
		}

		if (innobase_buffer_pool_size > UINT_MAX32) {
			msg("xtrabackup: innobase_buffer_pool_size can't be "
			    "over 4GB on 32-bit systems\n");

			goto error;
		}

		if (innobase_log_file_size > UINT_MAX32) {
			msg("xtrabackup: innobase_log_file_size can't be "
			    "over 4GB on 32-bit systemsi\n");

			goto error;
		}
	}

  	os_innodb_umask = (ulint)0664;

	os_file_set_umask(my_umask);

	/* Setup the memory alloc/free tracing mechanisms before calling
	any functions that could possibly allocate memory. */
	ut_new_boot();

	/* First calculate the default path for innodb_data_home_dir etc.,
	in case the user has not given any value.

	Note that when using the embedded server, the datadirectory is not
	necessarily the current directory of this program. */

	/* It's better to use current lib, to keep paths short */
	current_dir[0] = FN_CURLIB;
	current_dir[1] = 0;
	default_path = current_dir;

	ut_a(default_path);

	fil_path_to_mysql_datadir = default_path;
	folder_mysql_datadir = fil_path_to_mysql_datadir;

	/* Set InnoDB initialization parameters according to the values
	read from MySQL .cnf file */

	if (xtrabackup_backup || xtrabackup_stats) {
		msg("xtrabackup: using the following InnoDB configuration:\n");
	} else {
		msg("xtrabackup: using the following InnoDB configuration "
		    "for recovery:\n");
	}

	/*--------------- Data files -------------------------*/

	/* The default dir for data files is the datadir of MySQL */

	srv_data_home = ((xtrabackup_backup || xtrabackup_stats) && innobase_data_home_dir
			 ? innobase_data_home_dir : default_path);
	msg("xtrabackup:   innodb_data_home_dir = %s\n", srv_data_home);

	/*--------------- Shared tablespaces -------------------------*/

	/* Set default InnoDB data file size to 10 MB and let it be
  	auto-extending. Thus users can use InnoDB in >= 4.0 without having
	to specify any startup options. */

	if (!innobase_data_file_path) {
  		innobase_data_file_path = (char*) "ibdata1:10M:autoextend";
	}
	msg("xtrabackup:   innodb_data_file_path = %s\n",
	    innobase_data_file_path);

	/* This is the first time univ_page_size is used.
	It was initialized to 16k pages before srv_page_size was set */
	univ_page_size.copy_from(
		page_size_t(srv_page_size, srv_page_size, false));

	srv_sys_space.set_space_id(TRX_SYS_SPACE);

	/* Create the filespace flags. */
	fsp_flags = fsp_flags_init(
		univ_page_size, false, false, false, false);
	srv_sys_space.set_flags(fsp_flags);

	srv_sys_space.set_name(reserved_system_space_name);
	srv_sys_space.set_path(srv_data_home);

	/* Supports raw devices */
	if (!srv_sys_space.parse_params(innobase_data_file_path,
					true, xtrabackup_prepare)) {
		goto error;
	}

	/* Set default InnoDB temp data file size to 12 MB and let it be
	auto-extending. */

	if (!innobase_temp_data_file_path) {
		innobase_temp_data_file_path = (char*) "ibtmp1:12M:autoextend";
	}

	/* We set the temporary tablspace id later, after recovery.
	The temp tablespace doesn't support raw devices.
	Set the name and path. */
	srv_tmp_space.set_name(reserved_temporary_space_name);
	srv_tmp_space.set_path(srv_data_home);

	/* Create the filespace flags with the temp flag set. */
	fsp_flags = fsp_flags_init(
		univ_page_size, false, false, false, true);
	srv_tmp_space.set_flags(fsp_flags);

	if (!srv_tmp_space.parse_params(innobase_temp_data_file_path, false,
					xtrabackup_prepare)) {
		goto error;
	}

	/* Perform all sanity check before we take action of deleting files*/
	if (srv_sys_space.intersection(&srv_tmp_space)) {
		msg("%s and %s file names seem to be the same.",
			srv_tmp_space.name(), srv_sys_space.name());
		goto error;
	}

	/* -------------- Log files ---------------------------*/

	/* The default dir for log files is the datadir of MySQL */

	if (!((xtrabackup_backup || xtrabackup_stats) &&
	      srv_log_group_home_dir)) {
		srv_log_group_home_dir = default_path;
	}
	if (xtrabackup_prepare && xtrabackup_incremental_dir) {
		srv_log_group_home_dir = xtrabackup_incremental_dir;
	}
	msg("xtrabackup:   innodb_log_group_home_dir = %s\n",
	    srv_log_group_home_dir);

	os_normalize_path(srv_log_group_home_dir);

	if (strchr(srv_log_group_home_dir, ';')) {

		msg("syntax error in innodb_log_group_home_dir, ");

		goto error;
	}

	srv_adaptive_flushing = FALSE;
	srv_file_format = 1; /* Barracuda */
	srv_max_file_format_at_startup = UNIV_FORMAT_MIN; /* on */
	/* --------------------------------------------------*/

	srv_file_flush_method_str = innobase_unix_file_flush_method;

	srv_n_log_files = (ulint) innobase_log_files_in_group;
	srv_log_file_size = (ulint) innobase_log_file_size;
	msg("xtrabackup:   innodb_log_files_in_group = %ld\n",
	    srv_n_log_files);
	msg("xtrabackup:   innodb_log_file_size = %lld\n",
	    (long long int) srv_log_file_size);

	srv_log_buffer_size = (ulint) innobase_log_buffer_size;

        /* We set srv_pool_size here in units of 1 kB. InnoDB internally
        changes the value so that it becomes the number of database pages. */

	/* TDOD: add option */
	srv_buf_pool_chunk_unit = 134217728;
	srv_buf_pool_size = (ulint) xtrabackup_use_memory;
	srv_buf_pool_instances = 1;

	srv_n_file_io_threads = (ulint) innobase_file_io_threads;
	srv_n_read_io_threads = (ulint) innobase_read_io_threads;
	srv_n_write_io_threads = (ulint) innobase_write_io_threads;

	srv_force_recovery = (ulint) innobase_force_recovery;

	srv_use_doublewrite_buf = (ibool) innobase_use_doublewrite;

	if (!innobase_use_checksums) {

		srv_checksum_algorithm = SRV_CHECKSUM_ALGORITHM_NONE;
	}

	btr_search_enabled = (char) innobase_adaptive_hash_index;

	os_use_large_pages = (ibool) innobase_use_large_pages;
	os_large_page_size = (ulint) innobase_large_page_size;

	row_rollback_on_timeout = (ibool) innobase_rollback_on_timeout;

	srv_file_per_table = (my_bool) innobase_file_per_table;

        srv_locks_unsafe_for_binlog = (ibool) innobase_locks_unsafe_for_binlog;

	srv_max_n_open_files = (ulint) innobase_open_files;
	srv_innodb_status = (ibool) innobase_create_status_file;

	srv_print_verbose_log = 1;

	/* Store the default charset-collation number of this MySQL
	installation */

	/* We cannot treat characterset here for now!! */
	data_mysql_default_charset_coll = (ulint)default_charset_info->number;

	//innobase_commit_concurrency_init_default();

	/* Since we in this module access directly the fields of a trx
        struct, and due to different headers and flags it might happen that
	mutex_t has a different size in this module and in InnoDB
	modules, we check at run time that the size is the same in
	these compilation modules. */

	/* On 5.5+ srv_use_native_aio is TRUE by default. It is later reset
	if it is not supported by the platform in
	innobase_start_or_create_for_mysql(). As we don't call it in xtrabackup,
	we have to duplicate checks from that function here. */

#ifdef __WIN__
	switch (os_get_os_version()) {
	case OS_WIN95:
	case OS_WIN31:
	case OS_WINNT:
		/* On Win 95, 98, ME, Win32 subsystem for Windows 3.1,
		and NT use simulated aio. In NT Windows provides async i/o,
		but when run in conjunction with InnoDB Hot Backup, it seemed
		to corrupt the data files. */

		srv_use_native_aio = FALSE;
		break;

	case OS_WIN2000:
	case OS_WINXP:
		/* On 2000 and XP, async IO is available. */
		srv_use_native_aio = TRUE;
		break;

	default:
		/* Vista and later have both async IO and condition variables */
		srv_use_native_aio = TRUE;
		srv_use_native_conditions = TRUE;
		break;
	}

#elif defined(LINUX_NATIVE_AIO)

	if (srv_use_native_aio) {
		ut_print_timestamp(stderr);
		msg(" InnoDB: Using Linux native AIO\n");
	}
#else
	/* Currently native AIO is supported only on windows and linux
	and that also when the support is compiled in. In all other
	cases, we ignore the setting of innodb_use_native_aio. */
	srv_use_native_aio = FALSE;

#endif

	/* Assign the default value to srv_undo_dir if it's not specified, as
	my_getopt does not support default values for string options. We also
	ignore the option and override innodb_undo_directory on --prepare,
	because separate undo tablespaces are copied to the root backup
	directory. */

	if (!srv_undo_dir || !xtrabackup_backup) {
		my_free(srv_undo_dir);
		srv_undo_dir = my_strdup(PSI_NOT_INSTRUMENTED, ".", MYF(MY_FAE));
	}

	innodb_log_checksum_func_update(srv_log_checksum_algorithm);

	return(FALSE);

error:
	msg("xtrabackup: innodb_init_param(): Error occured.\n");
	return(TRUE);
}

static my_bool
innodb_init(void)
{
	int	err;

	err = innobase_start_or_create_for_mysql();

	if (err != DB_SUCCESS) {
		free(internal_innobase_data_file_path);
		internal_innobase_data_file_path = NULL;
		goto error;
	}

	/* They may not be needed for now */
//	(void) hash_init(&innobase_open_tables,system_charset_info, 32, 0, 0,
//			 		(hash_get_key) innobase_get_key, 0, 0);
//        pthread_mutex_init(&innobase_share_mutex, MY_MUTEX_INIT_FAST);
//        pthread_mutex_init(&prepare_commit_mutex, MY_MUTEX_INIT_FAST);
//        pthread_mutex_init(&commit_threads_m, MY_MUTEX_INIT_FAST);
//        pthread_mutex_init(&commit_cond_m, MY_MUTEX_INIT_FAST);
//        pthread_cond_init(&commit_cond, NULL);

	innodb_inited= 1;

	return(FALSE);

error:
	msg("xtrabackup: innodb_init(): Error occured.\n");
	return(TRUE);
}

static my_bool
innodb_end(void)
{
	srv_fast_shutdown = (ulint) innobase_fast_shutdown;
	innodb_inited = 0;

	msg("xtrabackup: starting shutdown with innodb_fast_shutdown = %lu\n",
	    srv_fast_shutdown);

	if (innobase_shutdown_for_mysql() != DB_SUCCESS) {
		goto error;
	}
	free(internal_innobase_data_file_path);
	internal_innobase_data_file_path = NULL;

	/* They may not be needed for now */
//	hash_free(&innobase_open_tables);
//	pthread_mutex_destroy(&innobase_share_mutex);
//	pthread_mutex_destroy(&prepare_commit_mutex);
//	pthread_mutex_destroy(&commit_threads_m);
//	pthread_mutex_destroy(&commit_cond_m);
//	pthread_cond_destroy(&commit_cond);

	return(FALSE);

error:
	msg("xtrabackup: innodb_end(): Error occured.\n");
	return(TRUE);
}

/* ================= common ================= */

/***********************************************************************
Read backup meta info.
@return TRUE on success, FALSE on failure. */
static
my_bool
xtrabackup_read_metadata(char *filename)
{
	FILE	*fp;
	my_bool	 r = TRUE;
	int	 t;

	fp = fopen(filename,"r");
	if(!fp) {
		msg("xtrabackup: Error: cannot open %s\n", filename);
		return(FALSE);
	}

	if (fscanf(fp, "backup_type = %29s\n", metadata_type)
	    != 1) {
		r = FALSE;
		goto end;
	}
	/* Use UINT64PF instead of LSN_PF here, as we have to maintain the file
	format. */
	if (fscanf(fp, "from_lsn = " UINT64PF "\n", &metadata_from_lsn)
			!= 1) {
		r = FALSE;
		goto end;
	}
	if (fscanf(fp, "to_lsn = " UINT64PF "\n", &metadata_to_lsn)
			!= 1) {
		r = FALSE;
		goto end;
	}
	if (fscanf(fp, "last_lsn = " UINT64PF "\n", &metadata_last_lsn)
			!= 1) {
		metadata_last_lsn = 0;
	}
	/* Optional fields */

	if (fscanf(fp, "compact = %d\n", &t) == 1) {
		xtrabackup_compact = (t == 1);
	} else {
		xtrabackup_compact = 0;
	}

	if (fscanf(fp, "recover_binlog_info = %d\n", &t) == 1) {
		recover_binlog_info = (t == 1);
	}
end:
	fclose(fp);

	return(r);
}

/***********************************************************************
Print backup meta info to a specified buffer. */
static
void
xtrabackup_print_metadata(char *buf, size_t buf_len)
{
	/* Use UINT64PF instead of LSN_PF here, as we have to maintain the file
	format. */
	snprintf(buf, buf_len,
		 "backup_type = %s\n"
		 "from_lsn = " UINT64PF "\n"
		 "to_lsn = " UINT64PF "\n"
		 "last_lsn = " UINT64PF "\n"
		 "compact = %d\n"
		 "recover_binlog_info = %d\n",
		 metadata_type,
		 metadata_from_lsn,
		 metadata_to_lsn,
		 metadata_last_lsn,
		 MY_TEST(xtrabackup_compact == TRUE),
		 MY_TEST(opt_binlog_info == BINLOG_INFO_LOCKLESS));
}

/***********************************************************************
Stream backup meta info to a specified datasink.
@return TRUE on success, FALSE on failure. */
static
my_bool
xtrabackup_stream_metadata(ds_ctxt_t *ds_ctxt)
{
	char		buf[1024];
	size_t		len;
	ds_file_t	*stream;
	MY_STAT		mystat;
	my_bool		rc = TRUE;

	xtrabackup_print_metadata(buf, sizeof(buf));

	len = strlen(buf);

	mystat.st_size = len;
	mystat.st_mtime = my_time(0);

	stream = ds_open(ds_ctxt, XTRABACKUP_METADATA_FILENAME, &mystat);
	if (stream == NULL) {
		msg("xtrabackup: Error: cannot open output stream "
		    "for %s\n", XTRABACKUP_METADATA_FILENAME);
		return(FALSE);
	}

	if (ds_write(stream, buf, len)) {
		rc = FALSE;
	}

	if (ds_close(stream)) {
		rc = FALSE;
	}

	return(rc);
}

/***********************************************************************
Write backup meta info to a specified file.
@return TRUE on success, FALSE on failure. */
static
my_bool
xtrabackup_write_metadata(const char *filepath)
{
	char		buf[1024];
	size_t		len;
	FILE		*fp;

	xtrabackup_print_metadata(buf, sizeof(buf));

	len = strlen(buf);

	fp = fopen(filepath, "w");
	if(!fp) {
		msg("xtrabackup: Error: cannot open %s\n", filepath);
		return(FALSE);
	}
	if (fwrite(buf, len, 1, fp) < 1) {
		fclose(fp);
		return(FALSE);
	}

	fclose(fp);

	return(TRUE);
}

/***********************************************************************
Read meta info for an incremental delta.
@return TRUE on success, FALSE on failure. */
static my_bool
xb_read_delta_metadata(const char *filepath, xb_delta_info_t *info)
{
	FILE*	fp;
	char	key[51];
	char	value[51];
	my_bool	r			= TRUE;

	/* set defaults */
	info->page_size = ULINT_UNDEFINED;
	info->zip_size = ULINT_UNDEFINED;
	info->space_id = ULINT_UNDEFINED;

	fp = fopen(filepath, "r");
	if (!fp) {
		/* Meta files for incremental deltas are optional */
		return(TRUE);
	}

	while (!feof(fp)) {
		if (fscanf(fp, "%50s = %50s\n", key, value) == 2) {
			if (strcmp(key, "page_size") == 0) {
				info->page_size = strtoul(value, NULL, 10);
			} else if (strcmp(key, "zip_size") == 0) {
				info->zip_size = strtoul(value, NULL, 10);
			} else if (strcmp(key, "space_id") == 0) {
				info->space_id = strtoul(value, NULL, 10);
			}
		}
	}

	fclose(fp);

	if (info->page_size == ULINT_UNDEFINED) {
		msg("xtrabackup: page_size is required in %s\n", filepath);
		r = FALSE;
	}
	if (info->space_id == ULINT_UNDEFINED) {
		msg("xtrabackup: Warning: This backup was taken with XtraBackup 2.0.1 "
			"or earlier, some DDL operations between full and incremental "
			"backups may be handled incorrectly\n");
	}

	return(r);
}

/***********************************************************************
Write meta info for an incremental delta.
@return TRUE on success, FALSE on failure. */
my_bool
xb_write_delta_metadata(const char *filename, const xb_delta_info_t *info)
{
	ds_file_t	*f;
	char		buf[64];
	my_bool		ret;
	size_t		len;
	MY_STAT		mystat;

	snprintf(buf, sizeof(buf),
		 "page_size = %lu\n"
		 "zip_size = %lu\n"
		 "space_id = %lu\n",
		 info->page_size, info->zip_size, info->space_id);
	len = strlen(buf);

	mystat.st_size = len;
	mystat.st_mtime = my_time(0);

	f = ds_open(ds_meta, filename, &mystat);
	if (f == NULL) {
		msg("xtrabackup: Error: cannot open output stream for %s\n",
		    filename);
		return(FALSE);
	}

	ret = (ds_write(f, buf, len) == 0);

	if (ds_close(f)) {
		ret = FALSE;
	}

	return(ret);
}

/* ================= backup ================= */
void
xtrabackup_io_throttling(void)
{
	if (xtrabackup_throttle && (io_ticket--) < 0) {
		os_event_reset(wait_throttle);
		os_event_wait(wait_throttle);
	}
}

/************************************************************************
Checks if a given table name matches any of specifications in the --tables or
--tables-file options.

@return TRUE on match. */
static my_bool
check_if_table_matches_filters(const char *name)
{
	int 			regres;
	xb_filter_entry_t*	table;
	xb_regex_list_node_t*	node;

	if (UT_LIST_GET_LEN(regex_list)) {
		/* Check against regular expressions list */
		for (node = UT_LIST_GET_FIRST(regex_list); node;
		     node = UT_LIST_GET_NEXT(regex_list, node)) {
			regres = xb_regexec(&node->regex, name, 1,
					    tables_regmatch, 0);
			if (regres != REG_NOMATCH) {

				return(TRUE);
			}
		}
	}

	if (tables_hash) {
		HASH_SEARCH(name_hash, tables_hash, ut_fold_string(name),
			    xb_filter_entry_t*,
			    table, (void) 0,
			    !strcmp(table->name, name));
		if (table) {

			return(TRUE);
		}
	}

	return(FALSE);
}

/************************************************************************
Checks if a table specified as a name in the form "database/name" (InnoDB 5.6)
or "./database/name.ibd" (InnoDB 5.5-) should be skipped from backup based on
the --tables or --tables-file options.

@return TRUE if the table should be skipped. */
bool
check_if_skip_table(
/******************/
	const char*	name)	/*!< in: path to the table */
{
	char buf[FN_REFLEN];
	const char *dbname, *tbname;
	const char *ptr;
	char *eptr;

	if (UT_LIST_GET_LEN(regex_list) == 0 &&
	    tables_hash == NULL &&
	    databases_hash == NULL) {
		return(false);
	}

	dbname = NULL;
	tbname = name;
	while ((ptr = strchr(tbname, OS_PATH_SEPARATOR)) != NULL) {
		dbname = tbname;
		tbname = ptr + 1;
	}

	if (dbname == NULL) {
		return(false);
	}

	strncpy(buf, dbname, FN_REFLEN);
	buf[tbname - 1 - dbname] = 0;

	if (databases_hash) {
		/* There are some filters for databases, check them */
		xb_filter_entry_t*	database;

		HASH_SEARCH(name_hash, databases_hash, ut_fold_string(buf),
			    xb_filter_entry_t*,
			    database, (void) 0,
			    !strcmp(database->name, buf));
		/* Table's database isn't found, skip the table */
		if (!database) {
			return(true);
		}
		/* There aren't tables specified for the database,
		it should be backed up entirely */
		if (!database->has_tables) {
			return(false);
		}
	}

	buf[FN_REFLEN - 1] = '\0';
	buf[tbname - 1 - dbname] = '.';

	/* Check if there's a suffix in the table name. If so, truncate it. We
	rely on the fact that a dot cannot be a part of a table name (it is
	encoded by the server with the @NNNN syntax). */
	if ((eptr = strchr(&buf[tbname - dbname], '.')) != NULL) {

		*eptr = '\0';
	}

	/* For partitioned tables first try to match against the regexp
	without truncating the #P#... suffix so we can backup individual
	partitions with regexps like '^test[.]t#P#p5' */
	if (check_if_table_matches_filters(buf)) {

		return(false);
	}
	if ((eptr = strstr(buf, "#P#")) != NULL) {

		*eptr = 0;

		if (check_if_table_matches_filters(buf)) {

			return(false);
		}
	}

	return(true);
}

/***********************************************************************
Reads the space flags from a given data file and returns the
page size. */
const page_size_t
xb_get_zip_size(os_file_t file, bool *success)
{
	byte		*buf;
	byte		*page;
	page_size_t	page_size(0, 0, false);
	ibool		ret;
	ulint		space;
	IORequest	read_request(IORequest::READ);

	buf = static_cast<byte *>(ut_malloc_nokey(2 * UNIV_PAGE_SIZE_MAX));
	page = static_cast<byte *>(ut_align(buf, UNIV_PAGE_SIZE_MAX));

	ret = os_file_read(read_request, file, page, 0, UNIV_PAGE_SIZE_MIN);
	if (!ret) {
		*success = false;
		goto end;
	}

	space = mach_read_from_4(page + FIL_PAGE_ARCH_LOG_NO_OR_SPACE_ID);
	if (space == 0) {
		page_size.copy_from(univ_page_size);
	} else {
		page_size.copy_from(page_size_t(fsp_header_get_flags(page)));
	}
	*success = true;
end:
	ut_free(buf);

	return(page_size);
}

const char*
xb_get_copy_action(const char *dflt)
{
	const char *action;

	if (xtrabackup_stream) {
		if (xtrabackup_compress) {
			if (xtrabackup_encrypt) {
				action = "Compressing, encrypting and streaming";
			} else {
				action = "Compressing and streaming";
			}
		} else if (xtrabackup_encrypt) {
			action = "Encrypting and streaming";
		} else {
			action = "Streaming";
		}
	} else {
		if (xtrabackup_compress) {
			if (xtrabackup_encrypt) {
				action = "Compressing and encrypting";
			} else {
				action = "Compressing";
			}
		} else if (xtrabackup_encrypt) {
			action = "Encrypting";
		} else {
			action = dflt;
		}
	}

	return(action);
}

/* TODO: We may tune the behavior (e.g. by fil_aio)*/

static
my_bool
xtrabackup_copy_datafile(fil_node_t* node, uint thread_n)
{
	char			 dst_name[FN_REFLEN];
	ds_file_t		*dstfile = NULL;
	xb_fil_cur_t		 cursor;
	xb_fil_cur_result_t	 res;
	xb_write_filt_t		*write_filter = NULL;
	xb_write_filt_ctxt_t	 write_filt_ctxt;
	const char		*action;
	xb_read_filt_t		*read_filter;
	ibool			is_system;
	my_bool			rc = FALSE;

	/* Get the name and the path for the tablespace. node->name always
	contains the path (which may be absolute for remote tablespaces in
	5.6+). space->name contains the tablespace name in the form
	"./database/table.ibd" (in 5.5-) or "database/table" (in 5.6+). For a
	multi-node shared tablespace, space->name contains the name of the first
	node, but that's irrelevant, since we only need node_name to match them
	against filters, and the shared tablespace is always copied regardless
	of the filters value. */

	const char* const node_name = node->space->name;
	const char* const node_path = node->name;

	is_system = !fil_is_user_tablespace_id(node->space->id);

	if (!is_system && check_if_skip_table(node_name)) {
		msg("[%02u] Skipping %s.\n", thread_n, node_name);
		return(FALSE);
	}

	if (!changed_page_bitmap) {
		read_filter = &rf_pass_through;
	}
	else {
		read_filter = &rf_bitmap;
	}
	res = xb_fil_cur_open(&cursor, read_filter, node, thread_n);
	if (res == XB_FIL_CUR_SKIP) {
		goto skip;
	} else if (res == XB_FIL_CUR_ERROR) {
		goto error;
	}

	if (!is_system) {
		snprintf(dst_name, sizeof(dst_name), "%s.ibd", node_name);
	} else {
		strncpy(dst_name, cursor.rel_path, sizeof(dst_name));
	}

	/* Setup the page write filter */
	if (xtrabackup_incremental) {
		write_filter = &wf_incremental;
	} else if (xtrabackup_compact) {
		write_filter = &wf_compact;
	} else {
		write_filter = &wf_write_through;
	}

	memset(&write_filt_ctxt, 0, sizeof(xb_write_filt_ctxt_t));
	ut_a(write_filter->process != NULL);

	if (write_filter->init != NULL &&
	    !write_filter->init(&write_filt_ctxt, dst_name, &cursor)) {
		msg("[%02u] xtrabackup: error: "
		    "failed to initialize page write filter.\n", thread_n);
		goto error;
	}

	dstfile = ds_open(ds_data, dst_name, &cursor.statinfo);
	if (dstfile == NULL) {
		msg("[%02u] xtrabackup: error: "
		    "cannot open the destination stream for %s\n",
		    thread_n, dst_name);
		goto error;
	}

	action = xb_get_copy_action();

	if (xtrabackup_stream) {
		msg_ts("[%02u] %s %s\n", thread_n, action, node_path);
	} else {
		msg_ts("[%02u] %s %s to %s\n", thread_n, action,
		       node_path, dstfile->path);
	}

	/* The main copy loop */
	while ((res = xb_fil_cur_read(&cursor)) == XB_FIL_CUR_SUCCESS) {
		if (!write_filter->process(&write_filt_ctxt, dstfile)) {
			goto error;
		}
	}

	if (res == XB_FIL_CUR_ERROR) {
		goto error;
	}

	if (write_filter->finalize
	    && !write_filter->finalize(&write_filt_ctxt, dstfile)) {
		goto error;
	}

	/* close */
	msg_ts("[%02u]        ...done\n", thread_n);
	xb_fil_cur_close(&cursor);
	if (ds_close(dstfile)) {
		rc = TRUE;
	}
	if (write_filter && write_filter->deinit) {
		write_filter->deinit(&write_filt_ctxt);
	}
	return(rc);

error:
	xb_fil_cur_close(&cursor);
	if (dstfile != NULL) {
		ds_close(dstfile);
	}
	if (write_filter && write_filter->deinit) {
		write_filter->deinit(&write_filt_ctxt);;
	}
	msg("[%02u] xtrabackup: Error: "
	    "xtrabackup_copy_datafile() failed.\n", thread_n);
	return(TRUE); /*ERROR*/

skip:

	if (dstfile != NULL) {
		ds_close(dstfile);
	}
	if (write_filter && write_filter->deinit) {
		write_filter->deinit(&write_filt_ctxt);
	}
	msg("[%02u] xtrabackup: Warning: We assume the "
	    "table was dropped during xtrabackup execution "
	    "and ignore the file.\n", thread_n);
	msg("[%02u] xtrabackup: Warning: skipping tablespace %s.\n",
	    thread_n, node_name);
	return(FALSE);
}

static
void
xtrabackup_choose_lsn_offset(lsn_t start_lsn)
{
	ulint no, expected_no;
	ulint blocks_in_group;
	lsn_t end_lsn;
	log_group_t *group;

	start_lsn = ut_uint64_align_down(start_lsn, OS_FILE_LOG_BLOCK_SIZE);
	end_lsn = start_lsn + RECV_SCAN_SIZE;

	group = UT_LIST_GET_FIRST(log_sys->log_groups);

	if (mysql_server_version < 50500) {
		/* server doesn't support log files larger than 4G */
		return;
	}

	if (server_flavor == FLAVOR_PERCONA_SERVER &&
	    (mysql_server_version > 50500 && mysql_server_version < 50600)) {
		/* it is Percona Server 5.5 */
		group->lsn_offset = group->lsn_offset_ps55;
		return;
	}

	if (group->lsn_offset_ps55 == group->lsn_offset ||
	    group->lsn_offset_ps55 == (lsn_t) -1) {
		/* we have only one option */
		return;
	}

	no = (ulint) -1;

	blocks_in_group = log_block_convert_lsn_to_no(
		log_group_get_capacity(group)) - 1;

	lsn_t offsets[2] = {group->lsn_offset,
			    group->lsn_offset_ps55};

	expected_no = log_block_convert_lsn_to_no(start_lsn);

	for (int i = 0; i < 2; i++) {
		group->lsn_offset = offsets[i];

		/* read log block number */
		if (group->lsn_offset < group->file_size * group->n_files &&
		    (log_group_calc_lsn_offset(start_lsn, group) %
		     UNIV_PAGE_SIZE) % OS_MIN_LOG_BLOCK_SIZE == 0) {
			log_group_read_log_seg(log_sys->buf, group,
					       start_lsn, end_lsn);
			no = log_block_get_hdr_no(log_sys->buf);
		}

		if ((no <= expected_no &&
			((expected_no - no) % blocks_in_group) == 0) ||
		    ((expected_no | 0x40000000UL) - no) % blocks_in_group == 0) {
			/* offset looks ok */
			return;
		}
	}
}

/*******************************************************//**
Scans log from a buffer and writes new log data to the outpud datasinc.
@return true if success */
static
bool
xtrabackup_scan_log_recs(
/*===============*/
	log_group_t*	group,		/*!< in: log group */
	bool		is_last,	/*!< in: whether it is last segment
					to copy */
	lsn_t		start_lsn,	/*!< in: buffer start lsn */
	lsn_t*		contiguous_lsn,	/*!< in/out: it is known that all log
					groups contain contiguous log data up
					to this lsn */
	lsn_t*		group_scanned_lsn,/*!< out: scanning succeeded up to
					this lsn */
	lsn_t		checkpoint_lsn,	/*!< in: latest checkpoint LSN */
	bool*		finished)	/*!< out: false if is not able to scan
					any more in this log group */
{
	lsn_t		scanned_lsn;
	ulint		data_len;
	ulint		write_size;
	const byte*	log_block;
	bool		more_data	= false;

	ulint		scanned_checkpoint_no = 0;

	*finished = false;
	scanned_lsn = start_lsn;
	log_block = log_sys->buf;

	while (log_block < log_sys->buf + RECV_SCAN_SIZE && !*finished) {
		ulint	no = log_block_get_hdr_no(log_block);
		ulint	scanned_no = log_block_convert_lsn_to_no(scanned_lsn);
		ibool	checksum_is_ok = log_block_checksum_is_ok(log_block);

		if (no != scanned_no && checksum_is_ok) {
			ulint blocks_in_group;

			blocks_in_group = log_block_convert_lsn_to_no(
				log_group_get_capacity(group)) - 1;

			if ((no < scanned_no &&
			    ((scanned_no - no) % blocks_in_group) == 0) ||
			    no == 0 ||
			    /* Log block numbers wrap around at 0x3FFFFFFF */
			    ((scanned_no | 0x40000000UL) - no) %
			    blocks_in_group == 0) {

				/* old log block, do nothing */
				*finished = true;
				break;
			}

			msg("xtrabackup: error:"
			    " log block numbers mismatch:\n"
			    "xtrabackup: error: expected log block no. %lu,"
			    " but got no. %lu from the log file.\n",
			    (ulong) scanned_no, (ulong) no);

			if ((no - scanned_no) % blocks_in_group == 0) {
				msg("xtrabackup: error:"
				    " it looks like InnoDB log has wrapped"
				    " around before xtrabackup could"
				    " process all records due to either"
				    " log copying being too slow, or "
				    " log files being too small.\n");
			}

			return(false);
		} else if (!checksum_is_ok) {
			/* Garbage or an incompletely written log block */

			msg("xtrabackup: warning: Log block checksum mismatch"
			    " (block no %lu at lsn " LSN_PF "): \n"
			    "expected %lu, calculated checksum %lu\n",
				(ulong) no,
				scanned_lsn,
				(ulong) log_block_get_checksum(log_block),
				(ulong) log_block_calc_checksum(log_block));
			msg("xtrabackup: warning: this is possible when the "
			    "log block has not been fully written by the "
			    "server, will retry later.\n");
			*finished = true;
			break;
		}

		if (log_block_get_flush_bit(log_block)) {
			/* This block was a start of a log flush operation:
			we know that the previous flush operation must have
			been completed for all log groups before this block
			can have been flushed to any of the groups. Therefore,
			we know that log data is contiguous up to scanned_lsn
			in all non-corrupt log groups. */

			if (scanned_lsn > *contiguous_lsn) {

				*contiguous_lsn = scanned_lsn;
			}
		}

		data_len = log_block_get_data_len(log_block);

		if (
		    (scanned_checkpoint_no > 0)
		    && (log_block_get_checkpoint_no(log_block)
		       < scanned_checkpoint_no)
		    && (scanned_checkpoint_no
			- log_block_get_checkpoint_no(log_block)
			> 0x80000000UL)) {

			/* Garbage from a log buffer flush which was made
			before the most recent database recovery */

			*finished = true;
			break;
		}

		if (!recv_sys->parse_start_lsn
		    && (log_block_get_first_rec_group(log_block) > 0)) {

			/* We found a point from which to start the parsing
			of log records */

			recv_sys->parse_start_lsn = scanned_lsn
				+ log_block_get_first_rec_group(log_block);
			recv_sys->scanned_lsn = recv_sys->parse_start_lsn;
			recv_sys->recovered_lsn = recv_sys->parse_start_lsn;
		}

		scanned_lsn = scanned_lsn + data_len;
		scanned_checkpoint_no = log_block_get_checkpoint_no(log_block);

		if (scanned_lsn > recv_sys->scanned_lsn) {

			/* We were able to find more log data: add it to the
			parsing buffer if parse_start_lsn is already
			non-zero */

			if (recv_sys->len + 4 * OS_FILE_LOG_BLOCK_SIZE
			    >= RECV_PARSING_BUF_SIZE) {
				ib::error() << "Log parsing buffer overflow."
					" Recovery may have failed!";

				recv_sys->found_corrupt_log = true;

			} else if (!recv_sys->found_corrupt_log) {
				more_data = recv_sys_add_to_parsing_buf(
					log_block, scanned_lsn);
			}

			recv_sys->scanned_lsn = scanned_lsn;
			recv_sys->scanned_checkpoint_no
				= log_block_get_checkpoint_no(log_block);
		}

		if (data_len < OS_FILE_LOG_BLOCK_SIZE) {
			/* Log data for this group ends here */

			*finished = true;
		} else {
			log_block += OS_FILE_LOG_BLOCK_SIZE;
		}
	}

	*group_scanned_lsn = scanned_lsn;

	/* ===== write log to 'xtrabackup_logfile' ====== */
	if (!*finished) {
		write_size = RECV_SCAN_SIZE;
	} else {
		write_size = ut_uint64_align_up(scanned_lsn,
					OS_FILE_LOG_BLOCK_SIZE) - start_lsn;
		if (!is_last && scanned_lsn % OS_FILE_LOG_BLOCK_SIZE) {
			write_size -= OS_FILE_LOG_BLOCK_SIZE;
		}
	}

	if (ds_write(dst_log_file, log_sys->buf, write_size)) {
		msg("xtrabackup: Error: "
		    "write to logfile failed\n");
		return(false);
	}

	if (more_data && !recv_sys->found_corrupt_log) {
		/* Try to parse more log records */

		if (recv_parse_log_recs(checkpoint_lsn,	/*!< in: latest checkpoint LSN */
					STORE_NO, false)) {
			ut_ad(recv_sys->found_corrupt_log
			      || recv_sys->found_corrupt_fs
			      || recv_sys->mlog_checkpoint_lsn
			      == recv_sys->recovered_lsn);
			return(true);
		}

		if (recv_sys->recovered_offset > RECV_PARSING_BUF_SIZE / 4) {
			/* Move parsing buffer data to the buffer start */

			recv_sys_justify_left_parsing_buf();
		}
	}

	return(true);
}

static my_bool
xtrabackup_copy_logfile(lsn_t from_lsn, my_bool is_last)
{
	/* definition from recv_recovery_from_checkpoint_start() */
	log_group_t*	group;
	lsn_t		group_scanned_lsn;
	lsn_t		contiguous_lsn;

	ut_a(dst_log_file != NULL);

	/* read from checkpoint_lsn_start to current */
	contiguous_lsn = ut_uint64_align_down(from_lsn, OS_FILE_LOG_BLOCK_SIZE);

	/* TODO: We must check the contiguous_lsn still exists in log file.. */

	group = UT_LIST_GET_FIRST(log_sys->log_groups);

	while (group) {
		bool	finished;
		lsn_t	start_lsn;
		lsn_t	end_lsn;

		/* reference recv_group_scan_log_recs() */
		finished = false;

		start_lsn = contiguous_lsn;

		while (!finished) {

			end_lsn = start_lsn + RECV_SCAN_SIZE;

			xtrabackup_io_throttling();

			mutex_enter(&log_sys->mutex);

			log_group_read_log_seg(log_sys->buf,
					       group, start_lsn, end_lsn);

			 if (!xtrabackup_scan_log_recs(group, is_last,
				start_lsn, &contiguous_lsn, &group_scanned_lsn,
				from_lsn, &finished)) {
				goto error;
			 }

			mutex_exit(&log_sys->mutex);

			start_lsn = end_lsn;

		}

		group->scanned_lsn = group_scanned_lsn;

		msg_ts(">> log scanned up to (" LSN_PF ")\n",
		       group->scanned_lsn);

		group = UT_LIST_GET_NEXT(log_groups, group);

		/* update global variable*/
		log_copy_scanned_lsn = group_scanned_lsn;

		/* innodb_mirrored_log_groups must be 1, no other groups */
		ut_a(group == NULL);

		debug_sync_point("xtrabackup_copy_logfile_pause");

	}


	return(FALSE);

error:
	mutex_exit(&log_sys->mutex);
	ds_close(dst_log_file);
	msg("xtrabackup: Error: xtrabackup_copy_logfile() failed.\n");
	return(TRUE);
}

static
#ifndef __WIN__
void*
#else
ulint
#endif
log_copying_thread(
	void*	arg __attribute__((unused)))
{
	/*
	  Initialize mysys thread-specific memory so we can
	  use mysys functions in this thread.
	*/
	my_thread_init();

	ut_a(dst_log_file != NULL);

	log_copying_running = TRUE;

	while(log_copying) {
		os_event_reset(log_copying_stop);
		os_event_wait_time_low(log_copying_stop,
				       xtrabackup_log_copy_interval * 1000ULL,
				       0);
		if (log_copying) {
			if(xtrabackup_copy_logfile(log_copy_scanned_lsn,
						   FALSE)) {

				exit(EXIT_FAILURE);
			}
		}
	}

	/* last copying */
	if(xtrabackup_copy_logfile(log_copy_scanned_lsn, TRUE)) {

		exit(EXIT_FAILURE);
	}

	log_copying_running = FALSE;
	my_thread_end();
	os_thread_exit();

	return(0);
}

/* io throttle watching (rough) */
static
#ifndef __WIN__
void*
#else
ulint
#endif
io_watching_thread(
	void*	arg)
{
	(void)arg;
	/* currently, for --backup only */
	ut_a(xtrabackup_backup);

	io_watching_thread_running = TRUE;

	while (log_copying) {
		os_thread_sleep(1000000); /*1 sec*/
		io_ticket = xtrabackup_throttle;
		os_event_set(wait_throttle);
	}

	/* stop io throttle */
	xtrabackup_throttle = 0;
	os_event_set(wait_throttle);

	io_watching_thread_running = FALSE;

	os_thread_exit();

	return(0);
}

/************************************************************************
I/o-handler thread function. */
static

#ifndef __WIN__
void*
#else
ulint
#endif
io_handler_thread(
/*==============*/
	void*	arg)
{
	ulint	segment;


	segment = *((ulint*)arg);

 	while (srv_shutdown_state != SRV_SHUTDOWN_EXIT_THREADS) {
		fil_aio_wait(segment);
	}

	/* We count the number of threads in os_thread_exit(). A created
	thread should always use that to exit and not use return() to exit.
	The thread actually never comes here because it is exited in an
	os_event_wait(). */

	os_thread_exit();

#ifndef __WIN__
	return(NULL);				/* Not reached */
#else
	return(0);
#endif
}

/**************************************************************************
Datafiles copying thread.*/
static
os_thread_ret_t
data_copy_thread_func(
/*==================*/
	void *arg) /* thread context */
{
	data_thread_ctxt_t	*ctxt = (data_thread_ctxt_t *) arg;
	uint			num = ctxt->num;
	fil_node_t*		node;

	/*
	  Initialize mysys thread-specific memory so we can
	  use mysys functions in this thread.
	*/
	my_thread_init();

	debug_sync_point("data_copy_thread_func");

	while ((node = datafiles_iter_next(ctxt->it)) != NULL) {

		/* copy the datafile */
		if(xtrabackup_copy_datafile(node, num)) {
			msg("[%02u] xtrabackup: Error: "
			    "failed to copy datafile.\n", num);
			exit(EXIT_FAILURE);
		}
	}

	mutex_enter(ctxt->count_mutex);
	(*ctxt->count)--;
	mutex_exit(ctxt->count_mutex);

	my_thread_end();
	os_thread_exit();
	OS_THREAD_DUMMY_RETURN;
}

/************************************************************************
Initialize the appropriate datasink(s). Both local backups and streaming in the
'xbstream' format allow parallel writes so we can write directly.

Otherwise (i.e. when streaming in the 'tar' format) we need 2 separate datasinks
for the data stream (and don't allow parallel data copying) and for metainfo
files (including xtrabackup_logfile). The second datasink writes to temporary
files first, and then streams them in a serialized way when closed. */
static void
xtrabackup_init_datasinks(void)
{
	if (xtrabackup_parallel > 1 && xtrabackup_stream &&
	    xtrabackup_stream_fmt == XB_STREAM_FMT_TAR) {
		msg("xtrabackup: warning: the --parallel option does not have "
		    "any effect when streaming in the 'tar' format. "
		    "You can use the 'xbstream' format instead.\n");
		xtrabackup_parallel = 1;
	}

	/* Start building out the pipelines from the terminus back */
	if (xtrabackup_stream) {
		/* All streaming goes to stdout */
		ds_data = ds_meta = ds_redo = ds_create(xtrabackup_target_dir,
						        DS_TYPE_STDOUT);
	} else {
		/* Local filesystem */
		ds_data = ds_meta = ds_redo = ds_create(xtrabackup_target_dir,
						        DS_TYPE_LOCAL);
	}

	/* Track it for destruction */
	xtrabackup_add_datasink(ds_data);

	/* Stream formatting */
	if (xtrabackup_stream) {
		ds_ctxt_t	*ds;
		if (xtrabackup_stream_fmt == XB_STREAM_FMT_TAR) {
			ds = ds_create(xtrabackup_target_dir, DS_TYPE_ARCHIVE);
		} else if (xtrabackup_stream_fmt == XB_STREAM_FMT_XBSTREAM) {
			ds = ds_create(xtrabackup_target_dir, DS_TYPE_XBSTREAM);
		} else {
			/* bad juju... */
			ds = NULL;
		}

		xtrabackup_add_datasink(ds);

		ds_set_pipe(ds, ds_data);
		ds_data = ds;

		if (xtrabackup_stream_fmt != XB_STREAM_FMT_XBSTREAM) {

			/* 'tar' does not allow parallel streams */
			ds_redo = ds_meta = ds_create(xtrabackup_target_dir,
						      DS_TYPE_TMPFILE);
			xtrabackup_add_datasink(ds_meta);
			ds_set_pipe(ds_meta, ds);
		} else {
			ds_redo = ds_meta = ds_data;
		}
	}

	/* Encryption */
	if (xtrabackup_encrypt) {
		ds_ctxt_t	*ds;

		ds = ds_create(xtrabackup_target_dir, DS_TYPE_ENCRYPT);
		xtrabackup_add_datasink(ds);

		ds_set_pipe(ds, ds_data);
		if (ds_data != ds_meta) {
			ds_data = ds;
			ds = ds_create(xtrabackup_target_dir, DS_TYPE_ENCRYPT);
			xtrabackup_add_datasink(ds);

			ds_set_pipe(ds, ds_meta);
			ds_redo = ds_meta = ds;
		} else {
			ds_redo = ds_data = ds_meta = ds;
		}
	}

	/* Compression for ds_data and ds_redo */
	if (xtrabackup_compress) {
		ds_ctxt_t	*ds;

		/* Use a 1 MB buffer for compressed output stream */
		ds = ds_create(xtrabackup_target_dir, DS_TYPE_BUFFER);
		ds_buffer_set_size(ds, 1024 * 1024);
		xtrabackup_add_datasink(ds);
		ds_set_pipe(ds, ds_data);
		if (ds_data != ds_redo) {
			ds_data = ds;
			ds = ds_create(xtrabackup_target_dir, DS_TYPE_BUFFER);
			ds_buffer_set_size(ds, 1024 * 1024);
			xtrabackup_add_datasink(ds);
			ds_set_pipe(ds, ds_redo);
			ds_redo = ds;
		} else {
			ds_redo = ds_data = ds;
		}

		ds = ds_create(xtrabackup_target_dir, DS_TYPE_COMPRESS);
		xtrabackup_add_datasink(ds);
		ds_set_pipe(ds, ds_data);
		if (ds_data != ds_redo) {
			ds_data = ds;
			ds = ds_create(xtrabackup_target_dir, DS_TYPE_COMPRESS);
			xtrabackup_add_datasink(ds);
			ds_set_pipe(ds, ds_redo);
			ds_redo = ds;
		} else {
			ds_redo = ds_data = ds;
		}
	}
}

/************************************************************************
Destroy datasinks.

Destruction is done in the specific order to not violate their order in the
pipeline so that each datasink is able to flush data down the pipeline. */
static void xtrabackup_destroy_datasinks(void)
{
	for (uint i = actual_datasinks; i > 0; i--) {
		ds_destroy(datasinks[i-1]);
		datasinks[i-1] = NULL;
	}
	ds_data = NULL;
	ds_meta = NULL;
	ds_redo = NULL;
}

#define SRV_N_PENDING_IOS_PER_THREAD 	OS_AIO_N_PENDING_IOS_PER_THREAD
#define SRV_MAX_N_PENDING_SYNC_IOS	100

/************************************************************************
@return TRUE if table should be opened. */
static
bool
xb_check_if_open_tablespace(
	const char*	db,
	const char*	table)
{
	char buf[FN_REFLEN];

	snprintf(buf, sizeof(buf), "%s/%s", db, table);

	return !check_if_skip_table(buf);
}

/************************************************************************
Initializes the I/O and tablespace cache subsystems. */
static
void
xb_fil_io_init(void)
/*================*/
{
	srv_n_file_io_threads = srv_n_read_io_threads;

	os_aio_init(srv_n_read_io_threads,
		    srv_n_write_io_threads,
		    SRV_MAX_N_PENDING_SYNC_IOS);

	fil_init(srv_file_per_table ? 50000 : 5000, LONG_MAX);

	fsp_init();
}

Datafile *xb_new_datafile(
	const char *name,
	bool is_remote)
{
	if (is_remote) {
		RemoteDatafile *remote_file = new RemoteDatafile();
		remote_file->set_name(name);
		return(remote_file);
	} else {
		Datafile *file = new Datafile();
		file->set_name(name);
		file->make_filepath(".", name, IBD);
		return(file);
	}
}

void
xb_load_single_table_tablespace(
	const char *dirname,
	const char *filname,
	bool is_remote)
{
	/* Ignore .isl files on XtraBackup recovery. All tablespaces must be
	local. */
	if (is_remote && !srv_backup_mode) {
		return;
	}

	/* The name ends in .ibd or .isl;
	try opening the file */
	char*	name;
	size_t	dirlen		= dirname == NULL ? 0 : strlen(dirname);
	size_t	namelen		= strlen(filname);
	ulint	pathlen		= dirname == NULL ? namelen + 1: dirlen + namelen + 2;
	lsn_t	flush_lsn;
	dberr_t	err;
	fil_space_t	*space;

	name = static_cast<char*>(ut_malloc_nokey(pathlen));

	if (dirname != NULL) {
		ut_snprintf(name, pathlen, "%s/%s", dirname, filname);
		name[pathlen - 5] = 0;
	} else {
		ut_snprintf(name, pathlen, "%s", filname);
		name[pathlen - 5] = 0;
	}

	Datafile *file = xb_new_datafile(name, is_remote);

	if (file->open_read_only(true) != DB_SUCCESS) {
		ut_free(name);
		exit(EXIT_FAILURE);
	}

	err = file->validate_first_page(&flush_lsn, false);

	if (err == DB_SUCCESS) {

		os_offset_t	node_size = os_file_get_size(file->handle());
		bool		is_tmp = FSP_FLAGS_GET_TEMPORARY(file->flags());
		os_offset_t	n_pages;

		ut_a(node_size != (os_offset_t) -1);

		n_pages = node_size / page_size_t(file->flags()).physical();

		space = fil_space_create(
			name, file->space_id(), file->flags(),
			is_tmp ? FIL_TYPE_TEMPORARY : FIL_TYPE_TABLESPACE);

		ut_a(space != NULL);

		/* For encryption tablespace, initialize encryption
		information.*/
		if (FSP_FLAGS_GET_ENCRYPTION(file->flags())) {
			byte*	key = file->m_encryption_key;
			byte*	iv = file->m_encryption_iv;
			ut_ad(key && iv);

			err = fil_set_encryption(space->id, Encryption::AES,
						 key, iv);
			ut_ad(err == DB_SUCCESS);
		}


		if (!fil_node_create(file->filepath(), n_pages, space,
				     false, false)) {
			ut_error;
		}

		/* by opening the tablespace we forcing node and space objects
		in the cache to be populated with fields from space header */
		fil_space_open(space->name);

		if (!srv_backup_mode || srv_close_files) {
			fil_space_close(space->name);
		}
	} else {
		/* allow corrupted first page for xtrabackup, it coulde be just
		zero-filled page, which we restoer from redo log later */
		if (xtrabackup_backup && err != DB_CORRUPTION) {
			exit(EXIT_FAILURE);
		}
	}

	ut_free(name);

	delete file;
}

/********************************************************************//**
At the server startup, if we need crash recovery, scans the database
directories under the MySQL datadir, looking for .ibd files. Those files are
single-table tablespaces. We need to know the space id in each of them so that
we know into which file we should look to check the contents of a page stored
in the doublewrite buffer, also to know where to apply log records where the
space id is != 0.
@return	DB_SUCCESS or error number */
UNIV_INTERN
dberr_t
xb_load_single_table_tablespaces(bool (*pred)(const char*, const char*))
/*===================================*/
{
	int		ret;
	char*		dbpath		= NULL;
	ulint		dbpath_len	= 100;
	os_file_dir_t	dir;
	os_file_dir_t	dbdir;
	os_file_stat_t	dbinfo;
	os_file_stat_t	fileinfo;
	dberr_t		err		= DB_SUCCESS;

	/* The datadir of MySQL is always the default directory of mysqld */

	dir = os_file_opendir(fil_path_to_mysql_datadir, true);

	if (dir == NULL) {

		return(DB_ERROR);
	}

	dbpath = static_cast<char*>(ut_malloc_nokey(dbpath_len));

	/* Scan all directories under the datadir. They are the database
	directories of MySQL. */

	ret = fil_file_readdir_next_file(&err, fil_path_to_mysql_datadir, dir,
					 &dbinfo);
	while (ret == 0) {
		ulint len;

		/* General tablespaces are always at the first level of the
		data home dir */
		if (dbinfo.type == OS_FILE_TYPE_FILE &&
		    strlen(dbinfo.name) > 4 &&
		    strcmp(dbinfo.name + strlen(dbinfo.name) - 4, ".isl")
				== 0 &&
		    !(pred && !pred(".", dbinfo.name))) {
			xb_load_single_table_tablespace(NULL, dbinfo.name,
							true);
		}

		if (dbinfo.type == OS_FILE_TYPE_FILE &&
		    strlen(dbinfo.name) > 4 &&
		    strcmp(dbinfo.name + strlen(dbinfo.name) - 4, ".ibd")
				== 0 &&
		    !(pred && !pred(".", dbinfo.name))) {
			xb_load_single_table_tablespace(NULL, dbinfo.name,
							false);
		}

		if (dbinfo.type == OS_FILE_TYPE_FILE
		    || dbinfo.type == OS_FILE_TYPE_UNKNOWN) {

			goto next_datadir_item;
		}

		/* We found a symlink or a directory; try opening it to see
		if a symlink is a directory */

		len = strlen(fil_path_to_mysql_datadir)
			+ strlen (dbinfo.name) + 2;
		if (len > dbpath_len) {
			dbpath_len = len;

			if (dbpath) {
				ut_free(dbpath);
			}

			dbpath = static_cast<char*>(ut_malloc_nokey(dbpath_len));
		}
		ut_snprintf(dbpath, dbpath_len,
			    "%s/%s", fil_path_to_mysql_datadir, dbinfo.name);
		os_normalize_path(dbpath);

		/* We want wrong directory permissions to be a fatal error for
		XtraBackup. */
		dbdir = os_file_opendir(dbpath, true);

		if (dbdir != NULL) {

			/* We found a database directory; loop through it,
			looking for possible .ibd files in it */

			ret = fil_file_readdir_next_file(&err, dbpath, dbdir,
							 &fileinfo);
			while (ret == 0) {
				bool is_remote;

				if (fileinfo.type == OS_FILE_TYPE_DIR) {
					goto next_file_item;
				}

				is_remote = strcmp(fileinfo.name
					  + strlen(fileinfo.name) - 4,
					  ".isl") == 0;

				/* We found a symlink or a file */
				if (strlen(fileinfo.name) > 4
				    && (0 == strcmp(fileinfo.name
						   + strlen(fileinfo.name) - 4,
						   ".ibd"))
				    && (!pred
					|| pred(dbinfo.name, fileinfo.name))) {
					xb_load_single_table_tablespace(
						dbinfo.name, fileinfo.name,
						is_remote);
				}
next_file_item:
				ret = fil_file_readdir_next_file(&err,
								 dbpath, dbdir,
								 &fileinfo);
			}

			if (0 != os_file_closedir(dbdir)) {
				fputs("InnoDB: Warning: could not"
				      " close database directory ", stderr);
				fputs(dbpath, stderr);
				putc('\n', stderr);

				err = DB_ERROR;
			}

		} else {

			err = DB_ERROR;
			break;

		}

next_datadir_item:
		ret = fil_file_readdir_next_file(&err,
						 fil_path_to_mysql_datadir,
						 dir, &dbinfo);
	}

	ut_free(dbpath);

	if (0 != os_file_closedir(dir)) {
		fprintf(stderr,
			"InnoDB: Error: could not close MySQL datadir\n");

		return(DB_ERROR);
	}

	return(err);
}

/****************************************************************************
Populates the tablespace memory cache by scanning for and opening data files.
@returns DB_SUCCESS or error code.*/
static
ulint
xb_load_tablespaces(void)
/*=====================*/
{
	ulint	i;
	ulint	err;
	ulint   sum_of_new_sizes;
        lsn_t	flush_lsn;
        bool	create_new_db;

	for (i = 0; i < srv_n_file_io_threads; i++) {
		thread_nr[i] = i;

		os_thread_create(io_handler_thread, thread_nr + i,
				 thread_ids + i);
    	}

	os_thread_sleep(200000); /*0.2 sec*/

	err = srv_sys_space.check_file_spec(&create_new_db, 0);

	/* create_new_db must not be true. */
	if (err != DB_SUCCESS || create_new_db) {
		msg("xtrabackup: could not find data files at the "
		    "specified datadir\n");
		return(DB_ERROR);
	}

	err = srv_sys_space.open_or_create(false, false, &sum_of_new_sizes,
					   &flush_lsn);

	if (err != DB_SUCCESS) {
		msg("xtrabackup: Could not open or create data files.\n"
		    "xtrabackup: If you tried to add new data files, and it "
		    "failed here,\n"
		    "xtrabackup: you should now edit innodb_data_file_path in "
		    "my.cnf back\n"
		    "xtrabackup: to what it was, and remove the new ibdata "
		    "files InnoDB created\n"
		    "xtrabackup: in this failed attempt. InnoDB only wrote "
		    "those files full of\n"
		    "xtrabackup: zeros, but did not yet use them in any way. "
		    "But be careful: do not\n"
		    "xtrabackup: remove old data files which contain your "
		    "precious data!\n");
		return(err);
	}

	/* Add separate undo tablespaces to fil_system */

	err = srv_undo_tablespaces_init(FALSE,
					TRUE,
					srv_undo_tablespaces,
					&srv_undo_tablespaces_open);
	if (err != DB_SUCCESS) {
		return(err);
	}

	/* It is important to call fil_load_single_table_tablespace() after
	srv_undo_tablespaces_init(), because fil_is_user_tablespace_id() *
	relies on srv_undo_tablespaces_open to be properly initialized */

	msg("xtrabackup: Generating a list of tablespaces\n");

	err = xb_load_single_table_tablespaces(xb_check_if_open_tablespace);
	if (err != DB_SUCCESS) {
		return(err);
	}

	debug_sync_point("xtrabackup_load_tablespaces_pause");

	return(DB_SUCCESS);
}

/************************************************************************
Initialize the tablespace memory cache and populate it by scanning for and
opening data files.
@returns DB_SUCCESS or error code.*/
ulint
xb_data_files_init(void)
/*====================*/
{
	xb_fil_io_init();

	return(xb_load_tablespaces());
}

/************************************************************************
Destroy the tablespace memory cache. */
void
xb_data_files_close(void)
/*====================*/
{
	ulint	i;

	srv_shutdown_state = SRV_SHUTDOWN_EXIT_THREADS;

	/* All threads end up waiting for certain events. Put those events
	to the signaled state. Then the threads will exit themselves after
	os_event_wait(). */
	for (i = 0; i < 1000; i++) {

		if (!buf_page_cleaner_is_active
		    && os_aio_all_slots_free()) {
			os_aio_wake_all_threads_at_shutdown();
		}

		/* f. dict_stats_thread is signaled from
		logs_empty_and_mark_files_at_shutdown() and should have
		already quit or is quitting right now. */

		bool	active = os_thread_active();

		os_thread_sleep(100000);

		if (!active) {
			break;
		}
	}

	if (i == 1000) {
		ib::warn() << os_thread_count << " threads created by InnoDB"
			" had not exited at shutdown!";
	}

	os_aio_free();

	fil_close_all_files();

	fil_close();

	/* Free the double write data structures. */
	if (buf_dblwr) {
		buf_dblwr_free();
	}

	/* Reset srv_file_io_threads to its default value to avoid confusing
	warning on --prepare in innobase_start_or_create_for_mysql()*/
	srv_n_file_io_threads = 4;

	srv_shutdown_state = SRV_SHUTDOWN_NONE;
}

/***********************************************************************
Allocate and initialize the entry for databases and tables filtering
hash tables. If memory allocation is not successful, terminate program.
@return pointer to the created entry.  */
static
xb_filter_entry_t *
xb_new_filter_entry(
/*================*/
	const char*	name)	/*!< in: name of table/database */
{
	xb_filter_entry_t	*entry;
	ulint namelen = strlen(name);

	ut_a(namelen <= NAME_LEN * 2 + 1);

	entry = static_cast<xb_filter_entry_t *>
		(ut_zalloc_nokey(sizeof(xb_filter_entry_t) + namelen + 1));
	entry->name = ((char*)entry) + sizeof(xb_filter_entry_t);
	strcpy(entry->name, name);
	entry->has_tables = FALSE;

	return entry;
}

/***********************************************************************
Add entry to hash table. If hash table is NULL, allocate and initialize
new hash table */
static
xb_filter_entry_t*
xb_add_filter(
/*========================*/
	const char*	name,	/*!< in: name of table/database */
	hash_table_t**	hash)	/*!< in/out: hash to insert into */
{
	xb_filter_entry_t*	entry;

	entry = xb_new_filter_entry(name);

	if (UNIV_UNLIKELY(*hash == NULL)) {
		*hash = hash_create(1000);
	}
	HASH_INSERT(xb_filter_entry_t,
		name_hash, *hash,
		ut_fold_string(entry->name),
		entry);

	return entry;
}

/***********************************************************************
Validate name of table or database. If name is invalid, program will
be finished with error code */
static
void
xb_validate_name(
/*=============*/
	const char*	name,	/*!< in: name */
	size_t		len)	/*!< in: length of name */
{
	const char*	p;

	/* perform only basic validation. validate length and
	path symbols */
	if (len > NAME_LEN) {
		msg("xtrabackup: name `%s` is too long.\n", name);
		exit(EXIT_FAILURE);
	}
	p = strpbrk(name, "/\\~");
	if (p && p - name < NAME_LEN) {
		msg("xtrabackup: name `%s` is not valid.\n", name);
		exit(EXIT_FAILURE);
	}
}

/***********************************************************************
Register new filter entry which can be either database
or table name.  */
static
void
xb_register_filter_entry(
/*=====================*/
	const char*	name)	/*!< in: name */
{
	const char*		p;
	size_t			namelen;
	xb_filter_entry_t*	db_entry = NULL;

	namelen = strlen(name);
	if ((p = strchr(name, '.')) != NULL) {
		char dbname[NAME_LEN + 1];

		xb_validate_name(name, p - name);
		xb_validate_name(p + 1, namelen - (p - name));

		strncpy(dbname, name, p - name);
		dbname[p - name] = 0;

		if (databases_hash) {
			HASH_SEARCH(name_hash, databases_hash,
					ut_fold_string(dbname),
					xb_filter_entry_t*,
					db_entry, (void) 0,
					!strcmp(db_entry->name, dbname));
		}
		if (!db_entry) {
			db_entry = xb_add_filter(dbname, &databases_hash);
		}
		db_entry->has_tables = TRUE;
		xb_add_filter(name, &tables_hash);
	} else {
		xb_validate_name(name, namelen);

		xb_add_filter(name, &databases_hash);
	}
}

/***********************************************************************
Register new table for the filter.  */
static
void
xb_register_table(
/*==============*/
	const char* name)	/*!< in: name of table */
{
	if (strchr(name, '.') == NULL) {
		msg("xtrabackup: `%s` is not fully qualified name.\n", name);
		exit(EXIT_FAILURE);
	}

	xb_register_filter_entry(name);
}

/***********************************************************************
Register new regex for the filter.  */
static
void
xb_register_regex(
/*==============*/
	const char* regex)	/*!< in: regex */
{
	xb_regex_list_node_t*	node;
	char			errbuf[100];
	int			ret;

	node = static_cast<xb_regex_list_node_t *>
		(ut_malloc_nokey(sizeof(xb_regex_list_node_t)));

	ret = xb_regcomp(&node->regex, regex, REG_EXTENDED);
	if (ret != 0) {
		xb_regerror(ret, &node->regex, errbuf, sizeof(errbuf));
		msg("xtrabackup: error: tables regcomp(%s): %s\n",
			regex, errbuf);
		exit(EXIT_FAILURE);
	}

	UT_LIST_ADD_LAST(regex_list, node);
}

typedef void (*insert_entry_func_t)(const char*);

/***********************************************************************
Scan string and load filter entries from it.  */
static
void
xb_load_list_string(
/*================*/
	char* list,			/*!< in: string representing a list */
	const char* delimiters,		/*!< in: delimiters of entries */
	insert_entry_func_t ins)	/*!< in: callback to add entry */
{
	char*	p;
	char*	saveptr;

	p = strtok_r(list, delimiters, &saveptr);
	while (p) {

		ins(p);

		p = strtok_r(NULL, delimiters, &saveptr);
	}
}

/***********************************************************************
Scan file and load filter entries from it.  */
static
void
xb_load_list_file(
/*==============*/
	const char* filename,		/*!< in: name of file */
	insert_entry_func_t ins)	/*!< in: callback to add entry */
{
	char	name_buf[NAME_LEN*2+2];
	FILE*	fp;

	/* read and store the filenames */
	fp = fopen(filename, "r");
	if (!fp) {
		msg("xtrabackup: cannot open %s\n",
		    filename);
		exit(EXIT_FAILURE);
	}
	while (fgets(name_buf, sizeof(name_buf), fp) != NULL) {
		char*	p = strchr(name_buf, '\n');
		if (p) {
			*p = '\0';
		} else {
			msg("xtrabackup: `%s...` name is too long", name_buf);
			exit(EXIT_FAILURE);
		}

		ins(name_buf);
	}

	fclose(fp);
}


static
void
xb_filters_init()
{
	UT_LIST_INIT(regex_list, &xb_regex_list_node_t::regex_list);

	if (xtrabackup_databases) {
		xb_load_list_string(xtrabackup_databases, " \t",
					xb_register_filter_entry);
	}

	if (xtrabackup_databases_file) {
		xb_load_list_file(xtrabackup_databases_file,
					xb_register_filter_entry);
	}

	if (xtrabackup_tables) {
		xb_load_list_string(xtrabackup_tables, ",",
					xb_register_regex);
	}

	if (xtrabackup_tables_file) {
		xb_load_list_file(xtrabackup_tables_file, xb_register_table);
	}
}

static
void
xb_filter_hash_free(hash_table_t* hash)
{
	ulint	i;

	/* free the hash elements */
	for (i = 0; i < hash_get_n_cells(hash); i++) {
		xb_filter_entry_t*	table;

		table = static_cast<xb_filter_entry_t *>
			(HASH_GET_FIRST(hash, i));

		while (table) {
			xb_filter_entry_t*	prev_table = table;

			table = static_cast<xb_filter_entry_t *>
				(HASH_GET_NEXT(name_hash, prev_table));

			HASH_DELETE(xb_filter_entry_t, name_hash, hash,
				ut_fold_string(prev_table->name), prev_table);
			ut_free(prev_table);
		}
	}

	/* free hash */
	hash_table_free(hash);
}

/************************************************************************
Destroy table filters for partial backup. */
static
void
xb_filters_free()
{
	while (UT_LIST_GET_LEN(regex_list) > 0) {
		xb_regex_list_node_t*	node = UT_LIST_GET_FIRST(regex_list);
		UT_LIST_REMOVE(regex_list, node);
		xb_regfree(&node->regex);
		ut_free(node);
	}

	if (tables_hash) {
		xb_filter_hash_free(tables_hash);
	}

	if (databases_hash) {
		xb_filter_hash_free(databases_hash);
	}
}

/*********************************************************************//**
Creates or opens the log files and closes them.
@return	DB_SUCCESS or error code */
static
ulint
open_or_create_log_file(
/*====================*/
	ibool	create_new_db,		/*!< in: TRUE if we should create a
					new database */
	ibool*	log_file_created,	/*!< out: TRUE if new log file
					created */
	ibool	log_file_has_been_opened,/*!< in: TRUE if a log file has been
					opened before: then it is an error
					to try to create another log file */
	ulint	k,			/*!< in: log group number */
	ulint	i,			/*!< in: log file number in group */
	fil_space_t**	log_space)	/*!< out: log space */
{
	bool		ret;
	os_offset_t	size;
	char		name[10000];
	ulint		dirnamelen;

	UT_NOT_USED(create_new_db);
	UT_NOT_USED(log_file_has_been_opened);
	UT_NOT_USED(k);
	ut_ad(k == 0);

	*log_file_created = FALSE;

	os_normalize_path(srv_log_group_home_dir);

	dirnamelen = strlen(srv_log_group_home_dir);
	ut_a(dirnamelen < (sizeof name) - 10 - sizeof "ib_logfile");
	memcpy(name, srv_log_group_home_dir, dirnamelen);

	/* Add a path separator if needed. */
	if (dirnamelen && name[dirnamelen - 1] != OS_PATH_SEPARATOR) {
		name[dirnamelen++] = OS_PATH_SEPARATOR;
	}

	sprintf(name + dirnamelen, "%s%lu", "ib_logfile", (ulong) i);

	files[i] = os_file_create(0, name,
				  OS_FILE_OPEN, OS_FILE_NORMAL,
				  OS_LOG_FILE, true, &ret);
	if (!ret) {
		fprintf(stderr, "InnoDB: Error in opening %s\n", name);

		return(DB_ERROR);
	}

	size = os_file_get_size(files[i]);

	if (size != srv_log_file_size * UNIV_PAGE_SIZE) {

		fprintf(stderr,
			"InnoDB: Error: log file %s is"
			" of different size " UINT64PF " bytes\n"
			"InnoDB: than specified in the .cnf"
			" file " UINT64PF " bytes!\n",
			name, size, srv_log_file_size * UNIV_PAGE_SIZE);

		return(DB_ERROR);
	}

	ret = os_file_close(files[i]);
	ut_a(ret);

	if (i == 0) {
		/* Create in memory the file space object
		which is for this log group */

		*log_space = fil_space_create(
			name, 2 * k + SRV_LOG_SPACE_FIRST_ID,
			fsp_flags_set_page_size(0, univ_page_size),
			FIL_TYPE_LOG);
	}

	ut_a(*log_space != NULL);
	ut_a(fil_validate());

	ut_a(fil_node_create(name, srv_log_file_size, *log_space,
			     false, false) != NULL);
	if (i == 0) {
		ut_a(log_group_init(k, srv_n_log_files,
				    srv_log_file_size * UNIV_PAGE_SIZE,
				    2 * k + SRV_LOG_SPACE_FIRST_ID));
	}

	return(DB_SUCCESS);
}

/*********************************************************************//**
Normalizes init parameter values to use units we use inside InnoDB.
@return	DB_SUCCESS or error code */
static
void
xb_normalize_init_values(void)
/*==========================*/
{
	srv_sys_space.normalize();

	srv_tmp_space.normalize();

	srv_log_file_size /= UNIV_PAGE_SIZE;

	srv_log_buffer_size /= UNIV_PAGE_SIZE;

	srv_lock_table_size = 5 * (srv_buf_pool_size / UNIV_PAGE_SIZE);
}

/***********************************************************************
Set the open files limit. Based on set_max_open_files().

@return the resulting open files limit. May be less or more than the requested
value.  */
static uint
xb_set_max_open_files(
/*==================*/
	uint max_file_limit)	/*!<in: open files limit */
{
#if defined(RLIMIT_NOFILE)
	struct rlimit rlimit;
	uint old_cur;

	if (getrlimit(RLIMIT_NOFILE, &rlimit)) {

		goto end;
	}

	old_cur = (uint) rlimit.rlim_cur;

	if (rlimit.rlim_cur == RLIM_INFINITY) {

		rlimit.rlim_cur = max_file_limit;
	}

	if (rlimit.rlim_cur >= max_file_limit) {

		max_file_limit = rlimit.rlim_cur;
		goto end;
	}

	rlimit.rlim_cur = rlimit.rlim_max = max_file_limit;

	if (setrlimit(RLIMIT_NOFILE, &rlimit)) {

		max_file_limit = old_cur;	/* Use original value */
	} else {

		rlimit.rlim_cur = 0;	/* Safety if next call fails */

		(void) getrlimit(RLIMIT_NOFILE, &rlimit);

		if (rlimit.rlim_cur) {

			/* If call didn't fail */
			max_file_limit = (uint) rlimit.rlim_cur;
		}
	}

end:
	return(max_file_limit);
#else
	return(0);
#endif
}

void
xtrabackup_backup_func(void)
{
	MY_STAT			 stat_info;
	lsn_t			 latest_cp;
	uint			 i;
	uint			 count;
	ib_mutex_t		 count_mutex;
	data_thread_ctxt_t 	*data_threads;

	recv_is_making_a_backup = true;

#ifdef USE_POSIX_FADVISE
	msg("xtrabackup: uses posix_fadvise().\n");
#endif

	/* cd to datadir */

	if (my_setwd(mysql_real_data_home,MYF(MY_WME)))
	{
		msg("xtrabackup: cannot my_setwd %s\n", mysql_real_data_home);
		exit(EXIT_FAILURE);
	}
	msg("xtrabackup: cd to %s\n", mysql_real_data_home);

	msg("xtrabackup: open files limit requested %u, set to %u\n",
	    (uint) xb_open_files_limit,
	    xb_set_max_open_files(xb_open_files_limit));

	mysql_data_home= mysql_data_home_buff;
	mysql_data_home[0]=FN_CURLIB;		// all paths are relative from here
	mysql_data_home[1]=0;

	srv_read_only_mode = TRUE;

	srv_backup_mode = TRUE;
	srv_close_files = xb_close_files;

	if (srv_close_files)
		msg("xtrabackup: warning: close-files specified. Use it "
		    "at your own risk. If there are DDL operations like table DROP TABLE "
		    "or RENAME TABLE during the backup, inconsistent backup will be "
		    "produced.\n");

	/* initialize components */
        if(innodb_init_param())
                exit(EXIT_FAILURE);

	xb_normalize_init_values();

#ifndef __WIN__
	if (srv_file_flush_method_str == NULL) {
        	/* These are the default options */
		srv_unix_file_flush_method = SRV_UNIX_FSYNC;
	} else if (0 == ut_strcmp(srv_file_flush_method_str, "fsync")) {
		srv_unix_file_flush_method = SRV_UNIX_FSYNC;
	} else if (0 == ut_strcmp(srv_file_flush_method_str, "O_DSYNC")) {
	  	srv_unix_file_flush_method = SRV_UNIX_O_DSYNC;

	} else if (0 == ut_strcmp(srv_file_flush_method_str, "O_DIRECT")) {
	  	srv_unix_file_flush_method = SRV_UNIX_O_DIRECT;
		msg("xtrabackup: using O_DIRECT\n");
	} else if (0 == ut_strcmp(srv_file_flush_method_str, "littlesync")) {
	  	srv_unix_file_flush_method = SRV_UNIX_LITTLESYNC;

	} else if (0 == ut_strcmp(srv_file_flush_method_str, "nosync")) {
	  	srv_unix_file_flush_method = SRV_UNIX_NOSYNC;
	} else if (0 == ut_strcmp(srv_file_flush_method_str, "ALL_O_DIRECT")) {
		srv_unix_file_flush_method = SRV_UNIX_ALL_O_DIRECT;
		msg("xtrabackup: using ALL_O_DIRECT\n");
	} else if (0 == ut_strcmp(srv_file_flush_method_str,
				  "O_DIRECT_NO_FSYNC")) {
		srv_unix_file_flush_method = SRV_UNIX_O_DIRECT_NO_FSYNC;
		msg("xtrabackup: using O_DIRECT_NO_FSYNC\n");
	} else {
	  	msg("xtrabackup: Unrecognized value %s for "
		    "innodb_flush_method\n", srv_file_flush_method_str);
	  	exit(EXIT_FAILURE);
	}
#else /* __WIN__ */
	/* We can only use synchronous unbuffered IO on Windows for now */
	if (srv_file_flush_method_str != NULL) {
		msg("xtrabackupp: Warning: "
		    "ignoring innodb_flush_method = %s on Windows.\n");
	}

	srv_win_file_flush_method = SRV_WIN_IO_UNBUFFERED;
	srv_use_native_aio = FALSE;
#endif

	if (srv_buf_pool_size >= 1000 * 1024 * 1024) {
                                  /* Here we still have srv_pool_size counted
                                  in kilobytes (in 4.0 this was in bytes)
				  srv_boot() converts the value to
                                  pages; if buffer pool is less than 1000 MB,
                                  assume fewer threads. */
                srv_max_n_threads = 50000;

	} else if (srv_buf_pool_size >= 8 * 1024 * 1024) {

                srv_max_n_threads = 10000;
        } else {
		srv_max_n_threads = 1000;       /* saves several MB of memory,
                                                especially in 64-bit
                                                computers */
        }

	srv_general_init();
	ut_crc32_init();

	xb_keyring_init(xb_keyring_file_data);

	xb_filters_init();

	{
	ibool	log_file_created;
	ibool	log_created	= FALSE;
	ibool	log_opened	= FALSE;
	ulint	err;
	ulint	i;
	fil_space_t *log_space;

	xb_fil_io_init();

	log_init();

	recv_sys_create();
	recv_sys_init(buf_pool_get_curr_size());

	lock_sys_create(srv_lock_table_size);

	for (i = 0; i < srv_n_log_files; i++) {
		err = open_or_create_log_file(FALSE, &log_file_created,
					      log_opened, 0, i, &log_space);
		if (err != DB_SUCCESS) {

			//return((int) err);
			exit(EXIT_FAILURE);
		}

		if (log_file_created) {
			log_created = TRUE;
		} else {
			log_opened = TRUE;
		}
		if ((log_opened && log_created)) {
			msg(
	"xtrabackup: Error: all log files must be created at the same time.\n"
	"xtrabackup: All log files must be created also in database creation.\n"
	"xtrabackup: If you want bigger or smaller log files, shut down the\n"
	"xtrabackup: database and make sure there were no errors in shutdown.\n"
	"xtrabackup: Then delete the existing log files. Edit the .cnf file\n"
	"xtrabackup: and start the database again.\n");

			//return(DB_ERROR);
			exit(EXIT_FAILURE);
		}
	}

	/* log_file_created must not be TRUE, if online */
	if (log_file_created) {
		msg("xtrabackup: Something wrong with source files...\n");
		exit(EXIT_FAILURE);
	}

	}

	/* create extra LSN dir if it does not exist. */
	if (xtrabackup_extra_lsndir
		&&!my_stat(xtrabackup_extra_lsndir,&stat_info,MYF(0))
		&& (my_mkdir(xtrabackup_extra_lsndir,0777,MYF(0)) < 0)) {
		msg("xtrabackup: Error: cannot mkdir %d: %s\n",
		    my_errno(), xtrabackup_extra_lsndir);
		exit(EXIT_FAILURE);
	}

	/* create target dir if not exist */
	if (!my_stat(xtrabackup_target_dir,&stat_info,MYF(0))
		&& (my_mkdir(xtrabackup_target_dir,0777,MYF(0)) < 0)){
		msg("xtrabackup: Error: cannot mkdir %d: %s\n",
		    my_errno(), xtrabackup_target_dir);
		exit(EXIT_FAILURE);
	}

        {
        fil_system_t*   f_system = fil_system;

	/* definition from recv_recovery_from_checkpoint_start() */
	log_group_t*	max_cp_group;
	ulint		max_cp_field;
	byte*		buf;
	byte*		log_hdr_buf_;
	byte*		log_hdr_buf;
	ulint		err;

	/* start back ground thread to copy newer log */
	os_thread_id_t log_copying_thread_id;
	datafiles_iter_t *it;

	log_hdr_buf_ = static_cast<byte *>
		(ut_malloc_nokey(LOG_FILE_HDR_SIZE + UNIV_PAGE_SIZE_MAX));
	log_hdr_buf = static_cast<byte *>
		(ut_align(log_hdr_buf_, UNIV_PAGE_SIZE_MAX));

	/* get current checkpoint_lsn */
	/* Look for the latest checkpoint from any of the log groups */

	mutex_enter(&log_sys->mutex);

	err = recv_find_max_checkpoint(&max_cp_group, &max_cp_field);

	if (err != DB_SUCCESS) {

		ut_free(log_hdr_buf_);
		exit(EXIT_FAILURE);
	}

	log_group_header_read(max_cp_group, max_cp_field);
	buf = log_sys->checkpoint_buf;

	checkpoint_lsn_start = mach_read_from_8(buf + LOG_CHECKPOINT_LSN);
	checkpoint_no_start = mach_read_from_8(buf + LOG_CHECKPOINT_NO);

	mutex_exit(&log_sys->mutex);

reread_log_header:
	fil_io(IORequest(IORequest::READ), true,
	       page_id_t(max_cp_group->space_id, 0),
	       univ_page_size,
	       0, LOG_FILE_HDR_SIZE,
	       log_hdr_buf, max_cp_group);

	/* check consistency of log file header to copy */
	mutex_enter(&log_sys->mutex);

	err = recv_find_max_checkpoint(&max_cp_group, &max_cp_field);

        if (err != DB_SUCCESS) {

		ut_free(log_hdr_buf_);
                exit(EXIT_FAILURE);
        }

        log_group_header_read(max_cp_group, max_cp_field);
        buf = log_sys->checkpoint_buf;

	if(checkpoint_no_start != mach_read_from_8(buf + LOG_CHECKPOINT_NO)) {

		checkpoint_lsn_start = mach_read_from_8(buf + LOG_CHECKPOINT_LSN);
		checkpoint_no_start = mach_read_from_8(buf + LOG_CHECKPOINT_NO);
		mutex_exit(&log_sys->mutex);
		goto reread_log_header;
	}

	mutex_exit(&log_sys->mutex);

	xtrabackup_init_datasinks();

	if (!select_history()) {
		exit(EXIT_FAILURE);
	}

	/* open the log file */
	memset(&stat_info, 0, sizeof(MY_STAT));
	dst_log_file = ds_open(ds_redo, XB_LOG_FILENAME, &stat_info);
	if (dst_log_file == NULL) {
		msg("xtrabackup: error: failed to open the target stream for "
		    "'%s'.\n", XB_LOG_FILENAME);
		ut_free(log_hdr_buf_);
		exit(EXIT_FAILURE);
	}

	/* label it */
	strcpy((char*) log_hdr_buf + LOG_HEADER_CREATOR, "xtrabkup ");
	ut_sprintf_timestamp(
		(char*) log_hdr_buf + (LOG_HEADER_CREATOR
				+ (sizeof "xtrabkup ") - 1));

	if (ds_write(dst_log_file, log_hdr_buf, LOG_FILE_HDR_SIZE)) {
		msg("xtrabackup: error: write to logfile failed\n");
		ut_free(log_hdr_buf_);
		exit(EXIT_FAILURE);
	}

	ut_free(log_hdr_buf_);

	/* start flag */
	log_copying = TRUE;

	/* start io throttle */
	if(xtrabackup_throttle) {
		os_thread_id_t io_watching_thread_id;

		io_ticket = xtrabackup_throttle;
		wait_throttle = os_event_create("wait_throttle");

		os_thread_create(io_watching_thread, NULL,
				 &io_watching_thread_id);
	}

	mutex_enter(&log_sys->mutex);
	xtrabackup_choose_lsn_offset(checkpoint_lsn_start);
	mutex_exit(&log_sys->mutex);

	/* copy log file by current position */
	if(xtrabackup_copy_logfile(checkpoint_lsn_start, FALSE))
		exit(EXIT_FAILURE);


	log_copying_stop = os_event_create("log_copying_stop");
	os_thread_create(log_copying_thread, NULL, &log_copying_thread_id);

	/* Populate fil_system with tablespaces to copy */
	err = xb_load_tablespaces();
	if (err != DB_SUCCESS) {
		msg("xtrabackup: error: xb_load_tablespaces() failed with"
		    "error code %lu\n", err);
		exit(EXIT_FAILURE);
	}

	/* FLUSH CHANGED_PAGE_BITMAPS call */
	if (!flush_changed_page_bitmaps()) {
		exit(EXIT_FAILURE);
	}
	debug_sync_point("xtrabackup_suspend_at_start");

	if (xtrabackup_incremental) {
		if (!xtrabackup_incremental_force_scan) {
			changed_page_bitmap = xb_page_bitmap_init();
		}
		if (!changed_page_bitmap) {
			msg("xtrabackup: using the full scan for incremental "
			    "backup\n");
		} else if (incremental_lsn != checkpoint_lsn_start) {
			/* Do not print that bitmaps are used when dummy bitmap
			is build for an empty LSN range. */
			msg("xtrabackup: using the changed page bitmap\n");
		}
	}

	ut_a(xtrabackup_parallel > 0);

	if (xtrabackup_parallel > 1) {
		msg("xtrabackup: Starting %u threads for parallel data "
		    "files transfer\n", xtrabackup_parallel);
	}

	it = datafiles_iter_new(f_system);
	if (it == NULL) {
		msg("xtrabackup: Error: datafiles_iter_new() failed.\n");
		exit(EXIT_FAILURE);
	}

	/* Create data copying threads */
	data_threads = (data_thread_ctxt_t *)
		ut_malloc_nokey(sizeof(data_thread_ctxt_t) *
                                xtrabackup_parallel);
	count = xtrabackup_parallel;
	mutex_create(LATCH_ID_XTRA_COUNT_MUTEX, &count_mutex);

	for (i = 0; i < (uint) xtrabackup_parallel; i++) {
		data_threads[i].it = it;
		data_threads[i].num = i+1;
		data_threads[i].count = &count;
		data_threads[i].count_mutex = &count_mutex;
		os_thread_create(data_copy_thread_func, data_threads + i,
				 &data_threads[i].id);
	}

	/* Wait for threads to exit */
	while (1) {
		os_thread_sleep(1000000);
		mutex_enter(&count_mutex);
		if (count == 0) {
			mutex_exit(&count_mutex);
			break;
		}
		mutex_exit(&count_mutex);
	}

	mutex_free(&count_mutex);
	ut_free(data_threads);
	datafiles_iter_free(it);

	if (changed_page_bitmap) {
		xb_page_bitmap_deinit(changed_page_bitmap);
	}
	}

	if (!backup_start()) {
		exit(EXIT_FAILURE);
	}

	/* read the latest checkpoint lsn */
	latest_cp = 0;
	{
		log_group_t*	max_cp_group;
		ulint	max_cp_field;
		ulint	err;

		mutex_enter(&log_sys->mutex);

		err = recv_find_max_checkpoint(&max_cp_group, &max_cp_field);

		if (err != DB_SUCCESS) {
			msg("xtrabackup: Error: recv_find_max_checkpoint() failed.\n");
			mutex_exit(&log_sys->mutex);
			goto skip_last_cp;
		}

		log_group_header_read(max_cp_group, max_cp_field);

		xtrabackup_choose_lsn_offset(checkpoint_lsn_start);

		latest_cp = mach_read_from_8(log_sys->checkpoint_buf +
					     LOG_CHECKPOINT_LSN);

		mutex_exit(&log_sys->mutex);

		msg("xtrabackup: The latest check point (for incremental): "
		    "'" LSN_PF "'\n", latest_cp);
	}
skip_last_cp:
	/* stop log_copying_thread */
	log_copying = FALSE;
	os_event_set(log_copying_stop);
	msg("xtrabackup: Stopping log copying thread.\n");
	while (log_copying_running) {
		msg(".");
		os_thread_sleep(200000); /*0.2 sec*/
	}
	msg("\n");

	os_event_destroy(log_copying_stop);
	if (ds_close(dst_log_file)) {
		exit(EXIT_FAILURE);
	}

	if(!xtrabackup_incremental) {
		strcpy(metadata_type, "full-backuped");
		metadata_from_lsn = 0;
	} else {
		strcpy(metadata_type, "incremental");
		metadata_from_lsn = incremental_lsn;
	}
	metadata_to_lsn = latest_cp;
	metadata_last_lsn = log_copy_scanned_lsn;

	if (!xtrabackup_stream_metadata(ds_meta)) {
		msg("xtrabackup: Error: failed to stream metadata.\n");
		exit(EXIT_FAILURE);
	}
	if (xtrabackup_extra_lsndir) {
		char	filename[FN_REFLEN];

		sprintf(filename, "%s/%s", xtrabackup_extra_lsndir,
			XTRABACKUP_METADATA_FILENAME);
		if (!xtrabackup_write_metadata(filename)) {
			msg("xtrabackup: Error: failed to write metadata "
			    "to '%s'.\n", filename);
			exit(EXIT_FAILURE);
		}

	}

	if (!backup_finish()) {
		exit(EXIT_FAILURE);
	}

	xtrabackup_destroy_datasinks();

	if (wait_throttle) {
		/* wait for io_watching_thread completion */
		while (io_watching_thread_running) {
			os_thread_sleep(1000000);
		}
		os_event_destroy(wait_throttle);
		wait_throttle = NULL;
	}

	msg("xtrabackup: Transaction log of lsn (" LSN_PF ") to (" LSN_PF
	    ") was copied.\n", checkpoint_lsn_start, log_copy_scanned_lsn);
	xb_filters_free();

	xb_data_files_close();

	recv_sys_debug_free();

	log_shutdown();

	trx_pool_close();

	lock_sys_close();

	os_thread_free();

	row_mysql_close();

	sync_check_close();

	/* Make sure that the latest checkpoint made it to xtrabackup_logfile */
	if (latest_cp > log_copy_scanned_lsn) {
		msg("xtrabackup: error: last checkpoint LSN (" LSN_PF
		    ") is larger than last copied LSN (" LSN_PF ").\n",
		    latest_cp, log_copy_scanned_lsn);
		exit(EXIT_FAILURE);
	}
}

/* ================= stats ================= */
static my_bool
xtrabackup_stats_level(
	dict_index_t*	index,
	ulint		level)
{
	ulint	space;
	page_t*	page;

	rec_t*	node_ptr;

	ulint	right_page_no;

	page_cur_t	cursor;

	mtr_t	mtr;
	mem_heap_t*	heap	= mem_heap_create(256);

	ulint*	offsets = NULL;

	ulonglong n_pages, n_pages_extern;
	ulonglong sum_data, sum_data_extern;
	ulonglong n_recs;
	buf_block_t*	block;
	page_size_t	page_size(0, 0, false);
	bool		found;

	n_pages = sum_data = n_recs = 0;
	n_pages_extern = sum_data_extern = 0;


	if (level == 0)
		fprintf(stdout, "        leaf pages: ");
	else
		fprintf(stdout, "     level %lu pages: ", level);

	mtr_start(&mtr);

	mtr_x_lock(&(index->lock), &mtr);
	block = btr_root_block_get(index, RW_X_LATCH, &mtr);
	page = buf_block_get_frame(block);

	space = page_get_space_id(page);
	page_size.copy_from(fil_space_get_page_size(space, &found));

	ut_a(found);

	while (level != btr_page_get_level(page, &mtr)) {

		ut_a(space == block->page.id.space());
		ut_a(space == page_get_space_id(page));
		ut_a(!page_is_leaf(page));

		page_cur_set_before_first(block, &cursor);
		page_cur_move_to_next(&cursor);

		node_ptr = page_cur_get_rec(&cursor);
		offsets = rec_get_offsets(node_ptr, index, offsets,
					ULINT_UNDEFINED, &heap);
		block = btr_node_ptr_get_child(node_ptr, index, offsets, &mtr);
		page = buf_block_get_frame(block);
	}

loop:
	mem_heap_empty(heap);
	offsets = NULL;
	mtr_x_lock(&(index->lock), &mtr);

	right_page_no = btr_page_get_next(page, &mtr);


	/*=================================*/
	//fprintf(stdout, "%lu ", (ulint) buf_frame_get_page_no(page));

	n_pages++;
	sum_data += page_get_data_size(page);
	n_recs += page_get_n_recs(page);


	if (level == 0) {
		page_cur_t	cur;
		ulint	n_fields;
		ulint	i;
		mem_heap_t*	local_heap	= NULL;
		ulint	offsets_[REC_OFFS_NORMAL_SIZE];
		ulint*	local_offsets	= offsets_;

		*offsets_ = (sizeof offsets_) / sizeof *offsets_;

		page_cur_set_before_first(block, &cur);
		page_cur_move_to_next(&cur);

		for (;;) {
			if (page_cur_is_after_last(&cur)) {
				break;
			}

			local_offsets = rec_get_offsets(cur.rec, index, local_offsets,
						ULINT_UNDEFINED, &local_heap);
			n_fields = rec_offs_n_fields(local_offsets);

			for (i = 0; i < n_fields; i++) {
				if (rec_offs_nth_extern(local_offsets, i)) {
					page_t*	local_page;
					ulint	space_id;
					ulint	page_no;
					ulint	offset;
					byte*	blob_header;
					ulint	part_len;
					mtr_t	local_mtr;
					ulint	local_len;
					byte*	data;
					buf_block_t*	local_block;

					data = rec_get_nth_field(cur.rec, local_offsets, i, &local_len);

					ut_a(local_len >= BTR_EXTERN_FIELD_REF_SIZE);
					local_len -= BTR_EXTERN_FIELD_REF_SIZE;

					space_id = mach_read_from_4(data + local_len + BTR_EXTERN_SPACE_ID);
					page_no = mach_read_from_4(data + local_len + BTR_EXTERN_PAGE_NO);
					offset = mach_read_from_4(data + local_len + BTR_EXTERN_OFFSET);

					if (offset != FIL_PAGE_DATA)
						msg("\nWarning: several record may share same external page.\n");

					for (;;) {
						mtr_start(&local_mtr);

						local_block = btr_block_get(page_id_t(space_id, page_no), page_size, RW_S_LATCH, index, &local_mtr);
						local_page = buf_block_get_frame(local_block);
						blob_header = local_page + offset;
#define BTR_BLOB_HDR_PART_LEN		0
#define BTR_BLOB_HDR_NEXT_PAGE_NO	4
						//part_len = btr_blob_get_part_len(blob_header);
						part_len = mach_read_from_4(blob_header + BTR_BLOB_HDR_PART_LEN);

						//page_no = btr_blob_get_next_page_no(blob_header);
						page_no = mach_read_from_4(blob_header + BTR_BLOB_HDR_NEXT_PAGE_NO);

						offset = FIL_PAGE_DATA;




						/*=================================*/
						//fprintf(stdout, "[%lu] ", (ulint) buf_frame_get_page_no(page));

						n_pages_extern++;
						sum_data_extern += part_len;


						mtr_commit(&local_mtr);

						if (page_no == FIL_NULL)
							break;
					}
				}
			}

			page_cur_move_to_next(&cur);
		}
	}




	mtr_commit(&mtr);
	if (right_page_no != FIL_NULL) {
		mtr_start(&mtr);
		block = btr_block_get(page_id_t(space,
						dict_index_get_page(index)),
				      page_size,
				      RW_X_LATCH, index, &mtr);
		page = buf_block_get_frame(block);
		goto loop;
	}
	mem_heap_free(heap);

	if (level == 0)
		fprintf(stdout, "recs=%llu, ", n_recs);

	fprintf(stdout, "pages=%llu, data=%llu bytes, data/pages=%lld%%",
		n_pages, sum_data,
		((sum_data * 100) / page_size.physical()) / n_pages);


	if (level == 0 && n_pages_extern) {
		putc('\n', stdout);
		/* also scan blob pages*/
		fprintf(stdout, "    external pages: ");

		fprintf(stdout, "pages=%llu, data=%llu bytes, data/pages=%lld%%",
			n_pages_extern, sum_data_extern,
			((sum_data_extern * 100) / page_size.physical())
				/ n_pages_extern);
	}

	putc('\n', stdout);

	if (level > 0) {
		xtrabackup_stats_level(index, level - 1);
	}

	return(TRUE);
}

static void
xtrabackup_stats_func(void)
{
	ulint n;

	/* cd to datadir */

	if (my_setwd(mysql_real_data_home,MYF(MY_WME)))
	{
		msg("xtrabackup: cannot my_setwd %s\n", mysql_real_data_home);
		exit(EXIT_FAILURE);
	}
	msg("xtrabackup: cd to %s\n", mysql_real_data_home);

	mysql_data_home= mysql_data_home_buff;
	mysql_data_home[0]=FN_CURLIB;		// all paths are relative from here
	mysql_data_home[1]=0;

	/* set read only */
	srv_read_only_mode = TRUE;

	/* initialize components */
	if(innodb_init_param())
		exit(EXIT_FAILURE);

	/* Check if the log files have been created, otherwise innodb_init()
	will crash when called with srv_read_only == TRUE */
	for (n = 0; n < srv_n_log_files; n++) {
		char		logname[FN_REFLEN];
		bool		exists;
		os_file_type_t	type;

		snprintf(logname, sizeof(logname), "%s%c%s%lu",
			srv_log_group_home_dir, OS_PATH_SEPARATOR,
			"ib_logfile", (ulong) n);
		os_normalize_path(logname);

		if (!os_file_status(logname, &exists, &type) || !exists ||
		    type != OS_FILE_TYPE_FILE) {
			msg("xtrabackup: Error: "
			    "Cannot find log file %s.\n", logname);
			msg("xtrabackup: Error: "
			    "to use the statistics feature, you need a "
			    "clean copy of the database including "
			    "correctly sized log files, so you need to "
			    "execute with --prepare twice to use this "
			    "functionality on a backup.\n");
			exit(EXIT_FAILURE);
		}
	}

	msg("xtrabackup: Starting 'read-only' InnoDB instance to gather "
	    "index statistics.\n"
	    "xtrabackup: Using %lld bytes for buffer pool (set by "
	    "--use-memory parameter)\n", xtrabackup_use_memory);

	if(innodb_init())
		exit(EXIT_FAILURE);

	xb_filters_init();

	fprintf(stdout, "\n\n<INDEX STATISTICS>\n");

	/* gather stats */

	{
	dict_table_t*	sys_tables;
	dict_index_t*	sys_index;
	dict_table_t*	table;
	btr_pcur_t	pcur;
	rec_t*		rec;
	byte*		field;
	ulint		len;
	mtr_t		mtr;

	/* Enlarge the fatal semaphore wait timeout during the InnoDB table
	monitor printout */

	os_atomic_increment_ulint(
		&srv_fatal_semaphore_wait_threshold,
		72000);

	mutex_enter(&(dict_sys->mutex));

	mtr_start(&mtr);

	sys_tables = dict_table_get_low("SYS_TABLES");
	sys_index = UT_LIST_GET_FIRST(sys_tables->indexes);

	btr_pcur_open_at_index_side(TRUE, sys_index, BTR_SEARCH_LEAF, &pcur,
				    TRUE, 0, &mtr);
loop:
	btr_pcur_move_to_next_user_rec(&pcur, &mtr);

	rec = btr_pcur_get_rec(&pcur);

	if (!btr_pcur_is_on_user_rec(&pcur))
	{
		/* end of index */

		btr_pcur_close(&pcur);
		mtr_commit(&mtr);

		mutex_exit(&(dict_sys->mutex));

		/* Restore the fatal semaphore wait timeout */
		os_atomic_increment_ulint(
			&srv_fatal_semaphore_wait_threshold,
			-72000);

		goto end;
	}

	field = rec_get_nth_field_old(rec, 0, &len);

	if (!rec_get_deleted_flag(rec, 0)) {

		/* We found one */

                char*	table_name = mem_strdupl((char*) field, len);

		btr_pcur_store_position(&pcur, &mtr);

		mtr_commit(&mtr);

		table = dict_table_get_low(table_name);
		ut_free(table_name);

		if (table && check_if_skip_table(table->name.m_name))
			goto skip;


		if (table == NULL) {
			fputs("InnoDB: Failed to load table ", stderr);
			ut_print_name(stderr, NULL, (char*) field);
			putc('\n', stderr);
		} else {
			dict_index_t*	index;

			/* The table definition was corrupt if there
			is no index */

			if (dict_table_get_first_index(table)) {
				dict_stats_update_transient(table);
			}

			//dict_table_print_low(table);

			index = UT_LIST_GET_FIRST(table->indexes);
			while (index != NULL) {
{
	ib_uint64_t	n_vals;
	bool		found;

	if (index->n_user_defined_cols > 0) {
		n_vals = index->stat_n_diff_key_vals[
					index->n_user_defined_cols];
	} else {
		n_vals = index->stat_n_diff_key_vals[1];
	}

	fprintf(stdout,
		"  table: %s, index: %s, space id: %lu, root page: %lu"
		", zip size: %lu"
		"\n  estimated statistics in dictionary:\n"
		"    key vals: %lu, leaf pages: %lu, size pages: %lu\n"
		"  real statistics:\n",
		table->name.m_name, index->name(),
		(ulong) index->space,
		(ulong) index->page,
		(ulong) fil_space_get_page_size(index->space, &found).physical(),
		(ulong) n_vals,
		(ulong) index->stat_n_leaf_pages,
		(ulong) index->stat_index_size);

	{
		mtr_t	local_mtr;
		page_t*	root;
		ulint	page_level;

		mtr_start(&local_mtr);

		mtr_x_lock(&(index->lock), &local_mtr);
		root = btr_root_get(index, &local_mtr);
		page_level = btr_page_get_level(root, &local_mtr);

		xtrabackup_stats_level(index, page_level);

		mtr_commit(&local_mtr);
	}

	putc('\n', stdout);
}
				index = UT_LIST_GET_NEXT(indexes, index);
			}
		}

skip:
		mtr_start(&mtr);

		btr_pcur_restore_position(BTR_SEARCH_LEAF, &pcur, &mtr);
	}

	goto loop;
	}

end:
	putc('\n', stdout);

	fflush(stdout);

	xb_filters_free();

	/* shutdown InnoDB */
	if(innodb_end())
		exit(EXIT_FAILURE);
}

/* ================= prepare ================= */

static
bool
check_log_header_checksum_0(
/*========================*/
	const byte*	buf)	/*!< in: buffer containing checkpoint info */
{
	/** Offset of the first checkpoint checksum */
	static const uint CHECKSUM_1 = 288;
	/** Offset of the second checkpoint checksum */
	static const uint CHECKSUM_2 = CHECKSUM_1 + 4;

	if (static_cast<uint32_t>(ut_fold_binary(buf, CHECKSUM_1))
	    != mach_read_from_4(buf + CHECKSUM_1)
	    || static_cast<uint32_t>(
		    ut_fold_binary(buf + LOG_CHECKPOINT_LSN,
				   CHECKSUM_2 - LOG_CHECKPOINT_LSN))
	    != mach_read_from_4(buf + CHECKSUM_2)) {
		return(false);
	}

	return(true);
}

static
void
update_log_temp_checkpoint_0(
	byte*	buf,
	lsn_t	lsn)
{
	/** Offset of the first checkpoint checksum */
	static const uint CHECKSUM_1 = 288;
	/** Offset of the second checkpoint checksum */
	static const uint CHECKSUM_2 = CHECKSUM_1 + 4;
	/** Most significant bits of the checkpoint offset */
	static const uint OFFSET_HIGH32 = CHECKSUM_2 + 12;
	/** Least significant bits of the checkpoint offset */
	static const uint OFFSET_LOW32 = 16;

	ulint		fold;

	mach_write_to_8(buf + LOG_CHECKPOINT_1 + LOG_CHECKPOINT_LSN, lsn);
	mach_write_to_4(buf + LOG_CHECKPOINT_1 + OFFSET_LOW32,
			LOG_FILE_HDR_SIZE +
			(lsn -
			 ut_uint64_align_down(lsn, OS_FILE_LOG_BLOCK_SIZE)));
	mach_write_to_4(buf + LOG_CHECKPOINT_1 + OFFSET_HIGH32, 0);
	fold = ut_fold_binary(buf + LOG_CHECKPOINT_1, CHECKSUM_1);
	mach_write_to_4(buf + LOG_CHECKPOINT_1 + CHECKSUM_1, fold);

	fold = ut_fold_binary(buf + LOG_CHECKPOINT_1 + LOG_CHECKPOINT_LSN,
		CHECKSUM_2 - LOG_CHECKPOINT_LSN);
	mach_write_to_4(buf + LOG_CHECKPOINT_1 + CHECKSUM_2, fold);

	mach_write_to_8(buf + LOG_CHECKPOINT_2 + LOG_CHECKPOINT_LSN, lsn);
	mach_write_to_4(buf + LOG_CHECKPOINT_2 + OFFSET_LOW32,
			LOG_FILE_HDR_SIZE +
			(lsn -
			 ut_uint64_align_down(lsn,
					      OS_FILE_LOG_BLOCK_SIZE)));
	mach_write_to_4(buf + LOG_CHECKPOINT_2
			    + LOG_CHECKPOINT_OFFSET_HIGH32, 0);
        fold = ut_fold_binary(buf + LOG_CHECKPOINT_2, CHECKSUM_1);
        mach_write_to_4(buf + LOG_CHECKPOINT_2 + CHECKSUM_1, fold);

        fold = ut_fold_binary(buf + LOG_CHECKPOINT_2 + LOG_CHECKPOINT_LSN,
			      CHECKSUM_2 - LOG_CHECKPOINT_LSN);
        mach_write_to_4(buf + LOG_CHECKPOINT_2 + CHECKSUM_2, fold);
}

static
void
update_log_temp_checkpoint(
	byte*	buf,
	lsn_t	lsn)
{
	if (redo_log_version == REDO_LOG_V0) {
		update_log_temp_checkpoint_0(buf, lsn);
		return;
	}

	/* Overwrite the both checkpoint area. */

	lsn_t lsn_offset;

	lsn_offset = LOG_FILE_HDR_SIZE + (lsn -
			ut_uint64_align_down(lsn, OS_FILE_LOG_BLOCK_SIZE));

	mach_write_to_8(buf + LOG_CHECKPOINT_1 + LOG_CHECKPOINT_LSN,
			lsn);
	mach_write_to_8(buf + LOG_CHECKPOINT_1 + LOG_CHECKPOINT_OFFSET,
			lsn_offset);

	mach_write_to_8(buf + LOG_CHECKPOINT_2 + LOG_CHECKPOINT_LSN,
			lsn);
	mach_write_to_8(buf + LOG_CHECKPOINT_2 + LOG_CHECKPOINT_OFFSET,
			lsn_offset);

	log_block_set_checksum(buf, log_block_calc_checksum_crc32(buf));
	log_block_set_checksum(buf + LOG_CHECKPOINT_1,
		log_block_calc_checksum_crc32(buf + LOG_CHECKPOINT_1));
	log_block_set_checksum(buf + LOG_CHECKPOINT_2,
		log_block_calc_checksum_crc32(buf + LOG_CHECKPOINT_2));
}

static my_bool
xtrabackup_init_temp_log(void)
{
	os_file_t	src_file = XB_FILE_UNDEFINED;
	char		src_path[FN_REFLEN];
	char		dst_path[FN_REFLEN];
	bool		success;

	ulint		field;
	byte		*log_buf;

	ib_uint64_t	file_size;

	lsn_t		max_no;
	lsn_t		max_lsn;
	lsn_t		checkpoint_no;

	bool		checkpoint_found;

	IORequest	read_request(IORequest::READ);
	IORequest	write_request(IORequest::WRITE);

	max_no = 0;

	log_buf = static_cast<byte*>(ut_malloc_nokey(UNIV_PAGE_SIZE_MAX * 128));
	if (log_buf == NULL) {
		goto error;
	}

	if (!xb_init_log_block_size()) {
		goto error;
	}

	if(!xtrabackup_incremental_dir) {
		sprintf(dst_path, "%s/ib_logfile0", xtrabackup_target_dir);
		sprintf(src_path, "%s/%s", xtrabackup_target_dir,
			XB_LOG_FILENAME);
	} else {
		sprintf(dst_path, "%s/ib_logfile0", xtrabackup_incremental_dir);
		sprintf(src_path, "%s/%s", xtrabackup_incremental_dir,
			XB_LOG_FILENAME);
	}

	os_normalize_path(dst_path);
	os_normalize_path(src_path);
retry:
	src_file = os_file_create_simple_no_error_handling(0, src_path,
							   OS_FILE_OPEN,
							   OS_FILE_READ_WRITE,
							   srv_read_only_mode,
							   &success);
	if (!success) {
		/* The following call prints an error message */
		os_file_get_last_error(TRUE);

		msg("xtrabackup: Warning: cannot open %s. will try to find.\n",
		    src_path);

		/* check if ib_logfile0 may be xtrabackup_logfile */
		src_file = os_file_create_simple_no_error_handling(0, dst_path,
								   OS_FILE_OPEN,
								   OS_FILE_READ_WRITE,
								   srv_read_only_mode,
								   &success);
		if (!success) {
			os_file_get_last_error(TRUE);
			msg("  xtrabackup: Fatal error: cannot find %s.\n",
			    src_path);

			goto error;
		}

		success = os_file_read(read_request, src_file, log_buf, 0,
				       LOG_FILE_HDR_SIZE);
		if (!success) {
			goto error;
		}

		if (ut_memcmp(log_buf + LOG_HEADER_CREATOR, (byte*)"xtrabkup",
			      (sizeof "xtrabkup") - 1) == 0) {
			msg("  xtrabackup: 'ib_logfile0' seems to be "
			    "'xtrabackup_logfile'. will retry.\n");

			os_file_close(src_file);
			src_file = XB_FILE_UNDEFINED;

			/* rename and try again */
			success = os_file_rename(0, dst_path, src_path);
			if (!success) {
				goto error;
			}

			goto retry;
		}

		msg("  xtrabackup: Fatal error: cannot find %s.\n",
		src_path);

		os_file_close(src_file);
		src_file = XB_FILE_UNDEFINED;

		goto error;
	}

	file_size = os_file_get_size(src_file);


	/* TODO: We should skip the following modifies, if it is not the first time. */

	/* read log file header */
	success = os_file_read(read_request, src_file, log_buf, 0,
			       LOG_FILE_HDR_SIZE);
	if (!success) {
		goto error;
	}

	if ( ut_memcmp(log_buf + LOG_HEADER_CREATOR,
			(byte*)"xtrabkup", (sizeof "xtrabkup") - 1) != 0 ) {
		msg("xtrabackup: notice: xtrabackup_logfile was already used "
		    "to '--prepare'.\n");
		goto skip_modify;
	}

	checkpoint_found = false;

	/* read last checkpoint lsn */
	for (field = LOG_CHECKPOINT_1; field <= LOG_CHECKPOINT_2;
			field += LOG_CHECKPOINT_2 - LOG_CHECKPOINT_1) {

		/* checkpoint checksum is always crc32 for MySQL 5.7.9+ */
		if (log_block_get_checksum(log_buf + field)
		    == log_block_calc_checksum_crc32(log_buf + field) &&
		    mach_read_from_4(log_buf + LOG_HEADER_FORMAT)
		    == LOG_HEADER_FORMAT_CURRENT) {
			redo_log_version = REDO_LOG_V1;
			if (!innodb_log_checksum_algorithm_specified) {
				srv_log_checksum_algorithm =
					SRV_CHECKSUM_ALGORITHM_CRC32;
			}
		} else if (check_log_header_checksum_0(log_buf + field)) {
			redo_log_version = REDO_LOG_V0;
			if (!innodb_log_checksum_algorithm_specified) {
				srv_log_checksum_algorithm =
					SRV_CHECKSUM_ALGORITHM_INNODB;
			}
		} else {
			goto not_consistent;
		}

		checkpoint_no = mach_read_from_8(log_buf + field +
						 LOG_CHECKPOINT_NO);

		if (checkpoint_no >= max_no) {

			max_no = checkpoint_no;
			max_lsn = mach_read_from_8(log_buf + field +
						   LOG_CHECKPOINT_LSN);
			checkpoint_found = true;
		}
not_consistent:
		;
	}

	if (!checkpoint_found) {
		msg("xtrabackup: No valid checkpoint found.\n");
		goto error;
	}

	mach_write_to_4(log_buf + LOG_HEADER_FORMAT,
			redo_log_version == REDO_LOG_V0 ?
			0 : LOG_HEADER_FORMAT_CURRENT);
	update_log_temp_checkpoint(log_buf, max_lsn);

	success = os_file_write(write_request, src_path, src_file, log_buf, 0,
				LOG_FILE_HDR_SIZE);
	if (!success) {
		goto error;
	}

	/* expand file size (9/8) and align to UNIV_PAGE_SIZE_MAX */

	if (file_size % UNIV_PAGE_SIZE_MAX) {
		ulint n = UNIV_PAGE_SIZE_MAX -
				(ulint) (file_size % UNIV_PAGE_SIZE_MAX);
		memset(log_buf, 0, UNIV_PAGE_SIZE_MAX);
		success = os_file_write(write_request, src_path, src_file,
					log_buf, file_size, n);
		if (!success) {
			goto error;
		}

		file_size = os_file_get_size(src_file);
	}

	/* TODO: We should judge whether the file is already expanded or not... */
	{
		ulint	expand;

		memset(log_buf, 0, UNIV_PAGE_SIZE_MAX * 128);
		expand = (ulint) (file_size / UNIV_PAGE_SIZE_MAX / 8);

		for (; expand > 128; expand -= 128) {
			success = os_file_write(write_request, src_path,
						src_file, log_buf,
						file_size,
						UNIV_PAGE_SIZE_MAX * 128);
			if (!success) {
				goto error;
			}
			file_size += UNIV_PAGE_SIZE_MAX * 128;
		}

		if (expand) {
			success = os_file_write(write_request, src_path,
						src_file, log_buf,
						file_size,
						expand * UNIV_PAGE_SIZE_MAX);
			if (!success) {
				goto error;
			}
			file_size += UNIV_PAGE_SIZE_MAX * expand;
		}
	}

	/* make larger than 128 * UNIV_PAGE_SIZE_MAX */
	if (file_size < 128 * UNIV_PAGE_SIZE_MAX) {
		memset(log_buf, 0, UNIV_PAGE_SIZE_MAX);
		while (file_size < 128 * UNIV_PAGE_SIZE_MAX) {
			success = os_file_write(write_request, src_path,
						src_file, log_buf,
						file_size,
						UNIV_PAGE_SIZE_MAX);
			if (!success) {
				goto error;
			}
			file_size += UNIV_PAGE_SIZE_MAX;
		}
		file_size = os_file_get_size(src_file);
	}

	msg("xtrabackup: xtrabackup_logfile detected: size=" UINT64PF ", "
	    "start_lsn=(" LSN_PF ")\n", file_size, max_lsn);

	os_file_close(src_file);
	src_file = XB_FILE_UNDEFINED;

	/* fake InnoDB */
	innobase_log_files_in_group_save = innobase_log_files_in_group;
	srv_log_group_home_dir_save = srv_log_group_home_dir;
	innobase_log_file_size_save = innobase_log_file_size;

	srv_log_group_home_dir = NULL;
	innobase_log_file_size      = file_size;
	innobase_log_files_in_group = 1;

	srv_thread_concurrency = 0;

	/* rename 'xtrabackup_logfile' to 'ib_logfile0' */
	success = os_file_rename(0, src_path, dst_path);
	if (!success) {
		goto error;
	}
	xtrabackup_logfile_is_renamed = TRUE;

	if (log_buf != NULL) {
		ut_free(log_buf);
	}

	return(FALSE);

skip_modify:
	if (log_buf != NULL) {
		ut_free(log_buf);
	}
	os_file_close(src_file);
	src_file = XB_FILE_UNDEFINED;
	return(FALSE);

error:
	if (log_buf != NULL) {
		ut_free(log_buf);
	}
	if (src_file != XB_FILE_UNDEFINED)
		os_file_close(src_file);
	msg("xtrabackup: Error: xtrabackup_init_temp_log() failed.\n");
	return(TRUE); /*ERROR*/
}

/***********************************************************************
Generates path to the meta file path from a given path to an incremental .delta
by replacing trailing ".delta" with ".meta", or returns error if 'delta_path'
does not end with the ".delta" character sequence.
@return TRUE on success, FALSE on error. */
static
ibool
get_meta_path(
	const char	*delta_path,	/* in: path to a .delta file */
	char 		*meta_path)	/* out: path to the corresponding .meta
					file */
{
	size_t		len = strlen(delta_path);

	if (len <= 6 || strcmp(delta_path + len - 6, ".delta")) {
		return FALSE;
	}
	memcpy(meta_path, delta_path, len - 6);
	strcpy(meta_path + len - 6, XB_DELTA_INFO_SUFFIX);

	return TRUE;
}

/****************************************************************//**
Create a new tablespace on disk and return the handle to its opened
file. Code adopted from fiL_ibd_create with
the main difference that only disk file is created without updating
the InnoDB in-memory dictionary data structures.

@return TRUE on success, FALSE on error.  */
static
bool
xb_space_create_file(
/*==================*/
	const char*	path,		/*!<in: path to tablespace */
	ulint		space_id,	/*!<in: space id */
	ulint		flags __attribute__((unused)),/*!<in: tablespace
					flags */
	os_file_t*	file)		/*!<out: file handle */
{
	const ulint	size = FIL_IBD_FILE_INITIAL_SIZE;
	dberr_t		err;
	byte*		buf2;
	byte*		page;
	bool		success;

	IORequest	write_request(IORequest::WRITE);

	ut_ad(!is_system_tablespace(space_id));
	ut_ad(!srv_read_only_mode);
	ut_a(space_id < SRV_LOG_SPACE_FIRST_ID);
	ut_a(fsp_flags_is_valid(flags));

	/* Create the subdirectories in the path, if they are
	not there already. */
	err = os_file_create_subdirs_if_needed(path);
	if (err != DB_SUCCESS) {
		return(false);
	}

	*file = os_file_create(
		innodb_data_file_key, path,
		OS_FILE_CREATE | OS_FILE_ON_ERROR_NO_EXIT,
		OS_FILE_NORMAL,
		OS_DATA_FILE,
		srv_read_only_mode,
		&success);

	if (!success) {
		/* The following call will print an error message */
		ulint	error = os_file_get_last_error(true);

		ib::error() << "Cannot create file '" << path << "'";

		if (error == OS_FILE_ALREADY_EXISTS) {
			ib::error() << "The file '" << path << "'"
				" already exists though the"
				" corresponding table did not exist"
				" in the InnoDB data dictionary."
				" Have you moved InnoDB .ibd files"
				" around without using the SQL commands"
				" DISCARD TABLESPACE and IMPORT TABLESPACE,"
				" or did mysqld crash in the middle of"
				" CREATE TABLE?"
				" You can resolve the problem by removing"
				" the file '" << path
				<< "' under the 'datadir' of MySQL.";

			return(false);
		}

		if (error == OS_FILE_DISK_FULL) {
			return(DB_OUT_OF_FILE_SPACE);
		}

		return(false);
	}


#if !defined(NO_FALLOCATE) && defined(UNIV_LINUX)
	if (fil_fusionio_enable_atomic_write(*file)) {

		/* This is required by FusionIO HW/Firmware */
		int	ret = posix_fallocate(*file, 0, size * UNIV_PAGE_SIZE);

		if (ret != 0) {

			ib::error() <<
				"posix_fallocate(): Failed to preallocate"
				" data for file " << path
				<< ", desired size "
				<< size * UNIV_PAGE_SIZE
				<< " Operating system error number " << ret
				<< ". Check"
				" that the disk is not full or a disk quota"
				" exceeded. Make sure the file system supports"
				" this function. Some operating system error"
				" numbers are described at " REFMAN
				" operating-system-error-codes.html";

			success = false;
		} else {
			success = true;
		}
	} else {

		success = os_file_set_size(
			path, *file, size * UNIV_PAGE_SIZE, srv_read_only_mode);
	}
#else
	success = os_file_set_size(
		path, *file, size * UNIV_PAGE_SIZE, srv_read_only_mode);
#endif /* !NO_FALLOCATE && UNIV_LINUX */

	if (!success) {
		os_file_close(*file);
		os_file_delete(innodb_data_file_key, path);
		return(false);
	}

	/* printf("Creating tablespace %s id %lu\n", path, space_id); */

	/* We have to write the space id to the file immediately and flush the
	file to disk. This is because in crash recovery we must be aware what
	tablespaces exist and what are their space id's, so that we can apply
	the log records to the right file. It may take quite a while until
	buffer pool flush algorithms write anything to the file and flush it to
	disk. If we would not write here anything, the file would be filled
	with zeros from the call of os_file_set_size(), until a buffer pool
	flush would write to it. */

	buf2 = static_cast<byte*>(ut_malloc_nokey(3 * UNIV_PAGE_SIZE));
	/* Align the memory for file i/o if we might have O_DIRECT set */
	page = static_cast<byte*>(ut_align(buf2, UNIV_PAGE_SIZE));

	memset(page, '\0', UNIV_PAGE_SIZE);

	/* Add the UNIV_PAGE_SIZE to the table flags and write them to the
	tablespace header. */
	flags = fsp_flags_set_page_size(flags, univ_page_size);
	fsp_header_init_fields(page, space_id, flags);
	mach_write_to_4(page + FIL_PAGE_ARCH_LOG_NO_OR_SPACE_ID, space_id);

	const page_size_t	page_size(flags);

	if (!page_size.is_compressed()) {
		buf_flush_init_for_writing(
			NULL, page, NULL, 0,
			fsp_is_checksum_disabled(space_id));
		success = os_file_write(write_request, path, *file, page, 0,
					page_size.physical());
	} else {
		page_zip_des_t	page_zip;

		page_zip_set_size(&page_zip, page_size.physical());
		page_zip.data = page + UNIV_PAGE_SIZE;
#ifdef UNIV_DEBUG
		page_zip.m_start =
#endif /* UNIV_DEBUG */
			page_zip.m_end = page_zip.m_nonempty =
			page_zip.n_blobs = 0;

		buf_flush_init_for_writing(
			NULL, page, &page_zip, 0,
			fsp_is_checksum_disabled(space_id));
		success = os_file_write(write_request, path, *file,
					page_zip.data, 0,
					page_size.physical());
	}

	ut_free(buf2);

	if (!success) {
		ib::error() << "Could not write the first page to"
			<< " tablespace '" << path << "'";
		os_file_close(*file);
		os_file_delete(innodb_data_file_key, path);
		return(false);
	}

	success = os_file_flush(*file);

	if (!success) {
		ib::error() << "File flush of tablespace '"
			<< path << "' failed";
		os_file_close(*file);
		os_file_delete(innodb_data_file_key, path);
		return(false);
	}

	return(true);
}

/***********************************************************************
Searches for matching tablespace file for given .delta file and space_id
in given directory. When matching tablespace found, renames it to match the
name of .delta file. If there was a tablespace with matching name and
mismatching ID, renames it to xtrabackup_tmp_#ID.ibd. If there was no
matching file, creates a new tablespace.
@return file handle of matched or created file */
static
os_file_t
xb_delta_open_matching_space(
	const char*	dbname,		/* in: path to destination database dir */
	const char*	name,		/* in: name of delta file (without .delta) */
	ulint		space_id,	/* in: space id of delta file */
	ulint		zip_size,	/* in: zip_size of tablespace */
	char*		real_name,	/* out: full path of destination file */
	size_t		real_name_len,	/* out: buffer size for real_name */
	bool* 		success)	/* out: indicates error. TRUE = success */
{
	char			dest_dir[FN_REFLEN];
	char			dest_space_name[FN_REFLEN];
	bool			ok;
	fil_space_t*		fil_space;
	os_file_t		file	= 0;
	ulint			tablespace_flags;
	xb_filter_entry_t*	table;

	*success = false;

	if (dbname) {
		snprintf(dest_dir, FN_REFLEN, "%s/%s",
			xtrabackup_target_dir, dbname);
		os_normalize_path(dest_dir);

		snprintf(dest_space_name, FN_REFLEN, "%s/%s", dbname, name);
	} else {
		snprintf(dest_dir, FN_REFLEN, "%s", xtrabackup_target_dir);
		os_normalize_path(dest_dir);

		snprintf(dest_space_name, FN_REFLEN, "%s", name);
	}

	snprintf(real_name, real_name_len,
		 "%s/%s",
		 xtrabackup_target_dir, dest_space_name);
	os_normalize_path(real_name);
	/* Truncate ".ibd" */
	dest_space_name[strlen(dest_space_name) - 4] = '\0';

	/* Create the database directory if it doesn't exist yet */
	if (!os_file_create_directory(dest_dir, FALSE)) {
		msg("xtrabackup: error: cannot create dir %s\n", dest_dir);
		return file;
	}

	if (space_id != ULINT_UNDEFINED
	    && !fil_is_user_tablespace_id(space_id)) {
		goto found;
	}

	/* remember space name for further reference */
	table = static_cast<xb_filter_entry_t *>
		(ut_malloc_nokey(sizeof(xb_filter_entry_t) +
			strlen(dest_space_name) + 1));

	table->name = ((char*)table) + sizeof(xb_filter_entry_t);
	strcpy(table->name, dest_space_name);
	HASH_INSERT(xb_filter_entry_t, name_hash, inc_dir_tables_hash,
			ut_fold_string(table->name), table);

	mutex_enter(&fil_system->mutex);
	fil_space = fil_space_get_by_name(dest_space_name);
	mutex_exit(&fil_system->mutex);

	if (fil_space != NULL) {
		if (fil_space->id == space_id || space_id == ULINT_UNDEFINED) {
			/* we found matching space */
			goto found;
		} else {

			char		tmpname[FN_REFLEN];
			char		*oldpath;
			bool		exists;
			os_file_type_t	type;

			if (dbname != NULL) {
				snprintf(tmpname, FN_REFLEN,
					 "%s/xtrabackup_tmp_#%lu",
					 dbname, fil_space->id);
			} else {
				snprintf(tmpname, FN_REFLEN,
					 "./xtrabackup_tmp_#%lu",
					 fil_space->id);
			}

			oldpath = mem_strdup(
				UT_LIST_GET_FIRST(fil_space->chain)->name);

			msg("xtrabackup: Renaming %s to %s.ibd\n",
				fil_space->name, tmpname);


			ut_a(os_file_status(oldpath, &exists, &type));

			if (exists && !fil_rename_tablespace(fil_space->id,
						   oldpath, tmpname, NULL))
			{
				msg("xtrabackup: Cannot rename %s to %s\n",
					fil_space->name, tmpname);
				ut_free(oldpath);
				goto exit;
			}
			ut_free(oldpath);
		}
	}

	if (space_id == ULINT_UNDEFINED)
	{
		msg("xtrabackup: Error: Cannot handle DDL operation on tablespace "
		    "%s\n", dest_space_name);
		exit(EXIT_FAILURE);
	}
	mutex_enter(&fil_system->mutex);
	fil_space = fil_space_get_by_id(space_id);
	mutex_exit(&fil_system->mutex);
	if (fil_space != NULL) {
		char		tmpname[FN_REFLEN];
		char		*oldpath;
		bool		exists;
		os_file_type_t	type;

		strncpy(tmpname, dest_space_name, FN_REFLEN);

		oldpath = mem_strdup(UT_LIST_GET_FIRST(fil_space->chain)->name);

		msg("xtrabackup: Renaming %s to %s\n",
		    fil_space->name, dest_space_name);

		ut_a(os_file_status(oldpath, &exists, &type));

		if (exists && !fil_rename_tablespace(fil_space->id, oldpath,
					   tmpname, NULL))
		{
			msg("xtrabackup: Cannot rename %s to %s\n",
				fil_space->name, dest_space_name);
			ut_free(oldpath);
			goto exit;
		}
		ut_free(oldpath);

		goto found;
	}

	/* No matching space found. create the new one.  */

	if (!fil_space_create(dest_space_name, space_id, 0,
			      FIL_TYPE_TABLESPACE)) {
		msg("xtrabackup: Cannot create tablespace %s\n",
			dest_space_name);
		goto exit;
	}

	/* Calculate correct tablespace flags for compressed tablespaces.  */
	if (!zip_size || zip_size == ULINT_UNDEFINED) {
		tablespace_flags = 0;
	}
	else {
		tablespace_flags
			= (get_bit_shift(zip_size >> PAGE_ZIP_MIN_SIZE_SHIFT
					 << 1)
			   << DICT_TF_ZSSIZE_SHIFT)
			| DICT_TF_COMPACT
			| (DICT_TF_FORMAT_ZIP << DICT_TF_FORMAT_SHIFT);
		ut_a(page_size_t(tablespace_flags).physical() == zip_size);
	}
	*success = xb_space_create_file(real_name, space_id, tablespace_flags,
					&file);
	goto exit;

found:
	/* open the file and return it's handle */

	file = os_file_create_simple_no_error_handling(0, real_name,
						       OS_FILE_OPEN,
						       OS_FILE_READ_WRITE,
						       srv_read_only_mode,
						       &ok);

	if (ok) {
		*success = true;
	} else {
		msg("xtrabackup: Cannot open file %s\n", real_name);
	}

exit:

	return file;
}

/************************************************************************
Applies a given .delta file to the corresponding data file.
@return TRUE on success */
static
ibool
xtrabackup_apply_delta(
	const char*	dirname,	/* in: dir name of incremental */
	const char*	dbname,		/* in: database name (ibdata: NULL) */
	const char*	filename,	/* in: file name (not a path),
					including the .delta extension */
	void*		/*data*/)
{
	os_file_t	src_file = XB_FILE_UNDEFINED;
	os_file_t	dst_file = XB_FILE_UNDEFINED;
	char	src_path[FN_REFLEN];
	char	dst_path[FN_REFLEN];
	char	meta_path[FN_REFLEN];
	char	space_name[FN_REFLEN];
	bool	success;

	ibool	last_buffer = FALSE;
	ulint	page_in_buffer;
	ulint	incremental_buffers = 0;

	xb_delta_info_t info;
	ulint		page_size;
	ulint		page_size_shift;
	byte*		incremental_buffer_base = NULL;
	byte*		incremental_buffer;

	size_t		offset;

	IORequest	read_request(IORequest::READ);
	IORequest	write_request(IORequest::WRITE);

	ut_a(xtrabackup_incremental);

	if (dbname) {
		snprintf(src_path, sizeof(src_path), "%s/%s/%s",
			 dirname, dbname, filename);
		snprintf(dst_path, sizeof(dst_path), "%s/%s/%s",
			 xtrabackup_real_target_dir, dbname, filename);
	} else {
		snprintf(src_path, sizeof(src_path), "%s/%s",
			 dirname, filename);
		snprintf(dst_path, sizeof(dst_path), "%s/%s",
			 xtrabackup_real_target_dir, filename);
	}
	dst_path[strlen(dst_path) - 6] = '\0';

	strncpy(space_name, filename, FN_REFLEN);
	space_name[strlen(space_name) -  6] = 0;

	if (!get_meta_path(src_path, meta_path)) {
		goto error;
	}

	os_normalize_path(dst_path);
	os_normalize_path(src_path);
	os_normalize_path(meta_path);

	if (!xb_read_delta_metadata(meta_path, &info)) {
		goto error;
	}

	page_size = info.page_size;
	page_size_shift = get_bit_shift(page_size);
	msg("xtrabackup: page size for %s is %lu bytes\n",
	    src_path, page_size);
	if (page_size_shift < 10 ||
	    page_size_shift > UNIV_PAGE_SIZE_SHIFT_MAX) {
		msg("xtrabackup: error: invalid value of page_size "
		    "(%lu bytes) read from %s\n", page_size, meta_path);
		goto error;
	}

	src_file = os_file_create_simple_no_error_handling(0, src_path,
							   OS_FILE_OPEN,
							   OS_FILE_READ_WRITE,
							   srv_read_only_mode,
							   &success);
	if (!success) {
		os_file_get_last_error(TRUE);
		msg("xtrabackup: error: cannot open %s\n", src_path);
		goto error;
	}

	posix_fadvise(src_file, 0, 0, POSIX_FADV_SEQUENTIAL);

	os_file_set_nocache(src_file, src_path, "OPEN");

	dst_file = xb_delta_open_matching_space(
			dbname, space_name, info.space_id, info.zip_size,
			dst_path, sizeof(dst_path), &success);
	if (!success) {
		msg("xtrabackup: error: cannot open %s\n", dst_path);
		goto error;
	}

	posix_fadvise(dst_file, 0, 0, POSIX_FADV_DONTNEED);

	os_file_set_nocache(dst_file, dst_path, "OPEN");

	/* allocate buffer for incremental backup */
	incremental_buffer_base = static_cast<byte *>
		(ut_malloc_nokey((page_size / 4 + 1) * page_size +
			UNIV_PAGE_SIZE_MAX));
	incremental_buffer = static_cast<byte *>
		(ut_align(incremental_buffer_base, UNIV_PAGE_SIZE_MAX));

	msg("Applying %s to %s...\n", src_path, dst_path);

	while (!last_buffer) {
		ulint cluster_header;

		/* read to buffer */
		/* first block of block cluster */
		offset = ((incremental_buffers * (page_size / 4))
			 << page_size_shift);
		success = os_file_read(read_request, src_file,
				       incremental_buffer, offset, page_size);
		if (!success) {
			goto error;
		}

		cluster_header = mach_read_from_4(incremental_buffer);
		switch(cluster_header) {
			case 0x78747261UL: /*"xtra"*/
				break;
			case 0x58545241UL: /*"XTRA"*/
				last_buffer = TRUE;
				break;
			default:
				msg("xtrabackup: error: %s seems not "
				    ".delta file.\n", src_path);
				goto error;
		}

		for (page_in_buffer = 1; page_in_buffer < page_size / 4;
		     page_in_buffer++) {
			if (mach_read_from_4(incremental_buffer + page_in_buffer * 4)
			    == 0xFFFFFFFFUL)
				break;
		}

		ut_a(last_buffer || page_in_buffer == page_size / 4);

		/* read whole of the cluster */
		success = os_file_read(read_request, src_file,
				       incremental_buffer, offset,
				       page_in_buffer * page_size);
		if (!success) {
			goto error;
		}

		posix_fadvise(src_file, offset, page_in_buffer * page_size,
			      POSIX_FADV_DONTNEED);

		for (page_in_buffer = 1; page_in_buffer < page_size / 4;
		     page_in_buffer++) {
			ulint offset_on_page;

			offset_on_page = mach_read_from_4(incremental_buffer + page_in_buffer * 4);

			if (offset_on_page == 0xFFFFFFFFUL)
				break;

			success = os_file_write(write_request, dst_path,
						dst_file,
						incremental_buffer +
						page_in_buffer * page_size,
						(offset_on_page <<
						 page_size_shift),
						page_size);
			if (!success) {
				goto error;
			}
		}

		incremental_buffers++;
	}

	if (incremental_buffer_base)
		ut_free(incremental_buffer_base);
	if (src_file != XB_FILE_UNDEFINED)
		os_file_close(src_file);
	if (dst_file != XB_FILE_UNDEFINED)
		os_file_close(dst_file);
	return TRUE;

error:
	if (incremental_buffer_base)
		ut_free(incremental_buffer_base);
	if (src_file != XB_FILE_UNDEFINED)
		os_file_close(src_file);
	if (dst_file != XB_FILE_UNDEFINED)
		os_file_close(dst_file);
	msg("xtrabackup: Error: xtrabackup_apply_delta(): "
	    "failed to apply %s to %s.\n", src_path, dst_path);
	return FALSE;
}

/************************************************************************
Callback to handle datadir entry. Function of this type will be called
for each entry which matches the mask by xb_process_datadir.
@return should return TRUE on success */
typedef ibool (*handle_datadir_entry_func_t)(
/*=========================================*/
	const char*	data_home_dir,		/*!<in: path to datadir */
	const char*	db_name,		/*!<in: database name */
	const char*	file_name,		/*!<in: file name with suffix */
	void*		arg);			/*!<in: caller-provided data */

/************************************************************************
Callback to handle datadir entry. Deletes entry if it has no matching
fil_space in fil_system directory.
@return FALSE if delete attempt was unsuccessful */
static
ibool
rm_if_not_found(
	const char*	data_home_dir,		/*!<in: path to datadir */
	const char*	db_name,		/*!<in: database name */
	const char*	file_name,		/*!<in: file name with suffix */
	void*		arg __attribute__((unused)))
{
	char			name[FN_REFLEN];
	xb_filter_entry_t*	table;

	if (db_name != NULL) {
		snprintf(name, FN_REFLEN, "%s/%s", db_name, file_name);
	} else {
		snprintf(name, FN_REFLEN, "%s", file_name);
	}
	/* Truncate ".ibd" */
	name[strlen(name) - 4] = '\0';

	HASH_SEARCH(name_hash, inc_dir_tables_hash, ut_fold_string(name),
		    xb_filter_entry_t*,
		    table, (void) 0,
		    !strcmp(table->name, name));

	if (!table) {
		if (db_name != NULL) {
			snprintf(name, FN_REFLEN, "%s/%s/%s", data_home_dir,
				 db_name, file_name);
		} else {
			snprintf(name, FN_REFLEN, "%s/%s", data_home_dir,
				 file_name);
		}
		return os_file_delete(0, name);
	}

	return(TRUE);
}

/************************************************************************
Function enumerates files in datadir (provided by path) which are matched
by provided suffix. For each entry callback is called.
@return FALSE if callback for some entry returned FALSE */
static
ibool
xb_process_datadir(
	const char*			path,	/*!<in: datadir path */
	const char*			suffix,	/*!<in: suffix to match
						against */
	handle_datadir_entry_func_t	func,	/*!<in: callback */
	void*				data)	/*!<in: additional argument for
						callback */
{
	ulint		ret;
	char		dbpath[FN_REFLEN];
	os_file_dir_t	dir;
	os_file_dir_t	dbdir;
	os_file_stat_t	dbinfo;
	os_file_stat_t	fileinfo;
	ulint		suffix_len;
	dberr_t		err 		= DB_SUCCESS;
	static char	current_dir[2];

	current_dir[0] = FN_CURLIB;
	current_dir[1] = 0;
	srv_data_home = current_dir;

	suffix_len = strlen(suffix);

	/* datafile */
	dbdir = os_file_opendir(path, false);

	if (dbdir != NULL) {
		ret = fil_file_readdir_next_file(&err, path, dbdir,
							&fileinfo);
		while (ret == 0) {
			if (fileinfo.type == OS_FILE_TYPE_DIR) {
				goto next_file_item_1;
			}

			if (strlen(fileinfo.name) > suffix_len
			    && 0 == strcmp(fileinfo.name + 
					strlen(fileinfo.name) - suffix_len,
					suffix)) {
				if (!func(
					    path, NULL,
					    fileinfo.name, data))
				{
					return(FALSE);
				}
			}
next_file_item_1:
			ret = fil_file_readdir_next_file(&err,
							path, dbdir,
							&fileinfo);
		}

		os_file_closedir(dbdir);
	} else {
		msg("xtrabackup: Cannot open dir %s\n",
		    path);
	}

	/* single table tablespaces */
	dir = os_file_opendir(path, false);

	if (dir == NULL) {
		msg("xtrabackup: Cannot open dir %s\n",
		    path);
	}

		ret = fil_file_readdir_next_file(&err, path, dir,
								&dbinfo);
	while (ret == 0) {
		if (dbinfo.type == OS_FILE_TYPE_FILE
		    || dbinfo.type == OS_FILE_TYPE_UNKNOWN) {

		        goto next_datadir_item;
		}

		sprintf(dbpath, "%s/%s", path,
								dbinfo.name);
		os_normalize_path(dbpath);

		dbdir = os_file_opendir(dbpath, false);

		if (dbdir != NULL) {

			ret = fil_file_readdir_next_file(&err, dbpath, dbdir,
								&fileinfo);
			while (ret == 0) {

			        if (fileinfo.type == OS_FILE_TYPE_DIR) {

				        goto next_file_item_2;
				}

				if (strlen(fileinfo.name) > suffix_len
				    && 0 == strcmp(fileinfo.name + 
						strlen(fileinfo.name) -
								suffix_len,
						suffix)) {
					/* The name ends in suffix; process
					the file */
					if (!func(
						    path,
						    dbinfo.name,
						    fileinfo.name, data))
					{
						return(FALSE);
					}
				}
next_file_item_2:
				ret = fil_file_readdir_next_file(&err,
								dbpath, dbdir,
								&fileinfo);
			}

			os_file_closedir(dbdir);
		}
next_datadir_item:
		ret = fil_file_readdir_next_file(&err,
						path,
								dir, &dbinfo);
	}

	os_file_closedir(dir);

	return(TRUE);
}

/************************************************************************
Applies all .delta files from incremental_dir to the full backup.
@return TRUE on success. */
static
ibool
xtrabackup_apply_deltas()
{
	return xb_process_datadir(xtrabackup_incremental_dir, ".delta",
		xtrabackup_apply_delta, NULL);
}

static my_bool
xtrabackup_close_temp_log(my_bool clear_flag)
{
	os_file_t	src_file = XB_FILE_UNDEFINED;
	char		src_path[FN_REFLEN];
	char		dst_path[FN_REFLEN];
	bool		success;
	byte		log_buf[UNIV_PAGE_SIZE_MAX];
	IORequest	read_request(IORequest::READ);
	IORequest	write_request(IORequest::WRITE);

	if (!xtrabackup_logfile_is_renamed)
		return(FALSE);

	/* rename 'ib_logfile0' to 'xtrabackup_logfile' */
	if(!xtrabackup_incremental_dir) {
		sprintf(dst_path, "%s/ib_logfile0", xtrabackup_target_dir);
		sprintf(src_path, "%s/%s", xtrabackup_target_dir,
			XB_LOG_FILENAME);
	} else {
		sprintf(dst_path, "%s/ib_logfile0", xtrabackup_incremental_dir);
		sprintf(src_path, "%s/%s", xtrabackup_incremental_dir,
			XB_LOG_FILENAME);
	}

	os_normalize_path(dst_path);
	os_normalize_path(src_path);

	success = os_file_rename(0, dst_path, src_path);
	if (!success) {
		goto error;
	}
	xtrabackup_logfile_is_renamed = FALSE;

	if (!clear_flag)
		return(FALSE);

	/* clear LOG_HEADER_CREATOR field */
	src_file = os_file_create_simple_no_error_handling(0, src_path,
							   OS_FILE_OPEN,
							   OS_FILE_READ_WRITE,
							   srv_read_only_mode,
							   &success);
	if (!success) {
		goto error;
	}

	success = os_file_read(read_request, src_file, log_buf, 0,
			       LOG_FILE_HDR_SIZE);
	if (!success) {
		goto error;
	}

	memset(log_buf + LOG_HEADER_CREATOR, ' ', 4);

	success = os_file_write(write_request, src_path, src_file, log_buf, 0,
				LOG_FILE_HDR_SIZE);
	if (!success) {
		goto error;
	}

	// os_file_close(src_file);
	src_file = XB_FILE_UNDEFINED;

	innobase_log_files_in_group = innobase_log_files_in_group_save;
	srv_log_group_home_dir = srv_log_group_home_dir_save;
	innobase_log_file_size = innobase_log_file_size_save;

	return(FALSE);
error:
	if (src_file != XB_FILE_UNDEFINED)
		os_file_close(src_file);
	msg("xtrabackup: Error: xtrabackup_close_temp_log() failed.\n");
	return(TRUE); /*ERROR*/
}


/*********************************************************************//**
Write the meta data (index user fields) config file.
@return true in case of success otherwise false. */
static
bool
xb_export_cfg_write_index_fields(
/*===========================*/
	const dict_index_t*	index,	/*!< in: write the meta data for
					this index */
	FILE*			file)	/*!< in: file to write to */
{
	byte			row[sizeof(ib_uint32_t) * 2];

	for (ulint i = 0; i < index->n_fields; ++i) {
		byte*			ptr = row;
		const dict_field_t*	field = &index->fields[i];

		mach_write_to_4(ptr, field->prefix_len);
		ptr += sizeof(ib_uint32_t);

		mach_write_to_4(ptr, field->fixed_len);

		if (fwrite(row, 1, sizeof(row), file) != sizeof(row)) {

			msg("xtrabackup: Error: writing index fields.");

			return(false);
		}

		/* Include the NUL byte in the length. */
		ib_uint32_t	len = strlen(field->name) + 1;
		ut_a(len > 1);

		mach_write_to_4(row, len);

		if (fwrite(row, 1,  sizeof(len), file) != sizeof(len)
		    || fwrite(field->name, 1, len, file) != len) {

			msg("xtrabackup: Error: writing index column.");

			return(false);
		}
	}

	return(true);
}

/*********************************************************************//**
Write the meta data config file index information.
@return true in case of success otherwise false. */
static	__attribute__((nonnull, warn_unused_result))
bool
xb_export_cfg_write_indexes(
/*======================*/
	const dict_table_t*	table,	/*!< in: write the meta data for
					this table */
	FILE*			file)	/*!< in: file to write to */
{
	{
		byte		row[sizeof(ib_uint32_t)];

		/* Write the number of indexes in the table. */
		mach_write_to_4(row, UT_LIST_GET_LEN(table->indexes));

		if (fwrite(row, 1, sizeof(row), file) != sizeof(row)) {
			msg("xtrabackup: Error: writing index count.");

			return(false);
		}
	}

	bool			ret = true;

	/* Write the index meta data. */
	for (const dict_index_t* index = UT_LIST_GET_FIRST(table->indexes);
	     index != 0 && ret;
	     index = UT_LIST_GET_NEXT(indexes, index)) {

		byte*		ptr;
		byte		row[sizeof(ib_uint64_t)
				    + sizeof(ib_uint32_t) * 8];

		ptr = row;

		ut_ad(sizeof(ib_uint64_t) == 8);
		mach_write_to_8(ptr, index->id);
		ptr += sizeof(ib_uint64_t);

		mach_write_to_4(ptr, index->space);
		ptr += sizeof(ib_uint32_t);

		mach_write_to_4(ptr, index->page);
		ptr += sizeof(ib_uint32_t);

		mach_write_to_4(ptr, index->type);
		ptr += sizeof(ib_uint32_t);

		mach_write_to_4(ptr, index->trx_id_offset);
		ptr += sizeof(ib_uint32_t);

		mach_write_to_4(ptr, index->n_user_defined_cols);
		ptr += sizeof(ib_uint32_t);

		mach_write_to_4(ptr, index->n_uniq);
		ptr += sizeof(ib_uint32_t);

		mach_write_to_4(ptr, index->n_nullable);
		ptr += sizeof(ib_uint32_t);

		mach_write_to_4(ptr, index->n_fields);

		if (fwrite(row, 1, sizeof(row), file) != sizeof(row)) {

			msg("xtrabackup: Error: writing index meta-data.");

			return(false);
		}

		/* Write the length of the index name.
		NUL byte is included in the length. */
		ib_uint32_t	len = strlen(index->name) + 1;
		ut_a(len > 1);

		mach_write_to_4(row, len);

		if (fwrite(row, 1, sizeof(len), file) != sizeof(len)
		    || fwrite(index->name, 1, len, file) != len) {

			msg("xtrabackup: Error: writing index name.");

			return(false);
		}

		ret = xb_export_cfg_write_index_fields(index, file);
	}

	return(ret);
}

/*********************************************************************//**
Write the meta data (table columns) config file. Serialise the contents of
dict_col_t structure, along with the column name. All fields are serialized
as ib_uint32_t.
@return true in case of success otherwise false. */
static	__attribute__((nonnull, warn_unused_result))
bool
xb_export_cfg_write_table(
/*====================*/
	const dict_table_t*	table,	/*!< in: write the meta data for
					this table */
	FILE*			file)	/*!< in: file to write to */
{
	dict_col_t*		col;
	byte			row[sizeof(ib_uint32_t) * 7];

	col = table->cols;

	for (ulint i = 0; i < table->n_cols; ++i, ++col) {
		byte*		ptr = row;

		mach_write_to_4(ptr, col->prtype);
		ptr += sizeof(ib_uint32_t);

		mach_write_to_4(ptr, col->mtype);
		ptr += sizeof(ib_uint32_t);

		mach_write_to_4(ptr, col->len);
		ptr += sizeof(ib_uint32_t);

		mach_write_to_4(ptr, col->mbminmaxlen);
		ptr += sizeof(ib_uint32_t);

		mach_write_to_4(ptr, col->ind);
		ptr += sizeof(ib_uint32_t);

		mach_write_to_4(ptr, col->ord_part);
		ptr += sizeof(ib_uint32_t);

		mach_write_to_4(ptr, col->max_prefix);

		if (fwrite(row, 1, sizeof(row), file) != sizeof(row)) {
			msg("xtrabackup: Error: writing table column data.");

			return(false);
		}

		/* Write out the column name as [len, byte array]. The len
		includes the NUL byte. */
		ib_uint32_t	len;
		const char*	col_name;

		col_name = dict_table_get_col_name(table, dict_col_get_no(col));

		/* Include the NUL byte in the length. */
		len = strlen(col_name) + 1;
		ut_a(len > 1);

		mach_write_to_4(row, len);

		if (fwrite(row, 1,  sizeof(len), file) != sizeof(len)
		    || fwrite(col_name, 1, len, file) != len) {

			msg("xtrabackup: Error: writing column name.");

			return(false);
		}
	}

	return(true);
}

/*********************************************************************//**
Write the meta data config file header.
@return true in case of success otherwise false. */
static	__attribute__((nonnull, warn_unused_result))
bool
xb_export_cfg_write_header(
/*=====================*/
	const dict_table_t*	table,	/*!< in: write the meta data for
					this table */
	FILE*			file)	/*!< in: file to write to */
{
	byte			value[sizeof(ib_uint32_t)];

	/* Write the meta-data version number. */
	mach_write_to_4(value, IB_EXPORT_CFG_VERSION_V1);

	if (fwrite(&value, 1, sizeof(value), file) != sizeof(value)) {
		msg("xtrabackup: Error: writing meta-data version number.");

		return(false);
	}

	/* Write the server hostname. */
	ib_uint32_t		len;
	const char*		hostname = "Hostname unknown";

	/* The server hostname includes the NUL byte. */
	len = strlen(hostname) + 1;
	mach_write_to_4(value, len);

	if (fwrite(&value, 1,  sizeof(value), file) != sizeof(value)
	    || fwrite(hostname, 1,  len, file) != len) {

		msg("xtrabackup: Error: writing hostname.");

		return(false);
	}

	/* The table name includes the NUL byte. */
	ut_a(table->name.m_name != NULL);
	len = strlen(table->name.m_name) + 1;

	/* Write the table name. */
	mach_write_to_4(value, len);

	if (fwrite(&value, 1,  sizeof(value), file) != sizeof(value)
	    || fwrite(table->name.m_name, 1,  len, file) != len) {

		msg("xtrabackup: Error: writing table name.");

		return(false);
	}

	byte		row[sizeof(ib_uint32_t) * 3];

	/* Write the next autoinc value. */
	mach_write_to_8(row, table->autoinc);

	if (fwrite(row, 1, sizeof(ib_uint64_t), file) != sizeof(ib_uint64_t)) {
		msg("xtrabackup: Error: writing table autoinc value.");

		return(false);
	}

	byte*		ptr = row;

	/* Write the system page size. */
	mach_write_to_4(ptr, UNIV_PAGE_SIZE);
	ptr += sizeof(ib_uint32_t);

	/* Write the table->flags. */
	mach_write_to_4(ptr, table->flags);
	ptr += sizeof(ib_uint32_t);

	/* Write the number of columns in the table. */
	mach_write_to_4(ptr, table->n_cols);

	if (fwrite(row, 1,  sizeof(row), file) != sizeof(row)) {
		msg("xtrabackup: Error: writing table meta-data.");

		return(false);
	}

	return(true);
}

/*********************************************************************//**
Write MySQL 5.6-style meta data config file.
@return true in case of success otherwise false. */
static
bool
xb_export_cfg_write(
	const fil_node_t*	node,
	const dict_table_t*	table)	/*!< in: write the meta data for
					this table */
{
	char	file_path[FN_REFLEN];
	FILE*	file;
	bool	success;

	strcpy(file_path, node->name);
	strcpy(file_path + strlen(file_path) - 4, ".cfg");

	file = fopen(file_path, "w+b");

	if (file == NULL) {
		msg("xtrabackup: Error: cannot close %s\n", node->name);

		success = false;
	} else {

		success = xb_export_cfg_write_header(table, file);

		if (success) {
			success = xb_export_cfg_write_table(table, file);
		}

		if (success) {
			success = xb_export_cfg_write_indexes(table, file);
		}

		if (fclose(file) != 0) {
			msg("xtrabackup: Error: cannot close %s\n", node->name);
			success = false;
		}

	}

	return(success);

}

/** Write the transfer key to CFP file.
@param[in]	table		write the data for this table
@param[in]	file		file to write to
@return DB_SUCCESS or error code. */
static	__attribute__((nonnull, warn_unused_result))
dberr_t
xb_export_write_transfer_key(
	const dict_table_t*	table,
	FILE*			file)
{
	byte		key_size[sizeof(ib_uint32_t)];
	byte		row[ENCRYPTION_KEY_LEN * 3];
	byte*		ptr = row;
	byte*		transfer_key = ptr;
	lint		elen;

	ut_ad(table->encryption_key != NULL
	      && table->encryption_iv != NULL);

	/* Write the encryption key size. */
	mach_write_to_4(key_size, ENCRYPTION_KEY_LEN);

	if (fwrite(&key_size, 1,  sizeof(key_size), file)
		!= sizeof(key_size)) {
		msg("IO Write error: (%d, %s) %s",
			errno, strerror(errno),
			"while writing key size.");

		return(DB_IO_ERROR);
	}

	/* Generate and write the transfer key. */
	Encryption::random_value(transfer_key);
	if (fwrite(transfer_key, 1, ENCRYPTION_KEY_LEN, file)
		!= ENCRYPTION_KEY_LEN) {
		msg("IO Write error: (%d, %s) %s",
			errno, strerror(errno),
			"while writing transfer key.");

		return(DB_IO_ERROR);
	}

	ptr += ENCRYPTION_KEY_LEN;

	/* Encrypt tablespace key. */
	elen = my_aes_encrypt(
		reinterpret_cast<unsigned char*>(table->encryption_key),
		ENCRYPTION_KEY_LEN,
		ptr,
		reinterpret_cast<unsigned char*>(transfer_key),
		ENCRYPTION_KEY_LEN,
		my_aes_256_ecb,
		NULL, false);

	if (elen == MY_AES_BAD_DATA) {
		msg("IO Write error: (%d, %s) %s",
			errno, strerror(errno),
			"while encrypt tablespace key.");
		return(DB_ERROR);
	}

	/* Write encrypted tablespace key */
	if (fwrite(ptr, 1, ENCRYPTION_KEY_LEN, file)
		!= ENCRYPTION_KEY_LEN) {
		msg("IO Write error: (%d, %s) %s",
			errno, strerror(errno),
			"while writing encrypted tablespace key.");

		return(DB_IO_ERROR);
	}
	ptr += ENCRYPTION_KEY_LEN;

	/* Encrypt tablespace iv. */
	elen = my_aes_encrypt(
		reinterpret_cast<unsigned char*>(table->encryption_iv),
		ENCRYPTION_KEY_LEN,
		ptr,
		reinterpret_cast<unsigned char*>(transfer_key),
		ENCRYPTION_KEY_LEN,
		my_aes_256_ecb,
		NULL, false);

	if (elen == MY_AES_BAD_DATA) {
		msg("IO Write error: (%d, %s) %s",
			errno, strerror(errno),
			"while encrypt tablespace iv.");
		return(DB_ERROR);
	}

	/* Write encrypted tablespace iv */
	if (fwrite(ptr, 1, ENCRYPTION_KEY_LEN, file)
		!= ENCRYPTION_KEY_LEN) {
		msg("IO Write error: (%d, %s) %s",
			errno, strerror(errno),
			"while writing encrypted tablespace iv.");

		return(DB_IO_ERROR);
	}

	return(DB_SUCCESS);
}

/** Write the encryption data after quiesce.
@param[in]	table		write the data for this table
@return DB_SUCCESS or error code */
static	__attribute__((nonnull, warn_unused_result))
dberr_t
xb_export_cfp_write(
	dict_table_t*	table)
{
	dberr_t			err;
	char			name[OS_FILE_MAX_PATH];

	/* If table is not encrypted, return. */
	if (!dict_table_is_encrypted(table)) {
		return(DB_SUCCESS);
	}

	/* Get the encryption key and iv from space */
	/* For encrypted table, before we discard the tablespace,
	we need save the encryption information into table, otherwise,
	this information will be lost in fil_discard_tablespace along
	with fil_space_free(). */
	if (table->encryption_key == NULL) {
		table->encryption_key =
			static_cast<byte*>(mem_heap_alloc(table->heap,
							  ENCRYPTION_KEY_LEN));

		table->encryption_iv =
			static_cast<byte*>(mem_heap_alloc(table->heap,
							  ENCRYPTION_KEY_LEN));

		fil_space_t*	space = fil_space_get(table->space);
		ut_ad(space != NULL && FSP_FLAGS_GET_ENCRYPTION(space->flags));

		memcpy(table->encryption_key,
		       space->encryption_key,
		       ENCRYPTION_KEY_LEN);
		memcpy(table->encryption_iv,
		       space->encryption_iv,
		       ENCRYPTION_KEY_LEN);
	}

	srv_get_encryption_data_filename(table, name, sizeof(name));

	ib::info() << "Writing table encryption data to '" << name << "'";

	FILE*	file = fopen(name, "w+b");

	if (file == NULL) {
		msg("Can't create file '%-.200s' (errno: %d - %s)",
			 name, errno, strerror(errno));

		err = DB_IO_ERROR;
	} else {
		err = xb_export_write_transfer_key(table, file);

		if (fflush(file) != 0) {

			char	buf[BUFSIZ];

			ut_snprintf(buf, sizeof(buf), "%s flush() failed",
				    name);

			msg("IO Write error: (%d, %s) %s",
				errno, strerror(errno), buf);

			err = DB_IO_ERROR;
		}

		if (fclose(file) != 0) {
			char	buf[BUFSIZ];

			ut_snprintf(buf, sizeof(buf), "%s flose() failed",
				    name);

			msg("IO Write error: (%d, %s) %s",
				errno, strerror(errno), buf);
			err = DB_IO_ERROR;
		}
	}

	/* Clean the encryption information */
	table->encryption_key = NULL;
	table->encryption_iv = NULL;

	return(err);
}

/*********************************************************************//**
Re-encrypt tablespace keys with newly generated master key having ID
based on new server-id.
@return true in case of success otherwise false. */
static
bool
reencrypt_tablespace_keys(
	ulint new_server_id)
{
	byte*			master_key = NULL;
	bool			ret = false;
	Encryption::Version	version;

	xb_keyring_init(xb_keyring_file_data);

	/* Check if keyring loaded and the current master key
	can be fetched. */
	if (Encryption::master_key_id != 0) {
		ulint			master_key_id;

		Encryption::get_master_key(&master_key_id,
					   &master_key,
					   &version);
		if (master_key == NULL) {
			msg("xtrabackup: error: Can't find master key.\n");
			return(false);
		}
		msg("xtrabackup: found master key version %s.\n",
		    version == Encryption::ENCRYPTION_VERSION_1 ?
		    "= 5.7.11" : ">= 5.7.12");
		my_free(master_key);

		if (version != Encryption::ENCRYPTION_VERSION_1) {
			msg("xtrabackup: reencryption is not needed.\n");
			return(true);
		}
	} else {

		/* no encrypted tablespaces */

		return(true);
	}

	master_key = NULL;

	/* Generate the new master key. */
	server_id = new_server_id;
	Encryption::create_master_key_v0(&master_key);

        if (master_key == NULL) {
		msg("xtrabackup: error: Can't create master key.\n");
                return(false);
        }

	ret = fil_encryption_rotate();

	my_free(master_key);

	/* If rotation failure, return error */
	if (!ret) {
		msg("xtrabackup: error: Can't rotate master key.\n");
	} else {
		msg("xtrabackup: Keys reencrypted for server-id %lu.\n",
		    server_id);
	}

	return(ret);
}

#if 0
/********************************************************************//**
Searches archived log files in archived log directory. The min and max
LSN's of found files as well as archived log file size are stored in
xtrabackup_arch_first_file_lsn, xtrabackup_arch_last_file_lsn and
xtrabackup_arch_file_size respectively.
@return true on success
*/
static
bool
xtrabackup_arch_search_files(
/*=========================*/
	ib_uint64_t	start_lsn)		/*!< in: filter out log files
						witch does not contain data
						with lsn < start_lsn */
{
	os_file_dir_t	dir;
	os_file_stat_t	fileinfo;
	ut_ad(innobase_log_arch_dir);

	dir = os_file_opendir(innobase_log_arch_dir, FALSE);
	if (!dir) {
		msg("xtrabackup: error: cannot open archived log directory %s\n",
		    innobase_log_arch_dir);
		return false;
	}

	while(!os_file_readdir_next_file(innobase_log_arch_dir,
					 dir,
					 &fileinfo) ) {
		lsn_t	log_file_lsn;
		char*	log_str_end_lsn_ptr;

		if (strncmp(fileinfo.name,
			    IB_ARCHIVED_LOGS_PREFIX,
			    sizeof(IB_ARCHIVED_LOGS_PREFIX) - 1)) {
			continue;
		}

		log_file_lsn = strtoll(fileinfo.name +
				       sizeof(IB_ARCHIVED_LOGS_PREFIX) - 1,
				       &log_str_end_lsn_ptr, 10);

		if (*log_str_end_lsn_ptr) {
			continue;
		}

		if (log_file_lsn + (fileinfo.size - LOG_FILE_HDR_SIZE)	< start_lsn) {
			continue;
		}

		if (!xtrabackup_arch_first_file_lsn ||
		    log_file_lsn < xtrabackup_arch_first_file_lsn) {
			xtrabackup_arch_first_file_lsn = log_file_lsn;
		}
		if (log_file_lsn > xtrabackup_arch_last_file_lsn) {
			xtrabackup_arch_last_file_lsn = log_file_lsn;
		}

		//TODO: find the more suitable way to extract archived log file
		//size
		if (fileinfo.size > (int64_t)xtrabackup_arch_file_size) {
			xtrabackup_arch_file_size = fileinfo.size;
		}
	}

	return xtrabackup_arch_first_file_lsn != 0;
}
#endif

static
void
innodb_free_param()
{
	srv_sys_space.shutdown();
	srv_tmp_space.shutdown();
	free(internal_innobase_data_file_path);
	internal_innobase_data_file_path = NULL;
	free_tmpdir(&mysql_tmpdir_list);
}


/**************************************************************************
Store the current binary log coordinates in a specified file.
@return 'false' on error. */
static bool
store_binlog_info(
/*==============*/
	const char *filename)	/*!< in: output file name */
{
	FILE *fp;

	if (trx_sys_mysql_bin_log_name[0] == '\0') {
		return(true);
	}

	fp = fopen(filename, "w");

	if (!fp) {
		msg("xtrabackup: failed to open '%s'\n", filename);
		return(false);
	}

	fprintf(fp, "%s\t" UINT64PF "\n",
		trx_sys_mysql_bin_log_name, trx_sys_mysql_bin_log_pos);
	fclose(fp);

	return(true);
}

static void
xtrabackup_prepare_func(void)
{
	ulint	err;
	datafiles_iter_t	*it;
	fil_node_t		*node;
	fil_space_t		*space;
	char			 metadata_path[FN_REFLEN];
	IORequest		write_request(IORequest::WRITE);

	mysql_mutex_init(key_LOCK_global_system_variables,
			 &LOCK_global_system_variables, MY_MUTEX_INIT_FAST);

	/* cd to target-dir */

	if (my_setwd(xtrabackup_real_target_dir,MYF(MY_WME)))
	{
		msg("xtrabackup: cannot my_setwd %s\n",
		    xtrabackup_real_target_dir);
		exit(EXIT_FAILURE);
	}
	msg("xtrabackup: cd to %s\n", xtrabackup_real_target_dir);

	xtrabackup_target_dir= mysql_data_home_buff;
	xtrabackup_target_dir[0]=FN_CURLIB;		// all paths are relative from here
	xtrabackup_target_dir[1]=0;

	/*
	  read metadata of target, we don't need metadata reading in the case
	  archived logs applying
	*/
	sprintf(metadata_path, "%s/%s", xtrabackup_target_dir,
		XTRABACKUP_METADATA_FILENAME);

	if (!xtrabackup_read_metadata(metadata_path)) {
		msg("xtrabackup: Error: failed to read metadata from '%s'\n",
		    metadata_path);
		exit(EXIT_FAILURE);
	}

	if (!innobase_log_arch_dir)
	{
		if (!strcmp(metadata_type, "full-backuped")) {
			msg("xtrabackup: This target seems to be not prepared "
			    "yet.\n");
		} else if (!strcmp(metadata_type, "log-applied")) {
			msg("xtrabackup: This target seems to be already "
			    "prepared with --apply-log-only.\n");
			goto skip_check;
		} else if (!strcmp(metadata_type, "full-prepared")) {
			msg("xtrabackup: This target seems to be already "
			    "prepared.\n");
		} else {
			msg("xtrabackup: This target seems not to have correct "
			    "metadata...\n");
			exit(EXIT_FAILURE);
		}

		if (xtrabackup_incremental) {
			msg("xtrabackup: error: applying incremental backup "
			    "needs target prepared with --apply-log-only.\n");
			exit(EXIT_FAILURE);
		}
skip_check:
		if (xtrabackup_incremental
		    && metadata_to_lsn != incremental_lsn) {
			msg("xtrabackup: error: This incremental backup seems "
			    "not to be proper for the target.\n"
			    "xtrabackup:  Check 'to_lsn' of the target and "
			    "'from_lsn' of the incremental.\n");
			exit(EXIT_FAILURE);
		}
	}

	/* Create logfiles for recovery from 'xtrabackup_logfile', before start InnoDB */
	srv_max_n_threads = 1000;
	/* temporally dummy value to avoid crash */
	srv_page_size_shift = 14;
	srv_page_size = (1 << srv_page_size_shift);
	sync_check_init();
#ifdef UNIV_DEBUG
	sync_check_enable();
#endif
	os_thread_init();
	trx_pool_init();
	ut_crc32_init();

	xb_filters_init();

	if(!innobase_log_arch_dir && xtrabackup_init_temp_log())
		goto error_cleanup;

	if(innodb_init_param()) {
		goto error_cleanup;
	}

	xb_keyring_init(xb_keyring_file_data);

	/* Expand compacted datafiles */

	if (xtrabackup_compact) {
		srv_compact_backup = TRUE;

		if (!xb_expand_datafiles()) {
			goto error_cleanup;
		}

		/* Reset the 'compact' flag in xtrabackup_checkpoints so we
		don't expand on subsequent invocations. */
		xtrabackup_compact = FALSE;
		if (!xtrabackup_write_metadata(metadata_path)) {
			msg("xtrabackup: error: xtrabackup_write_metadata() "
			    "failed\n");
			goto error_cleanup;
		}
	}

	xb_normalize_init_values();

	if (xtrabackup_incremental || innobase_log_arch_dir) {
		err = xb_data_files_init();
		if (err != DB_SUCCESS) {
			msg("xtrabackup: error: xb_data_files_init() failed "
			    "with error code %lu\n", err);
			goto error_cleanup;
		}
	}
	if (xtrabackup_incremental) {
		inc_dir_tables_hash = hash_create(1000);

		if(!xtrabackup_apply_deltas()) {
			xb_data_files_close();
			xb_filter_hash_free(inc_dir_tables_hash);
			goto error_cleanup;
		}
	}
	if (xtrabackup_incremental || innobase_log_arch_dir) {
		xb_data_files_close();
	}
	if (xtrabackup_incremental) {
		/* Cleanup datadir from tablespaces deleted between full and
		incremental backups */

		xb_process_datadir("./", ".ibd", rm_if_not_found, NULL);

		xb_filter_hash_free(inc_dir_tables_hash);
	}
	if (fil_system) {
		fil_close();
	}

	trx_pool_close();

	os_thread_free();

	sync_check_close();

	innodb_free_param();

	/* Reset the configuration as it might have been changed by
	xb_data_files_init(). */
	if(innodb_init_param()) {
		goto error_cleanup;
	}

	srv_apply_log_only = (ibool) xtrabackup_apply_log_only;
	srv_rebuild_indexes = (ibool) xtrabackup_rebuild_indexes;

	/* increase IO threads */
	if(srv_n_file_io_threads < 10) {
		srv_n_read_io_threads = 4;
		srv_n_write_io_threads = 4;
	}

	msg("xtrabackup: Starting InnoDB instance for recovery.\n"
	    "xtrabackup: Using %lld bytes for buffer pool "
	    "(set by --use-memory parameter)\n", xtrabackup_use_memory);

	if(innodb_init())
		goto error_cleanup;

	it = datafiles_iter_new(fil_system);
	if (it == NULL) {
		msg("xtrabackup: Error: datafiles_iter_new() failed.\n");
		exit(EXIT_FAILURE);
	}

	while ((node = datafiles_iter_next(it)) != NULL) {
		byte		*header;
		ulint		 size;
		mtr_t		 mtr;
		buf_block_t	*block;
		ulint		 flags;

		space = node->space;

		/* Align space sizes along with fsp header. We want to process
		each space once, so skip all nodes except the first one in a
		multi-node space. */
		if (UT_LIST_GET_PREV(chain, node) != NULL) {
			continue;
		}

		mtr_start(&mtr);

		mtr_s_lock(fil_space_get_latch(space->id, &flags), &mtr);

		block = buf_page_get(page_id_t(space->id, 0),
				     page_size_t(flags),
				     RW_S_LATCH, &mtr);
		header = FSP_HEADER_OFFSET + buf_block_get_frame(block);

		size = mtr_read_ulint(header + FSP_SIZE, MLOG_4BYTES,
				      &mtr);

		mtr_commit(&mtr);

		fil_space_extend(space, size);
	}

	datafiles_iter_free(it);

	if (xtrabackup_export) {
		msg("xtrabackup: export option is specified.\n");
		os_file_t	info_file = XB_FILE_UNDEFINED;
		char		info_file_path[FN_REFLEN];
		bool		success;
		char		table_name[FN_REFLEN];

		byte*		page;
		byte*		buf = NULL;

		buf = static_cast<byte *>(ut_malloc_nokey(UNIV_PAGE_SIZE * 2));
		page = static_cast<byte *>(ut_align(buf, UNIV_PAGE_SIZE));

		/* flush insert buffer at shutdwon */
		innobase_fast_shutdown = 0;

		it = datafiles_iter_new(fil_system);
		if (it == NULL) {
			msg("xtrabackup: Error: datafiles_iter_new() "
			    "failed.\n");
			exit(EXIT_FAILURE);
		}
		while ((node = datafiles_iter_next(it)) != NULL) {
			int		 len;
			char		*next, *prev, *p;
			dict_table_t*	 table;
			dict_index_t*	 index;
			ulint		 n_index;

			space = node->space;

			/* treat file_per_table only */
			if (!fil_is_user_tablespace_id(space->id)) {
				continue;
			}

			/* node exist == file exist, here */
			strcpy(info_file_path, node->name);
			strcpy(info_file_path +
			       strlen(info_file_path) -
			       4, ".exp");

			len = strlen(info_file_path);

			p = info_file_path;
			prev = NULL;
			while ((next = strchr(p, OS_PATH_SEPARATOR)) != NULL)
			{
				prev = p;
				p = next + 1;
			}
			info_file_path[len - 4] = 0;
			strncpy(table_name, prev, FN_REFLEN);

			info_file_path[len - 4] = '.';

			mutex_enter(&(dict_sys->mutex));

			table = dict_table_get_low(table_name);
			if (!table) {
				msg("xtrabackup: error: "
				    "cannot find dictionary "
				    "record of table %s\n",
				    table_name);
				goto next_node;
			}
			index = dict_table_get_first_index(table);
			n_index = UT_LIST_GET_LEN(table->indexes);
			if (n_index > 31) {
				msg("xtrabackup: error: "
				    "sorry, cannot export over "
				    "31 indexes for now.\n");
				goto next_node;
			}

			/* Write MySQL 5.6 .cfg file */
			if (!xb_export_cfg_write(node, table)) {
				goto next_node;
			}

			/* Write transfer key for tablespace file */
			if (!xb_export_cfp_write(table)) {
				goto next_node;
			}

			/* init exp file */
			memset(page, 0, UNIV_PAGE_SIZE);
			mach_write_to_4(page    , 0x78706f72UL);
			mach_write_to_4(page + 4, 0x74696e66UL);/*"xportinf"*/
			mach_write_to_4(page + 8, n_index);
			strncpy((char *) page + 12,
				table_name, 500);

			msg("xtrabackup: export metadata of "
			    "table '%s' to file `%s` "
			    "(%lu indexes)\n",
			    table_name, info_file_path,
			    n_index);

			n_index = 1;
			while (index) {
				mach_write_to_8(page + n_index * 512, index->id);
				mach_write_to_4(page + n_index * 512 + 8,
						index->page);
				strncpy((char *) page + n_index * 512 +
					12, index->name, 500);

				msg("xtrabackup:     name=%s, "
				    "id.low=%lu, page=%lu\n",
				    index->name(),
				    (ulint)(index->id &
					    0xFFFFFFFFUL),
				    (ulint) index->page);
				index = dict_table_get_next_index(index);
				n_index++;
			}

			os_normalize_path(info_file_path);
			info_file = os_file_create(
				0,
				info_file_path,
				OS_FILE_OVERWRITE,
				OS_FILE_NORMAL, OS_DATA_FILE,
				false,
				&success);
			if (!success) {
				os_file_get_last_error(TRUE);
				goto next_node;
			}
			success = os_file_write(write_request, info_file_path,
						info_file, page,
						0, UNIV_PAGE_SIZE);
			if (!success) {
				os_file_get_last_error(TRUE);
				goto next_node;
			}
			success = os_file_flush(info_file);
			if (!success) {
				os_file_get_last_error(TRUE);
				goto next_node;
			}
next_node:
			if (info_file != XB_FILE_UNDEFINED) {
				os_file_close(info_file);
				info_file = XB_FILE_UNDEFINED;
			}
			mutex_exit(&(dict_sys->mutex));
		}

		ut_free(buf);

		datafiles_iter_free(it);
	}

	/* print the binary log position  */
	trx_sys_print_mysql_binlog_offset();
	msg("\n");

	/* output to xtrabackup_binlog_pos_innodb and (if
	backup_safe_binlog_info was available on the server) to
	xtrabackup_binlog_info. In the latter case xtrabackup_binlog_pos_innodb
	becomes redundant and is created only for compatibility. */
	if (!store_binlog_info("xtrabackup_binlog_pos_innodb") ||
	    (recover_binlog_info &&
	     !store_binlog_info(XTRABACKUP_BINLOG_INFO))) {

		exit(EXIT_FAILURE);
	}

	if (innobase_log_arch_dir)
		srv_start_lsn = log_sys->lsn = recv_sys->recovered_lsn;

	/* Check whether the log is applied enough or not. */
	if ((xtrabackup_incremental
	     && srv_start_lsn < incremental_to_lsn)
	    ||(!xtrabackup_incremental
	       && srv_start_lsn < metadata_to_lsn)) {
		msg("xtrabackup: error: "
		    "The transaction log file is corrupted.\n"
		    "xtrabackup: error: "
		    "The log was not applied to the intended LSN!\n");
		msg("xtrabackup: Log applied to lsn " LSN_PF "\n",
		    srv_start_lsn);
		if (xtrabackup_incremental) {
			msg("xtrabackup: The intended lsn is " LSN_PF "\n",
			    incremental_to_lsn);
		} else {
			msg("xtrabackup: The intended lsn is " LSN_PF "\n",
			    metadata_to_lsn);
		}
		exit(EXIT_FAILURE);
	}

	xb_write_galera_info(xtrabackup_incremental);

	if(innodb_end())
		goto error_cleanup;

        innodb_free_param();

	/* re-init necessary components */
	sync_check_init();
#ifdef UNIV_DEBUG
	sync_check_enable();
#endif
	/* Reset the system variables in the recovery module. */
	os_thread_init();
	trx_pool_init();
	que_init();

	if(xtrabackup_close_temp_log(TRUE))
		exit(EXIT_FAILURE);

	/* output to metadata file */
	{
		char	filename[FN_REFLEN];

		strcpy(metadata_type, srv_apply_log_only ?
					"log-applied" : "full-prepared");

		if(xtrabackup_incremental
		   && metadata_to_lsn < incremental_to_lsn)
		{
			metadata_to_lsn = incremental_to_lsn;
			metadata_last_lsn = incremental_last_lsn;
		}

		sprintf(filename, "%s/%s", xtrabackup_target_dir, XTRABACKUP_METADATA_FILENAME);
		if (!xtrabackup_write_metadata(filename)) {

			msg("xtrabackup: Error: failed to write metadata "
			    "to '%s'\n", filename);
			exit(EXIT_FAILURE);
		}

		if(xtrabackup_extra_lsndir) {
			sprintf(filename, "%s/%s", xtrabackup_extra_lsndir, XTRABACKUP_METADATA_FILENAME);
			if (!xtrabackup_write_metadata(filename)) {
				msg("xtrabackup: Error: failed to write "
				    "metadata to '%s'\n", filename);
				exit(EXIT_FAILURE);
			}
		}
	}

	if (!apply_log_finish()) {
		exit(EXIT_FAILURE);
	}

	trx_pool_close();

	if (fil_system) {
		fil_close();
	}

	os_thread_free();

	sync_check_close();

	/* start InnoDB once again to create log files */

	if (!xtrabackup_apply_log_only) {

		/* xtrabackup_incremental_dir is used to indicate that
		we are going to apply incremental backup. Here we already
		applied incremental backup and are about to do final prepare
		of the full backup */
		xtrabackup_incremental_dir = NULL;

		if(innodb_init_param()) {
			goto error;
		}

		srv_apply_log_only = FALSE;
		srv_rebuild_indexes = FALSE;

		/* increase IO threads */
		if(srv_n_file_io_threads < 10) {
			srv_n_read_io_threads = 4;
			srv_n_write_io_threads = 4;
		}

		srv_shutdown_state = SRV_SHUTDOWN_NONE;

		if(innodb_init())
			goto error;

		if (opt_encrypt_for_server_id_specified) {
			if (!reencrypt_tablespace_keys(opt_encrypt_server_id)) {
				msg("xtrabackup: error: "
				    "Tablespace keys are not reencrypted.\n");
				goto error;
			}
		}

		if(innodb_end())
			goto error;

                innodb_free_param();

	}

	mysql_mutex_destroy(&LOCK_global_system_variables);

	xb_filters_free();

	return;

error_cleanup:
	xtrabackup_close_temp_log(FALSE);

	mysql_mutex_destroy(&LOCK_global_system_variables);

	xb_filters_free();

error:
	exit(EXIT_FAILURE);
}

/**************************************************************************
Signals-related setup. */
static
void
setup_signals()
/*===========*/
{
	struct sigaction sa;

	/* Print a stacktrace on some signals */
	sa.sa_flags = SA_RESETHAND | SA_NODEFER;
	sigemptyset(&sa.sa_mask);
	sigprocmask(SIG_SETMASK,&sa.sa_mask,NULL);
#ifdef HAVE_STACKTRACE
	my_init_stacktrace();
#endif
	sa.sa_handler = handle_fatal_signal;
	sigaction(SIGSEGV, &sa, NULL);
	sigaction(SIGABRT, &sa, NULL);
	sigaction(SIGBUS, &sa, NULL);
	sigaction(SIGILL, &sa, NULL);
	sigaction(SIGFPE, &sa, NULL);

#ifdef __linux__
	/* Ensure xtrabackup process is killed when the parent one
	(innobackupex) is terminated with an unhandled signal */

	if (prctl(PR_SET_PDEATHSIG, SIGKILL)) {
		msg("prctl() failed with errno = %d\n", errno);
		exit(EXIT_FAILURE);
	}
#endif
}

/**************************************************************************
Append group name to xb_load_default_groups list. */
static
void
append_defaults_group(const char *group, const char *default_groups[],
		      size_t default_groups_size)
{
	uint i;
	bool appended = false;
	for (i = 0; i < default_groups_size - 1; i++) {
		if (default_groups[i] == NULL) {
			default_groups[i] = group;
			appended = true;
			break;
		}
	}
	ut_a(appended);
}

bool
xb_init()
{
	const char *mixed_options[4] = {NULL, NULL, NULL, NULL};
	int n_mixed_options;

	/* sanity checks */

	if (opt_slave_info
		&& opt_no_lock
		&& !opt_safe_slave_backup) {
		msg("Error: --slave-info is used with --no-lock but "
			"without --safe-slave-backup. The binlog position "
			"cannot be consistent with the backup data.\n");
		return(false);
	}

	if (opt_rsync && xtrabackup_stream_fmt) {
		msg("Error: --rsync doesn't work with --stream\n");
		return(false);
	}

	n_mixed_options = 0;

	if (opt_decompress) {
		mixed_options[n_mixed_options++] = "--decompress";
	} else if (opt_decrypt) {
		mixed_options[n_mixed_options++] = "--decrypt";
	}

	if (xtrabackup_copy_back) {
		mixed_options[n_mixed_options++] = "--copy-back";
	}

	if (xtrabackup_move_back) {
		mixed_options[n_mixed_options++] = "--move-back";
	}

	if (xtrabackup_prepare) {
		mixed_options[n_mixed_options++] = "--apply-log";
	}

	if (n_mixed_options > 1) {
		msg("Error: %s and %s are mutually exclusive\n",
			mixed_options[0], mixed_options[1]);
		return(false);
	}

	if (xtrabackup_backup) {

		if (!opt_noversioncheck) {
			version_check();
		}

		if ((mysql_connection = xb_mysql_connect()) == NULL) {
			return(false);
		}

		if (!get_mysql_vars(mysql_connection)) {
			return(false);
		}

		history_start_time = time(NULL);

	}

	return(true);
}

void
handle_options(int argc, char **argv, char ***argv_client, char ***argv_server)
{
	int	i;
	int	ho_error;
	char	conf_file[FN_REFLEN];
	int	argc_client = argc;
	int	argc_server = argc;

	char*	target_dir = NULL;
	bool	prepare = false;

	*argv_client = argv;
	*argv_server = argv;

	/* scan options for group and config file to load defaults from */
	for (i = 1; i < argc; i++) {

		char *optend = strcend(argv[i], '=');

		if (strncmp(argv[i], "--defaults-group",
			    optend - argv[i]) == 0) {
			defaults_group = optend + 1;
			append_defaults_group(defaults_group,
				xb_server_default_groups,
				array_elements(xb_server_default_groups));
		}

		if (strncmp(argv[i], "--login-path",
			    optend - argv[i]) == 0) {
			append_defaults_group(optend + 1,
				xb_client_default_groups,
				array_elements(xb_client_default_groups));
		}

		if (!strncmp(argv[i], "--prepare",
			     optend - argv[i])) {
			prepare = true;
		}

		if (!strncmp(argv[i], "--apply-log",
			     optend - argv[i])) {
			prepare = true;
		}

		if (!strncmp(argv[i], "--target-dir",
			     optend - argv[i]) && *optend) {
			target_dir = optend + 1;
		}

		if (!*optend && argv[i][0] != '-') {
			target_dir = argv[i];
		}
	}

	snprintf(conf_file, sizeof(conf_file), "my");

	if (prepare && target_dir) {
		snprintf(conf_file, sizeof(conf_file),
			 "%s/backup-my.cnf", target_dir);
	}
	if (load_defaults(conf_file, xb_server_default_groups,
			  &argc_server, argv_server)) {
		exit(EXIT_FAILURE);
	}

	print_param_str <<
		"# This MySQL options file was generated by XtraBackup.\n"
		"[" << defaults_group << "]\n";

	/* We want xtrabackup to ignore unknown options, because it only
	recognizes a small subset of server variables */
	my_getopt_skip_unknown = TRUE;

	/* Reset u_max_value for all options, as we don't want the
	--maximum-... modifier to set the actual option values */
	for (my_option *optp= xb_server_options; optp->name; optp++) {
		optp->u_max_value = (G_PTR *) &global_max_value;
	}

	/* Throw a descriptive error if --defaults-file or --defaults-extra-file
	is not the first command line argument */
	for (int i = 2 ; i < argc ; i++) {
		char *optend = strcend((argv)[i], '=');

		if (optend - argv[i] == 15 &&
                    !strncmp(argv[i], "--defaults-file", optend - argv[i])) {

			msg("xtrabackup: Error: --defaults-file "
			    "must be specified first on the command "
			    "line\n");
			exit(EXIT_FAILURE);
		}
                if (optend - argv[i] == 21 &&
		    !strncmp(argv[i], "--defaults-extra-file",
			     optend - argv[i])) {

			msg("xtrabackup: Error: --defaults-extra-file "
			    "must be specified first on the command "
			    "line\n");
			exit(EXIT_FAILURE);
		}
	}

	if (argc_server > 0
	    && (ho_error=handle_options(&argc_server, argv_server,
					xb_server_options, xb_get_one_option)))
		exit(ho_error);

	if (load_defaults(conf_file, xb_client_default_groups,
			  &argc_client, argv_client)) {
		exit(EXIT_FAILURE);
	}

	if (strcmp(base_name(my_progname), INNOBACKUPEX_BIN_NAME) == 0 &&
	    argc_client > 0) {
		/* emulate innobackupex script */
		innobackupex_mode = true;
		if (!ibx_handle_options(&argc_client, argv_client)) {
			exit(EXIT_FAILURE);
		}
	}

	if (argc_client > 0
	    && (ho_error=handle_options(&argc_client, argv_client,
					xb_client_options, xb_get_one_option)))
		exit(ho_error);

	/* Reject command line arguments that don't look like options, i.e. are
	not of the form '-X' (single-character options) or '--option' (long
	options) */
	for (int i = 0 ; i < argc_client ; i++) {
		const char * const opt = (*argv_client)[i];

		if (strncmp(opt, "--", 2) &&
		    !(strlen(opt) == 2 && opt[0] == '-')) {
			bool server_option = true;

			for (int j = 0; j < argc_server; j++) {
				if (opt == (*argv_server)[j]) {
					server_option = false;
					break;
				}
			}

			if (!server_option) {
				msg("xtrabackup: Error:"
				    " unknown argument: '%s'\n", opt);
				exit(EXIT_FAILURE);
			}
		}
	}
}

/* ================= main =================== */

int main(int argc, char **argv)
{
	char **client_defaults, **server_defaults;
	char cwd[FN_REFLEN];

	setup_signals();

	MY_INIT(argv[0]);

	if (my_create_thread_local_key(&THR_THD,NULL) ||
	    my_create_thread_local_key(&THR_MALLOC,NULL))
	{
		exit(EXIT_FAILURE);
	}
	THR_THD_initialized = true;
	THR_MALLOC_initialized = true;

	my_thread_set_THR_THD(NULL);

	xb_regex_init();

	capture_tool_command(argc, argv);

	if (mysql_server_init(-1, NULL, NULL))
	{
		exit(EXIT_FAILURE);
	}

	system_charset_info= &my_charset_utf8_general_ci;
	key_map_full.set_all();

	handle_options(argc, argv, &client_defaults, &server_defaults);

	if (innobackupex_mode) {
		if (!ibx_init()) {
			exit(EXIT_FAILURE);
		}
	}

	if ((!xtrabackup_print_param) && (!xtrabackup_prepare) && (strcmp(mysql_data_home, "./") == 0)) {
		if (!xtrabackup_print_param)
			usage();
		msg("\nxtrabackup: Error: Please set parameter 'datadir'\n");
		exit(EXIT_FAILURE);
	}

	/* Expand target-dir, incremental-basedir, etc. */

	my_getwd(cwd, sizeof(cwd), MYF(0));

	my_load_path(xtrabackup_real_target_dir,
		     xtrabackup_target_dir, cwd);
	unpack_dirname(xtrabackup_real_target_dir,
		       xtrabackup_real_target_dir);
	xtrabackup_target_dir= xtrabackup_real_target_dir;

	if (xtrabackup_incremental_basedir) {
		my_load_path(xtrabackup_real_incremental_basedir,
			     xtrabackup_incremental_basedir, cwd);
		unpack_dirname(xtrabackup_real_incremental_basedir,
			       xtrabackup_real_incremental_basedir);
		xtrabackup_incremental_basedir =
			xtrabackup_real_incremental_basedir;
	}

	if (xtrabackup_incremental_dir) {
		my_load_path(xtrabackup_real_incremental_dir,
			     xtrabackup_incremental_dir, cwd);
		unpack_dirname(xtrabackup_real_incremental_dir,
			       xtrabackup_real_incremental_dir);
		xtrabackup_incremental_dir = xtrabackup_real_incremental_dir;
	}

	if (xtrabackup_extra_lsndir) {
		my_load_path(xtrabackup_real_extra_lsndir,
			     xtrabackup_extra_lsndir, cwd);
		unpack_dirname(xtrabackup_real_extra_lsndir,
			       xtrabackup_real_extra_lsndir);
		xtrabackup_extra_lsndir = xtrabackup_real_extra_lsndir;
	}

	/* get default temporary directory */
	if (!opt_mysql_tmpdir || !opt_mysql_tmpdir[0]) {
		opt_mysql_tmpdir = getenv("TMPDIR");
#if defined(__WIN__)
		if (!opt_mysql_tmpdir) {
			opt_mysql_tmpdir = getenv("TEMP");
		}
		if (!opt_mysql_tmpdir) {
			opt_mysql_tmpdir = getenv("TMP");
		}
#endif
		if (!opt_mysql_tmpdir || !opt_mysql_tmpdir[0]) {
			opt_mysql_tmpdir = const_cast<char*>(DEFAULT_TMPDIR);
		}
	}

	/* temporary setting of enough size */
	srv_page_size_shift = UNIV_PAGE_SIZE_SHIFT_MAX;
	srv_page_size = UNIV_PAGE_SIZE_MAX;
	if (xtrabackup_backup && xtrabackup_incremental) {
		/* direct specification is only for --backup */
		/* and the lsn is prior to the other option */

		char* endchar;
		int error = 0;
		incremental_lsn = strtoll(xtrabackup_incremental, &endchar, 10);
		if (*endchar != '\0')
			error = 1;

		if (error) {
			msg("xtrabackup: value '%s' may be wrong format for "
			    "incremental option.\n", xtrabackup_incremental);
			exit(EXIT_FAILURE);
		}
	} else if (xtrabackup_backup && xtrabackup_incremental_basedir) {
		char	filename[FN_REFLEN];

		sprintf(filename, "%s/%s", xtrabackup_incremental_basedir, XTRABACKUP_METADATA_FILENAME);

		if (!xtrabackup_read_metadata(filename)) {
			msg("xtrabackup: error: failed to read metadata from "
			    "%s\n", filename);
			exit(EXIT_FAILURE);
		}

		incremental_lsn = metadata_to_lsn;
		xtrabackup_incremental = xtrabackup_incremental_basedir; //dummy
	} else if (xtrabackup_prepare && xtrabackup_incremental_dir) {
		char	filename[FN_REFLEN];

		sprintf(filename, "%s/%s", xtrabackup_incremental_dir, XTRABACKUP_METADATA_FILENAME);

		if (!xtrabackup_read_metadata(filename)) {
			msg("xtrabackup: error: failed to read metadata from "
			    "%s\n", filename);
			exit(EXIT_FAILURE);
		}

		incremental_lsn = metadata_from_lsn;
		incremental_to_lsn = metadata_to_lsn;
		incremental_last_lsn = metadata_last_lsn;
		xtrabackup_incremental = xtrabackup_incremental_dir; //dummy

	} else if (opt_incremental_history_name) {
		xtrabackup_incremental = opt_incremental_history_name;
	} else if (opt_incremental_history_uuid) {
		xtrabackup_incremental = opt_incremental_history_uuid;
	} else {
		xtrabackup_incremental = NULL;
	}

	if (!xb_init()) {
		exit(EXIT_FAILURE);
	}

	/* --print-param */
	if (xtrabackup_print_param) {

		printf("%s", print_param_str.str().c_str());

		exit(EXIT_SUCCESS);
	}

	print_version();
	if (xtrabackup_incremental) {
		msg("incremental backup from " LSN_PF " is enabled.\n",
		    incremental_lsn);
	}

	if (xtrabackup_export && innobase_file_per_table == FALSE) {
		msg("xtrabackup: auto-enabling --innodb-file-per-table due to "
		    "the --export option\n");
		innobase_file_per_table = TRUE;
	}

	if (xtrabackup_incremental && xtrabackup_stream &&
	    xtrabackup_stream_fmt == XB_STREAM_FMT_TAR) {
		msg("xtrabackup: error: "
		    "streaming incremental backups are incompatible with the \n"
		    "'tar' streaming format. Use --stream=xbstream instead.\n");
		exit(EXIT_FAILURE);
	}

	if ((xtrabackup_compress || xtrabackup_encrypt) && xtrabackup_stream &&
	    xtrabackup_stream_fmt == XB_STREAM_FMT_TAR) {
		msg("xtrabackup: error: "
		    "compressed and encrypted backups are incompatible with the \n"
		    "'tar' streaming format. Use --stream=xbstream instead.\n");
		exit(EXIT_FAILURE);
	}

	if (!xtrabackup_prepare &&
	    (innobase_log_arch_dir || xtrabackup_archived_to_lsn)) {

		/* Default my.cnf can contain innobase_log_arch_dir option set
		for server, reset it to allow backup. */
		innobase_log_arch_dir= NULL;
		xtrabackup_archived_to_lsn= 0;
		msg("xtrabackup: warning: "
		    "as --innodb-log-arch-dir and --to-archived-lsn can be used "
		    "only with --prepare they will be reset\n");
	}

	/* cannot execute both for now */
	{
		int num = 0;

		if (xtrabackup_backup) num++;
		if (xtrabackup_stats) num++;
		if (xtrabackup_prepare) num++;
		if (xtrabackup_copy_back) num++;
		if (xtrabackup_move_back) num++;
		if (xtrabackup_decrypt_decompress) num++;
		if (num != 1) { /* !XOR (for now) */
			usage();
			exit(EXIT_FAILURE);
		}
	}

#ifndef __WIN__
	if (xtrabackup_debug_sync) {
		signal(SIGCONT, sigcont_handler);
	}
#endif

	/* --backup */
	if (xtrabackup_backup)
		xtrabackup_backup_func();

	/* --stats */
	if (xtrabackup_stats)
		xtrabackup_stats_func();

	/* --prepare */
	if (xtrabackup_prepare)
		xtrabackup_prepare_func();

	if (xtrabackup_copy_back || xtrabackup_move_back) {
		if (!check_if_param_set("datadir")) {
			msg("Error: datadir must be specified.\n");
			exit(EXIT_FAILURE);
		}
		if (!copy_back())
			exit(EXIT_FAILURE);
	}

	if (xtrabackup_decrypt_decompress && !decrypt_decompress()) {
		exit(EXIT_FAILURE);
	}

	backup_cleanup();

	if (innobackupex_mode) {
		ibx_cleanup();
	}

	xb_regex_end();

	free_defaults(client_defaults);
	free_defaults(server_defaults);

	if (THR_THD)
		(void) pthread_key_delete(THR_THD);

	if (THR_THD_initialized) {
		THR_THD_initialized = false;
		(void) my_delete_thread_local_key(THR_THD);
	}

	if (THR_MALLOC_initialized) {
		THR_MALLOC_initialized= false;
		(void) my_delete_thread_local_key(THR_MALLOC);
	}
	msg_ts("completed OK!\n");

	exit(EXIT_SUCCESS);
}<|MERGE_RESOLUTION|>--- conflicted
+++ resolved
@@ -1,10 +1,6 @@
 /******************************************************
 XtraBackup: hot backup tool for InnoDB
-<<<<<<< HEAD
-(c) 2009-2016 Percona LLC and/or its affiliates
-=======
 (c) 2009-2017 Percona LLC and/or its affiliates
->>>>>>> 6cc9b954
 Originally Created 3/3/2009 Yasufumi Kinoshita
 Written by Alexey Kopytov, Aleksandr Kuzminsky, Stewart Smith, Vadim Tkachenko,
 Yasufumi Kinoshita, Ignacio Nin and Baron Schwartz.
