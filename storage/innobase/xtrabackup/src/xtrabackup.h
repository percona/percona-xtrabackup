--- conflicted
+++ resolved
@@ -25,11 +25,7 @@
 #include "changed_page_bitmap.h"
 #include "datasink.h"
 #include "xbstream.h"
-<<<<<<< HEAD
-=======
-#include "changed_page_bitmap.h"
 #include "xtrabackup_config.h"
->>>>>>> b382ff7a
 
 #ifdef __WIN__
 #define XB_FILE_UNDEFINED {NULL};
@@ -72,7 +68,6 @@
 
 extern xb_page_bitmap *changed_page_bitmap;
 
-<<<<<<< HEAD
 extern ulint xtrabackup_rebuild_threads;
 
 extern char *xtrabackup_incremental;
@@ -137,7 +132,9 @@
 extern bool opt_safe_slave_backup;
 extern bool opt_rsync;
 extern bool opt_force_non_empty_dirs;
+#ifdef HAVE_VERSION_CHECK
 extern bool opt_noversioncheck;
+#endif
 extern bool opt_no_backup_locks;
 extern bool opt_decompress;
 extern bool opt_remove_original;
@@ -187,135 +184,6 @@
   BINLOG_INFO_ON,
   BINLOG_INFO_AUTO
 };
-=======
-extern ulint	xtrabackup_rebuild_threads;
-
-extern char		*xtrabackup_incremental;
-extern my_bool		xtrabackup_incremental_force_scan;
-
-extern lsn_t		metadata_from_lsn;
-extern lsn_t		metadata_to_lsn;
-extern lsn_t		metadata_last_lsn;
-
-extern xb_stream_fmt_t	xtrabackup_stream_fmt;
-extern ibool		xtrabackup_stream;
-
-extern char		*xtrabackup_tables;
-extern char		*xtrabackup_tables_file;
-extern char		*xtrabackup_databases;
-extern char		*xtrabackup_databases_file;
-extern char		*xtrabackup_tables_exclude;
-extern char		*xtrabackup_databases_exclude;
-
-extern my_bool		xtrabackup_compact;
-extern ibool		xtrabackup_compress;
-extern ibool		xtrabackup_encrypt;
-
-extern my_bool		xtrabackup_backup;
-extern my_bool		xtrabackup_prepare;
-extern my_bool		xtrabackup_apply_log_only;
-extern my_bool		xtrabackup_copy_back;
-extern my_bool		xtrabackup_move_back;
-extern my_bool		xtrabackup_decrypt_decompress;
-
-extern char		*innobase_data_file_path;
-extern char		*innobase_doublewrite_file;
-extern char		*xtrabackup_encrypt_key;
-extern char		*xtrabackup_encrypt_key_file;
-extern longlong		innobase_log_file_size;
-extern long		innobase_log_files_in_group;
-extern longlong		innobase_page_size;
-
-extern const char	*xtrabackup_encrypt_algo_names[];
-extern TYPELIB		xtrabackup_encrypt_algo_typelib;
-
-extern int		xtrabackup_parallel;
-
-extern my_bool		xb_close_files;
-extern const char	*xtrabackup_compress_alg;
-extern uint		xtrabackup_compress_threads;
-extern ulonglong	xtrabackup_compress_chunk_size;
-extern ulong		xtrabackup_encrypt_algo;
-extern uint		xtrabackup_encrypt_threads;
-extern ulonglong	xtrabackup_encrypt_chunk_size;
-extern my_bool		xtrabackup_export;
-extern char		*xtrabackup_incremental_basedir;
-extern char		*xtrabackup_extra_lsndir;
-extern char		*xtrabackup_incremental_dir;
-extern ulint		xtrabackup_log_copy_interval;
-extern my_bool		xtrabackup_rebuild_indexes;
-extern char		*xtrabackup_stream_str;
-extern long		xtrabackup_throttle;
-extern longlong		xtrabackup_use_memory;
-
-extern my_bool		opt_galera_info;
-extern my_bool		opt_slave_info;
-extern my_bool		opt_no_lock;
-extern my_bool		opt_safe_slave_backup;
-extern my_bool		opt_rsync;
-extern my_bool		opt_force_non_empty_dirs;
-#ifdef HAVE_VERSION_CHECK
-extern my_bool		opt_noversioncheck;
-#endif
-extern my_bool		opt_no_backup_locks;
-extern my_bool		opt_decompress;
-extern my_bool		opt_remove_original;
-extern my_bool		opt_no_tables_compatibility_check;
-
-extern char		*opt_incremental_history_name;
-extern char		*opt_incremental_history_uuid;
-
-extern char		*opt_user;
-extern char		*opt_password;
-extern char		*opt_host;
-extern char		*opt_defaults_group;
-extern char		*opt_socket;
-extern uint		opt_port;
-extern char		*opt_login_path;
-extern char		*opt_log_bin;
-
-extern const char 	*query_type_names[];
-
-enum query_type_t {QUERY_TYPE_ALL, QUERY_TYPE_UPDATE,
-			QUERY_TYPE_SELECT};
-
-extern TYPELIB		query_type_typelib;
-
-extern ulong		opt_lock_wait_query_type;
-extern ulong		opt_kill_long_query_type;
-
-extern ulong		opt_decrypt_algo;
-
-extern uint		opt_kill_long_queries_timeout;
-extern uint		opt_lock_wait_timeout;
-extern uint		opt_lock_wait_threshold;
-extern uint		opt_debug_sleep_before_unlock;
-extern uint		opt_safe_slave_backup_timeout;
-
-extern const char	*opt_history;
-extern my_bool		opt_decrypt;
-
-extern uint		opt_read_buffer_size;
-
-extern char		*opt_xtra_plugin_dir;
-extern char		*opt_transition_key;
-extern my_bool		opt_generate_new_master_key;
-
-#if defined(HAVE_OPENSSL)
-extern uint opt_ssl_mode;
-extern my_bool opt_use_ssl_arg;
-extern my_bool opt_ssl_verify_server_cert_arg;
-extern my_bool ssl_mode_set_explicitly;
-#if !defined(HAVE_YASSL)
-extern char *opt_server_public_key;
-#endif
-#endif
-
-enum binlog_info_enum { BINLOG_INFO_OFF, BINLOG_INFO_LOCKLESS, BINLOG_INFO_ON,
-			BINLOG_INFO_AUTO};
-
-extern ulong opt_binlog_info;
->>>>>>> b382ff7a
 
 void xtrabackup_io_throttling(void);
 bool xb_write_delta_metadata(const char *filename, const xb_delta_info_t *info);
