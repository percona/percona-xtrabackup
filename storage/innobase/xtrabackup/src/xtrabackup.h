--- conflicted
+++ resolved
@@ -24,9 +24,9 @@
 #include <my_getopt.h>
 #include "changed_page_bitmap.h"
 #include "datasink.h"
+#include "xb_regex.h"
 #include "xbstream.h"
 #include "xtrabackup_config.h"
-#include "xb_regex.h"
 
 #define XB_LOG_FILENAME "xtrabackup_logfile"
 
@@ -197,35 +197,15 @@
 extern uint opt_dump_innodb_buffer_pool_timeout;
 extern uint opt_dump_innodb_buffer_pool_pct;
 extern bool opt_dump_innodb_buffer_pool;
-
-<<<<<<< HEAD
+extern bool compile_regex(const char *regex_string, const char *error_context,
+                          xb_regex_t *compiled_re);
+
 enum binlog_info_enum {
   BINLOG_INFO_OFF,
   BINLOG_INFO_LOCKLESS,
   BINLOG_INFO_ON,
   BINLOG_INFO_AUTO
 };
-=======
-#if defined(HAVE_OPENSSL)
-extern uint opt_ssl_mode;
-extern my_bool opt_use_ssl_arg;
-extern my_bool opt_ssl_verify_server_cert_arg;
-extern my_bool ssl_mode_set_explicitly;
-#if !defined(HAVE_YASSL)
-extern char *opt_server_public_key;
-#endif
-#endif
-
-enum binlog_info_enum { BINLOG_INFO_OFF, BINLOG_INFO_LOCKLESS, BINLOG_INFO_ON,
-			BINLOG_INFO_AUTO};
-
-extern ulong opt_binlog_info;
-extern
-bool compile_regex(
-	const char* regex_string,
-	const char* error_context,
-	xb_regex_t* compiled_re);
->>>>>>> 06fae077
 
 void xtrabackup_io_throttling(void);
 bool xb_write_delta_metadata(const char *filename, const xb_delta_info_t *info);
