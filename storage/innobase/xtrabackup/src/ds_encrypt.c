/******************************************************
Copyright (c) 2013 Percona LLC and/or its affiliates.

Encryption datasink implementation for XtraBackup.

This program is free software; you can redistribute it and/or modify
it under the terms of the GNU General Public License as published by
the Free Software Foundation; version 2 of the License.

This program is distributed in the hope that it will be useful,
but WITHOUT ANY WARRANTY; without even the implied warranty of
MERCHANTABILITY or FITNESS FOR A PARTICULAR PURPOSE.  See the
GNU General Public License for more details.

You should have received a copy of the GNU General Public License
along with this program; if not, write to the Free Software
Foundation, Inc., 51 Franklin Street, Fifth Floor, Boston, MA  02110-1301, USA

*******************************************************/


#include <my_base.h>
#include "common.h"
#include "datasink.h"

#if GCC_VERSION >= 4002
/* Workaround to avoid "gcry_ac_* is deprecated" warnings in gcrypt.h */
#  pragma GCC diagnostic ignored "-Wdeprecated-declarations"
#endif

#include <gcrypt.h>

#if GCC_VERSION >= 4002
#  pragma GCC diagnostic warning "-Wdeprecated-declarations"
#endif

#include "xbcrypt.h"

#if !defined(GCRYPT_VERSION_NUMBER) || (GCRYPT_VERSION_NUMBER < 0x010600)
GCRY_THREAD_OPTION_PTHREAD_IMPL;
#endif

#define XB_CRYPT_CHUNK_SIZE ((size_t) (xtrabackup_encrypt_chunk_size))

typedef struct {
	pthread_t		id;
	uint			num;
	pthread_mutex_t 	ctrl_mutex;
	pthread_cond_t		ctrl_cond;
	pthread_mutex_t		data_mutex;
	pthread_cond_t  	data_cond;
	my_bool			started;
	my_bool			data_avail;
	my_bool			cancelled;
	const char 		*from;
	size_t			from_len;
	char			*to;
	char			*iv;
	size_t			to_len;
	gcry_cipher_hd_t	cipher_handle;
} crypt_thread_ctxt_t;

typedef struct {
	crypt_thread_ctxt_t	*threads;
	uint			nthreads;
} ds_encrypt_ctxt_t;

typedef struct {
	xb_wcrypt_t		*xbcrypt_file;
	ds_encrypt_ctxt_t	*crypt_ctxt;
	size_t			bytes_processed;
	ds_file_t		*dest_file;
} ds_encrypt_file_t;

/* Encryption options */
extern ulong		xtrabackup_encrypt_algo;
extern char		*xtrabackup_encrypt_key;
extern char		*xtrabackup_encrypt_key_file;
extern uint		xtrabackup_encrypt_threads;
extern ulonglong	xtrabackup_encrypt_chunk_size;

static ds_ctxt_t *encrypt_init(const char *root);
static ds_file_t *encrypt_open(ds_ctxt_t *ctxt, const char *path,
				MY_STAT *mystat);
static int encrypt_write(ds_file_t *file, const void *buf, size_t len);
static int encrypt_close(ds_file_t *file);
static void encrypt_deinit(ds_ctxt_t *ctxt);

datasink_t datasink_encrypt = {
	&encrypt_init,
	&encrypt_open,
	&encrypt_write,
	&encrypt_close,
	&encrypt_deinit
};

static crypt_thread_ctxt_t *create_worker_threads(uint n);
static void destroy_worker_threads(crypt_thread_ctxt_t *threads, uint n);
static void *encrypt_worker_thread_func(void *arg);

static uint encrypt_algos[] = { GCRY_CIPHER_NONE, GCRY_CIPHER_AES128,
				GCRY_CIPHER_AES192, GCRY_CIPHER_AES256 };
static uint encrypt_algo;
static const uint encrypt_mode = GCRY_CIPHER_MODE_CTR;
static uint encrypt_key_len = 0;
static size_t encrypt_iv_len = 0;

static
ssize_t
my_xb_crypt_write_callback(void *userdata, const void *buf, size_t len)
{
	ds_encrypt_file_t		*encrypt_file;

	encrypt_file = (ds_encrypt_file_t *) userdata;

	xb_ad(encrypt_file != NULL);
	xb_ad(encrypt_file->dest_file != NULL);

	if (!ds_write(encrypt_file->dest_file, buf, len)) {
		return len;
	}
	return -1;
}

static
ds_ctxt_t *
encrypt_init(const char *root)
{
	ds_ctxt_t		*ctxt;
	ds_encrypt_ctxt_t	*encrypt_ctxt;
	crypt_thread_ctxt_t	*threads;
	gcry_error_t 		gcry_error;

	/* Acording to gcrypt docs (and my testing), setting up the threading
	   callbacks must be done first, so, lets give it a shot */
#if !defined(GCRYPT_VERSION_NUMBER) || (GCRYPT_VERSION_NUMBER < 0x010600)
	gcry_error = gcry_control(GCRYCTL_SET_THREAD_CBS, &gcry_threads_pthread);
	if (gcry_error) {
		msg("encrypt: unable to set libgcrypt thread cbs - "
		    "%s : %s\n",
		    gcry_strsource(gcry_error),
		    gcry_strerror(gcry_error));
		return NULL;
	}
#endif

	/* Version check should be the very next call because it
	makes sure that important subsystems are intialized. */
	if (!gcry_control(GCRYCTL_ANY_INITIALIZATION_P)) {
		const char	*gcrypt_version;
		gcrypt_version = gcry_check_version(NULL);
		/* No other library has already initialized libgcrypt. */
		if (!gcrypt_version) {
			msg("encrypt: failed to initialize libgcrypt\n");
			return NULL;
		} else {
			msg("encrypt: using gcrypt %s\n", gcrypt_version);
		}
	}

	/* Disable the gcry secure memory, not dealing with this for now */
	gcry_error = gcry_control(GCRYCTL_DISABLE_SECMEM, 0);
	if (gcry_error) {
		msg("encrypt: unable to disable libgcrypt secmem - "
		    "%s : %s\n",
		    gcry_strsource(gcry_error),
		    gcry_strerror(gcry_error));
		return NULL;
	}

	/* Finalize gcry initialization. */
	gcry_error = gcry_control(GCRYCTL_INITIALIZATION_FINISHED, 0);
	if (gcry_error) {
		msg("encrypt: unable to finish libgcrypt initialization - "
		    "%s : %s\n",
		    gcry_strsource(gcry_error),
		    gcry_strerror(gcry_error));
		return NULL;
	}

	/* Determine the algorithm */
	encrypt_algo = encrypt_algos[xtrabackup_encrypt_algo];

	/* Set up the iv length */
	encrypt_iv_len = gcry_cipher_get_algo_blklen(encrypt_algo);
	xb_a(encrypt_iv_len > 0);

	/* Now set up the key */
	if (xtrabackup_encrypt_key == NULL &&
	    xtrabackup_encrypt_key_file == NULL) {
		msg("encrypt: no encryption key or key file specified.\n");
		return NULL;
	} else if (xtrabackup_encrypt_key && xtrabackup_encrypt_key_file) {
		msg("encrypt: both encryption key and key file specified.\n");
		return NULL;
	} else if (xtrabackup_encrypt_key_file) {
		if (!xb_crypt_read_key_file(xtrabackup_encrypt_key_file,
					    (void**)&xtrabackup_encrypt_key,
					    &encrypt_key_len)) {
			msg("encrypt: unable to read encryption key file"
			    " \"%s\".\n", xtrabackup_encrypt_key_file);
			return NULL;
		}
	} else if (xtrabackup_encrypt_key) {
		encrypt_key_len = strlen(xtrabackup_encrypt_key);
	} else {
		msg("encrypt: no encryption key or key file specified.\n");
		return NULL;
	}

	/* Create and initialize the worker threads */
	threads = create_worker_threads(xtrabackup_encrypt_threads);
	if (threads == NULL) {
		msg("encrypt: failed to create worker threads.\n");
		return NULL;
	}

	ctxt = (ds_ctxt_t *) my_malloc(PSI_NOT_INSTRUMENTED,
				       sizeof(ds_ctxt_t) +
				       sizeof(ds_encrypt_ctxt_t),
				       MYF(MY_FAE));

	encrypt_ctxt = (ds_encrypt_ctxt_t *) (ctxt + 1);
	encrypt_ctxt->threads = threads;
	encrypt_ctxt->nthreads = xtrabackup_encrypt_threads;

	ctxt->ptr = encrypt_ctxt;
	ctxt->root = my_strdup(PSI_NOT_INSTRUMENTED, root, MYF(MY_FAE));

	return ctxt;
}

static
ds_file_t *
encrypt_open(ds_ctxt_t *ctxt, const char *path, MY_STAT *mystat)
{
	ds_ctxt_t		*dest_ctxt;

	ds_encrypt_ctxt_t	*crypt_ctxt;
	ds_encrypt_file_t	*crypt_file;

	char			new_name[FN_REFLEN];
	ds_file_t		*file;

	xb_ad(ctxt->pipe_ctxt != NULL);
	dest_ctxt = ctxt->pipe_ctxt;

	crypt_ctxt = (ds_encrypt_ctxt_t *) ctxt->ptr;


	file = (ds_file_t *) my_malloc(PSI_NOT_INSTRUMENTED,
				       sizeof(ds_file_t) +
				       sizeof(ds_encrypt_file_t),
				       MYF(MY_FAE|MY_ZEROFILL));

	crypt_file = (ds_encrypt_file_t *) (file + 1);

	/* Append the .xbcrypt extension to the filename */
	fn_format(new_name, path, "", ".xbcrypt", MYF(MY_APPEND_EXT));
	crypt_file->dest_file = ds_open(dest_ctxt, new_name, mystat);
	if (crypt_file->dest_file == NULL) {
		msg("encrypt: ds_open(\"%s\") failed.\n", new_name);
		goto err;
	}

	crypt_file->crypt_ctxt = crypt_ctxt;
	crypt_file->xbcrypt_file = xb_crypt_write_open(crypt_file,
					   my_xb_crypt_write_callback);

	if (crypt_file->xbcrypt_file == NULL) {
		msg("encrypt: xb_crypt_write_open() failed.\n");
		goto err;
	}


	file->ptr = crypt_file;
	file->path = crypt_file->dest_file->path;

	return file;

err:
	if (crypt_file->dest_file) {
		ds_close(crypt_file->dest_file);
	}
	my_free(file);
	return NULL;
}

static
int
encrypt_write(ds_file_t *file, const void *buf, size_t len)
{
	ds_encrypt_file_t	*crypt_file;
	ds_encrypt_ctxt_t	*crypt_ctxt;
	crypt_thread_ctxt_t	*threads;
	crypt_thread_ctxt_t	*thd;
	uint			nthreads;
	uint			i;
	const char		*ptr;

	crypt_file = (ds_encrypt_file_t *) file->ptr;
	crypt_ctxt = crypt_file->crypt_ctxt;

	threads = crypt_ctxt->threads;
	nthreads = crypt_ctxt->nthreads;

	ptr = (const char *) buf;
	while (len > 0) {
		uint max_thread;

		/* Send data to worker threads for encryption */
		for (i = 0; i < nthreads; i++) {
			size_t chunk_len;

			thd = threads + i;

			pthread_mutex_lock(&thd->ctrl_mutex);

			chunk_len = (len > XB_CRYPT_CHUNK_SIZE) ?
				XB_CRYPT_CHUNK_SIZE : len;
			thd->from = ptr;
			thd->from_len = chunk_len;

			pthread_mutex_lock(&thd->data_mutex);
			thd->data_avail = TRUE;
			pthread_cond_signal(&thd->data_cond);
			pthread_mutex_unlock(&thd->data_mutex);

			len -= chunk_len;
			if (len == 0) {
				break;
			}
			ptr += chunk_len;
		}

		max_thread = (i < nthreads) ? i :  nthreads - 1;

		/* Reap and stream the encrypted data */
		for (i = 0; i <= max_thread; i++) {
			thd = threads + i;

			pthread_mutex_lock(&thd->data_mutex);
			while (thd->data_avail == TRUE) {
				pthread_cond_wait(&thd->data_cond,
						  &thd->data_mutex);
			}

			xb_a(threads[i].to_len > 0);

			if (xb_crypt_write_chunk(crypt_file->xbcrypt_file,
						 threads[i].to,
						 threads[i].from_len +
							XB_CRYPT_HASH_LEN,
						 threads[i].to_len,
						 threads[i].iv,
						 encrypt_iv_len)) {
				msg("encrypt: write to the destination file "
				    "failed.\n");
				return 1;
			}

			crypt_file->bytes_processed += threads[i].from_len;

			pthread_mutex_unlock(&threads[i].data_mutex);
			pthread_mutex_unlock(&threads[i].ctrl_mutex);
		}
	}

	return 0;
}

static
int
encrypt_close(ds_file_t *file)
{
	ds_encrypt_file_t	*crypt_file;
	ds_file_t		*dest_file;
	int			rc = 0;

	crypt_file = (ds_encrypt_file_t *) file->ptr;
	dest_file = crypt_file->dest_file;

	rc = xb_crypt_write_close(crypt_file->xbcrypt_file);

	if (ds_close(dest_file)) {
		rc = 1;
	}

	my_free(file);

	return rc;
}

static
void
encrypt_deinit(ds_ctxt_t *ctxt)
{
	ds_encrypt_ctxt_t 	*crypt_ctxt;

	xb_ad(ctxt->pipe_ctxt != NULL);

	crypt_ctxt = (ds_encrypt_ctxt_t *) ctxt->ptr;

	destroy_worker_threads(crypt_ctxt->threads, crypt_ctxt->nthreads);

	my_free(ctxt->root);
	my_free(ctxt);
	if (xtrabackup_encrypt_key)
		my_free(xtrabackup_encrypt_key);
	if (xtrabackup_encrypt_key_file)
		my_free(xtrabackup_encrypt_key_file);
}

static
crypt_thread_ctxt_t *
create_worker_threads(uint n)
{
	crypt_thread_ctxt_t	*threads;
	uint 			i;

	threads = (crypt_thread_ctxt_t *)
		my_malloc(PSI_NOT_INSTRUMENTED,
			  sizeof(crypt_thread_ctxt_t) * n, MYF(MY_FAE));

	for (i = 0; i < n; i++) {
		crypt_thread_ctxt_t *thd = threads + i;

		thd->num = i + 1;
		thd->started = FALSE;
		thd->cancelled = FALSE;
		thd->data_avail = FALSE;

<<<<<<< HEAD
		thd->to = (char *) my_malloc(PSI_NOT_INSTRUMENTED,
					     XB_CRYPT_CHUNK_SIZE,
					     MYF(MY_FAE));
=======
		thd->to = (char *) my_malloc(XB_CRYPT_CHUNK_SIZE +
					     XB_CRYPT_HASH_LEN, MYF(MY_FAE));
>>>>>>> f5e4779d

		thd->iv = (char *) my_malloc(PSI_NOT_INSTRUMENTED,
					     encrypt_iv_len,
					     MYF(MY_FAE));

		/* Initialize the control mutex and condition var */
		if (pthread_mutex_init(&thd->ctrl_mutex, NULL) ||
		    pthread_cond_init(&thd->ctrl_cond, NULL)) {
			goto err;
		}

		/* Initialize and data mutex and condition var */
		if (pthread_mutex_init(&thd->data_mutex, NULL) ||
		    pthread_cond_init(&thd->data_cond, NULL)) {
			goto err;
		}

		if (encrypt_algo != GCRY_CIPHER_NONE) {
			gcry_error_t 		gcry_error;

			gcry_error = gcry_cipher_open(&thd->cipher_handle,
						      encrypt_algo,
						      encrypt_mode, 0);
			if (gcry_error) {
				msg("encrypt: unable to open libgcrypt"
				    " cipher - %s : %s\n",
				    gcry_strsource(gcry_error),
				    gcry_strerror(gcry_error));
				gcry_cipher_close(thd->cipher_handle);
				goto err;
			}

			gcry_error = gcry_cipher_setkey(thd->cipher_handle,
							xtrabackup_encrypt_key,
							encrypt_key_len);
			if (gcry_error) {
				msg("encrypt: unable to set libgcrypt"
				    " cipher key - %s : %s\n",
				    gcry_strsource(gcry_error),
				    gcry_strerror(gcry_error));
				gcry_cipher_close(thd->cipher_handle);
				goto err;
			}
		}

		pthread_mutex_lock(&thd->ctrl_mutex);

		if (pthread_create(&thd->id, NULL, encrypt_worker_thread_func,
				   thd)) {
			msg("encrypt: pthread_create() failed: "
			    "errno = %d\n", errno);
			goto err;
		}
	}

	/* Wait for the threads to start */
	for (i = 0; i < n; i++) {
		crypt_thread_ctxt_t *thd = threads + i;

		while (thd->started == FALSE)
			pthread_cond_wait(&thd->ctrl_cond, &thd->ctrl_mutex);
		pthread_mutex_unlock(&thd->ctrl_mutex);
	}

	return threads;

err:
	return NULL;
}

static
void
destroy_worker_threads(crypt_thread_ctxt_t *threads, uint n)
{
	uint i;

	for (i = 0; i < n; i++) {
		crypt_thread_ctxt_t *thd = threads + i;

		pthread_mutex_lock(&thd->data_mutex);
		threads[i].cancelled = TRUE;
		pthread_cond_signal(&thd->data_cond);
		pthread_mutex_unlock(&thd->data_mutex);

		pthread_join(thd->id, NULL);

		pthread_cond_destroy(&thd->data_cond);
		pthread_mutex_destroy(&thd->data_mutex);
		pthread_cond_destroy(&thd->ctrl_cond);
		pthread_mutex_destroy(&thd->ctrl_mutex);

		if (encrypt_algo != GCRY_CIPHER_NONE)
			gcry_cipher_close(thd->cipher_handle);

		my_free(thd->to);
		my_free(thd->iv);
	}

	my_free(threads);
}

static
void *
encrypt_worker_thread_func(void *arg)
{
	crypt_thread_ctxt_t *thd = (crypt_thread_ctxt_t *) arg;

	pthread_mutex_lock(&thd->ctrl_mutex);

	pthread_mutex_lock(&thd->data_mutex);

	thd->started = TRUE;
	pthread_cond_signal(&thd->ctrl_cond);

	pthread_mutex_unlock(&thd->ctrl_mutex);

	while (1) {
		thd->data_avail = FALSE;
		pthread_cond_signal(&thd->data_cond);

		while (!thd->data_avail && !thd->cancelled) {
			pthread_cond_wait(&thd->data_cond, &thd->data_mutex);
		}

		if (thd->cancelled)
			break;

		/* ensure that XB_CRYPT_HASH_LEN is the correct length
		of XB_CRYPT_HASH hashing algorithm output */
		assert(gcry_md_get_algo_dlen(XB_CRYPT_HASH) ==
		       XB_CRYPT_HASH_LEN);

		memcpy(thd->to, thd->from, thd->from_len);
		gcry_md_hash_buffer(XB_CRYPT_HASH, thd->to + thd->from_len,
				    thd->from, thd->from_len);
		thd->to_len = thd->from_len;

		if (encrypt_algo != GCRY_CIPHER_NONE) {
			gcry_error_t 		gcry_error;

			gcry_error = gcry_cipher_reset(thd->cipher_handle);
			if (gcry_error) {
				msg("encrypt: unable to reset cipher - "
				    "%s : %s\n",
				    gcry_strsource(gcry_error),
				    gcry_strerror(gcry_error));
				thd->to_len = 0;
				continue;
			}

			xb_crypt_create_iv(thd->iv, encrypt_iv_len);
			gcry_error = gcry_cipher_setctr(thd->cipher_handle,
							thd->iv,
							encrypt_iv_len);
			if (gcry_error) {
				msg("encrypt: unable to set cipher ctr - "
				    "%s : %s\n",
				    gcry_strsource(gcry_error),
				    gcry_strerror(gcry_error));
				thd->to_len = 0;
				continue;
			}

			gcry_error = gcry_cipher_encrypt(thd->cipher_handle,
							 thd->to,
							 thd->to_len +
							 XB_CRYPT_HASH_LEN,
							 thd->to,
							 thd->from_len +
							 XB_CRYPT_HASH_LEN);
			if (gcry_error) {
				msg("encrypt: unable to encrypt buffer - "
				    "%s : %s\n", gcry_strsource(gcry_error),
				    gcry_strerror(gcry_error));
				thd->to_len = 0;
			}
		} else {
			memcpy(thd->to, thd->from,
			       thd->from_len + XB_CRYPT_HASH_LEN);
		}
		thd->to_len += XB_CRYPT_HASH_LEN;
	}

	pthread_mutex_unlock(&thd->data_mutex);

	return NULL;
}<|MERGE_RESOLUTION|>--- conflicted
+++ resolved
@@ -430,14 +430,9 @@
 		thd->cancelled = FALSE;
 		thd->data_avail = FALSE;
 
-<<<<<<< HEAD
 		thd->to = (char *) my_malloc(PSI_NOT_INSTRUMENTED,
-					     XB_CRYPT_CHUNK_SIZE,
-					     MYF(MY_FAE));
-=======
-		thd->to = (char *) my_malloc(XB_CRYPT_CHUNK_SIZE +
+					     XB_CRYPT_CHUNK_SIZE +
 					     XB_CRYPT_HASH_LEN, MYF(MY_FAE));
->>>>>>> f5e4779d
 
 		thd->iv = (char *) my_malloc(PSI_NOT_INSTRUMENTED,
 					     encrypt_iv_len,
