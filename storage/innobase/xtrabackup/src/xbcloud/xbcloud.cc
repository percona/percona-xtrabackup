/******************************************************
Copyright (c) 2014-2019 Percona LLC and/or its affiliates.

xbcloud utility. Manage backups on cloud storage services.

This program is free software; you can redistribute it and/or modify
it under the terms of the GNU General Public License as published by
the Free Software Foundation; version 2 of the License.

This program is distributed in the hope that it will be useful,
but WITHOUT ANY WARRANTY; without even the implied warranty of
MERCHANTABILITY or FITNESS FOR A PARTICULAR PURPOSE.  See the
GNU General Public License for more details.

You should have received a copy of the GNU General Public License
along with this program; if not, write to the Free Software
Foundation, Inc., 51 Franklin Street, Fifth Floor, Boston, MA  02110-1301, USA

*******************************************************/

#include <my_default.h>
#include <my_dir.h>
#include <my_getopt.h>
#include <my_sys.h>
#include <my_alloc.h>
#include <mysql/service_mysql_alloc.h>
#include <typelib.h>
#include <cstdlib>
#include <fstream>
#include <iostream>
#include <set>
#include <string>
#include <unordered_map>

#include <curl/curl.h>

#include "common.h"
#include "xbstream.h"
#include "xtrabackup_version.h"

#include "crc_glue.h"

#include "xbcloud/s3.h"
#include "xbcloud/swift.h"
#include "xbcloud/util.h"

using namespace xbcloud;

#define XBCLOUD_VERSION XTRABACKUP_VERSION

/*****************************************************************************/

const char *config_file = "my"; /* Default config file */

enum { SWIFT, S3, GOOGLE };
const char *storage_names[] = {"SWIFT", "S3", "GOOGLE", NullS};

const char *s3_bucket_lookup_names[] = {"AUTO", "DNS", "PATH", NullS};

static bool opt_verbose = 0;

static ulong opt_storage = SWIFT;

static char *opt_swift_user = nullptr;
static char *opt_swift_user_id = nullptr;
static char *opt_swift_password = nullptr;
static char *opt_swift_tenant = nullptr;
static char *opt_swift_tenant_id = nullptr;
static char *opt_swift_project = nullptr;
static char *opt_swift_project_id = nullptr;
static char *opt_swift_domain = nullptr;
static char *opt_swift_domain_id = nullptr;
static char *opt_swift_project_domain = nullptr;
static char *opt_swift_project_domain_id = nullptr;
static char *opt_swift_region = nullptr;
static char *opt_swift_container = nullptr;
static char *opt_swift_storage_url = nullptr;
static char *opt_swift_auth_url = nullptr;
static char *opt_swift_key = nullptr;
static char *opt_swift_auth_version = nullptr;

static char *opt_s3_region = nullptr;
static char *opt_s3_endpoint = nullptr;
static char *opt_s3_access_key = nullptr;
static char *opt_s3_secret_key = nullptr;
static char *opt_s3_bucket = nullptr;
static ulong opt_s3_bucket_lookup;
static ulong opt_s3_api_version = 0;

static char *opt_google_region = nullptr;
static char *opt_google_endpoint = nullptr;
static char *opt_google_access_key = nullptr;
static char *opt_google_secret_key = nullptr;
static char *opt_google_bucket = nullptr;

static std::string backup_name;
static char *opt_cacert = nullptr;
static ulong opt_parallel = 1;
static bool opt_insecure = false;
static bool opt_md5 = false;
static enum { MODE_GET, MODE_PUT, MODE_DELETE } opt_mode;

static std::map<std::string, std::string> extra_http_headers;

const char *s3_api_version_names[] = {"AUTO", "2", "4", NullS};

static std::set<std::string> file_list;

TYPELIB storage_typelib = {array_elements(storage_names) - 1, "", storage_names,
                           nullptr};

TYPELIB s3_bucket_lookup_typelib = {array_elements(s3_bucket_lookup_names) - 1,
                                    "", s3_bucket_lookup_names, nullptr};

TYPELIB s3_api_version_typelib = {array_elements(s3_api_version_names) - 1, "",
                                  s3_api_version_names, nullptr};

enum {
  OPT_STORAGE = 256,

  OPT_SWIFT_CONTAINER,
  OPT_SWIFT_AUTH_URL,
  OPT_SWIFT_KEY,
  OPT_SWIFT_USER,
  OPT_SWIFT_USER_ID,
  OPT_SWIFT_PASSWORD,
  OPT_SWIFT_TENANT,
  OPT_SWIFT_TENANT_ID,
  OPT_SWIFT_PROJECT,
  OPT_SWIFT_PROJECT_ID,
  OPT_SWIFT_DOMAIN,
  OPT_SWIFT_DOMAIN_ID,
  OPT_SWIFT_PROJECT_DOMAIN,
  OPT_SWIFT_PROJECT_DOMAIN_ID,
  OPT_SWIFT_REGION,
  OPT_SWIFT_STORAGE_URL,
  OPT_SWIFT_AUTH_VERSION,

  OPT_S3_REGION,
  OPT_S3_ENDPOINT,
  OPT_S3_ACCESS_KEY,
  OPT_S3_SECRET_KEY,
  OPT_S3_BUCKET,
  OPT_S3_BUCKET_LOOKUP,
  OPT_S3_API_VERSION,

  OPT_GOOGLE_REGION,
  OPT_GOOGLE_ENDPOINT,
  OPT_GOOGLE_ACCESS_KEY,
  OPT_GOOGLE_SECRET_KEY,
  OPT_GOOGLE_BUCKET,

  OPT_PARALLEL,
  OPT_CACERT,
  OPT_HEADER,
  OPT_INSECURE,
  OPT_MD5,
  OPT_VERBOSE
};

static struct my_option my_long_options[] = {
    {"defaults-file", 'c',
     "Name of config file to read; if no extension is given, default "
     "extension (e.g., .ini or .cnf) will be added",
     &config_file, &config_file, 0, GET_STR, REQUIRED_ARG, 0, 0, 0, 0, 0, 0},

    {"help", '?', "Display this help and exit.", 0, 0, 0, GET_NO_ARG, NO_ARG, 0,
     0, 0, 0, 0, 0},

    {"storage", OPT_STORAGE, "Specify storage type S3/SWIFT.", &opt_storage,
     &opt_storage, &storage_typelib, GET_ENUM, REQUIRED_ARG, 0, 0, 0, 0, 0, 0},

    {"swift-auth-version", OPT_SWIFT_AUTH_VERSION,
     "Swift authentication verison to use.", &opt_swift_auth_version,
     &opt_swift_auth_version, 0, GET_STR_ALLOC, REQUIRED_ARG, 0, 0, 0, 0, 0, 0},

    {"swift-container", OPT_SWIFT_CONTAINER,
     "Swift container to store backups into.", &opt_swift_container,
     &opt_swift_container, 0, GET_STR_ALLOC, REQUIRED_ARG, 0, 0, 0, 0, 0, 0},

    {"swift-user", OPT_SWIFT_USER, "Swift user name.", &opt_swift_user,
     &opt_swift_user, 0, GET_STR_ALLOC, REQUIRED_ARG, 0, 0, 0, 0, 0, 0},

    {"swift-user-id", OPT_SWIFT_USER_ID, "Swift user ID.", &opt_swift_user_id,
     &opt_swift_user_id, 0, GET_STR_ALLOC, REQUIRED_ARG, 0, 0, 0, 0, 0, 0},

    {"swift-auth-url", OPT_SWIFT_AUTH_URL,
     "Base URL of SWIFT authentication service.", &opt_swift_auth_url,
     &opt_swift_auth_url, 0, GET_STR_ALLOC, REQUIRED_ARG, 0, 0, 0, 0, 0, 0},

    {"swift-storage-url", OPT_SWIFT_STORAGE_URL,
     "URL of object-store endpoint. Usually received from authentication "
     "service. Specify to override this value.",
     &opt_swift_storage_url, &opt_swift_storage_url, 0, GET_STR_ALLOC,
     REQUIRED_ARG, 0, 0, 0, 0, 0, 0},

    {"swift-key", OPT_SWIFT_KEY, "Swift key.", &opt_swift_key, &opt_swift_key,
     0, GET_STR_ALLOC, REQUIRED_ARG, 0, 0, 0, 0, 0, 0},

    {"swift-tenant", OPT_SWIFT_TENANT,
     "The tenant name. Both the --swift-tenant and --swift-tenant-id "
     "options are optional, but should not be specified together.",
     &opt_swift_tenant, &opt_swift_tenant, 0, GET_STR_ALLOC, REQUIRED_ARG, 0, 0,
     0, 0, 0, 0},

    {"swift-tenant-id", OPT_SWIFT_TENANT_ID,
     "The tenant ID. Both the --swift-tenant and --swift-tenant-id "
     "options are optional, but should not be specified together.",
     &opt_swift_tenant_id, &opt_swift_tenant_id, 0, GET_STR_ALLOC, REQUIRED_ARG,
     0, 0, 0, 0, 0, 0},

    {"swift-project", OPT_SWIFT_PROJECT, "The project name.",
     &opt_swift_project, &opt_swift_project, 0, GET_STR_ALLOC, REQUIRED_ARG, 0,
     0, 0, 0, 0, 0},

    {"swift-project-id", OPT_SWIFT_PROJECT_ID, "The project ID.",
     &opt_swift_project_id, &opt_swift_project_id, 0, GET_STR_ALLOC,
     REQUIRED_ARG, 0, 0, 0, 0, 0, 0},

    {"swift-domain", OPT_SWIFT_DOMAIN, "The user domain name.",
     &opt_swift_domain, &opt_swift_domain, 0, GET_STR_ALLOC, REQUIRED_ARG, 0, 0,
     0, 0, 0, 0},

    {"swift-domain-id", OPT_SWIFT_DOMAIN_ID, "The user domain ID.",
     &opt_swift_domain_id, &opt_swift_domain_id, 0, GET_STR_ALLOC, REQUIRED_ARG,
     0, 0, 0, 0, 0, 0},

    {"swift-project-domain", OPT_SWIFT_PROJECT_DOMAIN,
     "The project domain name.", &opt_swift_project_domain,
     &opt_swift_project_domain, 0, GET_STR_ALLOC, REQUIRED_ARG, 0, 0, 0, 0, 0,
     0},

    {"swift-project-domain-id", OPT_SWIFT_PROJECT_DOMAIN_ID,
     "The project domain ID.", &opt_swift_project_domain_id,
     &opt_swift_project_domain_id, 0, GET_STR_ALLOC, REQUIRED_ARG, 0, 0, 0, 0,
     0, 0},

    {"swift-password", OPT_SWIFT_PASSWORD, "The password of the user.",
     &opt_swift_password, &opt_swift_password, 0, GET_STR_ALLOC, REQUIRED_ARG,
     0, 0, 0, 0, 0, 0},

    {"swift-region", OPT_SWIFT_REGION, "The region object-store endpoint.",
     &opt_swift_region, &opt_swift_region, 0, GET_STR_ALLOC, REQUIRED_ARG, 0, 0,
     0, 0, 0, 0},

    {"parallel", OPT_PARALLEL, "Number of parallel chunk uploads.",
     &opt_parallel, &opt_parallel, 0, GET_ULONG, REQUIRED_ARG, 1, 1, ULONG_MAX,
     0, 0, 0},

    {"s3-region", OPT_S3_REGION, "S3 region.", &opt_s3_region, &opt_s3_region,
     0, GET_STR_ALLOC, REQUIRED_ARG, 0, 0, 0, 0, 0, 0},

    {"s3-endpoint", OPT_S3_ENDPOINT, "S3 endpoint.", &opt_s3_endpoint,
     &opt_s3_endpoint, 0, GET_STR_ALLOC, REQUIRED_ARG, 0, 0, 0, 0, 0, 0},

    {"s3-access-key", OPT_S3_ACCESS_KEY, "S3 access key.", &opt_s3_access_key,
     &opt_s3_access_key, 0, GET_STR_ALLOC, REQUIRED_ARG, 0, 0, 0, 0, 0, 0},

    {"s3-secret-key", OPT_S3_SECRET_KEY, "S3 secret key.", &opt_s3_secret_key,
     &opt_s3_secret_key, 0, GET_STR_ALLOC, REQUIRED_ARG, 0, 0, 0, 0, 0, 0},

    {"s3-bucket", OPT_S3_BUCKET, "S3 bucket.", &opt_s3_bucket, &opt_s3_bucket,
     0, GET_STR_ALLOC, REQUIRED_ARG, 0, 0, 0, 0, 0, 0},

    {"s3-bucket-lookup", OPT_S3_BUCKET_LOOKUP, "Bucket lookup method.",
     &opt_s3_bucket_lookup, &opt_s3_bucket_lookup, &s3_bucket_lookup_typelib,
     GET_ENUM, REQUIRED_ARG, 0, 0, 0, 0, 0, 0},

    {"s3-api-version", OPT_S3_API_VERSION, "S3 API version.",
     &opt_s3_api_version, &opt_s3_api_version, &s3_api_version_typelib,
     GET_ENUM, REQUIRED_ARG, 0, 0, 0, 0, 0, 0},

    {"google-region", OPT_GOOGLE_REGION, "Google cloud storage region.",
     &opt_google_region, &opt_google_region, 0, GET_STR_ALLOC, REQUIRED_ARG, 0,
     0, 0, 0, 0, 0},

    {"google-endpoint", OPT_GOOGLE_ENDPOINT, "Google cloud storage endpoint.",
     &opt_google_endpoint, &opt_google_endpoint, 0, GET_STR_ALLOC, REQUIRED_ARG,
     0, 0, 0, 0, 0, 0},

    {"google-access-key", OPT_GOOGLE_ACCESS_KEY,
     "Goolge cloud storage access key.", &opt_google_access_key,
     &opt_google_access_key, 0, GET_STR_ALLOC, REQUIRED_ARG, 0, 0, 0, 0, 0, 0},

    {"google-secret-key", OPT_GOOGLE_SECRET_KEY,
     "Goolge cloud storage secret key.", &opt_google_secret_key,
     &opt_google_secret_key, 0, GET_STR_ALLOC, REQUIRED_ARG, 0, 0, 0, 0, 0, 0},

    {"google-bucket", OPT_GOOGLE_BUCKET, "Goolge cloud storage bucket.",
     &opt_google_bucket, &opt_google_bucket, 0, GET_STR_ALLOC, REQUIRED_ARG, 0,
     0, 0, 0, 0, 0},

    {"cacert", OPT_CACERT, "CA certificate file.", &opt_cacert, &opt_cacert, 0,
     GET_STR_ALLOC, REQUIRED_ARG, 0, 0, 0, 0, 0, 0},

    {"header", OPT_HEADER, "Extra header.", NULL, NULL, 0, GET_STR,
     REQUIRED_ARG, 0, 0, 0, 0, 0, 0},

    {"insecure", OPT_INSECURE, "Do not verify server SSL certificate.",
     &opt_insecure, &opt_insecure, 0, GET_BOOL, NO_ARG, 0, 0, 0, 0, 0, 0},

    {"md5", OPT_MD5, "Upload MD5 file into the backup dir.", &opt_md5, &opt_md5,
     0, GET_BOOL, NO_ARG, 0, 0, 0, 0, 0, 0},

    {"verbose", OPT_VERBOSE, "Turn ON cURL tracing.", &opt_verbose,
     &opt_verbose, 0, GET_BOOL, NO_ARG, 0, 0, 0, 0, 0, 0},

    {0, 0, 0, 0, 0, 0, GET_NO_ARG, NO_ARG, 0, 0, 0, 0, 0, 0}};

static void print_version() {
  printf("%s  Ver %s for %s (%s)\n", my_progname, XBCLOUD_VERSION, SYSTEM_TYPE,
         MACHINE_TYPE);
}

static void usage() {
  print_version();
  puts("Copyright (C) 2015-2019 Percona LLC and/or its affiliates.");
  puts(
      "This software comes with ABSOLUTELY NO WARRANTY. "
      "This is free software,\nand you are welcome to modify and "
      "redistribute it under the GPL license.\n");

  puts("Manage backups on the cloud services.\n");

  puts("Usage: ");
  printf(
      "  %s put [OPTIONS...] <NAME> upload backup from STDIN into "
      "the cloud service with given name.\n",
      my_progname);
  printf(
      "  %s get [OPTIONS...] <NAME> [FILES...] stream specified "
      "backup or individual files from the cloud service into STDOUT.\n",
      my_progname);
  printf(
      "  %s delete [OPTIONS...] <NAME> [FILES...] delete specified "
      "backup or individual files from the cloud service.\n",
      my_progname);

  puts("\nOptions:");
  my_print_help(my_long_options);
}

static bool get_one_option(int optid,
                           const struct my_option *opt __attribute__((unused)),
                           char *argument) {
  switch (optid) {
    case '?':
      usage();
      exit(0);
    case OPT_SWIFT_PASSWORD:
    case OPT_SWIFT_KEY:
    case OPT_SWIFT_TENANT:
    case OPT_SWIFT_TENANT_ID:
    case OPT_S3_ACCESS_KEY:
    case OPT_S3_SECRET_KEY:
    case OPT_GOOGLE_ACCESS_KEY:
    case OPT_GOOGLE_SECRET_KEY:
      if (argument != nullptr) {
        while (*argument) *argument++ = 0;  // Destroy argument
      }
      break;
    case OPT_HEADER:
      if (argument != nullptr) {
        extra_http_headers.insert(parse_http_header(argument));
      }
      break;
  }

  return (false);
}

static const char *load_default_groups[] = {"xbcloud", 0};

static void get_env_value(char *&var, const char *env) {
  char *val;
  if (var == nullptr && (val = getenv(env)) != nullptr) {
    var = my_strdup(PSI_NOT_INSTRUMENTED, val, MYF(MY_FAE));
  }
}

static void get_env_args() {
  get_env_value(opt_swift_auth_url, "OS_AUTH_URL");
  get_env_value(opt_swift_tenant, "OS_TENANT_NAME");
  get_env_value(opt_swift_tenant_id, "OS_TENANT_ID");
  get_env_value(opt_swift_user, "OS_USERNAME");
  get_env_value(opt_swift_password, "OS_PASSWORD");
  get_env_value(opt_swift_domain, "OS_USER_DOMAIN");
  get_env_value(opt_swift_domain_id, "OS_USER_DOMAIN_ID");
  get_env_value(opt_swift_project_domain, "OS_PROJECT_DOMAIN");
  get_env_value(opt_swift_project_domain_id, "OS_PROJECT_DOMAIN_ID");
  get_env_value(opt_swift_region, "OS_REGION_NAME");
  get_env_value(opt_swift_storage_url, "OS_STORAGE_URL");
  get_env_value(opt_cacert, "OS_CACERT");

  get_env_value(opt_s3_access_key, "AWS_ACCESS_KEY_ID");
  get_env_value(opt_s3_secret_key, "AWS_SECRET_ACCESS_KEY");
  get_env_value(opt_s3_region, "AWS_DEFAULT_REGION");
  get_env_value(opt_cacert, "AWS_CA_BUNDLE");
  get_env_value(opt_s3_endpoint, "AWS_ENDPOINT");

  get_env_value(opt_s3_access_key, "ACCESS_KEY_ID");
  get_env_value(opt_s3_secret_key, "SECRET_ACCESS_KEY");
  get_env_value(opt_s3_region, "DEFAULT_REGION");
  get_env_value(opt_s3_endpoint, "ENDPOINT");

  get_env_value(opt_google_access_key, "ACCESS_KEY_ID");
  get_env_value(opt_google_secret_key, "SECRET_ACCESS_KEY");
  get_env_value(opt_google_region, "DEFAULT_REGION");
  get_env_value(opt_google_endpoint, "ENDPOINT");
}

static char **defaults_argv = nullptr;
static MEM_ROOT argv_alloc{PSI_NOT_INSTRUMENTED, 512};

static bool parse_args(int argc, char **argv) {
  if (load_defaults("my", load_default_groups, &argc, &argv, &argv_alloc)) {
    return true;
  }

  defaults_argv = argv;

  if (handle_options(&argc, &argv, my_long_options, get_one_option)) {
    return true;
  }

  const char *command;

  if (argc < 1) {
    msg_ts("Command isn't specified. Supported commands are put and get\n");
    usage();
    return true;
  }

  command = argv[0];
  argc--;
  argv++;

  get_env_args();

  if (strcasecmp(command, "put") == 0) {
    opt_mode = MODE_PUT;
  } else if (strcasecmp(command, "get") == 0) {
    opt_mode = MODE_GET;
  } else if (strcasecmp(command, "delete") == 0) {
    opt_mode = MODE_DELETE;
  } else {
    msg_ts("Unknown command %s. Supported commands are put and get\n", command);
    usage();
    return true;
  }

  /* make sure name is specified */
  if (argc < 1) {
    msg_ts("Backup name is required argument\n");
    return true;
  }
  backup_name = argv[0];
  argc--;
  argv++;

  std::string backup_uri = backup_name;
  std::string bucket_name;
  bool backup_name_uri_formatted = false;

  /* parse the backup name */
  if (starts_with(backup_uri, "s3://")) {
    backup_name_uri_formatted = true;
    opt_storage = S3;
    backup_uri = backup_uri.substr(5);
  } else if (starts_with(backup_uri, "google://")) {
    backup_name_uri_formatted = true;
    opt_storage = GOOGLE;
    backup_uri = backup_uri.substr(9);
  } else if (starts_with(backup_uri, "swift://")) {
    backup_name_uri_formatted = true;
    opt_storage = SWIFT;
    backup_uri = backup_uri.substr(8);
  }

  if (backup_name_uri_formatted) {
    auto slash_pos = backup_uri.find('/');
    if (slash_pos != std::string::npos) {
      bucket_name = backup_uri.substr(0, slash_pos);
      backup_name = backup_uri.substr(slash_pos + 1);
      rtrim_slashes(backup_name);
      if (opt_storage == S3) {
        my_free(opt_s3_bucket);
        opt_s3_bucket =
            my_strdup(PSI_NOT_INSTRUMENTED, bucket_name.c_str(), MYF(MY_WME));
      } else if (opt_storage == GOOGLE) {
        my_free(opt_google_bucket);
        opt_google_bucket =
            my_strdup(PSI_NOT_INSTRUMENTED, bucket_name.c_str(), MYF(MY_WME));
      } else if (opt_storage == SWIFT) {
        my_free(opt_swift_container);
        opt_swift_container =
            my_strdup(PSI_NOT_INSTRUMENTED, bucket_name.c_str(), MYF(MY_WME));
      }
    }
  }

  /* validate arguments */
  if (opt_storage == SWIFT) {
    if (opt_swift_user == nullptr) {
      msg_ts("Swift user is not specified\n");
      return true;
    }
    if (opt_swift_container == nullptr) {
      msg_ts("Swift container is not specified\n");
      return true;
    }
    if (opt_swift_auth_url == nullptr) {
      msg_ts("Swift auth URL is not specified\n");
      return true;
    }
  } else if (opt_storage == S3) {
    if (opt_s3_access_key == nullptr) {
      msg_ts("S3 access key is not specified\n");
      return true;
    }
    if (opt_s3_secret_key == nullptr) {
      msg_ts("S3 secret key is not specified\n");
      return true;
    }
  }

  while (argc > 0) {
    file_list.insert(*argv);
    --argc;
    ++argv;
  }

  return (0);
}

bool xbcloud_put(Object_store *store, Event_handler *h,
                 const std::string &container, const std::string &backup_name,
                 bool upload_md5) {
  bool exists;

  if (!store->container_exists(container, exists)) {
    return false;
  }

  if (!exists) {
    if (!store->create_container(container)) {
      return false;
    }
  }

  std::vector<std::string> object_list;
  if (!store->list_objects_in_directory(container, backup_name, object_list)) {
    return false;
  }

  if (!object_list.empty()) {
    msg_ts("%s: error: backup named %s already exists!\n", my_progname,
           backup_name.c_str());
    return false;
  }

  struct file_entry_t {
    my_off_t chunk_idx;
    my_off_t offset;
    std::string path;
  };

  std::unordered_map<std::string, std::unique_ptr<file_entry_t>> filehash;
  xb_rstream_t *stream = xb_stream_read_new();
  if (stream == nullptr) {
    msg_ts("%s: xb_stream_read_new() failed.", my_progname);
    return false;
  }

  xb_rstream_chunk_t chunk;
  xb_rstream_result_t res;

  bool has_errors = false;

  memset(&chunk, 0, sizeof(chunk));

  Http_buffer buf_md5;

  while (!has_errors) {
    res = xb_stream_read_chunk(stream, &chunk);
    if (res != XB_STREAM_READ_CHUNK) {
      my_free(chunk.raw_data);
      break;
    }
    if (chunk.type == XB_CHUNK_TYPE_UNKNOWN &&
        !(chunk.flags & XB_STREAM_FLAG_IGNORABLE)) {
      continue;
    }

    file_entry_t *entry = filehash[chunk.path].get();
    if (entry == nullptr) {
      entry = (filehash[chunk.path] = make_unique<file_entry_t>()).get();
      entry->path = chunk.path;
    }

    if (chunk.type == XB_CHUNK_TYPE_PAYLOAD) {
      res = (xb_rstream_result_t)xb_stream_validate_checksum(&chunk);
      if (res != XB_STREAM_READ_CHUNK) {
        break;
      }

      if (entry->offset != chunk.offset) {
        msg_ts(
            "%s: out-of-order chunk: real offset = 0x%llx, "
            "expected offset = 0x%llx\n",
            my_progname, chunk.offset, entry->offset);
        res = XB_STREAM_READ_ERROR;
        break;
      }
    }

    std::stringstream file_name_s;
    file_name_s << chunk.path << "." << std::setw(20) << std::setfill('0')
                << entry->chunk_idx;
    std::string file_name = file_name_s.str();
    std::string object_name = backup_name;
    object_name.append("/").append(file_name);

    Http_buffer buf = Http_buffer();
    buf.assign_buffer(static_cast<char *>(chunk.raw_data), chunk.buflen,
                      chunk.raw_length);

    if (upload_md5) {
      buf_md5.append(hex_encode(buf.md5()));
      buf_md5.append("  ");
      buf_md5.append(file_name);
      buf_md5.append("\n");
    }

    store->async_upload_object(
        container, object_name, buf, h,
        std::bind(
            [](bool ok, std::string path, size_t length, bool *err) {
              if (ok) {
                msg_ts("%s: successfully uploaded chunk: %s, size: %zu\n",
                       my_progname, path.c_str(), length);
              } else {
                msg_ts("%s: error: failed to upload chunk: %s, size: %zu\n",
                       my_progname, path.c_str(), length);
                *err = true;
              }
            },
            std::placeholders::_1, object_name, chunk.raw_length, &has_errors));

    entry->offset += chunk.length;
    entry->chunk_idx++;

    if (chunk.type == XB_CHUNK_TYPE_EOF) {
      filehash.erase(entry->path);
    }

    memset(&chunk, 0, sizeof(chunk));
  }

  xb_stream_read_done(stream);

  bool ret = (res != XB_STREAM_READ_ERROR) && (!has_errors);

  if (ret && upload_md5) {
    msg_ts("%s: Uploading md5\n", my_progname);
    ret = store->upload_object(container, backup_name + ".md5", buf_md5);
  }

  return ret;
}

bool chunk_name_to_file_name(const std::string &chunk_name,
                             std::string &file_name, my_off_t &idx) {
  if (chunk_name.size() < 22 && chunk_name[chunk_name.size() - 21] != '.') {
    /* chunk name is invalid */
    return false;
  }
  file_name = chunk_name.substr(0, chunk_name.size() - 21);
  idx = atoll(&chunk_name.c_str()[chunk_name.size() - 20]);
  return true;
}

bool xbcloud_delete(Object_store *store, Event_handler *h,
                    const std::string &container,
                    const std::string &backup_name) {
  std::vector<std::string> object_list;

  if (!store->list_objects_in_directory(container, backup_name, object_list)) {
    msg_ts("%s: Delete failed. Cannot list %s.\n", my_progname,
           backup_name.c_str());
    return false;
  }

  bool error = false;
  for (const auto &obj : object_list) {
    std::string file_name;
    my_off_t idx;
    if (error) break;
    if (!chunk_name_to_file_name(obj, file_name, idx)) {
      continue;
    }
    if (!file_list.empty() &&
        file_list.count(file_name.substr(backup_name.length() + 1)) < 1) {
      continue;
    }
    msg_ts("%s: Deleting %s.\n", my_progname, obj.c_str());
    if (!store->async_delete_object(
            container, obj, h,
            std::bind(
                [](bool success, std::string obj, bool *error) {
                  if (!success) {
                    msg_ts("%s: Delete failed. Cannot delete %s.\n",
                           my_progname, obj.c_str());
                    *error = true;
                  }
                },
                std::placeholders::_1, obj, &error))) {
      return false;
    }
  }

  return !error;
}

bool xbcloud_download(Object_store *store, Event_handler *h,
                      const std::string &container,
                      const std::string &backup_name) {
  std::vector<std::string> object_list;

  if (!store->list_objects_in_directory(container, backup_name, object_list)) {
    msg_ts("%s: Download failed. Cannot list %s.\n", my_progname,
           backup_name.c_str());
    return false;
  }

  struct download_state {
    std::mutex m;
    std::set<std::string> chunks;

    bool empty() {
      std::lock_guard<std::mutex> g(m);
      return chunks.empty();
    }

    bool start_chunk(const std::string &chunk) {
      std::lock_guard<std::mutex> g(m);
      if (chunks.count(chunk) > 0) {
        return false;
      }
      chunks.insert(chunk);
      return true;
    }

    void complete_chunk(const std::string &chunk) {
      std::lock_guard<std::mutex> g(m);
      chunks.erase(chunk);
    }
  };

  struct chunk_state {
    my_off_t next;
    my_off_t last;
  };

  std::map<std::string, struct chunk_state> chunks;
  struct download_state download_state;

  for (const auto &obj : object_list) {
    my_off_t idx;
    std::string file_name;
    if (!chunk_name_to_file_name(obj, file_name, idx)) {
      continue;
    }
    if (!file_list.empty() &&
        file_list.count(file_name.substr(backup_name.length() + 1)) < 1) {
      continue;
    }
    chunks[file_name] = {0, idx};
  }

  bool error{false};

  while (true) {
    if (chunks.empty() && download_state.empty()) {
      break;
    }
    if (error && !download_state.empty()) {
      continue;
    }
    for (auto it = chunks.begin(); it != chunks.end();) {
      if (error) break;
      if (!download_state.start_chunk(it->first)) {
        ++it;
        continue;
      }
      std::stringstream s_object_name;
      s_object_name << it->first << "." << std::setw(20) << std::setfill('0')
                    << it->second.next;
      std::string object_name = s_object_name.str();
      msg_ts("%s: Downloading %s.\n", my_progname, object_name.c_str());
      store->async_download_object(
          container, object_name, h,
          std::bind(
              [](bool success, const Http_buffer &contents, std::string name,
                 std::string basename, struct download_state *download_state,
                 bool *error) {
                if (!success) {
                  *error = true;
                  msg_ts("%s: Download failed. Cannot download %s.\n",
                         my_progname, name.c_str());
                  download_state->complete_chunk(basename);
                  return;
                }
                msg_ts("%s: Download successfull %s, size %zu\n", my_progname,
                       name.c_str(), contents.size());
                std::cout.write(&contents[0], contents.size());
                std::cout.flush();
                download_state->complete_chunk(basename);
                if (std::cout.fail()) {
                  msg_ts(
                      "%s: Download failed. Cannot write to the standard "
                      "output.\n",
                      my_progname);
                  *error = true;
                }
              },
              std::placeholders::_1, std::placeholders::_2, object_name,
              it->first, &download_state, &error));
      if (++it->second.next > it->second.last) {
        it = chunks.erase(it);
      } else {
        ++it;
      }
    }
  }

  return !error;
}

struct main_exit_hook {
  ~main_exit_hook() {
<<<<<<< HEAD
=======
    if (defaults_argv != nullptr) {
      free_defaults(defaults_argv);
    }
>>>>>>> f9480837
    my_end(0);
  }
};

int main(int argc, char **argv) {
  MY_INIT(argv[0]);

  /* trick to automatically release some globally alocated resources */
  main_exit_hook exit_hook;

  if (parse_args(argc, argv)) {
    return EXIT_FAILURE;
  }

  curl_global_init(CURL_GLOBAL_ALL);

  crc_init();

  std::unique_ptr<Object_store> object_store = nullptr;
  Http_client http_client;
  if (opt_verbose) {
    http_client.set_verbose(true);
  }
  if (opt_insecure) {
    http_client.set_insecure(true);
  }
  if (opt_cacert != nullptr) {
    http_client.set_cacaert(opt_cacert);
  }

  std::string container_name;

  if (opt_storage == SWIFT) {
    std::string auth_url = opt_swift_auth_url;
    if (!ends_with(auth_url, "/")) {
      auth_url.append("/");
    }

    const char *valid_versions[] = {"/v1/",   "/v2/",   "/v3/",
                                    "/v1.0/", "/v2.0/", "/v3.0/"};
    bool versioned_url = false;
    for (auto version : valid_versions) {
      if (ends_with(opt_swift_auth_url, version)) {
        my_free(opt_swift_auth_version);
        opt_swift_auth_version =
            my_strdup(PSI_NOT_INSTRUMENTED,
                      std::string(version + 2, strlen(version + 2) - 1).c_str(),
                      MYF(MY_FAE));
        versioned_url = true;
      }
    }
    if (!versioned_url) {
      if (opt_swift_auth_version != nullptr) {
        auth_url.append("v");
        auth_url.append(opt_swift_auth_version);
        auth_url.append("/");
      } else {
        opt_swift_auth_version =
            my_strdup(PSI_NOT_INSTRUMENTED, "1.0", MYF(MY_FAE));
        auth_url.append("v");
        auth_url.append(opt_swift_auth_version);
        auth_url.append("/");
      }
    }

    Keystone_client keystone_client(&http_client, auth_url);

    if (opt_swift_key != nullptr) {
      keystone_client.set_key(opt_swift_key);
    }
    if (opt_swift_user != nullptr) {
      keystone_client.set_user(opt_swift_user);
    }
    if (opt_swift_password != nullptr) {
      keystone_client.set_password(opt_swift_password);
    }
    if (opt_swift_tenant != nullptr) {
      keystone_client.set_tenant(opt_swift_tenant);
    }
    if (opt_swift_tenant_id != nullptr) {
      keystone_client.set_tenant_id(opt_swift_tenant_id);
    }
    if (opt_swift_domain != nullptr) {
      keystone_client.set_domain(opt_swift_domain);
    }
    if (opt_swift_domain_id != nullptr) {
      keystone_client.set_domain_id(opt_swift_domain_id);
    }
    if (opt_swift_project_domain != nullptr) {
      keystone_client.set_project_domain(opt_swift_project_domain);
    }
    if (opt_swift_project_domain_id != nullptr) {
      keystone_client.set_project_domain_id(opt_swift_project_domain_id);
    }
    if (opt_swift_project != nullptr) {
      keystone_client.set_project(opt_swift_project);
    }
    if (opt_swift_project_id != nullptr) {
      keystone_client.set_project_id(opt_swift_project_id);
    }

    Keystone_client::auth_info_t auth_info;

    if (opt_swift_auth_version == NULL || *opt_swift_auth_version == '1') {
      /* TempAuth */
      if (!keystone_client.temp_auth(auth_info)) {
        return EXIT_FAILURE;
      }
    } else if (*opt_swift_auth_version == '2') {
      /* Keystone v2 */
      if (!keystone_client.auth_v2(
              opt_swift_region != nullptr ? opt_swift_region : "", auth_info)) {
        return EXIT_FAILURE;
      }
    } else if (*opt_swift_auth_version == '3') {
      /* Keystone v3 */
      if (!keystone_client.auth_v3(
              opt_swift_region != nullptr ? opt_swift_region : "", auth_info)) {
        return EXIT_FAILURE;
      }
    }

    if (opt_swift_storage_url != nullptr) {
      /* override storage url */
      auth_info.url = opt_swift_storage_url;
    }

    msg_ts("Object store URL: %s\n", auth_info.url.c_str());

    object_store = std::unique_ptr<Object_store>(
        new Swift_object_store(&http_client, auth_info.url, auth_info.token));

    container_name = opt_swift_container;

  } else if (opt_storage == S3) {
    std::string region = opt_s3_region != nullptr ? opt_s3_region : "us-east-1";
    std::string access_key =
        opt_s3_access_key != nullptr ? opt_s3_access_key : "";
    std::string secret_key =
        opt_s3_secret_key != nullptr ? opt_s3_secret_key : "";
    object_store = std::unique_ptr<Object_store>(new S3_object_store(
        &http_client, region, access_key, secret_key,
        opt_s3_endpoint != nullptr ? opt_s3_endpoint : "",
        static_cast<s3_bucket_lookup_t>(opt_s3_bucket_lookup),
        static_cast<s3_api_version_t>(opt_s3_api_version)));

    if (opt_s3_bucket == nullptr) {
      msg_ts("%s: S3 bucket is not specified.\n", my_progname);
      return EXIT_FAILURE;
    }

    reinterpret_cast<S3_object_store *>(object_store.get())
        ->set_extra_http_headers(extra_http_headers);

    container_name = opt_s3_bucket;

    if (!reinterpret_cast<S3_object_store *>(object_store.get())
             ->probe_api_version_and_lookup()) {
      return EXIT_FAILURE;
    }
  } else if (opt_storage == GOOGLE) {
    std::string region =
        opt_google_region != nullptr ? opt_google_region : "us-central-1";
    std::string access_key =
        opt_google_access_key != nullptr ? opt_google_access_key : "";
    std::string secret_key =
        opt_google_secret_key != nullptr ? opt_google_secret_key : "";
    object_store = std::unique_ptr<Object_store>(new S3_object_store(
        &http_client, region, access_key, secret_key,
        opt_google_endpoint != nullptr ? opt_google_endpoint
                                       : "https://storage.googleapis.com/",
        LOOKUP_DNS, S3_V2));

    if (opt_google_bucket == nullptr) {
      msg_ts("%s: Google bucket is not specified.\n", my_progname);
      return EXIT_FAILURE;
    }

    reinterpret_cast<S3_object_store *>(object_store.get())
        ->set_extra_http_headers(extra_http_headers);

    container_name = opt_google_bucket;

    if (!reinterpret_cast<S3_object_store *>(object_store.get())
             ->probe_api_version_and_lookup()) {
      return EXIT_FAILURE;
    }
  }

  if (opt_mode == MODE_PUT) {
    Event_handler h(opt_parallel > 0 ? opt_parallel : 1);
    if (!h.init()) {
      msg_ts("%s: Failed to initialize event handler.\n", my_progname);
      return EXIT_FAILURE;
    }

    auto thread = h.run();

    if (!xbcloud_put(object_store.get(), &h, container_name, backup_name,
                     opt_md5)) {
      h.stop();
      thread.join();
      msg_ts("%s: Upload failed.\n", my_progname);
      return EXIT_FAILURE;
    }
    h.stop();
    thread.join();
    msg_ts("%s: Upload completed.\n", my_progname);
  } else if (opt_mode == MODE_GET) {
    Event_handler h(opt_parallel > 0 ? opt_parallel : 1);
    if (!h.init()) {
      msg_ts("%s: Failed to initialize event handler.\n", my_progname);
      return EXIT_FAILURE;
    }

    auto thread = h.run();

    if (!xbcloud_download(object_store.get(), &h, container_name,
                          backup_name)) {
      h.stop();
      thread.join();
      msg_ts("%s: Download failed.\n", my_progname);
      return EXIT_FAILURE;
    }
    h.stop();
    thread.join();
    msg_ts("%s: Download completed.\n", my_progname);
  } else if (opt_mode == MODE_DELETE) {
    Event_handler h(opt_parallel > 0 ? opt_parallel : 1);
    if (!h.init()) {
      msg_ts("%s: Failed to initialize event handler.\n", my_progname);
      return EXIT_FAILURE;
    }

    auto thread = h.run();

    if (!xbcloud_delete(object_store.get(), &h, container_name, backup_name)) {
      h.stop();
      thread.join();
      msg_ts("%s: Delete failed.\n", my_progname);
      return EXIT_FAILURE;
    }
    h.stop();
    thread.join();
    msg_ts("%s: Delete completed.\n", my_progname);
  } else {
    msg_ts("Unknown command supplied.\n");
    return EXIT_FAILURE;
  }

  return EXIT_SUCCESS;
}<|MERGE_RESOLUTION|>--- conflicted
+++ resolved
@@ -839,12 +839,6 @@
 
 struct main_exit_hook {
   ~main_exit_hook() {
-<<<<<<< HEAD
-=======
-    if (defaults_argv != nullptr) {
-      free_defaults(defaults_argv);
-    }
->>>>>>> f9480837
     my_end(0);
   }
 };
