--- conflicted
+++ resolved
@@ -3,6 +3,7 @@
 #define XTRABACKUP_BACKUP_COPY_H
 
 #include "datasink.h"
+#include "xtrabackup_config.h"
 
 /* special files */
 #define XTRABACKUP_SLAVE_INFO "xtrabackup_slave_info"
@@ -22,7 +23,6 @@
 /************************************************************************
 Copy file for backup/restore.
 @return true in case of success. */
-<<<<<<< HEAD
 bool copy_file(ds_ctxt_t *datasink, const char *src_file_path,
                const char *dst_file_path, uint thread_n);
 
@@ -38,34 +38,10 @@
 bool apply_log_finish();
 bool copy_back(int argc, char **argv);
 bool decrypt_decompress();
+#ifdef HAVE_VERSION_CHECK
 void version_check();
+#endif
 bool is_path_separator(char);
 bool directory_exists(const char *dir, bool create);
-=======
-bool
-copy_file(ds_ctxt_t *datasink,
-	  const char *src_file_path,
-	  const char *dst_file_path,
-	  uint thread_n);
-
-bool
-backup_start();
-bool
-backup_finish();
-bool
-apply_log_finish();
-bool
-copy_back(int argc, char **argv);
-bool
-decrypt_decompress();
-#ifdef HAVE_VERSION_CHECK
-void
-version_check();
-#endif
-bool
-is_path_separator(char);
-bool
-directory_exists(const char *dir, bool create);
->>>>>>> b382ff7a
 
 #endif