/******************************************************
hot backup tool for InnoDB
(c) 2009-2015 Percona LLC and/or its affiliates
Originally Created 3/3/2009 Yasufumi Kinoshita
Written by Alexey Kopytov, Aleksandr Kuzminsky, Stewart Smith, Vadim Tkachenko,
Yasufumi Kinoshita, Ignacio Nin and Baron Schwartz.

This program is free software; you can redistribute it and/or modify
it under the terms of the GNU General Public License as published by
the Free Software Foundation; version 2 of the License.

This program is distributed in the hope that it will be useful,
but WITHOUT ANY WARRANTY; without even the implied warranty of
MERCHANTABILITY or FITNESS FOR A PARTICULAR PURPOSE.  See the
GNU General Public License for more details.

You should have received a copy of the GNU General Public License
along with this program; if not, write to the Free Software
Foundation, Inc., 51 Franklin Street, Fifth Floor, Boston, MA  02110-1301, USA

*******************************************************

This file incorporates work covered by the following copyright and
permission notice:

Copyright (c) 2000, 2011, MySQL AB & Innobase Oy. All Rights Reserved.

This program is free software; you can redistribute it and/or modify it under
the terms of the GNU General Public License as published by the Free Software
Foundation; version 2 of the License.

This program is distributed in the hope that it will be useful, but WITHOUT
ANY WARRANTY; without even the implied warranty of MERCHANTABILITY or FITNESS
FOR A PARTICULAR PURPOSE. See the GNU General Public License for more details.

You should have received a copy of the GNU General Public License along with
this program; if not, write to the Free Software Foundation, Inc., 59 Temple
Place, Suite 330, Boston, MA 02111-1307 USA

*******************************************************/

#include <my_global.h>
#include <stdio.h>
#include <string.h>
#include <mysql.h>
#include <my_dir.h>
#include <ut0mem.h>
#include <os0file.h>
#include <srv0start.h>
#include <algorithm>
#include <m_ctype.h>
#include <mysqld.h>
#include <my_default.h>
#include <my_getopt.h>
#include <strings.h>
#include <string>
#include <sstream>
#include <set>
#include "common.h"
#include "innobackupex.h"
#include "xtrabackup.h"
#include "xtrabackup_version.h"
#include "xb0xb.h"
#include "xbstream.h"
#include "fil_cur.h"
#include "write_filt.h"
#include "backup_copy.h"

using std::min;
using std::max;

/* options */
my_bool opt_ibx_version = FALSE;
my_bool opt_ibx_help = FALSE;
my_bool opt_ibx_apply_log = FALSE;
my_bool opt_ibx_redo_only = FALSE;
my_bool opt_ibx_incremental = FALSE;
my_bool opt_ibx_notimestamp = FALSE;

my_bool opt_ibx_copy_back = FALSE;
my_bool opt_ibx_move_back = FALSE;
my_bool opt_ibx_galera_info = FALSE;
my_bool opt_ibx_slave_info = FALSE;
my_bool opt_ibx_no_lock = FALSE;
my_bool opt_ibx_safe_slave_backup = FALSE;
my_bool opt_ibx_rsync = FALSE;
my_bool opt_ibx_force_non_empty_dirs = FALSE;
my_bool opt_ibx_noversioncheck = FALSE;
my_bool opt_ibx_no_backup_locks = FALSE;
my_bool opt_ibx_decompress = FALSE;

char *opt_ibx_incremental_history_name = NULL;
char *opt_ibx_incremental_history_uuid = NULL;

char *opt_ibx_user = NULL;
char *opt_ibx_password = NULL;
char *opt_ibx_host = NULL;
char *opt_ibx_defaults_group = NULL;
char *opt_ibx_socket = NULL;
uint opt_ibx_port = 0;
char *opt_ibx_login_path = NULL;


ulong opt_ibx_lock_wait_query_type;
ulong opt_ibx_kill_long_query_type;

ulong opt_ibx_decrypt_algo = 0;

uint opt_ibx_kill_long_queries_timeout = 0;
uint opt_ibx_lock_wait_timeout = 0;
uint opt_ibx_lock_wait_threshold = 0;
uint opt_ibx_debug_sleep_before_unlock = 0;
uint opt_ibx_safe_slave_backup_timeout = 0;

const char *opt_ibx_history = NULL;
bool opt_ibx_decrypt = false;

char *opt_ibx_include = NULL;
char *opt_ibx_databases = NULL;
bool ibx_partial_backup = false;

char *ibx_position_arg = NULL;
char *ibx_backup_directory = NULL;

/* copy of proxied xtrabackup options */
my_bool ibx_xb_close_files;
my_bool	ibx_xtrabackup_compact;
const char *ibx_xtrabackup_compress_alg;
uint ibx_xtrabackup_compress_threads;
ulonglong ibx_xtrabackup_compress_chunk_size;
ulong ibx_xtrabackup_encrypt_algo;
char *ibx_xtrabackup_encrypt_key;
char *ibx_xtrabackup_encrypt_key_file;
uint ibx_xtrabackup_encrypt_threads;
ulonglong ibx_xtrabackup_encrypt_chunk_size;
my_bool ibx_xtrabackup_export;
char *ibx_xtrabackup_extra_lsndir;
char *ibx_xtrabackup_incremental_basedir;
char *ibx_xtrabackup_incremental_dir;
my_bool	ibx_xtrabackup_incremental_force_scan;
ulint ibx_xtrabackup_log_copy_interval;
char *ibx_xtrabackup_incremental;
int ibx_xtrabackup_parallel;
my_bool ibx_xtrabackup_rebuild_indexes;
ulint ibx_xtrabackup_rebuild_threads;
char *ibx_xtrabackup_stream_str;
char *ibx_xtrabackup_tables_file;
long ibx_xtrabackup_throttle;
char *ibx_opt_mysql_tmpdir;
longlong ibx_xtrabackup_use_memory;


static inline int ibx_msg(const char *fmt, ...) __attribute__((format(printf, 1, 2)));
static inline int ibx_msg(const char *fmt, ...)
{
	int	result;
	time_t	t = time(NULL);
	char	date[100];
	char	*line;
	va_list args;

	strftime(date, sizeof(date), "%y%m%d %H:%M:%S", localtime(&t));

	va_start(args, fmt);

	result = vasprintf(&line, fmt, args);

	va_end(args);

	if (result != -1) {
		result = fprintf(stderr, "%s %s: %s",
					date, INNOBACKUPEX_BIN_NAME, line);
		free(line);
	}

	return result;
}

enum innobackupex_options
{
	OPT_APPLY_LOG = 256,
	OPT_COPY_BACK,
	OPT_MOVE_BACK,
	OPT_REDO_ONLY,
	OPT_GALERA_INFO,
	OPT_SLAVE_INFO,
	OPT_INCREMENTAL,
	OPT_INCREMENTAL_HISTORY_NAME,
	OPT_INCREMENTAL_HISTORY_UUID,
	OPT_LOCK_WAIT_QUERY_TYPE,
	OPT_KILL_LONG_QUERY_TYPE,
	OPT_KILL_LONG_QUERIES_TIMEOUT,
	OPT_LOCK_WAIT_TIMEOUT,
	OPT_LOCK_WAIT_THRESHOLD,
	OPT_DEBUG_SLEEP_BEFORE_UNLOCK,
	OPT_NO_LOCK,
	OPT_SAFE_SLAVE_BACKUP,
	OPT_SAFE_SLAVE_BACKUP_TIMEOUT,
	OPT_RSYNC,
	OPT_HISTORY,
	OPT_INCLUDE,
	OPT_FORCE_NON_EMPTY_DIRS,
	OPT_NO_TIMESTAMP,
	OPT_NO_VERSION_CHECK,
	OPT_NO_BACKUP_LOCKS,
	OPT_DATABASES,
	OPT_DECRYPT,
	OPT_DECOMPRESS,

	/* options wich are passed directly to xtrabackup */
	OPT_CLOSE_FILES,
	OPT_COMPACT,
	OPT_COMPRESS,
	OPT_COMPRESS_THREADS,
	OPT_COMPRESS_CHUNK_SIZE,
	OPT_ENCRYPT,
	OPT_ENCRYPT_KEY,
	OPT_ENCRYPT_KEY_FILE,
	OPT_ENCRYPT_THREADS,
	OPT_ENCRYPT_CHUNK_SIZE,
	OPT_EXPORT,
	OPT_EXTRA_LSNDIR,
	OPT_INCREMENTAL_BASEDIR,
	OPT_INCREMENTAL_DIR,
	OPT_INCREMENTAL_FORCE_SCAN,
	OPT_LOG_COPY_INTERVAL,
	OPT_PARALLEL,
	OPT_REBUILD_INDEXES,
	OPT_REBUILD_THREADS,
	OPT_STREAM,
	OPT_TABLES_FILE,
	OPT_THROTTLE,
	OPT_USE_MEMORY
};

ibx_mode_t ibx_mode = IBX_MODE_BACKUP;

static struct my_option ibx_long_options[] =
{
	{"version", 'v', "print xtrabackup version information",
	 (uchar *) &opt_ibx_version, (uchar *) &opt_ibx_version, 0,
	 GET_BOOL, NO_ARG, 0, 0, 0, 0, 0, 0},

	{"help", '?', "This option displays a help screen and exits.",
	 (uchar *) &opt_ibx_help, (uchar *) &opt_ibx_help, 0,
	 GET_BOOL, NO_ARG, 0, 0, 0, 0, 0, 0},

	{"apply-log", OPT_APPLY_LOG, "Prepare a backup in BACKUP-DIR by "
	"applying the transaction log file named \"xtrabackup_logfile\" "
	"located in the same directory. Also, create new transaction logs. "
	"The InnoDB configuration is read from the file \"backup-my.cnf\".",
	(uchar*) &opt_ibx_apply_log, (uchar*) &opt_ibx_apply_log,
	0, GET_BOOL, NO_ARG, 0, 0, 0, 0, 0, 0},

	{"redo-only", OPT_REDO_ONLY, "This option should be used when "
	 "preparing the base full backup and when merging all incrementals "
	 "except the last one. This forces xtrabackup to skip the \"rollback\" "
	 "phase and do a \"redo\" only. This is necessary if the backup will "
	 "have incremental changes applied to it later. See the xtrabackup "
	 "documentation for details.",
	 (uchar *) &opt_ibx_redo_only, (uchar *) &opt_ibx_redo_only, 0,
	 GET_BOOL, NO_ARG, 0, 0, 0, 0, 0, 0},

	{"copy-back", OPT_COPY_BACK, "Copy all the files in a previously made "
	 "backup from the backup directory to their original locations.",
	 (uchar *) &opt_ibx_copy_back, (uchar *) &opt_ibx_copy_back, 0,
	 GET_BOOL, NO_ARG, 0, 0, 0, 0, 0, 0},

	{"move-back", OPT_MOVE_BACK, "Move all the files in a previously made "
	 "backup from the backup directory to the actual datadir location. "
	 "Use with caution, as it removes backup files.",
	 (uchar *) &opt_ibx_move_back, (uchar *) &opt_ibx_move_back, 0,
	 GET_BOOL, NO_ARG, 0, 0, 0, 0, 0, 0},

	{"galera-info", OPT_GALERA_INFO, "This options creates the "
	 "xtrabackup_galera_info file which contains the local node state at "
	 "the time of the backup. Option should be used when performing the "
	 "backup of Percona-XtraDB-Cluster. Has no effect when backup locks "
	 "are used to create the backup.",
	 (uchar *) &opt_ibx_galera_info, (uchar *) &opt_ibx_galera_info, 0,
	 GET_BOOL, NO_ARG, 0, 0, 0, 0, 0, 0},

	{"slave-info", OPT_SLAVE_INFO, "This option is useful when backing "
	 "up a replication slave server. It prints the binary log position "
	 "and name of the master server. It also writes this information to "
	 "the \"xtrabackup_slave_info\" file as a \"CHANGE MASTER\" command. "
	 "A new slave for this master can be set up by starting a slave server "
	 "on this backup and issuing a \"CHANGE MASTER\" command with the "
	 "binary log position saved in the \"xtrabackup_slave_info\" file.",
	 (uchar *) &opt_ibx_slave_info, (uchar *) &opt_ibx_slave_info, 0,
	 GET_BOOL, NO_ARG, 0, 0, 0, 0, 0, 0},

	{"incremental", OPT_INCREMENTAL, "This option tells xtrabackup to "
	 "create an incremental backup, rather than a full one. It is passed "
	 "to the xtrabackup child process. When this option is specified, "
	 "either --incremental-lsn or --incremental-basedir can also be given. "
	 "If neither option is given, option --incremental-basedir is passed "
	 "to xtrabackup by default, set to the first timestamped backup "
	 "directory in the backup base directory.",
	 (uchar *) &opt_ibx_incremental, (uchar *) &opt_ibx_incremental, 0,
	 GET_BOOL, NO_ARG, 0, 0, 0, 0, 0, 0},

	{"no-lock", OPT_NO_LOCK, "Use this option to disable table lock "
	 "with \"FLUSH TABLES WITH READ LOCK\". Use it only if ALL your "
	 "tables are InnoDB and you DO NOT CARE about the binary log "
	 "position of the backup. This option shouldn't be used if there "
	 "are any DDL statements being executed or if any updates are "
	 "happening on non-InnoDB tables (this includes the system MyISAM "
	 "tables in the mysql database), otherwise it could lead to an "
	 "inconsistent backup. If you are considering to use --no-lock "
	 "because your backups are failing to acquire the lock, this could "
	 "be because of incoming replication events preventing the lock "
	 "from succeeding. Please try using --safe-slave-backup to "
	 "momentarily stop the replication slave thread, this may help "
	 "the backup to succeed and you then don't need to resort to "
	 "using this option.",
	 (uchar *) &opt_ibx_no_lock, (uchar *) &opt_ibx_no_lock, 0,
	 GET_BOOL, NO_ARG, 0, 0, 0, 0, 0, 0},

	{"safe-slave-backup", OPT_SAFE_SLAVE_BACKUP, "Stop slave SQL thread "
	 "and wait to start backup until Slave_open_temp_tables in "
	 "\"SHOW STATUS\" is zero. If there are no open temporary tables, "
	 "the backup will take place, otherwise the SQL thread will be "
	 "started and stopped until there are no open temporary tables. "
	 "The backup will fail if Slave_open_temp_tables does not become "
	 "zero after --safe-slave-backup-timeout seconds. The slave SQL "
	 "thread will be restarted when the backup finishes.",
	 (uchar *) &opt_ibx_safe_slave_backup,
	 (uchar *) &opt_ibx_safe_slave_backup,
	 0, GET_BOOL, NO_ARG, 0, 0, 0, 0, 0, 0},

	{"rsync", OPT_RSYNC, "Uses the rsync utility to optimize local file "
	 "transfers. When this option is specified, innobackupex uses rsync "
	 "to copy all non-InnoDB files instead of spawning a separate cp for "
	 "each file, which can be much faster for servers with a large number "
	 "of databases or tables.  This option cannot be used together with "
	 "--stream.",
	 (uchar *) &opt_ibx_rsync, (uchar *) &opt_ibx_rsync,
	 0, GET_BOOL, NO_ARG, 0, 0, 0, 0, 0, 0},

	{"force-non-empty-directories", OPT_FORCE_NON_EMPTY_DIRS, "This "
	 "option, when specified, makes --copy-back or --move-back transfer "
	 "files to non-empty directories. Note that no existing files will be "
	 "overwritten. If --copy-back or --nove-back has to copy a file from "
	 "the backup directory which already exists in the destination "
	 "directory, it will still fail with an error.",
	 (uchar *) &opt_ibx_force_non_empty_dirs,
	 (uchar *) &opt_ibx_force_non_empty_dirs,
	 0, GET_BOOL, NO_ARG, 0, 0, 0, 0, 0, 0},

	{"no-timestamp", OPT_NO_TIMESTAMP, "This option prevents creation of a "
	 "time-stamped subdirectory of the BACKUP-ROOT-DIR given on the "
	 "command line. When it is specified, the backup is done in "
	 "BACKUP-ROOT-DIR instead.",
	 (uchar *) &opt_ibx_notimestamp,
	 (uchar *) &opt_ibx_notimestamp,
	 0, GET_BOOL, NO_ARG, 0, 0, 0, 0, 0, 0},

	{"no-version-check", OPT_NO_VERSION_CHECK, "This option disables the "
	 "version check which is enabled by the --version-check option.",
	 (uchar *) &opt_ibx_noversioncheck,
	 (uchar *) &opt_ibx_noversioncheck,
	 0, GET_BOOL, NO_ARG, 0, 0, 0, 0, 0, 0},

	{"no-backup-locks", OPT_NO_BACKUP_LOCKS, "This option controls if "
	 "backup locks should be used instead of FLUSH TABLES WITH READ LOCK "
	 "on the backup stage. The option has no effect when backup locks are "
	 "not supported by the server. This option is enabled by default, "
	 "disable with --no-backup-locks.",
	 (uchar *) &opt_ibx_no_backup_locks,
	 (uchar *) &opt_ibx_no_backup_locks,
	 0, GET_BOOL, NO_ARG, 0, 0, 0, 0, 0, 0},

	{"decompress", OPT_DECOMPRESS, "Decompresses all files with the .qp "
	 "extension in a backup previously made with the --compress option.",
	 (uchar *) &opt_ibx_decompress,
	 (uchar *) &opt_ibx_decompress,
	 0, GET_BOOL, NO_ARG, 0, 0, 0, 0, 0, 0},

	{"user", 'u', "This option specifies the MySQL username used "
	 "when connecting to the server, if that's not the current user. "
	 "The option accepts a string argument. See mysql --help for details.",
	 (uchar*) &opt_ibx_user, (uchar*) &opt_ibx_user, 0, GET_STR,
	 REQUIRED_ARG, 0, 0, 0, 0, 0, 0},

	{"host", 'H', "This option specifies the host to use when "
	 "connecting to the database server with TCP/IP.  The option accepts "
	 "a string argument. See mysql --help for details.",
	 (uchar*) &opt_ibx_host, (uchar*) &opt_ibx_host, 0, GET_STR,
	 REQUIRED_ARG, 0, 0, 0, 0, 0, 0},

	{"port", 'P', "This option specifies the port to use when "
	 "connecting to the database server with TCP/IP.  The option accepts "
	 "a string argument. See mysql --help for details.",
	 &opt_ibx_port, &opt_ibx_port, 0, GET_UINT, REQUIRED_ARG,
	 0, 0, 0, 0, 0, 0},

	{"password", 'p', "This option specifies the password to use "
	 "when connecting to the database. It accepts a string argument.  "
	 "See mysql --help for details.",
	 0, 0, 0, GET_STR,
	 REQUIRED_ARG, 0, 0, 0, 0, 0, 0},

	{"socket", 'S', "This option specifies the socket to use when "
	 "connecting to the local database server with a UNIX domain socket.  "
	 "The option accepts a string argument. See mysql --help for details.",
	 (uchar*) &opt_ibx_socket, (uchar*) &opt_ibx_socket, 0, GET_STR,
	 REQUIRED_ARG, 0, 0, 0, 0, 0, 0},

	{"incremental-history-name", OPT_INCREMENTAL_HISTORY_NAME,
	 "This option specifies the name of the backup series stored in the "
	 "PERCONA_SCHEMA.xtrabackup_history history record to base an "
	 "incremental backup on. Xtrabackup will search the history table "
	 "looking for the most recent (highest innodb_to_lsn), successful "
	 "backup in the series and take the to_lsn value to use as the "
	 "starting lsn for the incremental backup. This will be mutually "
	 "exclusive with --incremental-history-uuid, --incremental-basedir "
	 "and --incremental-lsn. If no valid lsn can be found (no series by "
	 "that name, no successful backups by that name) xtrabackup will "
	 "return with an error. It is used with the --incremental option.",
	 (uchar*) &opt_ibx_incremental_history_name,
	 (uchar*) &opt_ibx_incremental_history_name, 0, GET_STR,
	 REQUIRED_ARG, 0, 0, 0, 0, 0, 0},

	{"incremental-history-uuid", OPT_INCREMENTAL_HISTORY_UUID,
	 "This option specifies the UUID of the specific history record "
	 "stored in the PERCONA_SCHEMA.xtrabackup_history to base an "
	 "incremental backup on. --incremental-history-name, "
	 "--incremental-basedir and --incremental-lsn. If no valid lsn can be "
	 "found (no success record with that uuid) xtrabackup will return "
	 "with an error. It is used with the --incremental option.",
	 (uchar*) &opt_ibx_incremental_history_uuid,
	 (uchar*) &opt_ibx_incremental_history_uuid, 0, GET_STR,
	 REQUIRED_ARG, 0, 0, 0, 0, 0, 0},

	{"decrypt", OPT_DECRYPT, "Decrypts all files with the .xbcrypt "
	 "extension in a backup previously made with --encrypt option.",
	 &opt_ibx_decrypt_algo, &opt_ibx_decrypt_algo,
	 &xtrabackup_encrypt_algo_typelib, GET_ENUM, REQUIRED_ARG,
	 0, 0, 0, 0, 0, 0},

	{"ftwrl-wait-query-type", OPT_LOCK_WAIT_QUERY_TYPE,
	 "This option specifies which types of queries are allowed to complete "
	 "before innobackupex will issue the global lock. Default is all.",
	 (uchar*) &opt_ibx_lock_wait_query_type,
	 (uchar*) &opt_ibx_lock_wait_query_type, &query_type_typelib,
	 GET_ENUM, REQUIRED_ARG, QUERY_TYPE_ALL, 0, 0, 0, 0, 0},

	{"kill-long-query-type", OPT_KILL_LONG_QUERY_TYPE,
	 "This option specifies which types of queries should be killed to "
	 "unblock the global lock. Default is \"all\".",
	 (uchar*) &opt_ibx_kill_long_query_type,
	 (uchar*) &opt_ibx_kill_long_query_type, &query_type_typelib,
	 GET_ENUM, REQUIRED_ARG, QUERY_TYPE_SELECT, 0, 0, 0, 0, 0},

	{"history", OPT_HISTORY,
	 "This option enables the tracking of backup history in the "
	 "PERCONA_SCHEMA.xtrabackup_history table. An optional history "
	 "series name may be specified that will be placed with the history "
	 "record for the current backup being taken.",
	 NULL, NULL, 0, GET_STR, OPT_ARG, 0, 0, 0, 0, 0, 0},

	{"include", OPT_INCLUDE,
	 "This option is a regular expression to be matched against table "
	 "names in databasename.tablename format. It is passed directly to "
	 "xtrabackup's --tables option. See the xtrabackup documentation for "
	 "details.",
	 (uchar*) &opt_ibx_include,
	 (uchar*) &opt_ibx_include, 0, GET_STR,
	 REQUIRED_ARG, 0, 0, 0, 0, 0, 0},

	{"databases", OPT_DATABASES,
	 "This option specifies the list of databases that innobackupex should "
	 "back up. The option accepts a string argument or path to file that "
	 "contains the list of databases to back up. The list is of the form "
	 "\"databasename1[.table_name1] databasename2[.table_name2] . . .\". "
	 "If this option is not specified, all databases containing MyISAM and "
	 "InnoDB tables will be backed up.  Please make sure that --databases "
	 "contains all of the InnoDB databases and tables, so that all of the "
	 "innodb.frm files are also backed up. In case the list is very long, "
	 "this can be specified in a file, and the full path of the file can "
	 "be specified instead of the list. (See option --tables-file.)",
	 (uchar*) &opt_ibx_databases,
	 (uchar*) &opt_ibx_databases, 0, GET_STR,
	 REQUIRED_ARG, 0, 0, 0, 0, 0, 0},

	{"kill-long-queries-timeout", OPT_KILL_LONG_QUERIES_TIMEOUT,
	 "This option specifies the number of seconds innobackupex waits "
	 "between starting FLUSH TABLES WITH READ LOCK and killing those "
	 "queries that block it. Default is 0 seconds, which means "
	 "innobackupex will not attempt to kill any queries.",
	 (uchar*) &opt_ibx_kill_long_queries_timeout,
	 (uchar*) &opt_ibx_kill_long_queries_timeout, 0, GET_UINT,
	 REQUIRED_ARG, 0, 0, 0, 0, 0, 0},

	{"ftwrl-wait-timeout", OPT_LOCK_WAIT_TIMEOUT,
	 "This option specifies time in seconds that innobackupex should wait "
	 "for queries that would block FTWRL before running it. If there are "
	 "still such queries when the timeout expires, innobackupex terminates "
	 "with an error. Default is 0, in which case innobackupex does not "
	 "wait for queries to complete and starts FTWRL immediately.",
	 (uchar*) &opt_ibx_lock_wait_timeout,
	 (uchar*) &opt_ibx_lock_wait_timeout, 0, GET_UINT,
	 REQUIRED_ARG, 0, 0, 0, 0, 0, 0},

	{"ftwrl-wait-threshold", OPT_LOCK_WAIT_THRESHOLD,
	 "This option specifies the query run time threshold which is used by "
	 "innobackupex to detect long-running queries with a non-zero value "
	 "of --ftwrl-wait-timeout. FTWRL is not started until such "
	 "long-running queries exist. This option has no effect if "
	 "--ftwrl-wait-timeout is 0. Default value is 60 seconds.",
	 (uchar*) &opt_ibx_lock_wait_threshold,
	 (uchar*) &opt_ibx_lock_wait_threshold, 0, GET_UINT,
	 REQUIRED_ARG, 60, 0, 0, 0, 0, 0},

	{"debug-sleep-before-unlock", OPT_DEBUG_SLEEP_BEFORE_UNLOCK,
	 "This is a debug-only option used by the XtraBackup test suite.",
	 (uchar*) &opt_ibx_debug_sleep_before_unlock,
	 (uchar*) &opt_ibx_debug_sleep_before_unlock, 0, GET_UINT,
	 REQUIRED_ARG, 0, 0, 0, 0, 0, 0},

	{"safe-slave-backup-timeout", OPT_SAFE_SLAVE_BACKUP_TIMEOUT,
	 "How many seconds --safe-slave-backup should wait for "
	 "Slave_open_temp_tables to become zero. (default 300)",
	 (uchar*) &opt_ibx_safe_slave_backup_timeout,
	 (uchar*) &opt_ibx_safe_slave_backup_timeout, 0, GET_UINT,
	 REQUIRED_ARG, 300, 0, 0, 0, 0, 0},


	/* Following command-line options are actually handled by xtrabackup.
	We put them here with only purpose for them to showup in
	innobackupex --help output */

	{"close_files", OPT_CLOSE_FILES, "Do not keep files opened. This "
	 "option is passed directly to xtrabackup. Use at your own risk.",
	 (uchar*) &ibx_xb_close_files, (uchar*) &ibx_xb_close_files, 0,
	 GET_BOOL, NO_ARG, 0, 0, 0, 0, 0, 0},

	{"compact", OPT_COMPACT, "Create a compact backup with all secondary "
	 "index pages omitted. This option is passed directly to xtrabackup. "
	 "See xtrabackup documentation for details.",
	 (uchar*) &ibx_xtrabackup_compact, (uchar*) &ibx_xtrabackup_compact,
	 0, GET_BOOL, NO_ARG, 0, 0, 0, 0, 0, 0},

	{"compress", OPT_COMPRESS, "This option instructs xtrabackup to "
	 "compress backup copies of InnoDB data files. It is passed directly "
	 "to the xtrabackup child process. Try 'xtrabackup --help' for more "
	 "details.", (uchar*) &ibx_xtrabackup_compress_alg,
	 (uchar*) &ibx_xtrabackup_compress_alg, 0,
	 GET_STR, OPT_ARG, 0, 0, 0, 0, 0, 0},

	{"compress-threads", OPT_COMPRESS_THREADS,
	 "This option specifies the number of worker threads that will be used "
	 "for parallel compression. It is passed directly to the xtrabackup "
	 "child process. Try 'xtrabackup --help' for more details.",
	 (uchar*) &ibx_xtrabackup_compress_threads,
	 (uchar*) &ibx_xtrabackup_compress_threads,
	 0, GET_UINT, REQUIRED_ARG, 1, 1, UINT_MAX, 0, 0, 0},

	{"compress-chunk-size", OPT_COMPRESS_CHUNK_SIZE, "Size of working "
	 "buffer(s) for compression threads in bytes. The default value "
	 "is 64K.", (uchar*) &ibx_xtrabackup_compress_chunk_size,
	 (uchar*) &ibx_xtrabackup_compress_chunk_size,
	 0, GET_ULL, REQUIRED_ARG, (1 << 16), 1024, ULONG_MAX, 0, 0, 0},

	{"encrypt", OPT_ENCRYPT, "This option instructs xtrabackup to encrypt "
	 "backup copies of InnoDB data files using the algorithm specified in "
	 "the ENCRYPTION-ALGORITHM. It is passed directly to the xtrabackup "
	 "child process. Try 'xtrabackup --help' for more details.",
	 &ibx_xtrabackup_encrypt_algo, &ibx_xtrabackup_encrypt_algo,
	 &xtrabackup_encrypt_algo_typelib, GET_ENUM, REQUIRED_ARG,
	 0, 0, 0, 0, 0, 0},

	{"encrypt-key", OPT_ENCRYPT_KEY, "This option instructs xtrabackup to "
	 "use the given ENCRYPTION-KEY when using the --encrypt or --decrypt "
	 "options. During backup it is passed directly to the xtrabackup child "
	 "process. Try 'xtrabackup --help' for more details.",
	 (uchar*) &ibx_xtrabackup_encrypt_key,
	 (uchar*) &ibx_xtrabackup_encrypt_key, 0,
	 GET_STR_ALLOC, REQUIRED_ARG, 0, 0, 0, 0, 0, 0},

	{"encrypt-key-file", OPT_ENCRYPT_KEY_FILE, "This option instructs "
	 "xtrabackup to use the encryption key stored in the given "
	 "ENCRYPTION-KEY-FILE when using the --encrypt or --decrypt options.",
	 (uchar*) &ibx_xtrabackup_encrypt_key_file,
	 (uchar*) &ibx_xtrabackup_encrypt_key_file, 0,
	 GET_STR_ALLOC, REQUIRED_ARG, 0, 0, 0, 0, 0, 0},

	{"encrypt-threads", OPT_ENCRYPT_THREADS,
	 "This option specifies the number of worker threads that will be used "
	 "for parallel encryption. It is passed directly to the xtrabackup "
	 "child process. Try 'xtrabackup --help' for more details.",
	 (uchar*) &ibx_xtrabackup_encrypt_threads,
	 (uchar*) &ibx_xtrabackup_encrypt_threads,
	 0, GET_UINT, REQUIRED_ARG, 1, 1, UINT_MAX, 0, 0, 0},

	{"encrypt-chunk-size", OPT_ENCRYPT_CHUNK_SIZE,
	 "This option specifies the size of the internal working buffer for "
	 "each encryption thread, measured in bytes. It is passed directly to "
	 "the xtrabackup child process. Try 'xtrabackup --help' for more "
	 "details.",
	 (uchar*) &ibx_xtrabackup_encrypt_chunk_size,
	 (uchar*) &ibx_xtrabackup_encrypt_chunk_size,
	 0, GET_ULL, REQUIRED_ARG, (1 << 16), 1024, ULONG_MAX, 0, 0, 0},

	{"export", OPT_EXPORT, "This option is passed directly to xtrabackup's "
	 "--export option. It enables exporting individual tables for import "
	 "into another server. See the xtrabackup documentation for details.",
	 (uchar*) &ibx_xtrabackup_export, (uchar*) &ibx_xtrabackup_export,
	 0, GET_BOOL, NO_ARG, 0, 0, 0, 0, 0, 0},

	{"extra-lsndir", OPT_EXTRA_LSNDIR, "This option specifies the "
	 "directory in which to save an extra copy of the "
	 "\"xtrabackup_checkpoints\" file. The option accepts a string "
	 "argument. It is passed directly to xtrabackup's --extra-lsndir "
	 "option. See the xtrabackup documentation for details.",
	 (uchar*) &ibx_xtrabackup_extra_lsndir,
	 (uchar*) &ibx_xtrabackup_extra_lsndir,
	 0, GET_STR, REQUIRED_ARG, 0, 0, 0, 0, 0, 0},

	{"incremental-basedir", OPT_INCREMENTAL_BASEDIR, "This option "
	 "specifies the directory containing the full backup that is the base "
	 "dataset for the incremental backup.  The option accepts a string "
	 "argument. It is used with the --incremental option.",
	 (uchar*) &ibx_xtrabackup_incremental_basedir,
	 (uchar*) &ibx_xtrabackup_incremental_basedir,
	 0, GET_STR, REQUIRED_ARG, 0, 0, 0, 0, 0, 0},

	{"incremental-dir", OPT_INCREMENTAL_DIR, "This option specifies the "
	 "directory where the incremental backup will be combined with the "
	 "full backup to make a new full backup.  The option accepts a string "
	 "argument. It is used with the --incremental option.",
	 (uchar*) &ibx_xtrabackup_incremental_dir,
	 (uchar*) &ibx_xtrabackup_incremental_dir,
	 0, GET_STR, REQUIRED_ARG, 0, 0, 0, 0, 0, 0},

	{"incremental-force-scan", OPT_INCREMENTAL_FORCE_SCAN,
	 "This options tells xtrabackup to perform full scan of data files "
	 "for taking an incremental backup even if full changed page bitmap "
	 "data is available to enable the backup without the full scan.",
	 (uchar*)&ibx_xtrabackup_incremental_force_scan,
	 (uchar*)&ibx_xtrabackup_incremental_force_scan, 0, GET_BOOL, NO_ARG,
	 0, 0, 0, 0, 0, 0},

	{"log-copy-interval", OPT_LOG_COPY_INTERVAL, "This option specifies "
	 "time interval between checks done by log copying thread in "
	 "milliseconds.", (uchar*) &ibx_xtrabackup_log_copy_interval,
	 (uchar*) &ibx_xtrabackup_log_copy_interval,
	 0, GET_LONG, REQUIRED_ARG, 1000, 0, LONG_MAX, 0, 1, 0},

	{"incremental-lsn", OPT_INCREMENTAL, "This option specifies the log "
	 "sequence number (LSN) to use for the incremental backup.  The option "
	 "accepts a string argument. It is used with the --incremental option. "
	 "It is used instead of specifying --incremental-basedir. For "
	 "databases created by MySQL and Percona Server 5.0-series versions, "
	 "specify the LSN as two 32-bit integers in high:low format. For "
	 "databases created in 5.1 and later, specify the LSN as a single "
	 "64-bit integer.",
	 (uchar*) &ibx_xtrabackup_incremental,
	 (uchar*) &ibx_xtrabackup_incremental,
	 0, GET_STR, REQUIRED_ARG, 0, 0, 0, 0, 0, 0},

	{"parallel", OPT_PARALLEL, "On backup, this option specifies the "
	 "number of threads the xtrabackup child process should use to back "
	 "up files concurrently.  The option accepts an integer argument. It "
	 "is passed directly to xtrabackup's --parallel option. See the "
	 "xtrabackup documentation for details.",
	 (uchar*) &ibx_xtrabackup_parallel, (uchar*) &ibx_xtrabackup_parallel,
	 0, GET_INT, REQUIRED_ARG, 1, 1, INT_MAX, 0, 0, 0},

	{"rebuild-indexes", OPT_REBUILD_INDEXES,
	 "This option only has effect when used together with the --apply-log "
	 "option and is passed directly to xtrabackup. When used, makes "
	 "xtrabackup rebuild all secondary indexes after applying the log. "
	 "This option is normally used to prepare compact backups. See the "
	 "XtraBackup manual for more information.",
	 (uchar*) &ibx_xtrabackup_rebuild_indexes,
	 (uchar*) &ibx_xtrabackup_rebuild_indexes,
	 0, GET_BOOL, NO_ARG, 0, 0, 0, 0, 0, 0},

	{"rebuild-threads", OPT_REBUILD_THREADS,
	 "Use this number of threads to rebuild indexes in a compact backup. "
	 "Only has effect with --prepare and --rebuild-indexes.",
	 (uchar*) &ibx_xtrabackup_rebuild_threads,
	 (uchar*) &ibx_xtrabackup_rebuild_threads,
	 0, GET_UINT, REQUIRED_ARG, 1, 1, UINT_MAX, 0, 0, 0},

	{"stream", OPT_STREAM, "This option specifies the format in which to "
	 "do the streamed backup.  The option accepts a string argument. The "
	 "backup will be done to STDOUT in the specified format. Currently, "
	 "the only supported formats are tar and xbstream. This option is "
	 "passed directly to xtrabackup's --stream option.",
	 (uchar*) &ibx_xtrabackup_stream_str,
	 (uchar*) &ibx_xtrabackup_stream_str, 0, GET_STR,
	 REQUIRED_ARG, 0, 0, 0, 0, 0, 0},

	{"tables-file", OPT_TABLES_FILE, "This option specifies the file in "
	 "which there are a list of names of the form database.  The option "
	 "accepts a string argument.table, one per line. The option is passed "
	 "directly to xtrabackup's --tables-file option.",
	 (uchar*) &ibx_xtrabackup_tables_file,
	 (uchar*) &ibx_xtrabackup_tables_file,
	 0, GET_STR, REQUIRED_ARG, 0, 0, 0, 0, 0, 0},

	{"throttle", OPT_THROTTLE, "This option specifies a number of I/O "
	 "operations (pairs of read+write) per second.  It accepts an integer "
	 "argument.  It is passed directly to xtrabackup's --throttle option.",
	 (uchar*) &ibx_xtrabackup_throttle, (uchar*) &ibx_xtrabackup_throttle,
	 0, GET_LONG, REQUIRED_ARG, 0, 0, LONG_MAX, 0, 1, 0},

	{"tmpdir", 't', "This option specifies the location where a temporary "
	 "files will be stored. If the option is not specified, the default is "
	 "to use the value of tmpdir read from the server configuration.",
	 (uchar*) &ibx_opt_mysql_tmpdir,
	 (uchar*) &ibx_opt_mysql_tmpdir, 0, GET_STR, REQUIRED_ARG,
	 0, 0, 0, 0, 0, 0},

	{"use-memory", OPT_USE_MEMORY, "This option accepts a string argument "
	 "that specifies the amount of memory in bytes for xtrabackup to use "
	 "for crash recovery while preparing a backup. Multiples are supported "
	 "providing the unit (e.g. 1MB, 1GB). It is used only with the option "
	 "--apply-log. It is passed directly to xtrabackup's --use-memory "
	 "option. See the xtrabackup documentation for details.",
	 (uchar*) &ibx_xtrabackup_use_memory,
	 (uchar*) &ibx_xtrabackup_use_memory,
	 0, GET_LL, REQUIRED_ARG, 100*1024*1024L, 1024*1024L, LLONG_MAX, 0,
	 1024*1024L, 0},

	{ 0, 0, 0, 0, 0, 0, GET_NO_ARG, NO_ARG, 0, 0, 0, 0, 0, 0}
};


static void usage(void)
{
	puts("Open source backup tool for InnoDB and XtraDB\n\
\n\
Copyright (C) 2009-2015 Percona LLC and/or its affiliates.\n\
Portions Copyright (C) 2000, 2011, MySQL AB & Innobase Oy. All Rights Reserved.\n\
\n\
This program is free software; you can redistribute it and/or\n\
modify it under the terms of the GNU General Public License\n\
as published by the Free Software Foundation version 2\n\
of the License.\n\
\n\
This program is distributed in the hope that it will be useful,\n\
but WITHOUT ANY WARRANTY; without even the implied warranty of\n\
MERCHANTABILITY or FITNESS FOR A PARTICULAR PURPOSE.  See the\n\
GNU General Public License for more details.\n\
\n\
You can download full text of the license on http://www.gnu.org/licenses/gpl-2.0.txt\n\n");

	puts("innobackupex - Non-blocking backup tool for InnoDB, XtraDB and HailDB databases\n\
\n\
SYNOPOSIS\n\
\n\
innobackupex [--compress] [--compress-threads=NUMBER-OF-THREADS] [--compress-chunk-size=CHUNK-SIZE]\n\
             [--encrypt=ENCRYPTION-ALGORITHM] [--encrypt-threads=NUMBER-OF-THREADS] [--encrypt-chunk-size=CHUNK-SIZE]\n\
             [--encrypt-key=LITERAL-ENCRYPTION-KEY] | [--encryption-key-file=MY.KEY]\n\
             [--include=REGEXP] [--user=NAME]\n\
             [--password=WORD] [--port=PORT] [--socket=SOCKET]\n\
             [--no-timestamp] [--ibbackup=IBBACKUP-BINARY]\n\
             [--slave-info] [--galera-info] [--stream=tar|xbstream]\n\
             [--defaults-file=MY.CNF] [--defaults-group=GROUP-NAME]\n\
             [--databases=LIST] [--no-lock] \n\
             [--tmpdir=DIRECTORY] [--tables-file=FILE]\n\
             [--history=NAME]\n\
             [--incremental] [--incremental-basedir]\n\
             [--incremental-dir] [--incremental-force-scan] [--incremental-lsn]\n\
             [--incremental-history-name=NAME] [--incremental-history-uuid=UUID]\n\
             [--close-files] [--compact]     \n\
             BACKUP-ROOT-DIR\n\
\n\
innobackupex --apply-log [--use-memory=B]\n\
             [--defaults-file=MY.CNF]\n\
             [--export] [--redo-only] [--ibbackup=IBBACKUP-BINARY]\n\
             BACKUP-DIR\n\
\n\
innobackupex --copy-back [--defaults-file=MY.CNF] [--defaults-group=GROUP-NAME] BACKUP-DIR\n\
\n\
innobackupex --move-back [--defaults-file=MY.CNF] [--defaults-group=GROUP-NAME] BACKUP-DIR\n\
\n\
innobackupex [--decompress] [--decrypt=ENCRYPTION-ALGORITHM]\n\
             [--encrypt-key=LITERAL-ENCRYPTION-KEY] | [--encryption-key-file=MY.KEY]\n\
             [--parallel=NUMBER-OF-FORKS] BACKUP-DIR\n\
\n\
DESCRIPTION\n\
\n\
The first command line above makes a hot backup of a MySQL database.\n\
By default it creates a backup directory (named by the current date\n\
	and time) in the given backup root directory.  With the --no-timestamp\n\
option it does not create a time-stamped backup directory, but it puts\n\
the backup in the given directory (which must not exist).  This\n\
command makes a complete backup of all MyISAM and InnoDB tables and\n\
indexes in all databases or in all of the databases specified with the\n\
--databases option.  The created backup contains .frm, .MRG, .MYD,\n\
.MYI, .MAD, .MAI, .TRG, .TRN, .ARM, .ARZ, .CSM, CSV, .opt, .par, and\n\
InnoDB data and log files.  The MY.CNF options file defines the\n\
location of the database.  This command connects to the MySQL server\n\
using the mysql client program, and runs xtrabackup as a child\n\
process.\n\
\n\
The --apply-log command prepares a backup for starting a MySQL\n\
server on the backup. This command recovers InnoDB data files as specified\n\
in BACKUP-DIR/backup-my.cnf using BACKUP-DIR/xtrabackup_logfile,\n\
and creates new InnoDB log files as specified in BACKUP-DIR/backup-my.cnf.\n\
The BACKUP-DIR should be the path to a backup directory created by\n\
xtrabackup. This command runs xtrabackup as a child process, but it does not \n\
connect to the database server.\n\
\n\
The --copy-back command copies data, index, and log files\n\
from the backup directory back to their original locations.\n\
The MY.CNF options file defines the original location of the database.\n\
The BACKUP-DIR is the path to a backup directory created by xtrabackup.\n\
\n\
The --move-back command is similar to --copy-back with the only difference that\n\
it moves files to their original locations rather than copies them. As this\n\
option removes backup files, it must be used with caution. It may be useful in\n\
cases when there is not enough free disk space to copy files.\n\
\n\
The --decompress --decrypt command will decrypt and/or decompress a backup made\n\
with the --compress and/or --encrypt options. When decrypting, the encryption\n\
algorithm and key used when the backup was taken MUST be provided via the\n\
specified options. --decrypt and --decompress may be used together at the same\n\
time to completely normalize a previously compressed and encrypted backup. The\n\
--parallel option will allow multiple files to be decrypted and/or decompressed\n\
simultaneously. In order to decompress, the qpress utility MUST be installed\n\
and accessable within the path. This process will remove the original\n\
compressed/encrypted files and leave the results in the same location.\n\
\n\
On success the exit code innobackupex is 0. A non-zero exit code \n\
indicates an error.\n");
	printf("Usage: [%s [--defaults-file=#] --backup | %s [--defaults-file=#] --prepare] [OPTIONS]\n", my_progname, my_progname);
	my_print_help(ibx_long_options);
}


static
my_bool
ibx_get_one_option(int optid,
		const struct my_option *opt __attribute__((unused)),
		char *argument)
{
	switch(optid) {
	case '?':
		usage();
		exit(0);
		break;
	case 'v':
		msg("innobackupex version %s %s (%s) (revision id: %s)\n",
			XTRABACKUP_VERSION,
			SYSTEM_TYPE, MACHINE_TYPE, XTRABACKUP_REVISION);
		exit(0);
		break;
	case OPT_HISTORY:
		if (argument) {
			opt_ibx_history = argument;
		} else {
			opt_ibx_history = "";
		}
		break;
	case OPT_DECRYPT:
		if (argument == NULL) {
			ibx_msg("Missing --decrypt argument, must specify a "
				"valid encryption  algorithm.\n");
			return(1);
		}
		opt_ibx_decrypt = true;
		break;
	case OPT_STREAM:
		if (!strcasecmp(argument, "tar"))
			xtrabackup_stream_fmt = XB_STREAM_FMT_TAR;
		else if (!strcasecmp(argument, "xbstream"))
			xtrabackup_stream_fmt = XB_STREAM_FMT_XBSTREAM;
		else {
			ibx_msg("Invalid --stream argument: %s\n", argument);
			return 1;
		}
		xtrabackup_stream = TRUE;
		break;
	case OPT_COMPRESS:
		if (argument == NULL)
			xtrabackup_compress_alg = "quicklz";
		else if (strcasecmp(argument, "quicklz"))
		{
			ibx_msg("Invalid --compress argument: %s\n", argument);
			return 1;
		}
		xtrabackup_compress = TRUE;
		break;
	case OPT_ENCRYPT:
		if (argument == NULL)
		{
			msg("Missing --encrypt argument, must specify a "
				"valid encryption algorithm.\n");
			return 1;
		}
		xtrabackup_encrypt = TRUE;
		break;
	case 'p':
		if (argument)
		{
		        char *start = argument;
			my_free(opt_ibx_password);
<<<<<<< HEAD
			opt_ibx_password= my_strdup(PSI_NOT_INSTRUMENTED, argument, MYF(MY_FAE));
			while (*argument) *argument++= 'x';		  // Destroy argument
=======
			opt_ibx_password= my_strdup(argument, MYF(MY_FAE));
			/*  Destroy argument */
			while (*argument)
				*argument++= 'x';
>>>>>>> e24ac235
			if (*start)
				start[1]=0 ;
		}
		break;
        }
	return(0);
}

bool
make_backup_dir()
{
	time_t t = time(NULL);
	char buf[100];

	if (!opt_ibx_notimestamp && !ibx_xtrabackup_stream_str) {
		strftime(buf, sizeof(buf), "%Y-%m-%d_%H-%M-%S", localtime(&t));
		ut_a(asprintf(&ibx_backup_directory, "%s/%s",
				ibx_position_arg, buf) != -1);
	} else {
		ibx_backup_directory = strdup(ibx_position_arg);
	}

	if (!directory_exists(ibx_backup_directory, true)) {
		return(false);
	}

	return(true);
}

bool
ibx_handle_options(int *argc, char ***argv)
{
	int i, n_arguments;

	if (handle_options(argc, argv, ibx_long_options, ibx_get_one_option)) {
		return(false);
	}

	if (opt_ibx_apply_log) {
		ibx_mode = IBX_MODE_APPLY_LOG;
	} else if (opt_ibx_copy_back) {
		ibx_mode = IBX_MODE_COPY_BACK;
	} else if (opt_ibx_move_back) {
		ibx_mode = IBX_MODE_MOVE_BACK;
	} else if (opt_ibx_decrypt || opt_ibx_decompress) {
		ibx_mode = IBX_MODE_DECRYPT_DECOMPRESS;
	} else {
		ibx_mode = IBX_MODE_BACKUP;
	}

	/* find and save position argument */
	i = 0;
	n_arguments = 0;
	while (i < *argc) {
		char *opt = (*argv)[i];

		if (strncmp(opt, "--", 2) != 0
		    && !(strlen(opt) == 2 && opt[0] == '-')) {
			if (ibx_position_arg != NULL
				&& ibx_position_arg != opt) {
				ibx_msg("Error: extra argument found %s\n",
					opt);
			}
			ibx_position_arg = opt;
			++n_arguments;
		}
		++i;
	}

	*argc -= n_arguments;
	if (n_arguments > 1) {
		return(false);
	}

	if (ibx_position_arg == NULL) {
		ibx_msg("Missing argument\n");
		return(false);
	}

	/* set argv[0] to be the program name */
	--(*argv);
	++(*argc);

	return(true);
}

/*********************************************************************//**
Parse command-line options, connect to MySQL server,
detect server capabilities, etc.
@return	true on success. */
bool
ibx_init()
{
	const char *run;

	/*=====================*/
	xtrabackup_copy_back = opt_ibx_copy_back;
	xtrabackup_move_back = opt_ibx_move_back;
	opt_galera_info = opt_ibx_galera_info;
	opt_slave_info = opt_ibx_slave_info;
	opt_no_lock = opt_ibx_no_lock;
	opt_safe_slave_backup = opt_ibx_safe_slave_backup;
	opt_rsync = opt_ibx_rsync;
	opt_force_non_empty_dirs = opt_ibx_force_non_empty_dirs;
	opt_noversioncheck = opt_ibx_noversioncheck;
	opt_no_backup_locks = opt_ibx_no_backup_locks;
	opt_decompress = opt_ibx_decompress;

	opt_incremental_history_name = opt_ibx_incremental_history_name;
	opt_incremental_history_uuid = opt_ibx_incremental_history_uuid;

	opt_user = opt_ibx_user;
	opt_password = opt_ibx_password;
	opt_host = opt_ibx_host;
	opt_defaults_group = opt_ibx_defaults_group;
	opt_socket = opt_ibx_socket;
	opt_port = opt_ibx_port;
	opt_login_path = opt_ibx_login_path;

	opt_lock_wait_query_type = opt_ibx_lock_wait_query_type;
	opt_kill_long_query_type = opt_ibx_kill_long_query_type;

	opt_decrypt_algo = opt_ibx_decrypt_algo;

	opt_kill_long_queries_timeout = opt_ibx_kill_long_queries_timeout;
	opt_lock_wait_timeout = opt_ibx_lock_wait_timeout;
	opt_lock_wait_threshold = opt_ibx_lock_wait_threshold;
	opt_debug_sleep_before_unlock = opt_ibx_debug_sleep_before_unlock;
	opt_safe_slave_backup_timeout = opt_ibx_safe_slave_backup_timeout;

	opt_history = opt_ibx_history;
	opt_decrypt = opt_ibx_decrypt;

	/* setup xtrabackup options */
	xb_close_files = ibx_xb_close_files;
	xtrabackup_compact = ibx_xtrabackup_compact;
	xtrabackup_compress_alg = ibx_xtrabackup_compress_alg;
	xtrabackup_compress_threads = ibx_xtrabackup_compress_threads;
	xtrabackup_compress_chunk_size = ibx_xtrabackup_compress_chunk_size;
	xtrabackup_encrypt_algo = ibx_xtrabackup_encrypt_algo;
	xtrabackup_encrypt_key = ibx_xtrabackup_encrypt_key;
	xtrabackup_encrypt_key_file = ibx_xtrabackup_encrypt_key_file;
	xtrabackup_encrypt_threads = ibx_xtrabackup_encrypt_threads;
	xtrabackup_encrypt_chunk_size = ibx_xtrabackup_encrypt_chunk_size;
	xtrabackup_export = ibx_xtrabackup_export;
	xtrabackup_extra_lsndir = ibx_xtrabackup_extra_lsndir;
	xtrabackup_incremental_basedir = ibx_xtrabackup_incremental_basedir;
	xtrabackup_incremental_dir = ibx_xtrabackup_incremental_dir;
	xtrabackup_incremental_force_scan =
					ibx_xtrabackup_incremental_force_scan;
	xtrabackup_log_copy_interval = ibx_xtrabackup_log_copy_interval;
	xtrabackup_incremental = ibx_xtrabackup_incremental;
	xtrabackup_parallel = ibx_xtrabackup_parallel;
	xtrabackup_rebuild_indexes = ibx_xtrabackup_rebuild_indexes;
	xtrabackup_rebuild_threads = ibx_xtrabackup_rebuild_threads;
	xtrabackup_stream_str = ibx_xtrabackup_stream_str;
	xtrabackup_tables_file = ibx_xtrabackup_tables_file;
	xtrabackup_throttle = ibx_xtrabackup_throttle;
	opt_mysql_tmpdir = ibx_opt_mysql_tmpdir;
	xtrabackup_use_memory = ibx_xtrabackup_use_memory;

	if (!opt_ibx_incremental
	    && (xtrabackup_incremental
	    	|| xtrabackup_incremental_basedir
	    	|| opt_ibx_incremental_history_name
	    	|| opt_ibx_incremental_history_uuid)) {
		ibx_msg("Error: --incremental-lsn, --incremental-basedir, "
			"--incremental-history-name and "
			"--incremental-history-uuid require the "
			"--incremental option.\n");
		return(false);
	}

	if (opt_ibx_databases != NULL) {
		if (is_path_separator(*opt_ibx_databases)) {
			xtrabackup_databases_file = opt_ibx_databases;
		} else {
			xtrabackup_databases = opt_ibx_databases;
		}
	}

	/* --tables and --tables-file options are xtrabackup only */
	ibx_partial_backup = (opt_ibx_include || opt_ibx_databases);

	if (ibx_mode == IBX_MODE_BACKUP) {

		if (!make_backup_dir()) {
			return(false);
		}
	}

	/* --binlog-info is xtrabackup only, so force
	--binlog-info=ON. i.e. behavior before the feature had been
	implemented */
	opt_binlog_info = BINLOG_INFO_ON;

	switch (ibx_mode) {
	case IBX_MODE_APPLY_LOG:
		xtrabackup_prepare = TRUE;
		if (opt_ibx_redo_only) {
			xtrabackup_apply_log_only = TRUE;
		}
		xtrabackup_target_dir = ibx_position_arg;
		run = "apply-log";
		break;
	case IBX_MODE_BACKUP:
		xtrabackup_backup = TRUE;
		xtrabackup_target_dir = ibx_backup_directory;
		if (opt_ibx_include != NULL) {
			xtrabackup_tables = opt_ibx_include;
		}
		run = "backup";
		break;
	case IBX_MODE_COPY_BACK:
		xtrabackup_copy_back = TRUE;
		xtrabackup_target_dir = ibx_position_arg;
		run = "copy-back";
		break;
	case IBX_MODE_MOVE_BACK:
		xtrabackup_move_back = TRUE;
		xtrabackup_target_dir = ibx_position_arg;
		run = "move-back";
		break;
	case IBX_MODE_DECRYPT_DECOMPRESS:
		xtrabackup_decrypt_decompress = TRUE;
		xtrabackup_target_dir = ibx_position_arg;
		run = "decrypt and decompress";
		break;
	default:
		ut_error;
	}

	ibx_msg("Starting the %s operation\n\n"
		"IMPORTANT: Please check that the %s run completes "
		"successfully.\n"
		"           At the end of a successful %s run innobackupex\n"
		"           prints \"completed OK!\".\n\n", run, run, run);


	return(true);
}

void
ibx_cleanup()
{
	free(ibx_backup_directory);
}<|MERGE_RESOLUTION|>--- conflicted
+++ resolved
@@ -899,17 +899,13 @@
 	case 'p':
 		if (argument)
 		{
-		        char *start = argument;
+			char *start = argument;
 			my_free(opt_ibx_password);
-<<<<<<< HEAD
-			opt_ibx_password= my_strdup(PSI_NOT_INSTRUMENTED, argument, MYF(MY_FAE));
-			while (*argument) *argument++= 'x';		  // Destroy argument
-=======
-			opt_ibx_password= my_strdup(argument, MYF(MY_FAE));
+			opt_ibx_password= my_strdup(PSI_NOT_INSTRUMENTED,
+						    argument, MYF(MY_FAE));
 			/*  Destroy argument */
 			while (*argument)
 				*argument++= 'x';
->>>>>>> e24ac235
 			if (*start)
 				start[1]=0 ;
 		}
