/******************************************************
XtraBackup: hot backup tool for InnoDB
(c) 2009-2012 Percona Inc.
Originally Created 3/3/2009 Yasufumi Kinoshita
Written by Alexey Kopytov, Aleksandr Kuzminsky, Stewart Smith, Vadim Tkachenko,
Yasufumi Kinoshita, Ignacio Nin and Baron Schwartz.

This program is free software; you can redistribute it and/or modify
it under the terms of the GNU General Public License as published by
the Free Software Foundation; version 2 of the License.

This program is distributed in the hope that it will be useful,
but WITHOUT ANY WARRANTY; without even the implied warranty of
MERCHANTABILITY or FITNESS FOR A PARTICULAR PURPOSE.  See the
GNU General Public License for more details.

You should have received a copy of the GNU General Public License
along with this program; if not, write to the Free Software
Foundation, Inc., 51 Franklin Street, Fifth Floor, Boston, MA  02110-1301, USA

*******************************************************/

/* Data file read filter interface */

#ifndef XB_READ_FILT_H
#define XB_READ_FILT_H

#include "changed_page_bitmap.h"

struct xb_fil_cur_t;

/* The read filter context */
struct xb_read_filt_ctxt_t {
  ib_uint64_t offset;          /*!< current file offset */
  ib_uint64_t data_file_size;  /*!< data file size */
  ib_uint64_t buffer_capacity; /*!< read buffer capacity */
  ulint space_id;              /*!< space id */
  /* The following fields used only in bitmap filter */
  /* Move these to union if any other filters are added in future */
  xb_page_bitmap_range *bitmap_range; /*!< changed page bitmap range
                                      iterator for space_id */
  ulint page_size;                    /*!< page size */
  ulint filter_batch_end;             /*!< the ending page id of the
                                      current changed page block in
                                      the bitmap */
};

/* The read filter */
struct xb_read_filt_t {
<<<<<<< HEAD
  void (*init)(xb_read_filt_ctxt_t *ctxt, const xb_fil_cur_t *cursor,
               ulint space_id);
  void (*get_next_batch)(xb_read_filt_ctxt_t *ctxt,
                         ib_uint64_t *read_batch_start,
                         ib_uint64_t *read_batch_len);
  void (*deinit)(xb_read_filt_ctxt_t *ctxt);
=======
	void (*init)(xb_read_filt_ctxt_t* ctxt,
		     const xb_fil_cur_t* cursor,
		     ulint space_id);
	void (*get_next_batch)(xb_read_filt_ctxt_t* ctxt,
			       ib_uint64_t* read_batch_start,
			       ib_uint64_t* read_batch_len);
	void (*deinit)(xb_read_filt_ctxt_t* ctxt);
	void (*update)(xb_read_filt_ctxt_t* ctxt, ib_uint64_t len,
		       const xb_fil_cur_t* cursor);
>>>>>>> e3fcf461
};

extern xb_read_filt_t rf_pass_through;
extern xb_read_filt_t rf_bitmap;

#endif<|MERGE_RESOLUTION|>--- conflicted
+++ resolved
@@ -47,24 +47,14 @@
 
 /* The read filter */
 struct xb_read_filt_t {
-<<<<<<< HEAD
   void (*init)(xb_read_filt_ctxt_t *ctxt, const xb_fil_cur_t *cursor,
                ulint space_id);
   void (*get_next_batch)(xb_read_filt_ctxt_t *ctxt,
                          ib_uint64_t *read_batch_start,
                          ib_uint64_t *read_batch_len);
   void (*deinit)(xb_read_filt_ctxt_t *ctxt);
-=======
-	void (*init)(xb_read_filt_ctxt_t* ctxt,
-		     const xb_fil_cur_t* cursor,
-		     ulint space_id);
-	void (*get_next_batch)(xb_read_filt_ctxt_t* ctxt,
-			       ib_uint64_t* read_batch_start,
-			       ib_uint64_t* read_batch_len);
-	void (*deinit)(xb_read_filt_ctxt_t* ctxt);
-	void (*update)(xb_read_filt_ctxt_t* ctxt, ib_uint64_t len,
-		       const xb_fil_cur_t* cursor);
->>>>>>> e3fcf461
+  void (*update)(xb_read_filt_ctxt_t *ctxt, ib_uint64_t len,
+                 const xb_fil_cur_t *cursor);
 };
 
 extern xb_read_filt_t rf_pass_through;
