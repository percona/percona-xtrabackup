--- conflicted
+++ resolved
@@ -42,7 +42,6 @@
 #include <fil0fil.h>
 #include <fsp0sysspace.h>
 #include <my_default.h>
-<<<<<<< HEAD
 #include <my_dir.h>
 #include <my_sys.h>
 #include <mysqld.h>
@@ -51,10 +50,6 @@
 #include <srv0start.h>
 #include <ut0mem.h>
 #include <ut0new.h>
-#include <version_check_pl.h>
-=======
-#include <sstream>
->>>>>>> b382ff7a
 #include <algorithm>
 #include <functional>
 #include <queue>
@@ -69,16 +64,12 @@
 #include "backup_copy.h"
 #include "backup_mysql.h"
 #include "keyring_plugins.h"
-<<<<<<< HEAD
 #include "xtrabackup.h"
-=======
-#include "xb0xb.h"
 #include "xtrabackup_version.h"
 #include "xtrabackup_config.h"
 #ifdef HAVE_VERSION_CHECK
 #include <version_check_pl.h>
 #endif
->>>>>>> b382ff7a
 
 using std::min;
 
@@ -1797,7 +1788,7 @@
   return (ret);
 }
 
-<<<<<<< HEAD
+#ifdef HAVE_VERSION_CHECK
 void version_check() {
   if (opt_password != NULL) {
     setenv("option_mysql_password", opt_password, 1);
@@ -1816,6 +1807,7 @@
     snprintf(port, sizeof(port), "%u", opt_port);
     setenv("option_mysql_port", port, 1);
   }
+  setenv("XTRABACKUP_VERSION", XTRABACKUP_VERSION, 1);
 
   FILE *pipe = popen("perl", "w");
   if (pipe == NULL) {
@@ -1826,38 +1818,4 @@
 
   pclose(pipe);
 }
-=======
-#ifdef HAVE_VERSION_CHECK
-void
-version_check()
-{
-	if (opt_password != NULL) {
-		setenv("option_mysql_password", opt_password, 1);
-	}
-	if (opt_user != NULL) {
-		setenv("option_mysql_user", opt_user, 1);
-	}
-	if (opt_host != NULL) {
-		setenv("option_mysql_host", opt_host, 1);
-	}
-	if (opt_socket != NULL) {
-		setenv("option_mysql_socket", opt_socket, 1);
-	}
-	if (opt_port != 0) {
-		char port[20];
-		snprintf(port, sizeof(port), "%u", opt_port);
-		setenv("option_mysql_port", port, 1);
-	}
-	setenv("XTRABACKUP_VERSION", XTRABACKUP_VERSION, 1);
-
-	FILE *pipe = popen("perl", "w");
-	if (pipe == NULL) {
-		return;
-	}
-
-	fwrite((const char *) version_check_pl, version_check_pl_len, 1, pipe);
-
-	pclose(pipe);
-}
-#endif
->>>>>>> b382ff7a
+#endif