--- conflicted
+++ resolved
@@ -999,6 +999,8 @@
     } else if (!prep_mode) {
       /* backup fake file into empty directory */
       char opath[FN_REFLEN + 10];
+      /* remove trailing / */
+      if (path[strlen(path) - 1] == '/') path[strlen(path) - 1] = '\0';
       snprintf(opath, sizeof(opath), "%s/db.opt", path);
       if (!(ret = backup_file_printf(trim_dotslash(opath), "%s", ""))) {
         msg("Failed to create file %s\n", opath);
@@ -1124,7 +1126,6 @@
   return (ret);
 }
 
-<<<<<<< HEAD
 void Myrocks_datadir::scan_dir(const std::string &dir,
                                const char *dest_data_dir,
                                const char *dest_wal_dir, scan_type_t scan_type,
@@ -1155,143 +1156,6 @@
       },
       false);
 }
-=======
-bool
-backup_files(const char *from, bool prep_mode)
-{
-	char rsync_tmpfile_name[FN_REFLEN];
-	FILE *rsync_tmpfile = NULL;
-	datadir_iter_t *it;
-	datadir_node_t node;
-	bool ret = true;
-
-	if (prep_mode && !opt_rsync) {
-		return(true);
-	}
-
-	if (opt_rsync) {
-		snprintf(rsync_tmpfile_name, sizeof(rsync_tmpfile_name),
-			"%s/%s%d", opt_mysql_tmpdir,
-			"xtrabackup_rsyncfiles_pass",
-			prep_mode ? 1 : 2);
-		rsync_tmpfile = fopen(rsync_tmpfile_name, "w");
-		if (rsync_tmpfile == NULL) {
-			msg("Error: can't create file %s\n",
-				rsync_tmpfile_name);
-			return(false);
-		}
-	}
-
-	msg_ts("Starting %s non-InnoDB tables and files\n",
-	       prep_mode ? "prep copy of" : "to backup");
-
-	datadir_node_init(&node);
-	it = datadir_iter_new(from, false);
-
-	while (datadir_iter_next(it, &node)) {
-
-		if (!node.is_empty_dir) {
-			if (opt_rsync) {
-				ret = datafile_rsync_backup(node.filepath,
-					!prep_mode, rsync_tmpfile);
-			} else {
-				ret = datafile_copy_backup(node.filepath, 1);
-			}
-			if (!ret) {
-				msg("Failed to copy file %s\n", node.filepath);
-				goto out;
-			}
-		} else if (!prep_mode) {
-			/* backup fake file into empty directory */
-			char path[FN_REFLEN];
-			/* remove trailing / */
-			if(node.filepath[strlen(node.filepath) -1] == '/')
-				node.filepath[strlen(node.filepath) - 1] = '\0';
-			ut_snprintf(path, sizeof(path),
-					"%s/db.opt", node.filepath);
-			if (!(ret = backup_file_printf(
-					trim_dotslash(path), "%s", ""))) {
-				msg("Failed to create file %s\n", path);
-				goto out;
-			}
-		}
-	}
-
-	if (opt_rsync) {
-		std::stringstream cmd;
-		int err;
-
-		if (buffer_pool_filename && file_exists(buffer_pool_filename)) {
-			/* Check if dump of buffer pool has completed
-			and potentially wait for it to complete
-			is only executed before FTWRL - prep_mode */
-			if (prep_mode && opt_dump_innodb_buffer_pool) {
-				check_dump_innodb_buffer_pool(mysql_connection);
-			}
-			fprintf(rsync_tmpfile, "%s\n", buffer_pool_filename);
-			rsync_list.insert(buffer_pool_filename);
-		}
-		if (file_exists("ib_lru_dump")) {
-			fprintf(rsync_tmpfile, "%s\n", "ib_lru_dump");
-			rsync_list.insert("ib_lru_dump");
-		}
-
-		fclose(rsync_tmpfile);
-		rsync_tmpfile = NULL;
-
-		cmd << "rsync -t . --files-from=" << rsync_tmpfile_name
-		    << " " << xtrabackup_target_dir;
-
-		msg_ts("Starting rsync as: %s\n", cmd.str().c_str());
-		if ((err = system(cmd.str().c_str()) && !prep_mode) != 0) {
-			msg_ts("Error: rsync failed with error code %d\n", err);
-			ret = false;
-			goto out;
-		}
-		msg_ts("rsync finished successfully.\n");
-
-		if (!prep_mode && !opt_no_lock) {
-			char path[FN_REFLEN];
-			char dst_path[FN_REFLEN * 2 + 2];
-			char *newline;
-
-			/* Remove files that have been removed between first and
-			second passes. Cannot use "rsync --delete" because it
-			does not work with --files-from. */
-			snprintf(rsync_tmpfile_name, sizeof(rsync_tmpfile_name),
-				"%s/%s", opt_mysql_tmpdir,
-				"xtrabackup_rsyncfiles_pass1");
-
-			rsync_tmpfile = fopen(rsync_tmpfile_name, "r");
-			if (rsync_tmpfile == NULL) {
-				msg("Error: can't open file %s\n",
-					rsync_tmpfile_name);
-				return(false);
-			}
-
-			while (fgets(path, sizeof(path), rsync_tmpfile)) {
-
-				newline = strchr(path, '\n');
-				if (newline) {
-					*newline = 0;
-				}
-				if (rsync_list.count(path) < 1) {
-					snprintf(dst_path, sizeof(dst_path),
-						"%s/%s", xtrabackup_target_dir,
-						path);
-					msg_ts("Removing %s\n", dst_path);
-					unlink(dst_path);
-				}
-			}
-
-			fclose(rsync_tmpfile);
-			rsync_tmpfile = NULL;
-		}
-	}
-
-	msg_ts("Finished %s non-InnoDB tables and files\n",
-	       prep_mode ? "a prep copy of" : "backing up");
->>>>>>> 01d6d25e
 
 Myrocks_datadir::file_list Myrocks_datadir::files(
     const char *dest_data_dir, const char *dest_wal_dir) const {
