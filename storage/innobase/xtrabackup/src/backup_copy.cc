--- conflicted
+++ resolved
@@ -2068,79 +2068,12 @@
   return (ret);
 }
 
-<<<<<<< HEAD
 bool apply_log_finish() {
   if (!cleanup_full_backup() || !copy_incremental_over_full()) {
     return (false);
   }
 
   return (true);
-=======
-bool
-decrypt_decompress_file(const char *filepath, uint thread_n)
-{
-	std::stringstream cmd, message;
-	char buf[FN_LEN];
-	bool needs_action = false;
-
-        if (escape_string_for_mysql(&my_charset_utf8mb4_general_ci, buf, 0,
-                                    filepath, strlen(filepath)) == (size_t)-1) {
-          msg_ts("[%02u] Error escaping file: %s\n", thread_n, filepath);
-          return false;
-        }
-        char *dest_filepath = strdup(buf);
-	cmd << "cat " << SQUOTE(buf);
-
- 	if (ends_with(filepath, ".xbcrypt") && opt_decrypt) {
- 		cmd << " | xbcrypt --decrypt --encrypt-algo="
- 		    << xtrabackup_encrypt_algo_names[opt_decrypt_algo];
- 		if (xtrabackup_encrypt_key) {
- 			cmd << " --encrypt-key=" << xtrabackup_encrypt_key;
- 		} else {
- 			cmd << " --encrypt-key-file="
- 			    << xtrabackup_encrypt_key_file;
- 		}
- 		dest_filepath[strlen(dest_filepath) - 8] = 0;
- 		message << "decrypting";
- 		needs_action = true;
- 	}
-
- 	if (opt_decompress
- 	    && (ends_with(filepath, ".qp")
-		|| (ends_with(filepath, ".qp.xbcrypt")
-		    && opt_decrypt))) {
- 		cmd << " | qpress -dio ";
- 		dest_filepath[strlen(dest_filepath) - 3] = 0;
- 		if (needs_action) {
- 			message << " and ";
- 		}
- 		message << "decompressing";
- 		needs_action = true;
- 	}
-
-	cmd << " > " << SQUOTE(dest_filepath);
- 	message << " " << filepath;
-
- 	free(dest_filepath);
-
- 	if (needs_action) {
-
-		msg_ts("[%02u] %s\n", thread_n, message.str().c_str());
-
-	 	if (system(cmd.str().c_str()) != 0) {
-	 		return(false);
-	 	}
-
-	 	if (opt_remove_original) {
-	 		msg_ts("[%02u] removing %s\n", thread_n, filepath);
-	 		if (my_delete(filepath, MYF(MY_WME)) != 0) {
-	 			return(false);
-	 		}
-	 	}
-	 }
-
- 	return(true);
->>>>>>> b7730a3f
 }
 
 bool should_skip_file_on_copy_back(const char *filepath) {
@@ -2637,10 +2570,16 @@
 
 bool decrypt_decompress_file(const char *filepath, uint thread_n) {
   std::stringstream cmd, message;
-  char *dest_filepath = strdup(filepath);
+  char buf[FN_LEN];
   bool needs_action = false;
 
-  cmd << "cat " << filepath;
+  if (escape_string_for_mysql(&my_charset_utf8mb4_general_ci, buf, 0, filepath,
+                              strlen(filepath)) == (size_t)-1) {
+    xb::error() << "Error escaping file : " << filepath;
+    return false;
+  }
+  char *dest_filepath = strdup(buf);
+  cmd << "cat " << SQUOTE(buf);
 
   if (ends_with(filepath, ".xbcrypt") && opt_decrypt) {
     cmd << " | xbcrypt --decrypt --encrypt-algo="
@@ -2678,7 +2617,7 @@
     needs_action = true;
   }
 
-  cmd << " > " << dest_filepath;
+  cmd << " > " << SQUOTE(dest_filepath);
   message << " " << filepath;
 
   free(dest_filepath);
