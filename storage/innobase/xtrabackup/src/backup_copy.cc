--- conflicted
+++ resolved
@@ -513,14 +513,9 @@
 
 	posix_fadvise(cursor->fd, 0, 0, POSIX_FADV_SEQUENTIAL);
 
-<<<<<<< HEAD
-	cursor->buf_size = 10 * 1024 * 1024;
-	cursor->buf = static_cast<byte *>(ut_malloc_nokey(cursor->buf_size));
-=======
 	ut_a(opt_read_buffer_size >= UNIV_PAGE_SIZE);
 	cursor->buf_size = opt_read_buffer_size;
-	cursor->buf = static_cast<byte *>(ut_malloc(cursor->buf_size));
->>>>>>> 6c812d8a
+	cursor->buf = static_cast<byte *>(ut_malloc_nokey(cursor->buf_size));
 
 	return(true);
 }
