--- conflicted
+++ resolved
@@ -676,11 +676,7 @@
 		if (mkdirp(dir, 0777, MYF(0)) < 0) {
 
 			msg("Can not create directory %s: %s\n", dir,
-<<<<<<< HEAD
 			    my_strerror(errbuf, sizeof(errbuf), my_errno()));
-=======
-			    my_strerror(errbuf, sizeof(errbuf), my_errno));
->>>>>>> 6658a847
 
 			return(false);
 
