--- conflicted
+++ resolved
@@ -67,6 +67,7 @@
 #include "utils.h"
 #include "xb0xb.h"
 
+#include <cstdlib>
 #include "backup_copy.h"
 #include "backup_mysql.h"
 #include "keyring_components.h"
@@ -2068,77 +2069,12 @@
   return (ret);
 }
 
-<<<<<<< HEAD
 bool apply_log_finish() {
   if (!cleanup_full_backup() || !copy_incremental_over_full()) {
     return (false);
   }
 
   return (true);
-=======
-bool
-decrypt_decompress_file(const char *filepath, uint thread_n)
-{
-	std::stringstream cmd, message;
-	char buf[FN_LEN];
-	bool needs_action = false;
-
-        if (escape_string_for_mysql(&my_charset_utf8mb4_general_ci, buf, 0,
-                                    filepath, strlen(filepath)) == (size_t)-1) {
-          msg_ts("[%02u] Error escaping file: %s\n", thread_n, filepath);
-          return false;
-        }
-        char *dest_filepath = strdup(buf);
-	cmd << "cat " << SQUOTE(buf);
-
- 	if (ends_with(filepath, ".xbcrypt") && opt_decrypt) {
- 		cmd << " | xbcrypt --decrypt --encrypt-algo="
- 		    << xtrabackup_encrypt_algo_names[opt_decrypt_algo];
- 		if (xtrabackup_encrypt_key == NULL) {
- 			cmd << " --encrypt-key-file="
- 			    << xtrabackup_encrypt_key_file;
- 		}
- 		dest_filepath[strlen(dest_filepath) - 8] = 0;
- 		message << "decrypting";
- 		needs_action = true;
- 	}
-
- 	if (opt_decompress
- 	    && (ends_with(filepath, ".qp")
-		|| (ends_with(filepath, ".qp.xbcrypt")
-		    && opt_decrypt))) {
- 		cmd << " | qpress -dio ";
- 		dest_filepath[strlen(dest_filepath) - 3] = 0;
- 		if (needs_action) {
- 			message << " and ";
- 		}
- 		message << "decompressing";
- 		needs_action = true;
- 	}
-
-	cmd << " > " << SQUOTE(dest_filepath);
- 	message << " " << filepath;
-
- 	free(dest_filepath);
-
- 	if (needs_action) {
-
-		msg_ts("[%02u] %s\n", thread_n, message.str().c_str());
-
-	 	if (system(cmd.str().c_str()) != 0) {
-	 		return(false);
-	 	}
-
-	 	if (opt_remove_original) {
-	 		msg_ts("[%02u] removing %s\n", thread_n, filepath);
-	 		if (my_delete(filepath, MYF(MY_WME)) != 0) {
-	 			return(false);
-	 		}
-	 	}
-	 }
-
- 	return(true);
->>>>>>> a4f8c403
 }
 
 bool should_skip_file_on_copy_back(const char *filepath) {
@@ -2649,9 +2585,7 @@
   if (ends_with(filepath, ".xbcrypt") && opt_decrypt) {
     cmd << " | xbcrypt --decrypt --encrypt-algo="
         << xtrabackup_encrypt_algo_names[opt_decrypt_algo];
-    if (xtrabackup_encrypt_key) {
-      cmd << " --encrypt-key=" << xtrabackup_encrypt_key;
-    } else {
+    if (xtrabackup_encrypt_key == nullptr) {
       cmd << " --encrypt-key-file=" << xtrabackup_encrypt_key_file;
     }
     dest_filepath[strlen(dest_filepath) - 8] = 0;
@@ -2747,20 +2681,14 @@
     return (false);
   }
 
-<<<<<<< HEAD
   /* copy the rest of tablespaces */
   ds_data = ds_create(".", DS_TYPE_LOCAL);
-=======
-	if (xtrabackup_encrypt_key) {
-		setenv("XBCRYPT_ENCRYPTION_KEY", xtrabackup_encrypt_key, 1);
-	}
-
-	ret = run_data_threads(it, decrypt_decompress_thread_func,
-		xtrabackup_parallel ? xtrabackup_parallel : 1,
-		"decrypt and decompress");
->>>>>>> a4f8c403
 
   ut_a(xtrabackup_parallel >= 0);
+
+  if (xtrabackup_encrypt_key) {
+    setenv("XBCRYPT_ENCRYPTION_KEY", xtrabackup_encrypt_key, 1);
+  }
 
   ret = run_data_threads(".", decrypt_decompress_thread_func,
                          xtrabackup_parallel, "decrypt and decompress");
