--- conflicted
+++ resolved
@@ -2539,8 +2539,12 @@
 }
 
 #ifdef HAVE_VERSION_CHECK
-<<<<<<< HEAD
 void version_check() {
+  if (system("which perl > /dev/null 2>&1")) {
+    msg("xtrabackup: perl binary not found. Skipping the version check\n");
+    return;
+  }
+
   if (opt_password != NULL) {
     setenv("option_mysql_password", opt_password, 1);
   }
@@ -2568,42 +2572,5 @@
   fwrite((const char *)version_check_pl, version_check_pl_len, 1, pipe);
 
   pclose(pipe);
-=======
-void
-version_check()
-{
-	if (system("which perl > /dev/null 2>&1")) {
-		msg("xtrabackup: perl binary not found. Skipping the version check\n");
-		return;
-	}
-
-	if (opt_password != NULL) {
-		setenv("option_mysql_password", opt_password, 1);
-	}
-	if (opt_user != NULL) {
-		setenv("option_mysql_user", opt_user, 1);
-	}
-	if (opt_host != NULL) {
-		setenv("option_mysql_host", opt_host, 1);
-	}
-	if (opt_socket != NULL) {
-		setenv("option_mysql_socket", opt_socket, 1);
-	}
-	if (opt_port != 0) {
-		char port[20];
-		snprintf(port, sizeof(port), "%u", opt_port);
-		setenv("option_mysql_port", port, 1);
-	}
-	setenv("XTRABACKUP_VERSION", XTRABACKUP_VERSION, 1);
-
-	FILE *pipe = popen("perl", "w");
-	if (pipe == NULL) {
-		return;
-	}
-
-	fwrite((const char *) version_check_pl, version_check_pl_len, 1, pipe);
-
-	pclose(pipe);
->>>>>>> dcd22ce5
 }
 #endif