--- conflicted
+++ resolved
@@ -58,15 +58,8 @@
 #include <queue>
 #include <set>
 #include <sstream>
-<<<<<<< HEAD
 #include <string>
 #include "changed_page_tracking.h"
-=======
-#include <algorithm>
-#include "fil_cur.h"
-#include "file_utils.h"
-#include "xtrabackup.h"
->>>>>>> 904b51b8
 #include "common.h"
 #include "fil_cur.h"
 #include "os0event.h"
@@ -76,6 +69,7 @@
 
 #include "backup_copy.h"
 #include "backup_mysql.h"
+#include "file_utils.h"
 #include "keyring_components.h"
 #include "keyring_plugins.h"
 #include "sql_thd_internal_api.h"
@@ -165,337 +159,6 @@
   std::thread::id id;
   bool ret;
 };
-
-/************************************************************************
-<<<<<<< HEAD
-Retirn true if character if file separator */
-bool is_path_separator(char c) { return is_directory_separator(c); }
-=======
-Fill the node struct. Memory for node need to be allocated and freed by
-the caller. It is caller responsibility to initialize node with
-datadir_node_init and cleanup the memory with datadir_node_free.
-Node can not be shared between threads. */
-static
-void
-datadir_node_fill(datadir_node_t *node, datadir_iter_t *it)
-{
-	if (node->filepath_len < it->filepath_len) {
-		free(node->filepath);
-		node->filepath = (char*)(ut_malloc_nokey(it->filepath_len));
-		node->filepath_len = it->filepath_len;
-	}
-	if (node->filepath_rel_len < it->filepath_rel_len) {
-		free(node->filepath_rel);
-		node->filepath_rel =
-			(char*)(ut_malloc_nokey(it->filepath_rel_len));
-		node->filepath_rel_len = it->filepath_rel_len;
-	}
-
-	strcpy(node->filepath, it->filepath);
-	strcpy(node->filepath_rel, it->filepath_rel);
-	node->is_empty_dir = it->is_empty_dir;
-	node->is_file = it->is_file;
-}
-
-static
-void
-datadir_node_free(datadir_node_t *node)
-{
-	ut_free(node->filepath);
-	ut_free(node->filepath_rel);
-	memset(node, 0, sizeof(datadir_node_t));
-}
-
-static
-void
-datadir_node_init(datadir_node_t *node)
-{
-	memset(node, 0, sizeof(datadir_node_t));
-}
-
-
-/************************************************************************
-Create the MySQL data directory iterator. Memory needs to be released
-with datadir_iter_free. Position should be advanced with
-datadir_iter_next_file. Iterator can be shared between multiple
-threads. It is guaranteed that each thread receives unique file from
-data directory into its local node struct. */
-static
-datadir_iter_t *
-datadir_iter_new(const char *path, bool skip_first_level = true)
-{
-	datadir_iter_t *it;
-
-	it = static_cast<datadir_iter_t *>
-				(ut_zalloc_nokey(sizeof(datadir_iter_t)));
-
-	mutex_create(LATCH_ID_XTRA_DATADIR_ITER_T_MUTEX, &it->mutex);
-	it->datadir_path = strdup(path);
-
-	it->dir = os_file_opendir(it->datadir_path, TRUE);
-
-	if (it->dir == NULL) {
-
-		goto error;
-	}
-
-	it->err = DB_SUCCESS;
-
-	it->dbpath_len = FN_REFLEN;
-	it->dbpath = static_cast<char*>(ut_malloc_nokey(it->dbpath_len));
-
-	it->filepath_len = FN_REFLEN;
-	it->filepath = static_cast<char*>(ut_malloc_nokey(it->filepath_len));
-
-	it->filepath_rel_len = FN_REFLEN;
-	it->filepath_rel = static_cast<char*>
-				(ut_malloc_nokey(it->filepath_rel_len));
-
-	it->skip_first_level = skip_first_level;
-
-	return(it);
-
-error:
-	ut_free(it);
-
-	return(NULL);
-}
-
-static
-bool
-datadir_iter_next_database(datadir_iter_t *it)
-{
-	if (it->dbdir != NULL) {
-		if (os_file_closedir(it->dbdir) != 0) {
-
-			msg("Warning: could not"
-			      " close database directory %s\n", it->dbpath);
-
-			it->err = DB_ERROR;
-
-		}
-		it->dbdir = NULL;
-	}
-
-	while (fil_file_readdir_next_file(&it->err, it->datadir_path,
-					  it->dir, &it->dbinfo) == 0) {
-		ulint	len;
-
-		if ((it->dbinfo.type == OS_FILE_TYPE_FILE
-		     && it->skip_first_level)
-		    || it->dbinfo.type == OS_FILE_TYPE_UNKNOWN) {
-
-			continue;
-		}
-
-		/* We found a symlink or a directory; try opening it to see
-		if a symlink is a directory */
-
-		len = strlen(it->datadir_path)
-			+ strlen (it->dbinfo.name) + 2;
-		if (len > it->dbpath_len) {
-			it->dbpath_len = len;
-
-			if (it->dbpath) {
-
-				ut_free(it->dbpath);
-			}
-
-			it->dbpath = static_cast<char*>
-					(ut_malloc_nokey(it->dbpath_len));
-		}
-		ut_snprintf(it->dbpath, it->dbpath_len,
-			    "%s/%s", it->datadir_path,
-			    it->dbinfo.name);
-		os_normalize_path(it->dbpath);
-
-		if (it->dbinfo.type == OS_FILE_TYPE_FILE) {
-			it->is_file = true;
-			return(true);
-		}
-
-		if (check_if_skip_database_by_path(it->dbpath)) {
-			msg("Skipping db: %s\n", it->dbpath);
-			continue;
-		}
-
-		/* We want wrong directory permissions to be a fatal error for
-		XtraBackup. */
-		it->dbdir = os_file_opendir(it->dbpath, TRUE);
-
-		if (it->dbdir != NULL) {
-
-			it->is_file = false;
-			return(true);
-		}
-
-	}
-
-	return(false);
-}
-
-/************************************************************************
-Concatenate n parts into single path */
-static
-void
-make_path_n(int n, char **path, ulint *path_len, ...)
-{
-	ulint len_needed = n + 1;
-	char *p;
-	int i;
-	va_list vl;
-
-	ut_ad(n > 0);
-
-	va_start(vl, path_len);
-	for (i = 0; i < n; i++) {
-		p = va_arg(vl, char*);
-		len_needed += strlen(p);
-	}
-	va_end(vl);
-
-	if (len_needed < *path_len) {
-		ut_free(*path);
-		*path = static_cast<char*>(ut_malloc_nokey(len_needed));
-	}
-
-	va_start(vl, path_len);
-	p = va_arg(vl, char*);
-	strcpy(*path, p);
-	for (i = 1; i < n; i++) {
-		size_t plen;
-		p = va_arg(vl, char*);
-		plen = strlen(*path);
-		if (!is_path_separator((*path)[plen - 1])) {
-			(*path)[plen] = FN_LIBCHAR;
-			(*path)[plen + 1] = 0;
-		}
-		strcat(*path + plen, p);
-	}
-	va_end(vl);
-}
-
-static
-bool
-datadir_iter_next_file(datadir_iter_t *it)
-{
-	if (it->is_file && it->dbpath) {
-		make_path_n(2, &it->filepath, &it->filepath_len,
-				it->datadir_path, it->dbinfo.name);
-
-		make_path_n(1, &it->filepath_rel, &it->filepath_rel_len,
-				it->dbinfo.name);
-
-		it->is_empty_dir = false;
-		it->is_file = false;
-
-		return(true);
-	}
-
-	if (!it->dbpath || !it->dbdir) {
-
-		return(false);
-	}
-
-	while (fil_file_readdir_next_file(&it->err, it->dbpath, it->dbdir,
-					  &it->fileinfo) == 0) {
-
-		if (it->fileinfo.type == OS_FILE_TYPE_DIR) {
-
-			continue;
-		}
-
-		/* We found a symlink or a file */
-		make_path_n(3, &it->filepath, &it->filepath_len,
-				it->datadir_path, it->dbinfo.name,
-				it->fileinfo.name);
-
-		make_path_n(2, &it->filepath_rel, &it->filepath_rel_len,
-				it->dbinfo.name, it->fileinfo.name);
-
-		it->is_empty_dir = false;
-
-		return(true);
-	}
-
-	return(false);
-}
-
-static
-bool
-datadir_iter_next(datadir_iter_t *it, datadir_node_t *node)
-{
-	bool	ret = true;
-
-	mutex_enter(&it->mutex);
-
-	if (datadir_iter_next_file(it)) {
-
-		datadir_node_fill(node, it);
-
-		goto done;
-	}
-
-	while (datadir_iter_next_database(it)) {
-
-		if (datadir_iter_next_file(it)) {
-
-			datadir_node_fill(node, it);
-
-			goto done;
-		}
-
-		make_path_n(2, &it->filepath, &it->filepath_len,
-				it->datadir_path, it->dbinfo.name);
-
-		make_path_n(1, &it->filepath_rel, &it->filepath_rel_len,
-				it->dbinfo.name);
-
-		it->is_empty_dir = true;
-
-		datadir_node_fill(node, it);
-
-		goto done;
-	}
-
-	/* nothing found */
-	ret = false;
-
-done:
-	mutex_exit(&it->mutex);
-
-	return(ret);
-}
-
-/************************************************************************
-Interface to read MySQL data file sequentially. One should open file
-with datafile_open to get cursor and close the cursor with
-datafile_close. Cursor can not be shared between multiple
-threads. */
-static
-void
-datadir_iter_free(datadir_iter_t *it)
-{
-	mutex_free(&it->mutex);
-
-	if (it->dbdir) {
-
-		os_file_closedir(it->dbdir);
-	}
-
-	if (it->dir) {
-
-		os_file_closedir(it->dir);
-	}
-
-	ut_free(it->dbpath);
-	ut_free(it->filepath);
-	ut_free(it->filepath_rel);
-	free(it->datadir_path);
-	ut_free(it);
-}
-
->>>>>>> 904b51b8
 
 /************************************************************************
 Holds the state needed to copy single data file. */
@@ -588,20 +251,6 @@
 }
 
 /************************************************************************
-Check to see if a file exists.
-Takes name of the file to check.
-@return true if file exists. */
-static bool file_exists(const char *filename) {
-  MY_STAT stat_arg;
-
-  if (!my_stat(filename, &stat_arg, MYF(0))) {
-    return (false);
-  }
-
-  return (true);
-}
-
-/************************************************************************
 Trim leading slashes from absolute path so it becomes relative */
 static const char *trim_dotslash(const char *path) {
   while (*path) {
@@ -628,43 +277,6 @@
           strcmp(str + str_len - suffix_len, suffix) == 0);
 }
 
-<<<<<<< HEAD
-/** Create directories recursively.
-@return 0 if directories created successfully. */
-int mkdirp(const char *pathname, int Flags, myf MyFlags) {
-  char parent[PATH_MAX], *p;
-
-  /* make a parent directory path */
-  strncpy(parent, pathname, sizeof(parent));
-  parent[sizeof(parent) - 1] = 0;
-
-  for (p = parent + strlen(parent); !is_path_separator(*p) && p != parent; p--)
-    ;
-
-  *p = 0;
-
-  /* try to create parent directory if it doesn't exist */
-  if (!file_exists(parent)) {
-    if (p != parent && mkdirp(parent, Flags, MyFlags) != 0) {
-      return (-1);
-    }
-  }
-
-  /* create this one if parent has been created */
-  if (my_mkdir(pathname, Flags, MyFlags) == 0) {
-    return (0);
-  }
-
-  /* if it already exists that is fine */
-  if (errno == EEXIST) {
-    return (0);
-  }
-
-  return (-1);
-}
-
-=======
->>>>>>> 904b51b8
 /************************************************************************
 Return true if first and second arguments are the same path. */
 bool equal_paths(const char *first, const char *second) {
