--- conflicted
+++ resolved
@@ -1338,26 +1338,14 @@
   return false;
 }
 
-<<<<<<< HEAD
 void copy_back_thread_func(datadir_thread_ctxt_t *ctx) {
-  bool ret = false;
+  bool ret = true;
   datadir_entry_t entry;
 
   if (my_thread_init()) {
+    ret = false;
     goto cleanup;
   }
-=======
-os_thread_ret_t
-copy_back_thread_func(void* data) {
-	bool ret = true;
-	datadir_thread_ctxt_t* ctx = (datadir_thread_ctxt_t*)data;
-	datadir_node_t node = datadir_node_t();
-
-	if (my_thread_init()) {
-		ret = false;
-		goto cleanup;
-	}
->>>>>>> 79e3b133
 
   while (ctx->queue->pop(entry)) {
     /* create empty directories */
