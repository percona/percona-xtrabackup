/******************************************************
hot backup tool for InnoDB
(c) 2009-2015 Percona LLC and/or its affiliates
Originally Created 3/3/2009 Yasufumi Kinoshita
Written by Alexey Kopytov, Aleksandr Kuzminsky, Stewart Smith, Vadim Tkachenko,
Yasufumi Kinoshita, Ignacio Nin and Baron Schwartz.

This program is free software; you can redistribute it and/or modify
it under the terms of the GNU General Public License as published by
the Free Software Foundation; version 2 of the License.

This program is distributed in the hope that it will be useful,
but WITHOUT ANY WARRANTY; without even the implied warranty of
MERCHANTABILITY or FITNESS FOR A PARTICULAR PURPOSE.  See the
GNU General Public License for more details.

You should have received a copy of the GNU General Public License
along with this program; if not, write to the Free Software
Foundation, Inc., 51 Franklin Street, Fifth Floor, Boston, MA  02110-1301, USA

*******************************************************

This file incorporates work covered by the following copyright and
permission notice:

Copyright (c) 2000, 2011, MySQL AB & Innobase Oy. All Rights Reserved.

This program is free software; you can redistribute it and/or modify it under
the terms of the GNU General Public License as published by the Free Software
Foundation; version 2 of the License.

This program is distributed in the hope that it will be useful, but WITHOUT
ANY WARRANTY; without even the implied warranty of MERCHANTABILITY or FITNESS
FOR A PARTICULAR PURPOSE. See the GNU General Public License for more details.

You should have received a copy of the GNU General Public License along with
this program; if not, write to the Free Software Foundation, Inc., 59 Temple
Place, Suite 330, Boston, MA 02111-1307 USA

*******************************************************/

#include <my_global.h>
#include <my_sys.h>
#include <my_dir.h>
#include <ut0mem.h>
#include <ut0new.h>
#include <srv0start.h>
#include <srv0srv.h>
#include <fil0fil.h>
#include <fsp0sysspace.h>
#include <set>
#include <string>
#include <mysqld.h>
#include <version_check_pl.h>
#include <sstream>
#include <algorithm>
#include "fil_cur.h"
#include "xtrabackup.h"
#include "common.h"
#include "backup_copy.h"
#include "backup_mysql.h"

using std::min;

/* list of files to sync for --rsync mode */
static std::set<std::string> rsync_list;
/* locations of tablespaces read from .isl files */
static std::map<std::string, std::string> tablespace_locations;

/* Whether LOCK BINLOG FOR BACKUP has been issued during backup */
bool binlog_locked;

/************************************************************************
Struct represents file or directory. */
struct datadir_node_t {
	ulint		dbpath_len;
	char		*filepath;
	ulint		filepath_len;
	char		*filepath_rel;
	ulint		filepath_rel_len;
	bool		is_empty_dir;
	bool		is_file;
};

/************************************************************************
Holds the state needed to enumerate files in MySQL data directory. */
struct datadir_iter_t {
	char		*datadir_path;
	char		*dbpath;
	ulint		dbpath_len;
	char		*filepath;
	ulint		filepath_len;
	char		*filepath_rel;
	ulint		filepath_rel_len;
	ib_mutex_t	mutex;
	os_file_dir_t	dir;
	os_file_dir_t	dbdir;
	os_file_stat_t	dbinfo;
	os_file_stat_t	fileinfo;
	dberr_t		err;
	bool		is_empty_dir;
	bool		is_file;
	bool		skip_first_level;
};


/************************************************************************
Represents the context of the thread processing MySQL data directory. */
struct datadir_thread_ctxt_t {
	datadir_iter_t		*it;
	uint			n_thread;
	uint			*count;
	ib_mutex_t		*count_mutex;
	os_thread_id_t		id;
	bool			ret;
};


/************************************************************************
Retirn true if character if file separator */
bool
is_path_separator(char c)
{
	return(c == FN_LIBCHAR || c == FN_LIBCHAR2);
}


/************************************************************************
Fill the node struct. Memory for node need to be allocated and freed by
the caller. It is caller responsibility to initialize node with
datadir_node_init and cleanup the memory with datadir_node_free.
Node can not be shared between threads. */
static
void
datadir_node_fill(datadir_node_t *node, datadir_iter_t *it)
{
	if (node->filepath_len < it->filepath_len) {
		free(node->filepath);
		node->filepath = (char*)(ut_malloc_nokey(it->filepath_len));
		node->filepath_len = it->filepath_len;
	}
	if (node->filepath_rel_len < it->filepath_rel_len) {
		free(node->filepath_rel);
		node->filepath_rel =
			(char*)(ut_malloc_nokey(it->filepath_rel_len));
		node->filepath_rel_len = it->filepath_rel_len;
	}

	strcpy(node->filepath, it->filepath);
	strcpy(node->filepath_rel, it->filepath_rel);
	node->is_empty_dir = it->is_empty_dir;
	node->is_file = it->is_file;
}

static
void
datadir_node_free(datadir_node_t *node)
{
	ut_free(node->filepath);
	ut_free(node->filepath_rel);
	memset(node, 0, sizeof(datadir_node_t));
}

static
void
datadir_node_init(datadir_node_t *node)
{
	memset(node, 0, sizeof(datadir_node_t));
}


/************************************************************************
Create the MySQL data directory iterator. Memory needs to be released
with datadir_iter_free. Position should be advanced with
datadir_iter_next_file. Iterator can be shared between multiple
threads. It is guaranteed that each thread receives unique file from
data directory into its local node struct. */
static
datadir_iter_t *
datadir_iter_new(const char *path, bool skip_first_level = true)
{
	datadir_iter_t *it;

	it = static_cast<datadir_iter_t *>
				(ut_zalloc_nokey(sizeof(datadir_iter_t)));

	mutex_create(LATCH_ID_XTRA_DATADIR_ITER_T_MUTEX, &it->mutex);
	it->datadir_path = strdup(path);

	it->dir = os_file_opendir(it->datadir_path, TRUE);

	if (it->dir == NULL) {

		goto error;
	}

	it->err = DB_SUCCESS;

	it->dbpath_len = FN_REFLEN;
	it->dbpath = static_cast<char*>(ut_malloc_nokey(it->dbpath_len));

	it->filepath_len = FN_REFLEN;
	it->filepath = static_cast<char*>(ut_malloc_nokey(it->filepath_len));

	it->filepath_rel_len = FN_REFLEN;
	it->filepath_rel = static_cast<char*>
				(ut_malloc_nokey(it->filepath_rel_len));

	it->skip_first_level = skip_first_level;

	return(it);

error:
	ut_free(it);

	return(NULL);
}

static
bool
datadir_iter_next_database(datadir_iter_t *it)
{
	if (it->dbdir != NULL) {
		if (os_file_closedir(it->dbdir) != 0) {

			msg("Warning: could not"
			      " close database directory %s\n", it->dbpath);

			it->err = DB_ERROR;

		}
		it->dbdir = NULL;
	}

	while (fil_file_readdir_next_file(&it->err, it->datadir_path,
					  it->dir, &it->dbinfo) == 0) {
		ulint	len;

		if ((it->dbinfo.type == OS_FILE_TYPE_FILE
		     && it->skip_first_level)
		    || it->dbinfo.type == OS_FILE_TYPE_UNKNOWN) {

			continue;
		}

		/* We found a symlink or a directory; try opening it to see
		if a symlink is a directory */

		len = strlen(it->datadir_path)
			+ strlen (it->dbinfo.name) + 2;
		if (len > it->dbpath_len) {
			it->dbpath_len = len;

			if (it->dbpath) {

				ut_free(it->dbpath);
			}

			it->dbpath = static_cast<char*>
					(ut_malloc_nokey(it->dbpath_len));
		}
		ut_snprintf(it->dbpath, it->dbpath_len,
			    "%s/%s", it->datadir_path,
			    it->dbinfo.name);
		os_normalize_path(it->dbpath);

		if (it->dbinfo.type == OS_FILE_TYPE_FILE) {
			it->is_file = true;
			return(true);
		}

		/* We want wrong directory permissions to be a fatal error for
		XtraBackup. */
		it->dbdir = os_file_opendir(it->dbpath, TRUE);

		if (it->dbdir != NULL) {

			it->is_file = false;
			return(true);
		}

	}

	return(false);
}

/************************************************************************
Concatenate n parts into single path */
static
void
make_path_n(int n, char **path, ulint *path_len, ...)
{
	ulint len_needed = n + 1;
	char *p;
	int i;
	va_list vl;

	ut_ad(n > 0);

	va_start(vl, path_len);
	for (i = 0; i < n; i++) {
		p = va_arg(vl, char*);
		len_needed += strlen(p);
	}
	va_end(vl);

	if (len_needed < *path_len) {
		ut_free(*path);
		*path = static_cast<char*>(ut_malloc_nokey(len_needed));
	}

	va_start(vl, path_len);
	p = va_arg(vl, char*);
	strcpy(*path, p);
	for (i = 1; i < n; i++) {
		size_t plen;
		p = va_arg(vl, char*);
		plen = strlen(*path);
		if (!is_path_separator((*path)[plen - 1])) {
			(*path)[plen] = FN_LIBCHAR;
			(*path)[plen + 1] = 0;
		}
		strcat(*path + plen, p);
	}
	va_end(vl);
}

static
bool
datadir_iter_next_file(datadir_iter_t *it)
{
	if (it->is_file && it->dbpath) {
		make_path_n(2, &it->filepath, &it->filepath_len,
				it->datadir_path, it->dbinfo.name);

		make_path_n(1, &it->filepath_rel, &it->filepath_rel_len,
				it->dbinfo.name);

		it->is_empty_dir = false;
		it->is_file = false;

		return(true);
	}

	if (!it->dbpath || !it->dbdir) {

		return(false);
	}

	while (fil_file_readdir_next_file(&it->err, it->dbpath, it->dbdir,
					  &it->fileinfo) == 0) {

		if (it->fileinfo.type == OS_FILE_TYPE_DIR) {

			continue;
		}

		/* We found a symlink or a file */
		make_path_n(3, &it->filepath, &it->filepath_len,
				it->datadir_path, it->dbinfo.name,
				it->fileinfo.name);

		make_path_n(2, &it->filepath_rel, &it->filepath_rel_len,
				it->dbinfo.name, it->fileinfo.name);

		it->is_empty_dir = false;

		return(true);
	}

	return(false);
}

static
bool
datadir_iter_next(datadir_iter_t *it, datadir_node_t *node)
{
	bool	ret = true;

	mutex_enter(&it->mutex);

	if (datadir_iter_next_file(it)) {

		datadir_node_fill(node, it);

		goto done;
	}

	while (datadir_iter_next_database(it)) {

		if (datadir_iter_next_file(it)) {

			datadir_node_fill(node, it);

			goto done;
		}

		make_path_n(2, &it->filepath, &it->filepath_len,
				it->datadir_path, it->dbinfo.name);

		make_path_n(1, &it->filepath_rel, &it->filepath_rel_len,
				it->dbinfo.name);

		it->is_empty_dir = true;

		datadir_node_fill(node, it);

		goto done;
	}

	/* nothing found */
	ret = false;

done:
	mutex_exit(&it->mutex);

	return(ret);
}

/************************************************************************
Interface to read MySQL data file sequentially. One should open file
with datafile_open to get cursor and close the cursor with
datafile_close. Cursor can not be shared between multiple
threads. */
static
void
datadir_iter_free(datadir_iter_t *it)
{
	mutex_free(&it->mutex);

	if (it->dbdir) {

		os_file_closedir(it->dbdir);
	}

	if (it->dir) {

		os_file_closedir(it->dir);
	}

	ut_free(it->dbpath);
	ut_free(it->filepath);
	ut_free(it->filepath_rel);
	free(it->datadir_path);
	ut_free(it);
}


/************************************************************************
Holds the state needed to copy single data file. */
struct datafile_cur_t {
	File		fd;
	char		rel_path[FN_REFLEN];
	char		abs_path[FN_REFLEN];
	MY_STAT		statinfo;
	uint		thread_n;
	byte*		orig_buf;
	byte*		buf;
	ib_uint64_t	buf_size;
	ib_uint64_t	buf_read;
	ib_uint64_t	buf_offset;
};

static
void
datafile_close(datafile_cur_t *cursor)
{
	if (cursor->fd != -1) {
		my_close(cursor->fd, MYF(0));
	}
	ut_free(cursor->buf);
}

static
bool
datafile_open(const char *file, datafile_cur_t *cursor, uint thread_n)
{
	memset(cursor, 0, sizeof(datafile_cur_t));

	strncpy(cursor->abs_path, file, sizeof(cursor->abs_path));

	/* Get the relative path for the destination tablespace name, i.e. the
	one that can be appended to the backup root directory. Non-system
	tablespaces may have absolute paths for remote tablespaces in MySQL
	5.6+. We want to make "local" copies for the backup. */
	strncpy(cursor->rel_path,
		xb_get_relative_path(cursor->abs_path, FALSE),
		sizeof(cursor->rel_path));

	cursor->fd = my_open(cursor->abs_path, O_RDONLY, MYF(MY_WME));

	if (cursor->fd == -1) {
		/* The following call prints an error message */
		os_file_get_last_error(TRUE);

		msg("[%02u] error: cannot open "
			"file %s\n",
			thread_n, cursor->abs_path);

		return(false);
	}

	if (my_fstat(cursor->fd, &cursor->statinfo, MYF(MY_WME))) {
		msg("[%02u] error: cannot stat %s\n",
			thread_n, cursor->abs_path);

		datafile_close(cursor);

		return(false);
	}

	posix_fadvise(cursor->fd, 0, 0, POSIX_FADV_SEQUENTIAL);

	cursor->buf_size = 10 * 1024 * 1024;
	cursor->buf = static_cast<byte *>(ut_malloc_nokey(cursor->buf_size));

	return(true);
}


static
xb_fil_cur_result_t
datafile_read(datafile_cur_t *cursor)
{
	ulint		to_read;
	ulint		count;

	xtrabackup_io_throttling();

	to_read = min(cursor->statinfo.st_size - cursor->buf_offset, 
		      cursor->buf_size);

	if (to_read == 0) {
		return(XB_FIL_CUR_EOF);
	}

	count = my_read(cursor->fd, cursor->buf, to_read, MYF(0));
	if (count == MY_FILE_ERROR) {
		return(XB_FIL_CUR_ERROR);
	}

	posix_fadvise(cursor->fd, cursor->buf_offset, count,
			POSIX_FADV_DONTNEED);

	cursor->buf_read = count;
	cursor->buf_offset += count;

	return(XB_FIL_CUR_SUCCESS);
}



/************************************************************************
Check to see if a file exists.
Takes name of the file to check.
@return true if file exists. */
static
bool
file_exists(const char *filename)
{
	MY_STAT stat_arg;

	if (!my_stat(filename, &stat_arg, MYF(0))) {

		return(false);
	}

	return(true);
}

/************************************************************************
Trim leading slashes from absolute path so it becomes relative */
static
const char *
trim_dotslash(const char *path)
{
	while (*path) {
		if (is_path_separator(*path)) {
			++path;
			continue;
		}
		if (*path == '.' && is_path_separator(path[1])) {
			path += 2;
			continue;
		}
		break;
	}

	return(path);
}



/************************************************************************
Check if string ends with given suffix.
@return true if string ends with given suffix. */
static
bool
ends_with(const char *str, const char *suffix)
{
	size_t suffix_len = strlen(suffix);
	size_t str_len = strlen(str);
	return(str_len >= suffix_len
	       && strcmp(str + str_len - suffix_len, suffix) == 0);
}

/************************************************************************
Create directories recursively.
@return 0 if directories created successfully. */
static
int
mkdirp(const char *pathname, int Flags, myf MyFlags)
{
	char parent[PATH_MAX], *p;

	/* make a parent directory path */
	strncpy(parent, pathname, sizeof(parent));
	parent[sizeof(parent) - 1] = 0;

	for (p = parent + strlen(parent);
	    !is_path_separator(*p) && p != parent; p--);

	*p = 0;

	/* try to make parent directory */
	if (p != parent && mkdirp(parent, Flags, MyFlags) != 0) {
		return(-1);
	}

	/* make this one if parent has been made */
	if (my_mkdir(pathname, Flags, MyFlags) == 0) {
		return(0);
	}

	/* if it already exists that is fine */
	if (errno == EEXIST) {
		return(0);
	}

	return(-1);
}

/************************************************************************
Return true if first and second arguments are the same path. */
bool
equal_paths(const char *first, const char *second)
{
	char real_first[PATH_MAX];
	char real_second[PATH_MAX];

	if (realpath(first, real_first) == NULL) {
		return false;
	}
	if (realpath(second, real_second) == NULL) {
		return false;
	}

	return (strcmp(real_first, real_second) == 0);
}

/************************************************************************
Check if directory exists. Optionally create directory if doesn't
exist.
@return true if directory exists and if it was created successfully. */
bool
directory_exists(const char *dir, bool create)
{
	os_file_dir_t os_dir;
	MY_STAT stat_arg;
	char errbuf[MYSYS_STRERROR_SIZE];

	if (my_stat(dir, &stat_arg, MYF(0)) == NULL) {

		if (!create) {
			return(false);
		}

		if (mkdirp(dir, 0777, MYF(0)) < 0) {

			msg("Can not create directory %s: %s\n", dir,
			    my_strerror(errbuf, sizeof(errbuf), my_errno()));

			return(false);

		}
	}

	/* could be symlink */
	os_dir = os_file_opendir(dir, FALSE);

	if (os_dir == NULL) {

		msg("Can not open directory %s: %s\n", dir,
		    my_strerror(errbuf, sizeof(errbuf), my_errno()));

		return(false);
	}

	os_file_closedir(os_dir);

	return(true);
}

/************************************************************************
Check that directory exists and it is empty. */
static
bool
directory_exists_and_empty(const char *dir, const char *comment)
{
	os_file_dir_t os_dir;
	dberr_t err;
	os_file_stat_t info;
	bool empty;

	if (!directory_exists(dir, true)) {
		return(false);
	}

	os_dir = os_file_opendir(dir, FALSE);

	if (os_dir == NULL) {
		msg("%s can not open directory %s\n", comment, dir);
		return(false);
	}

	empty = (fil_file_readdir_next_file(&err, dir, os_dir, &info) != 0);

	os_file_closedir(os_dir);

	if (!empty) {
		msg("%s directory %s is not empty!\n", comment, dir);
	}

	return(empty);
}


/************************************************************************
Check if file name ends with given set of suffixes.
@return true if it does. */
static
bool
filename_matches(const char *filename, const char **ext_list)
{
	const char **ext;

	for (ext = ext_list; *ext; ext++) {
		if (ends_with(filename, *ext)) {
			return(true);
		}
	}

	return(false);
}


/************************************************************************
Copy data file for backup. Also check if it is allowed to copy by
comparing its name to the list of known data file types and checking
if passes the rules for partial backup.
@return true if file backed up or skipped successfully. */
static
bool
datafile_copy_backup(const char *filepath, uint thread_n)
{
	const char *ext_list[] = {"frm", "isl", "MYD", "MYI", "MAD", "MAI",
		"MRG", "TRG", "TRN", "ARM", "ARZ", "CSM", "CSV", "opt", "par",
		NULL};

	/* Get the name and the path for the tablespace. node->name always
	contains the path (which may be absolute for remote tablespaces in
	5.6+). space->name contains the tablespace name in the form
	"./database/table.ibd" (in 5.5-) or "database/table" (in 5.6+). For a
	multi-node shared tablespace, space->name contains the name of the first
	node, but that's irrelevant, since we only need node_name to match them
	against filters, and the shared tablespace is always copied regardless
	of the filters value. */

	if (check_if_skip_table(filepath)) {
		msg_ts("[%02u] Skipping %s.\n", thread_n, filepath);
		return(true);
	}

	if (filename_matches(filepath, ext_list)) {
		return copy_file(ds_data, filepath, filepath, thread_n);
	}

	return(true);
}


/************************************************************************
Same as datafile_copy_backup, but put file name into the list for
rsync command. */
static
bool
datafile_rsync_backup(const char *filepath, bool save_to_list, FILE *f)
{
	const char *ext_list[] = {"frm", "isl", "MYD", "MYI", "MAD", "MAI",
		"MRG", "TRG", "TRN", "ARM", "ARZ", "CSM", "CSV", "opt", "par",
		NULL};

	/* Get the name and the path for the tablespace. node->name always
	contains the path (which may be absolute for remote tablespaces in
	5.6+). space->name contains the tablespace name in the form
	"./database/table.ibd" (in 5.5-) or "database/table" (in 5.6+). For a
	multi-node shared tablespace, space->name contains the name of the first
	node, but that's irrelevant, since we only need node_name to match them
	against filters, and the shared tablespace is always copied regardless
	of the filters value. */

	if (check_if_skip_table(filepath)) {
		return(true);
	}

	if (filename_matches(filepath, ext_list)) {
		fprintf(f, "%s\n", filepath);
		if (save_to_list) {
			rsync_list.insert(filepath);
		}
	}

	return(true);
}


static
bool
backup_file_vprintf(const char *filename, const char *fmt, va_list ap)
{
	ds_file_t	*dstfile	= NULL;
	MY_STAT		 stat;			/* unused for now */
	char		*buf		= 0;
	int		 buf_len;
	const char	*action;

	memset(&stat, 0, sizeof(stat));

	buf_len = vasprintf(&buf, fmt, ap);

	stat.st_size = buf_len;
	stat.st_mtime = my_time(0);

	dstfile = ds_open(ds_data, filename, &stat);
	if (dstfile == NULL) {
		msg("[%02u] error: "
			"cannot open the destination stream for %s\n",
			0, filename);
		goto error;
	}

	action = xb_get_copy_action("Writing");
	msg_ts("[%02u] %s %s\n", 0, action, filename);

	if (buf_len == -1) {
		goto error;
	}

	if (ds_write(dstfile, buf, buf_len)) {
		goto error;
	}

	/* close */
	msg_ts("[%02u]        ...done\n", 0);
	free(buf);

	if (ds_close(dstfile)) {
		goto error_close;
	}

	return(true);

error:
	free(buf);
	if (dstfile != NULL) {
		ds_close(dstfile);
	}

error_close:
	msg("[%02u] Error: backup file failed.\n", 0);
	return(false); /*ERROR*/
}


bool
backup_file_printf(const char *filename, const char *fmt, ...)
{
	bool result;
	va_list ap;

	va_start(ap, fmt);

	result = backup_file_vprintf(filename, fmt, ap);

	va_end(ap);

	return(result);
}

static
bool
run_data_threads(datadir_iter_t *it, os_thread_func_t func, uint n)
{
	datadir_thread_ctxt_t	*data_threads;
	uint			i, count;
	ib_mutex_t		count_mutex;
	bool			ret;

	data_threads = (datadir_thread_ctxt_t*)
			(ut_malloc_nokey(sizeof(datadir_thread_ctxt_t) * n));

	mutex_create(LATCH_ID_XTRA_COUNT_MUTEX, &count_mutex);
	count = n;

	for (i = 0; i < n; i++) {
		data_threads[i].it = it;
		data_threads[i].n_thread = i + 1;
		data_threads[i].count = &count;
		data_threads[i].count_mutex = &count_mutex;
		os_thread_create(func, data_threads + i, &data_threads[i].id);
	}

	/* Wait for threads to exit */
	while (1) {
		os_thread_sleep(100000);
		mutex_enter(&count_mutex);
		if (count == 0) {
			mutex_exit(&count_mutex);
			break;
		}
		mutex_exit(&count_mutex);
	}

	mutex_free(&count_mutex);

	ret = true;
	for (i = 0; i < n; i++) {
		ret = data_threads[i].ret && ret;
		if (!data_threads[i].ret) {
			msg("Error: thread %u failed.\n", i);
		}
	}

	ut_free(data_threads);

	return(ret);
}


/************************************************************************
Copy file for backup/restore.
@return true in case of success. */
bool
copy_file(ds_ctxt_t *datasink,
	  const char *src_file_path,
	  const char *dst_file_path,
	  uint thread_n)
{
	char			 dst_name[FN_REFLEN];
	ds_file_t		*dstfile = NULL;
	datafile_cur_t		 cursor;
	xb_fil_cur_result_t	 res;
	const char		*action;

	if (!datafile_open(src_file_path, &cursor, thread_n)) {
		goto error;
	}

	strncpy(dst_name, cursor.rel_path, sizeof(dst_name));

	dstfile = ds_open(datasink, trim_dotslash(dst_file_path),
			  &cursor.statinfo);
	if (dstfile == NULL) {
		msg("[%02u] error: "
			"cannot open the destination stream for %s\n",
			thread_n, dst_name);
		goto error;
	}

	action = xb_get_copy_action();
	msg_ts("[%02u] %s %s to %s\n",
	       thread_n, action, src_file_path, dstfile->path);

	/* The main copy loop */
	while ((res = datafile_read(&cursor)) == XB_FIL_CUR_SUCCESS) {

		if (ds_write(dstfile, cursor.buf, cursor.buf_read)) {
			goto error;
		}
	}

	if (res == XB_FIL_CUR_ERROR) {
		goto error;
	}

	/* close */
	msg_ts("[%02u]        ...done\n", thread_n);
	datafile_close(&cursor);
	if (ds_close(dstfile)) {
		goto error_close;
	}
	return(true);

error:
	datafile_close(&cursor);
	if (dstfile != NULL) {
		ds_close(dstfile);
	}

error_close:
	msg("[%02u] Error: copy_file() failed.\n", thread_n);
	return(false); /*ERROR*/
}


/************************************************************************
Try to move file by renaming it. If source and destination are on
different devices fall back to copy and unlink.
@return true in case of success. */
static
bool
move_file(ds_ctxt_t *datasink,
	  const char *src_file_path,
	  const char *dst_file_path,
	  const char *dst_dir, uint thread_n)
{
	char errbuf[MYSYS_STRERROR_SIZE];
	char dst_file_path_abs[FN_REFLEN];
	char dst_dir_abs[FN_REFLEN];
	size_t dirname_length;

	ut_snprintf(dst_file_path_abs, sizeof(dst_file_path_abs),
			"%s/%s", dst_dir, dst_file_path);

	dirname_part(dst_dir_abs, dst_file_path_abs, &dirname_length);

	if (!directory_exists(dst_dir_abs, true)) {
		return(false);
	}

	if (file_exists(dst_file_path_abs)) {
		msg("Error: Move file %s to %s failed: Destination "
			"file exists\n",
			src_file_path, dst_file_path_abs);
		return(false);
	}

	msg_ts("[%02u] Moving %s to %s\n",
	       thread_n, src_file_path, dst_file_path_abs);

	if (my_rename(src_file_path, dst_file_path_abs, MYF(0)) != 0) {
		if (my_errno() == EXDEV) {
			bool ret;
			ret = copy_file(datasink, src_file_path,
					dst_file_path, thread_n);
			msg_ts("[%02u] Removing %s\n", thread_n, src_file_path);
			if (unlink(src_file_path) != 0) {
				msg("Error: unlink %s failed: %s\n",
					src_file_path,
					my_strerror(errbuf,
						    sizeof(errbuf), errno));
			}
			return(ret);
		}
		msg("Can not move file %s to %s: %s\n",
			src_file_path, dst_file_path_abs,
			my_strerror(errbuf, sizeof(errbuf), my_errno()));
		return(false);
	}

	msg_ts("[%02u]        ...done\n", thread_n);

	return(true);
}


/************************************************************************
Read link from .isl file if any and store it in the global map associated
with given tablespace. */
static
void
read_link_file(const char *ibd_filepath, const char *link_filepath)
{
	char *filepath= NULL;

	FILE *file = fopen(link_filepath, "r+b");
	if (file) {
		filepath = static_cast<char*>(malloc(OS_FILE_MAX_PATH));

		os_file_read_string(file, filepath, OS_FILE_MAX_PATH);
		fclose(file);

		if (strlen(filepath)) {
			/* Trim whitespace from end of filepath */
			ulint lastch = strlen(filepath) - 1;
			while (lastch > 4 && filepath[lastch] <= 0x20) {
				filepath[lastch--] = 0x00;
			}
			srv_normalize_path_for_win(filepath);
		}

		tablespace_locations[ibd_filepath] = filepath;
	}
	free(filepath);
}


/************************************************************************
Return the location of given .ibd if it was previously read
from .isl file.
@return NULL or destination .ibd file path. */
static
const char *
tablespace_filepath(const char *ibd_filepath)
{
	std::map<std::string, std::string>::iterator it;

	it = tablespace_locations.find(ibd_filepath);

	if (it != tablespace_locations.end()) {
		return it->second.c_str();
	}

	return NULL;
}


/************************************************************************
Copy or move file depending on current mode.
@return true in case of success. */
static
bool
copy_or_move_file(const char *src_file_path,
		  const char *dst_file_path,
		  const char *dst_dir,
		  uint thread_n)
{
	ds_ctxt_t *datasink = ds_data;		/* copy to datadir by default */
	char filedir[FN_REFLEN];
	size_t filedir_len;
	bool ret;

	/* read the link from .isl file */
	if (ends_with(src_file_path, ".isl")) {
		char *ibd_filepath;

		ibd_filepath = strdup(src_file_path);
		strcpy(ibd_filepath + strlen(ibd_filepath) - 3, "ibd");

		read_link_file(ibd_filepath, src_file_path);

		free(ibd_filepath);
	}

	/* check if there is .isl file */
	if (ends_with(src_file_path, ".ibd")) {
		char *link_filepath;
		const char *filepath;

		link_filepath = strdup(src_file_path);
		strcpy(link_filepath + strlen(link_filepath) - 3, "isl");

		read_link_file(src_file_path, link_filepath);

<<<<<<< HEAD
			os_file_read_string(file, filepath, OS_FILE_MAX_PATH);
			fclose(file);

			if (strlen(filepath)) {
				/* Trim whitespace from end of filepath */
				ulint lastch = strlen(filepath) - 1;
				while (lastch > 4 && filepath[lastch] <= 0x20) {
					filepath[lastch--] = 0x00;
				}
				os_normalize_path(filepath);
			}
=======
		filepath = tablespace_filepath(src_file_path);
>>>>>>> 350645e4

		if (filepath != NULL) {
			dirname_part(filedir, filepath, &filedir_len);

			dst_file_path = filepath + filedir_len;
			dst_dir = filedir;

			if (!directory_exists(dst_dir, true)) {
				ret = false;
				goto cleanup;
			}

			datasink = ds_create(dst_dir, DS_TYPE_LOCAL);
		}

		free(link_filepath);
	}

	ret = (xtrabackup_copy_back ?
		copy_file(datasink, src_file_path, dst_file_path, thread_n) :
		move_file(datasink, src_file_path, dst_file_path,
			  dst_dir, thread_n));

cleanup:

	if (datasink != ds_data) {
		ds_destroy(datasink);
	}

	return(ret);
}




bool
backup_files(const char *from, bool prep_mode)
{
	char rsync_tmpfile_name[FN_REFLEN];
	FILE *rsync_tmpfile = NULL;
	datadir_iter_t *it;
	datadir_node_t node;
	bool ret = true;

	if (prep_mode && !opt_rsync) {
		return(true);
	}

	if (opt_rsync) {
		snprintf(rsync_tmpfile_name, sizeof(rsync_tmpfile_name),
			"%s/%s%d", opt_mysql_tmpdir,
			"xtrabackup_rsyncfiles_pass",
			prep_mode ? 1 : 2);
		rsync_tmpfile = fopen(rsync_tmpfile_name, "w");
		if (rsync_tmpfile == NULL) {
			msg("Error: can't create file %s\n",
				rsync_tmpfile_name);
			return(false);
		}
	}

	msg_ts("Starting %s non-InnoDB tables and files\n",
	       prep_mode ? "prep copy of" : "to backup");

	datadir_node_init(&node);
	it = datadir_iter_new(from);

	while (datadir_iter_next(it, &node)) {

		if (!node.is_empty_dir) {
			if (opt_rsync) {
				ret = datafile_rsync_backup(node.filepath,
					!prep_mode, rsync_tmpfile);
			} else {
				ret = datafile_copy_backup(node.filepath, 1);
			}
			if (!ret) {
				msg("Failed to copy file %s\n", node.filepath);
				goto out;
			}
		} else if (!prep_mode) {
			/* backup fake file into empty directory */
			char path[FN_REFLEN];
			ut_snprintf(path, sizeof(path),
					"%s/db.opt", node.filepath);
			if (!(ret = backup_file_printf(
					trim_dotslash(path), "%s", ""))) {
				msg("Failed to create file %s\n", path);
				goto out;
			}
		}
	}

	if (opt_rsync) {
		std::stringstream cmd;
		int err;

		if (buffer_pool_filename && file_exists(buffer_pool_filename)) {
			fprintf(rsync_tmpfile, "%s\n", buffer_pool_filename);
			rsync_list.insert(buffer_pool_filename);
		}
		if (file_exists("ib_lru_dump")) {
			fprintf(rsync_tmpfile, "%s\n", "ib_lru_dump");
			rsync_list.insert("ib_lru_dump");
		}

		fclose(rsync_tmpfile);
		rsync_tmpfile = NULL;

		cmd << "rsync -t . --files-from=" << rsync_tmpfile_name
		    << " " << xtrabackup_target_dir;

		msg_ts("Starting rsync as: %s\n", cmd.str().c_str());
		if ((err = system(cmd.str().c_str()) && !prep_mode) != 0) {
			msg_ts("Error: rsync failed with error code %d\n", err);
			ret = false;
			goto out;
		}
		msg_ts("rsync finished successfully.\n");

		if (!prep_mode && !opt_no_lock) {
			char path[FN_REFLEN];
			char dst_path[FN_REFLEN];
			char *newline;

			/* Remove files that have been removed between first and
			second passes. Cannot use "rsync --delete" because it
			does not work with --files-from. */
			snprintf(rsync_tmpfile_name, sizeof(rsync_tmpfile_name),
				"%s/%s", opt_mysql_tmpdir,
				"xtrabackup_rsyncfiles_pass1");

			rsync_tmpfile = fopen(rsync_tmpfile_name, "r");
			if (rsync_tmpfile == NULL) {
				msg("Error: can't open file %s\n",
					rsync_tmpfile_name);
				return(false);
			}

			while (fgets(path, sizeof(path), rsync_tmpfile)) {

				newline = strchr(path, '\n');
				if (newline) {
					*newline = 0;
				}
				if (rsync_list.count(path) < 1) {
					snprintf(dst_path, sizeof(dst_path),
						"%s/%s", xtrabackup_target_dir,
						path);
					msg_ts("Removing %s\n", dst_path);
					unlink(dst_path);
				}
			}

			fclose(rsync_tmpfile);
			rsync_tmpfile = NULL;
		}
	}

	msg_ts("Finished %s non-InnoDB tables and files\n",
	       prep_mode ? "a prep copy of" : "backing up");

out:
	datadir_iter_free(it);
	datadir_node_free(&node);

	if (rsync_tmpfile != NULL) {
		fclose(rsync_tmpfile);
	}

	return(ret);
}

bool
backup_start()
{
	if (!opt_no_lock) {
		if (opt_safe_slave_backup) {
			if (!wait_for_safe_slave(mysql_connection)) {
				return(false);
			}
		}

		if (!backup_files(fil_path_to_mysql_datadir, true)) {
			return(false);
		}

		history_lock_time = time(NULL);

		if (!lock_tables(mysql_connection)) {
			return(false);
		}
	}

	if (!backup_files(fil_path_to_mysql_datadir, false)) {
		return(false);
	}

	// There is no need to stop slave thread before coping non-Innodb data when
	// --no-lock option is used because --no-lock option requires that no DDL or
	// DML to non-transaction tables can occur.
	if (opt_no_lock) {
		if (opt_safe_slave_backup) {
			if (!wait_for_safe_slave(mysql_connection)) {
				return(false);
			}
		}
	}

	if (opt_slave_info) {
		lock_binlog_maybe(mysql_connection);

		if (!write_slave_info(mysql_connection)) {
			return(false);
		}
	}

	/* The only reason why Galera/binlog info is written before
	wait_for_ibbackup_log_copy_finish() is that after that call the xtrabackup
	binary will start streamig a temporary copy of REDO log to stdout and
	thus, any streaming from innobackupex would interfere. The only way to
	avoid that is to have a single process, i.e. merge innobackupex and
	xtrabackup. */
	if (opt_galera_info) {
		if (!write_galera_info(mysql_connection)) {
			return(false);
		}
		write_current_binlog_file(mysql_connection);
	}

	if (opt_binlog_info == BINLOG_INFO_ON) {

		lock_binlog_maybe(mysql_connection);
		write_binlog_info(mysql_connection);
	}

	if (have_flush_engine_logs) {
		msg_ts("Executing FLUSH NO_WRITE_TO_BINLOG ENGINE LOGS...\n");
		xb_mysql_query(mysql_connection,
			"FLUSH NO_WRITE_TO_BINLOG ENGINE LOGS", false);
	}

	return(true);
}


bool
backup_finish()
{
	/* release all locks */
	if (!opt_no_lock) {
		unlock_all(mysql_connection);
		history_lock_time = 0;
	} else {
		history_lock_time = time(NULL) - history_lock_time;
	}

	if (opt_safe_slave_backup && sql_thread_started) {
		msg("Starting slave SQL thread\n");
		xb_mysql_query(mysql_connection,
				"START SLAVE SQL_THREAD", false);
	}

	/* Copy buffer pool dump or LRU dump */
	if (!opt_rsync) {
		if (buffer_pool_filename && file_exists(buffer_pool_filename)) {
			const char *dst_name;

			dst_name = trim_dotslash(buffer_pool_filename);
			copy_file(ds_data, buffer_pool_filename, dst_name, 0);
		}
		if (file_exists("ib_lru_dump")) {
			copy_file(ds_data, "ib_lru_dump", "ib_lru_dump", 0);
		}
	}

	msg_ts("Backup created in directory '%s'\n", xtrabackup_target_dir);
	if (mysql_binlog_position != NULL) {
		msg("MySQL binlog position: %s\n", mysql_binlog_position);
	}
	if (mysql_slave_position && opt_slave_info) {
		msg("MySQL slave binlog position: %s\n",
			mysql_slave_position);
	}

	if (!write_backup_config_file()) {
		return(false);
	}

	if (!write_xtrabackup_info(mysql_connection)) {
		return(false);
	}



	return(true);
}

bool
ibx_copy_incremental_over_full()
{
	const char *ext_list[] = {"frm", "isl", "MYD", "MYI", "MAD", "MAI",
		"MRG", "TRG", "TRN", "ARM", "ARZ", "CSM", "CSV", "opt", "par",
		NULL};
	const char *sup_files[] = {"xtrabackup_binlog_info",
				   "xtrabackup_galera_info",
				   "xtrabackup_slave_info",
				   "xtrabackup_info",
				   "ib_lru_dump",
				   NULL};
	datadir_iter_t *it = NULL;
	datadir_node_t node;
	bool ret = true;
	char path[FN_REFLEN];
	int i;

	datadir_node_init(&node);

	/* If we were applying an incremental change set, we need to make
	sure non-InnoDB files and xtrabackup_* metainfo files are copied
	to the full backup directory. */

	if (xtrabackup_incremental) {

		ds_data = ds_create(xtrabackup_target_dir, DS_TYPE_LOCAL);

		it = datadir_iter_new(xtrabackup_incremental_dir);

		while (datadir_iter_next(it, &node)) {

			/* copy only non-innodb files */

			if (node.is_empty_dir
			    || !filename_matches(node.filepath, ext_list)) {
				continue;
			}

			if (file_exists(node.filepath_rel)) {
				unlink(node.filepath_rel);
			}

			if (!(ret = copy_file(ds_data, node.filepath,
						node.filepath_rel, 1))) {
				msg("Failed to copy file %s\n",
					node.filepath);
				goto cleanup;
			}
		}

		/* copy buffer pool dump */
		if (innobase_buffer_pool_filename) {
			const char *src_name;

			src_name = trim_dotslash(innobase_buffer_pool_filename);

			snprintf(path, sizeof(path), "%s/%s",
				xtrabackup_incremental_dir,
				src_name);

			if (file_exists(path)) {
				copy_file(ds_data, path,
					  innobase_buffer_pool_filename, 0);
			}
		}

		/* copy supplementary files */

		for (i = 0; sup_files[i]; i++) {
			snprintf(path, sizeof(path), "%s/%s",
				xtrabackup_incremental_dir,
				sup_files[i]);

			if (file_exists(path))
			{
				if (file_exists(sup_files[i])) {
					unlink(sup_files[i]);
				}
				copy_file(ds_data, path, sup_files[i], 0);
			}
		}

	}

cleanup:
	if (it != NULL) {
		datadir_iter_free(it);
	}

	if (ds_data != NULL) {
		ds_destroy(ds_data);
	}

	datadir_node_free(&node);

	return(ret);
}

bool
ibx_cleanup_full_backup()
{
	const char *ext_list[] = {"delta", "meta", "ibd", NULL};
	datadir_iter_t *it = NULL;
	datadir_node_t node;
	bool ret = true;

	datadir_node_init(&node);

	/* If we are applying an incremental change set, we need to make
	sure non-InnoDB files are cleaned up from full backup dir before
	we copy files from incremental dir. */

	it = datadir_iter_new(xtrabackup_target_dir);

	while (datadir_iter_next(it, &node)) {

		if (node.is_empty_dir) {
			rmdir(node.filepath);
		}

		if (xtrabackup_incremental && !node.is_empty_dir
		    && !filename_matches(node.filepath, ext_list)) {
			unlink(node.filepath);
		}
	}

	datadir_iter_free(it);

	datadir_node_free(&node);

	return(ret);
}

bool
apply_log_finish()
{
	if (!ibx_cleanup_full_backup()
		|| !ibx_copy_incremental_over_full()) {
		return(false);
	}

	return(true);
}

bool
copy_back()
{
	char *innobase_data_file_path_copy;
	ulint i;
	bool ret;
	datadir_iter_t *it = NULL;
	datadir_node_t node;
	char *dst_dir;

	memset(&node, 0, sizeof(node));

	if (!opt_force_non_empty_dirs) {
		if (!directory_exists_and_empty(mysql_data_home,
							"Original data")) {
			return(false);
		}
	} else {
		if (!directory_exists(mysql_data_home, true)) {
			return(false);
		}
	}
	if (srv_undo_dir && *srv_undo_dir
		&& !directory_exists(srv_undo_dir, true)) {
			return(false);
	}
	if (innobase_data_home_dir && *innobase_data_home_dir
		&& !directory_exists(innobase_data_home_dir, true)) {
			return(false);
	}
	if (srv_log_group_home_dir && *srv_log_group_home_dir
		&& !directory_exists(srv_log_group_home_dir, true)) {
			return(false);
	}

	/* cd to backup directory */
	if (my_setwd(xtrabackup_target_dir, MYF(MY_WME)))
	{
		msg("cannot my_setwd %s\n", xtrabackup_target_dir);
		return(false);
	}

	/* parse data file path */

	if (!innobase_data_file_path) {
  		innobase_data_file_path = (char*) "ibdata1:10M:autoextend";
	}
	innobase_data_file_path_copy = strdup(innobase_data_file_path);

	srv_sys_space.set_path(".");

	if (!srv_sys_space.parse_params(innobase_data_file_path,
				true, false)) {
		msg("syntax error in innodb_data_file_path\n");
		return(false);
	}

	/* temporally dummy value to avoid crash */
	srv_page_size_shift = 14;
	srv_page_size = (1 << srv_page_size_shift);
	srv_max_n_threads = 1000;
	sync_check_init();
	// os_io_init_simple();
	ut_crc32_init();

	/* copy undo tablespaces */
	if (srv_undo_tablespaces > 0) {

		dst_dir = (srv_undo_dir && *srv_undo_dir)
				? srv_undo_dir : mysql_data_home;

		ds_data = ds_create(dst_dir, DS_TYPE_LOCAL);

		for (i = 1; i <= srv_undo_tablespaces; i++) {
			char filename[20];
			sprintf(filename, "undo%03lu", i);
			if (!(ret = copy_or_move_file(filename, filename,
				                      dst_dir, 1))) {
				goto cleanup;
			}
		}

		ds_destroy(ds_data);
		ds_data = NULL;
	}

	/* copy redo logs */

	dst_dir = (srv_log_group_home_dir && *srv_log_group_home_dir)
				? srv_log_group_home_dir : mysql_data_home;

	ds_data = ds_create(dst_dir, DS_TYPE_LOCAL);

	for (i = 0; i < (ulong)innobase_log_files_in_group; i++) {
		char filename[20];
		sprintf(filename, "ib_logfile%lu", i);

		if (!file_exists(filename)) {
			continue;
		}

		if (!(ret = copy_or_move_file(filename, filename,
					      dst_dir, 1))) {
			goto cleanup;
		}
	}

	ds_destroy(ds_data);
	ds_data = NULL;

	/* copy innodb system tablespace(s) */

	dst_dir = (innobase_data_home_dir && *innobase_data_home_dir)
				? innobase_data_home_dir : mysql_data_home;

	ds_data = ds_create(dst_dir, DS_TYPE_LOCAL);

	for (Tablespace::files_t::iterator
	     iter(srv_sys_space.files_begin()),
	     end(srv_sys_space.files_end());
	     iter != end;
	     ++iter) {
		const char *filename = base_name(iter->name());

		if (!(ret = copy_or_move_file(filename, iter->name(),
					      dst_dir, 1))) {
			goto cleanup;
		}
	}

	ds_destroy(ds_data);
	ds_data = NULL;

	/* copy the rest of tablespaces */
	ds_data = ds_create(mysql_data_home, DS_TYPE_LOCAL);

	it = datadir_iter_new(".", false);

	datadir_node_init(&node);

	while (datadir_iter_next(it, &node)) {
		const char *ext_list[] = {"backup-my.cnf", "xtrabackup_logfile",
			"xtrabackup_binary", "xtrabackup_binlog_info",
			"xtrabackup_checkpoints", ".qp", ".pmap", ".tmp",
			".xbcrypt", NULL};
		const char *filename;
		char c_tmp;
		int i_tmp;
		bool is_ibdata_file;

		/* create empty directories */
		if (node.is_empty_dir) {
			char path[FN_REFLEN];

			snprintf(path, sizeof(path), "%s/%s",
				mysql_data_home, node.filepath_rel);

			msg_ts("[%02u] Creating directory %s\n", 1, path);

			if (mkdirp(path, 0777, MYF(0)) < 0) {
				char errbuf[MYSYS_STRERROR_SIZE];

				msg("Can not create directory %s: %s\n",
					path, my_strerror(errbuf,
						sizeof(errbuf), my_errno()));
				ret = false;

				goto cleanup;

			}

			msg_ts("[%02u] ...done.", 1);

			continue;
		}

		filename = base_name(node.filepath);

		/* skip .qp and .xbcrypt files */
		if (filename_matches(filename, ext_list)) {
			continue;
		}

		/* skip undo tablespaces */
		if (sscanf(filename, "undo%d%c", &i_tmp, &c_tmp) == 1) {
			continue;
		}

		/* skip redo logs */
		if (sscanf(filename, "ib_logfile%d%c", &i_tmp, &c_tmp) == 1) {
			continue;
		}

		/* skip innodb data files */
		is_ibdata_file = false;
		for (Tablespace::files_t::iterator
		     iter(srv_sys_space.files_begin()),
		     end(srv_sys_space.files_end());
		     iter != end;
		     ++iter) {
			if (strcmp(iter->name(), filename) == 0) {
				is_ibdata_file = true;
				continue;
			}
		}
		if (is_ibdata_file) {
			continue;
		}

		if (!(ret = copy_or_move_file(node.filepath, node.filepath_rel,
					      mysql_data_home, 1))) {
			goto cleanup;
		}
	}

	/* copy buufer pool dump */

	if (innobase_buffer_pool_filename) {
		const char *src_name;
		char path[FN_REFLEN];

		src_name = trim_dotslash(innobase_buffer_pool_filename);

		snprintf(path, sizeof(path), "%s/%s",
			mysql_data_home,
			src_name);

		/* could be already copied with other files
		from data directory */
		if (file_exists(src_name) &&
			!file_exists(innobase_buffer_pool_filename)) {
			copy_or_move_file(src_name,
					  innobase_buffer_pool_filename,
					  mysql_data_home, 0);
		}
	}

cleanup:
	if (it != NULL) {
		datadir_iter_free(it);
	}

	datadir_node_free(&node);

	free(innobase_data_file_path_copy);

	if (ds_data != NULL) {
		ds_destroy(ds_data);
	}

	ds_data = NULL;

	sync_check_close();

	return(ret);
}

bool
decrypt_decompress_file(const char *filepath, uint thread_n)
{
	std::stringstream cmd, message;
	char *dest_filepath = strdup(filepath);
	bool needs_action = false;

	cmd << "cat " << filepath;

 	if (ends_with(filepath, ".xbcrypt") && opt_decrypt) {
 		cmd << " | xbcrypt --decrypt --encrypt-algo="
 		    << xtrabackup_encrypt_algo_names[opt_decrypt_algo];
 		if (xtrabackup_encrypt_key) {
 			cmd << " --encrypt-key=" << xtrabackup_encrypt_key;
 		} else {
 			cmd << " --encrypt-key-file="
 			    << xtrabackup_encrypt_key_file;
 		}
 		dest_filepath[strlen(dest_filepath) - 8] = 0;
 		message << "decrypting";
 		needs_action = true;
 	}

 	if (opt_decompress
 	    && (ends_with(filepath, ".qp")
		|| (ends_with(filepath, ".qp.xbcrypt")
		    && opt_decrypt))) {
 		cmd << " | qpress -dio ";
 		dest_filepath[strlen(dest_filepath) - 3] = 0;
 		if (needs_action) {
 			message << " and ";
 		}
 		message << "decompressing";
 		needs_action = true;
 	}

 	cmd << " > " << dest_filepath;
 	message << " " << filepath;

 	free(dest_filepath);

 	if (needs_action) {

		msg_ts("[%02u] %s\n", thread_n, message.str().c_str());

	 	if (system(cmd.str().c_str()) != 0) {
	 		return(false);
	 	}
	 }

 	return(true);
}

static
os_thread_ret_t
decrypt_decompress_thread_func(void *arg)
{
	bool ret = true;
	datadir_node_t node;
	datadir_thread_ctxt_t *ctxt = (datadir_thread_ctxt_t *)(arg);

	datadir_node_init(&node);

	while (datadir_iter_next(ctxt->it, &node)) {

		/* skip empty directories in backup */
		if (node.is_empty_dir) {
			continue;
		}

		if (!ends_with(node.filepath, ".qp")
		    && !ends_with(node.filepath, ".xbcrypt")) {
			continue;
		}

		if (!(ret = decrypt_decompress_file(node.filepath,
							ctxt->n_thread))) {
			goto cleanup;
		}
	}

cleanup:

	datadir_node_free(&node);

	mutex_enter(ctxt->count_mutex);
	--(*ctxt->count);
	mutex_exit(ctxt->count_mutex);

	ctxt->ret = ret;

	os_thread_exit();
	OS_THREAD_DUMMY_RETURN;
}

bool
decrypt_decompress()
{
	bool ret;
	datadir_iter_t *it = NULL;

	srv_max_n_threads = 1000;
	sync_check_init();
	os_thread_init();

	/* cd to backup directory */
	if (my_setwd(xtrabackup_target_dir, MYF(MY_WME)))
	{
		msg("cannot my_setwd %s\n", xtrabackup_target_dir);
		return(false);
	}

	/* copy the rest of tablespaces */
	ds_data = ds_create(".", DS_TYPE_LOCAL);

	it = datadir_iter_new(".", false);

	ut_a(xtrabackup_parallel >= 0);

	ret = run_data_threads(it, decrypt_decompress_thread_func,
		xtrabackup_parallel ? xtrabackup_parallel : 1);

	if (it != NULL) {
		datadir_iter_free(it);
	}

	if (ds_data != NULL) {
		ds_destroy(ds_data);
	}

	ds_data = NULL;

	os_thread_free();

	sync_check_close();

	return(ret);
}

void
version_check()
{
	if (opt_password != NULL) {
		setenv("option_mysql_password", opt_password, 1);
	}
	if (opt_user != NULL) {
		setenv("option_mysql_user", opt_user, 1);
	}
	if (opt_host != NULL) {
		setenv("option_mysql_host", opt_host, 1);
	}
	if (opt_socket != NULL) {
		setenv("option_mysql_socket", opt_socket, 1);
	}
	if (opt_port != 0) {
		char port[20];
		snprintf(port, sizeof(port), "%u", opt_port);
		setenv("option_mysql_port", port, 1);
	}

	FILE *pipe = popen("perl", "w");
	if (pipe == NULL) {
		return;
	}

	fputs((const char *)version_check_pl, pipe);

	pclose(pipe);
}<|MERGE_RESOLUTION|>--- conflicted
+++ resolved
@@ -1096,7 +1096,7 @@
 			while (lastch > 4 && filepath[lastch] <= 0x20) {
 				filepath[lastch--] = 0x00;
 			}
-			srv_normalize_path_for_win(filepath);
+			os_normalize_path(filepath);
 		}
 
 		tablespace_locations[ibd_filepath] = filepath;
@@ -1162,21 +1162,7 @@
 
 		read_link_file(src_file_path, link_filepath);
 
-<<<<<<< HEAD
-			os_file_read_string(file, filepath, OS_FILE_MAX_PATH);
-			fclose(file);
-
-			if (strlen(filepath)) {
-				/* Trim whitespace from end of filepath */
-				ulint lastch = strlen(filepath) - 1;
-				while (lastch > 4 && filepath[lastch] <= 0x20) {
-					filepath[lastch--] = 0x00;
-				}
-				os_normalize_path(filepath);
-			}
-=======
 		filepath = tablespace_filepath(src_file_path);
->>>>>>> 350645e4
 
 		if (filepath != NULL) {
 			dirname_part(filedir, filepath, &filedir_len);
