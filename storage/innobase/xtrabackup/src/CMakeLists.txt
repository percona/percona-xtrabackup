# Copyright (c) 2013-2016 Percona LLC and/or its affiliates.
#
# This program is free software; you can redistribute it and/or modify
# it under the terms of the GNU General Public License as published by
# the Free Software Foundation; version 2 of the License.

# This program is distributed in the hope that it will be useful,
# but WITHOUT ANY WARRANTY; without even the implied warranty of
# MERCHANTABILITY or FITNESS FOR A PARTICULAR PURPOSE.  See the
# GNU General Public License for more details.

# You should have received a copy of the GNU General Public License
# along with this program; if not, write to the Free Software
# Foundation, Inc., 51 Franklin Street, Fifth Floor, Boston, MA  02110-1301, USA

INCLUDE(gcrypt)
INCLUDE(curl)
INCLUDE(libev)

INCLUDE(${MYSQL_CMAKE_SCRIPT_DIR}/compile_flags.cmake)

ADD_SUBDIRECTORY(libarchive)
ADD_SUBDIRECTORY(jsmn)

FIND_GCRYPT()
FIND_CURL()
FIND_EV()

# xxd is needed to embed version_check script
FIND_PROGRAM(XXD_PATH xxd)

IF(NOT XXD_PATH)
  MESSAGE(FATAL_ERROR "xxd not found. Try to install vim-common.")
ENDIF(NOT XXD_PATH)

INCLUDE_DIRECTORIES(
  ${CMAKE_SOURCE_DIR}/include
  ${CMAKE_SOURCE_DIR}/storage/innobase/include
  ${CMAKE_SOURCE_DIR}/sql
  ${CMAKE_SOURCE_DIR}/storage/innobase/xtrabackup/src/libarchive/libarchive
  ${CMAKE_SOURCE_DIR}/storage/innobase/xtrabackup/src/quicklz
  ${CMAKE_SOURCE_DIR}/storage/innobase/xtrabackup/src/jsmn
  ${GCRYPT_INCLUDE_DIR}
  ${CURL_INCLUDE_DIRS}
  ${LIBEV_INCLUDE_DIRS}
  ${CMAKE_CURRENT_BINARY_DIR}
  )

ADD_DEFINITIONS(${SSL_DEFINES})

########################################################################
# xtrabackup binary
########################################################################
CONFIGURE_FILE(${CMAKE_CURRENT_SOURCE_DIR}/xtrabackup_version.h.in
               ${CMAKE_CURRENT_BINARY_DIR}/xtrabackup_version.h )

ADD_CUSTOM_COMMAND(OUTPUT ${CMAKE_CURRENT_BINARY_DIR}/version_check_pl.h
                   COMMAND ${XXD_PATH} --include version_check.pl
                   ${CMAKE_CURRENT_BINARY_DIR}/version_check_pl.h
                   WORKING_DIRECTORY ${CMAKE_CURRENT_SOURCE_DIR})

ADD_CUSTOM_TARGET(GenVersionCheck
                  DEPENDS ${CMAKE_CURRENT_BINARY_DIR}/version_check_pl.h)

<<<<<<< HEAD
ADD_COMPILE_FLAGS(
  keyring.cc
  ../../../../plugin/keyring/keyring_impl.cc
  ../../../../plugin/keyring/keyring_key.cc
  ../../../../plugin/keyring/buffered_file_io.cc
  ../../../../plugin/keyring/keys_container.cc
  COMPILE_FLAGS -I${BOOST_PATCHES_DIR} -I${BOOST_INCLUDE_DIR}
)

=======
SET_SOURCE_FILES_PROPERTIES(
  xtrabackup.cc
  backup_mysql.cc
  PROPERTIES COMPILE_FLAGS -DMYSQL_CLIENT)
>>>>>>> 32ababf4

MYSQL_ADD_EXECUTABLE(xtrabackup
  xtrabackup.cc
  innobackupex.cc
  changed_page_bitmap.cc
  compact.cc
  datasink.c
  ds_archive.c
  ds_buffer.c
  ds_compress.c
  ds_encrypt.c
  ds_local.c
  ds_stdout.c
  ds_tmpfile.c
  ds_xbstream.c
  fil_cur.cc
  quicklz/quicklz.c
  read_filt.cc
  write_filt.cc
  wsrep.cc
  xbcrypt_common.c
  xbcrypt_write.c
  xbstream_write.c
  backup_mysql.cc
  backup_copy.cc
<<<<<<< HEAD
  keyring.cc
  ../../../../plugin/keyring/keyring_impl.cc
  ../../../../plugin/keyring/keyring_key.cc
  ../../../../plugin/keyring/buffered_file_io.cc
  ../../../../plugin/keyring/keys_container.cc
=======
  ../../../../sql-common/client_authentication.cc
>>>>>>> 32ababf4
  )

SET_TARGET_PROPERTIES(xtrabackup PROPERTIES ENABLE_EXPORTS TRUE)

TARGET_LINK_LIBRARIES(xtrabackup 
  mysqlserver 
  ${GCRYPT_LIBS} 
  archive_static
  )

ADD_DEPENDENCIES(xtrabackup GenVersionCheck)

########################################################################
# innobackupex symlink
########################################################################
ADD_CUSTOM_COMMAND(TARGET xtrabackup
                   COMMAND ${CMAKE_COMMAND} ARGS -E create_symlink
                           xtrabackup innobackupex)
INSTALL(FILES ${CMAKE_CURRENT_BINARY_DIR}/innobackupex DESTINATION bin)

########################################################################
# xbstream binary
########################################################################
MYSQL_ADD_EXECUTABLE(xbstream
  ds_buffer.c
  ds_local.c
  ds_stdout.c
  datasink.c
  xbstream.c
  xbstream_read.c
  xbstream_write.c
  )

SET_TARGET_PROPERTIES(xbstream
        PROPERTIES LINKER_LANGUAGE CXX
        )

TARGET_LINK_LIBRARIES(xbstream
  mysys
  mysys_ssl
  )

########################################################################
# xbcrypt binary
########################################################################
MYSQL_ADD_EXECUTABLE(xbcrypt
  xbcrypt.c
  xbcrypt_common.c
  xbcrypt_read.c
  xbcrypt_write.c
  )

SET_TARGET_PROPERTIES(xbcrypt
        PROPERTIES LINKER_LANGUAGE CXX
        )

TARGET_LINK_LIBRARIES(xbcrypt
  ${GCRYPT_LIBS}
  mysys
  mysys_ssl
  )

########################################################################
# xbcloud binary
########################################################################
MYSQL_ADD_EXECUTABLE(xbcloud
  xbcloud.cc
  )

SET_TARGET_PROPERTIES(xbcloud
        PROPERTIES LINKER_LANGUAGE CXX
        )

TARGET_LINK_LIBRARIES(xbcloud
  ${GCRYPT_LIBS}
  ${LIBEV_LIBRARIES}
  ${CURL_LIBRARIES}
  mysys
  mysys_ssl
  jsmn
  )<|MERGE_RESOLUTION|>--- conflicted
+++ resolved
@@ -62,7 +62,6 @@
 ADD_CUSTOM_TARGET(GenVersionCheck
                   DEPENDS ${CMAKE_CURRENT_BINARY_DIR}/version_check_pl.h)
 
-<<<<<<< HEAD
 ADD_COMPILE_FLAGS(
   keyring.cc
   ../../../../plugin/keyring/keyring_impl.cc
@@ -72,12 +71,10 @@
   COMPILE_FLAGS -I${BOOST_PATCHES_DIR} -I${BOOST_INCLUDE_DIR}
 )
 
-=======
-SET_SOURCE_FILES_PROPERTIES(
+ADD_COMPILE_FLAGS(
   xtrabackup.cc
   backup_mysql.cc
-  PROPERTIES COMPILE_FLAGS -DMYSQL_CLIENT)
->>>>>>> 32ababf4
+  COMPILE_FLAGS -DMYSQL_CLIENT)
 
 MYSQL_ADD_EXECUTABLE(xtrabackup
   xtrabackup.cc
@@ -103,15 +100,13 @@
   xbstream_write.c
   backup_mysql.cc
   backup_copy.cc
-<<<<<<< HEAD
   keyring.cc
   ../../../../plugin/keyring/keyring_impl.cc
   ../../../../plugin/keyring/keyring_key.cc
   ../../../../plugin/keyring/buffered_file_io.cc
   ../../../../plugin/keyring/keys_container.cc
-=======
   ../../../../sql-common/client_authentication.cc
->>>>>>> 32ababf4
+  ../../../../sql/des_key_file.cc
   )
 
 SET_TARGET_PROPERTIES(xtrabackup PROPERTIES ENABLE_EXPORTS TRUE)
