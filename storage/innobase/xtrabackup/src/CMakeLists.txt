--- conflicted
+++ resolved
@@ -14,28 +14,12 @@
 # Foundation, Inc., 51 Franklin Street, Fifth Floor, Boston, MA  02110-1301, USA
 
 INCLUDE(gcrypt)
-<<<<<<< HEAD
-INCLUDE(libev)
 
 OPTION(WITH_VERSION_CHECK "Build with version check" ON)
 
 INCLUDE(${MYSQL_CMAKE_SCRIPT_DIR}/compile_flags.cmake)
 
 FIND_GCRYPT()
-FIND_EV()
-=======
-INCLUDE(curl)
-
-OPTION(WITH_VERSION_CHECK "Build with version check" ON)
-
-ADD_SUBDIRECTORY(libarchive)
-ADD_SUBDIRECTORY(crc)
-ADD_SUBDIRECTORY(xbcloud)
-
-SET(WITH_CURL "system" CACHE STRING "Using system curl by default")
-FIND_GCRYPT()
-MYSQL_CHECK_CURL()
->>>>>>> 92368409
 
 IF(WITH_VERSION_CHECK)
 # xxd is needed to embed version_check script
@@ -54,16 +38,10 @@
   ${CMAKE_SOURCE_DIR}/include
   ${CMAKE_SOURCE_DIR}/storage/innobase/include
   ${CMAKE_SOURCE_DIR}/sql
-<<<<<<< HEAD
-=======
-  ${CMAKE_SOURCE_DIR}/storage/innobase/xtrabackup/src
-  ${CMAKE_SOURCE_DIR}/storage/innobase/xtrabackup/src/libarchive/libarchive
->>>>>>> 92368409
   ${CMAKE_SOURCE_DIR}/storage/innobase/xtrabackup/src/quicklz
   ${CMAKE_SOURCE_DIR}/storage/innobase/xtrabackup/src/crc
   ${GCRYPT_INCLUDE_DIR}
   ${CURL_INCLUDE_DIRS}
-  ${LIBEV_INCLUDE_DIRS}
   ${CMAKE_CURRENT_BINARY_DIR}
   )
 
@@ -71,6 +49,7 @@
 
 ADD_SUBDIRECTORY(crc)
 ADD_SUBDIRECTORY(jsmn)
+ADD_SUBDIRECTORY(xbcloud)
 
 ########################################################################
 # xtrabackup binary
@@ -207,32 +186,4 @@
   mysys
   mysys_ssl
   crc
-<<<<<<< HEAD
-  )
-
-########################################################################
-# xbcloud binary
-########################################################################
-MY_CHECK_C_COMPILER_FLAG("-Werror=format-truncation=0" HAVE_WFORMAT_TRUNCATION)
-IF(HAVE_WFORMAT_TRUNCATION)
-  SET(WARNING_FLAGS "-Werror=format-truncation=0")
-ENDIF()
-MYSQL_ADD_EXECUTABLE(xbcloud
-  xbcloud.cc
-  )
-
-SET_TARGET_PROPERTIES(xbcloud
-        PROPERTIES LINKER_LANGUAGE CXX
-        COMPILE_FLAGS "${WARNING_FLAGS}"
-        )
-
-TARGET_LINK_LIBRARIES(xbcloud
-  ${GCRYPT_LIBS}
-  ${LIBEV_LIBRARIES}
-  ${CURL_LIBRARY}
-  mysys
-  mysys_ssl
-  jsmn
-=======
->>>>>>> 92368409
   )