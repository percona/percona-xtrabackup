--- conflicted
+++ resolved
@@ -372,25 +372,12 @@
 			}
 
 			if (decryptbufsize < originalsize) {
-<<<<<<< HEAD
-				if (decryptbufsize) {
-					decryptbuf = my_realloc(PSI_NOT_INSTRUMENTED,
-								decryptbuf,
-								originalsize,
-								MYF(MY_WME));
-					decryptbufsize = originalsize;
-				} else {
-					decryptbuf = my_malloc(PSI_NOT_INSTRUMENTED,
-							       originalsize,
-							       MYF(MY_WME));
-					decryptbufsize = originalsize;
-				}
-=======
-				decryptbuf = my_realloc(decryptbuf,
+				decryptbuf = my_realloc(
+					PSI_NOT_INSTRUMENTED,
+					decryptbuf,
 					originalsize,
 					MYF(MY_WME | MY_ALLOW_ZERO_PTR));
 				decryptbufsize = originalsize;
->>>>>>> f5e4779d
 			}
 
 			/* Try to decrypt it */
@@ -537,15 +524,10 @@
 	ivbuf = my_malloc(PSI_NOT_INSTRUMENTED, encrypt_iv_len, MYF(MY_FAE));
 
 	/* now read in data in chunk size, encrypt and write out */
-<<<<<<< HEAD
-	chunkbuflen = opt_encrypt_chunk_size;
-	chunkbuf = my_malloc(PSI_NOT_INSTRUMENTED, chunkbuflen, MYF(MY_FAE));
-	while ((bytesread = my_read(filein, chunkbuf, chunkbuflen,
-=======
 	chunkbuflen = opt_encrypt_chunk_size + XB_CRYPT_HASH_LEN;
-	chunkbuf = (uchar *) my_malloc(chunkbuflen, MYF(MY_FAE));
+	chunkbuf = (uchar *) my_malloc(PSI_NOT_INSTRUMENTED,
+				       chunkbuflen, MYF(MY_FAE));
 	while ((bytesread = my_read(filein, chunkbuf, opt_encrypt_chunk_size,
->>>>>>> f5e4779d
 				    MYF(MY_WME))) > 0) {
 
 		size_t origbuflen = bytesread + XB_CRYPT_HASH_LEN;
@@ -581,26 +563,11 @@
 				continue;
 			}
 
-<<<<<<< HEAD
-			if (encryptbuflen < bytesread) {
-				if (encryptbuflen) {
-					encryptbuf = my_realloc(PSI_NOT_INSTRUMENTED,
-								encryptbuf,
-								bytesread,
-								MYF(MY_WME));
-					encryptbuflen = bytesread;
-				} else {
-					encryptbuf = my_malloc(PSI_NOT_INSTRUMENTED,
-							       bytesread,
-							       MYF(MY_WME));
-					encryptbuflen = bytesread;
-				}
-=======
 			if (encryptbuflen < origbuflen) {
-				encryptbuf = my_realloc(encryptbuf, origbuflen,
+				encryptbuf = my_realloc(PSI_NOT_INSTRUMENTED,
+					encryptbuf, origbuflen,
 					MYF(MY_WME | MY_ALLOW_ZERO_PTR));
 				encryptbuflen = origbuflen;
->>>>>>> f5e4779d
 			}
 
 			gcry_error = gcry_cipher_encrypt(cipher_handle,
