--- conflicted
+++ resolved
@@ -52,10 +52,7 @@
 static ulonglong	opt_encrypt_chunk_size = 0;
 static my_bool		opt_verbose = FALSE;
 static uint 		opt_encrypt_threads = 1;
-<<<<<<< HEAD
-=======
 static uint		opt_read_buffer_size = 0;
->>>>>>> 10e021ef
 
 static uint 		encrypt_key_len = 0;
 
@@ -94,12 +91,6 @@
 	 " bytes. The default value is 64K.",
 	 &opt_encrypt_chunk_size, &opt_encrypt_chunk_size, 0,
 	GET_ULL, REQUIRED_ARG, (1 << 16), 1024, ULLONG_MAX, 0, 0, 0},
-
-	{"encrypt-threads", 't',
-	 "Number of threads for parallel data encryption/decryption. "
-	 "The default value is 1",
-	 &opt_encrypt_threads, &opt_encrypt_threads, 0,
-	 GET_UINT, OPT_ARG, 1, 1, UINT_MAX, 0, 0, 0},
 
 	{"encrypt-threads", 't',
 	 "Number of threads for parallel data encryption/decryption. "
@@ -285,10 +276,7 @@
 	if (crypto_ds) {
 		ds_destroy(crypto_ds);
 	}
-<<<<<<< HEAD
-
-=======
->>>>>>> 10e021ef
+
 	if (output_ds) {
 		ds_destroy(output_ds);
 	}
@@ -310,18 +298,11 @@
 	ulonglong		ttlchunkswritten = 0;
 	ulonglong		ttlbyteswritten = 0;
 
-<<<<<<< HEAD
 	chunkbuf = (uchar *) my_malloc(PSI_NOT_INSTRUMENTED,
-				       opt_encrypt_chunk_size, MYF(MY_FAE));
-	while ((bytesread = my_read(filein, chunkbuf, opt_encrypt_chunk_size,
-				    MYF(MY_WME))) > 0) {
-
-		if (ds_write(fileout, chunkbuf, bytesread)) {
-			msg("%s failed to %s ", my_progname, action);
-=======
-	chunkbuf = (uchar *) my_malloc(opt_read_buffer_size, MYF(MY_FAE));
+				       opt_read_buffer_size, MYF(MY_FAE));
 	while (TRUE) {
-		bytesread = my_read(filein, chunkbuf, opt_read_buffer_size, MYF(MY_WME));
+		bytesread = my_read(filein, chunkbuf, opt_read_buffer_size,
+				    MYF(MY_WME));
 		if (bytesread == 0) {
 			break;
 		}
@@ -335,7 +316,6 @@
 		if (ds_write(fileout, chunkbuf, bytesread)) {
 			msg("%s failed to %s: can't write to output.\n",
 			    my_progname, action);
->>>>>>> 10e021ef
 			goto err;
 		}
 
