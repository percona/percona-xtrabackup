/******************************************************
XtraBackup: hot backup tool for InnoDB
(c) 2009-2013 Percona LLC and/or its affiliates.
Originally Created 3/3/2009 Yasufumi Kinoshita
Written by Alexey Kopytov, Aleksandr Kuzminsky, Stewart Smith, Vadim Tkachenko,
Yasufumi Kinoshita, Ignacio Nin and Baron Schwartz.

This program is free software; you can redistribute it and/or modify
it under the terms of the GNU General Public License as published by
the Free Software Foundation; version 2 of the License.

This program is distributed in the hope that it will be useful,
but WITHOUT ANY WARRANTY; without even the implied warranty of
MERCHANTABILITY or FITNESS FOR A PARTICULAR PURPOSE.  See the
GNU General Public License for more details.

You should have received a copy of the GNU General Public License
along with this program; if not, write to the Free Software
Foundation, Inc., 51 Franklin Street, Fifth Floor, Boston, MA  02110-1301, USA

*******************************************************/

/* Page write filters implementation */

#include "write_filt.h"
#include <my_base.h>
#include "common.h"
#include "fil_cur.h"
#include "xtrabackup.h"

/************************************************************************
Write-through page write filter. */
static bool wf_wt_init(xb_write_filt_ctxt_t *ctxt, char *dst_name,
                       xb_fil_cur_t *cursor);
static bool wf_wt_process(xb_write_filt_ctxt_t *ctxt, ds_file_t *dstfile);

xb_write_filt_t wf_write_through = {&wf_wt_init, &wf_wt_process, NULL, NULL};

/************************************************************************
Incremental page write filter. */
static bool wf_incremental_init(xb_write_filt_ctxt_t *ctxt, char *dst_name,
                                xb_fil_cur_t *cursor);
static bool wf_incremental_process(xb_write_filt_ctxt_t *ctxt,
                                   ds_file_t *dstfile);
static bool wf_incremental_finalize(xb_write_filt_ctxt_t *ctxt,
                                    ds_file_t *dstfile);
static void wf_incremental_deinit(xb_write_filt_ctxt_t *ctxt);

xb_write_filt_t wf_incremental = {&wf_incremental_init, &wf_incremental_process,
                                  &wf_incremental_finalize,
                                  &wf_incremental_deinit};

/************************************************************************
Initialize incremental page write filter.

@return TRUE on success, FALSE on error. */
static bool wf_incremental_init(xb_write_filt_ctxt_t *ctxt, char *dst_name,
                                xb_fil_cur_t *cursor) {
  char meta_name[FN_REFLEN];
  xb_delta_info_t info;
  ulint buf_size;
  xb_wf_incremental_ctxt_t *cp = &(ctxt->wf_incremental_ctxt);

  ctxt->cursor = cursor;

  /* allocate buffer for incremental backup (4096 pages) */
  buf_size =
      (cursor->page_size / 4 + 1) * cursor->page_size + UNIV_PAGE_SIZE_MAX;
  cp->delta_buf_base = static_cast<byte *>(ut_malloc_nokey(buf_size));
  memset(cp->delta_buf_base, 0, buf_size);
  cp->delta_buf =
      static_cast<byte *>(ut_align(cp->delta_buf_base, UNIV_PAGE_SIZE_MAX));

  /* write delta meta info */
  snprintf(meta_name, sizeof(meta_name), "%s%s", dst_name,
           XB_DELTA_INFO_SUFFIX);
  info.page_size = cursor->page_size;
  info.zip_size = cursor->zip_size;
  info.space_id = cursor->space_id;
  if (!xb_write_delta_metadata(meta_name, &info)) {
    msg("[%02u] xtrabackup: Error: "
        "failed to write meta info for %s\n",
        cursor->thread_n, cursor->rel_path);
    return (FALSE);
  }

  /* change the target file name, since we are only going to write
  delta pages */
  strcat(dst_name, ".delta");

  mach_write_to_4(cp->delta_buf, 0x78747261UL); /*"xtra"*/
  cp->npages = 1;

  return (TRUE);
}

/************************************************************************
Run the next batch of pages through incremental page write filter.

@return TRUE on success, FALSE on error. */
<<<<<<< HEAD
static bool wf_incremental_process(xb_write_filt_ctxt_t *ctxt,
                                   ds_file_t *dstfile) {
  ulint i;
  xb_fil_cur_t *cursor = ctxt->cursor;
  ulint page_size = cursor->page_size;
  byte *page;
  xb_wf_incremental_ctxt_t *cp = &(ctxt->wf_incremental_ctxt);

  for (i = 0, page = cursor->buf; i < cursor->buf_npages;
       i++, page += page_size) {
    if (incremental_lsn >= mach_read_from_8(page + FIL_PAGE_LSN)) {
      continue;
    }

    /* updated page */
    if (cp->npages == page_size / 4) {
      /* flush buffer */
      if (ds_write(dstfile, cp->delta_buf, cp->npages * page_size)) {
        return (FALSE);
      }

      /* clear buffer */
      memset(cp->delta_buf, 0, page_size / 4 * page_size);
      /*"xtra"*/
      mach_write_to_4(cp->delta_buf, 0x78747261UL);
      cp->npages = 1;
    }

    mach_write_to_4(cp->delta_buf + cp->npages * 4, cursor->buf_page_no + i);
    memcpy(cp->delta_buf + cp->npages * page_size, page, page_size);

    cp->npages++;
  }

  return (TRUE);
=======
static my_bool
wf_incremental_process(xb_write_filt_ctxt_t *ctxt, ds_file_t *dstfile)
{
	ulint				i;
	xb_fil_cur_t			*cursor = ctxt->cursor;
	ulint				page_size = cursor->page_size;
	byte				*page;
	xb_wf_incremental_ctxt_t	*cp = &(ctxt->u.wf_incremental_ctxt);

	for (i = 0, page = cursor->buf; i < cursor->buf_npages;
	     i++, page += page_size) {

		if (incremental_lsn > mach_read_from_8(page + FIL_PAGE_LSN)) {

			continue;
		}

		/* updated page */
		if (cp->npages == page_size / 4) {
			/* flush buffer */
			if (ds_write(dstfile, cp->delta_buf,
				     cp->npages * page_size)) {
				return(FALSE);
			}

			/* clear buffer */
			memset(cp->delta_buf, 0, page_size / 4 * page_size);
			/*"xtra"*/
			mach_write_to_4(cp->delta_buf, 0x78747261UL);
			cp->npages = 1;
		}

		mach_write_to_4(cp->delta_buf + cp->npages * 4,
				cursor->buf_page_no + i);
		memcpy(cp->delta_buf + cp->npages * page_size, page,
		       page_size);

		cp->npages++;
	}

	return(TRUE);
>>>>>>> 8e05261d
}

/************************************************************************
Flush the incremental page write filter's buffer.

@return TRUE on success, FALSE on error. */
static bool wf_incremental_finalize(xb_write_filt_ctxt_t *ctxt,
                                    ds_file_t *dstfile) {
  xb_fil_cur_t *cursor = ctxt->cursor;
  ulint page_size = cursor->page_size;
  xb_wf_incremental_ctxt_t *cp = &(ctxt->wf_incremental_ctxt);

  if (cp->npages != page_size / 4) {
    mach_write_to_4(cp->delta_buf + cp->npages * 4, 0xFFFFFFFFUL);
  }

  /* Mark the final block */
  mach_write_to_4(cp->delta_buf, 0x58545241UL); /*"XTRA"*/

  /* flush buffer */
  if (ds_write(dstfile, cp->delta_buf, cp->npages * page_size)) {
    return (FALSE);
  }

  return (TRUE);
}

/************************************************************************
Free the incremental page write filter's buffer. */
static void wf_incremental_deinit(xb_write_filt_ctxt_t *ctxt) {
  xb_wf_incremental_ctxt_t *cp = &(ctxt->wf_incremental_ctxt);

  if (cp->delta_buf_base != NULL) {
    ut_free(cp->delta_buf_base);
  }
}

/************************************************************************
Initialize the write-through page write filter.

@return TRUE on success, FALSE on error. */
static bool wf_wt_init(xb_write_filt_ctxt_t *ctxt,
                       char *dst_name __attribute__((unused)),
                       xb_fil_cur_t *cursor) {
  ctxt->cursor = cursor;

  return (TRUE);
}

/************************************************************************
Write the next batch of pages to the destination datasink.

@return TRUE on success, FALSE on error. */
static bool wf_wt_process(xb_write_filt_ctxt_t *ctxt, ds_file_t *dstfile) {
  xb_fil_cur_t *cursor = ctxt->cursor;

  if (ds_write(dstfile, cursor->buf, cursor->buf_read)) {
    return (FALSE);
  }

  return (TRUE);
}<|MERGE_RESOLUTION|>--- conflicted
+++ resolved
@@ -98,7 +98,6 @@
 Run the next batch of pages through incremental page write filter.
 
 @return TRUE on success, FALSE on error. */
-<<<<<<< HEAD
 static bool wf_incremental_process(xb_write_filt_ctxt_t *ctxt,
                                    ds_file_t *dstfile) {
   ulint i;
@@ -109,7 +108,7 @@
 
   for (i = 0, page = cursor->buf; i < cursor->buf_npages;
        i++, page += page_size) {
-    if (incremental_lsn >= mach_read_from_8(page + FIL_PAGE_LSN)) {
+    if (incremental_lsn > mach_read_from_8(page + FIL_PAGE_LSN)) {
       continue;
     }
 
@@ -134,49 +133,6 @@
   }
 
   return (TRUE);
-=======
-static my_bool
-wf_incremental_process(xb_write_filt_ctxt_t *ctxt, ds_file_t *dstfile)
-{
-	ulint				i;
-	xb_fil_cur_t			*cursor = ctxt->cursor;
-	ulint				page_size = cursor->page_size;
-	byte				*page;
-	xb_wf_incremental_ctxt_t	*cp = &(ctxt->u.wf_incremental_ctxt);
-
-	for (i = 0, page = cursor->buf; i < cursor->buf_npages;
-	     i++, page += page_size) {
-
-		if (incremental_lsn > mach_read_from_8(page + FIL_PAGE_LSN)) {
-
-			continue;
-		}
-
-		/* updated page */
-		if (cp->npages == page_size / 4) {
-			/* flush buffer */
-			if (ds_write(dstfile, cp->delta_buf,
-				     cp->npages * page_size)) {
-				return(FALSE);
-			}
-
-			/* clear buffer */
-			memset(cp->delta_buf, 0, page_size / 4 * page_size);
-			/*"xtra"*/
-			mach_write_to_4(cp->delta_buf, 0x78747261UL);
-			cp->npages = 1;
-		}
-
-		mach_write_to_4(cp->delta_buf + cp->npages * 4,
-				cursor->buf_page_no + i);
-		memcpy(cp->delta_buf + cp->npages * page_size, page,
-		       page_size);
-
-		cp->npages++;
-	}
-
-	return(TRUE);
->>>>>>> 8e05261d
 }
 
 /************************************************************************
