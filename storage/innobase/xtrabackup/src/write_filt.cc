--- conflicted
+++ resolved
@@ -56,7 +56,6 @@
 Initialize incremental page write filter.
 
 @return TRUE on success, FALSE on error. */
-<<<<<<< HEAD
 static bool wf_incremental_init(xb_write_filt_ctxt_t *ctxt, char *dst_name,
                                 xb_fil_cur_t *cursor) {
   char meta_name[FN_REFLEN];
@@ -80,6 +79,7 @@
   info.page_size = cursor->page_size;
   info.zip_size = cursor->zip_size;
   info.space_id = cursor->space_id;
+  info.space_flags = cursor->space_flags;
   if (!xb_write_delta_metadata(meta_name, &info)) {
     msg("[%02u] xtrabackup: Error: failed to write meta info for %s\n",
         cursor->thread_n, cursor->rel_path);
@@ -94,50 +94,6 @@
   cp->npages = 1;
 
   return (TRUE);
-=======
-static my_bool
-wf_incremental_init(xb_write_filt_ctxt_t *ctxt, char *dst_name,
-		    xb_fil_cur_t *cursor)
-{
-	char				meta_name[FN_REFLEN];
-	xb_delta_info_t			info;
-	ulint				buf_size;
-	xb_wf_incremental_ctxt_t	*cp =
-		&(ctxt->u.wf_incremental_ctxt);
-
-	ctxt->cursor = cursor;
-
-	/* allocate buffer for incremental backup (4096 pages) */
-	buf_size = (cursor->page_size / 4 + 1) * cursor->page_size +
-			UNIV_PAGE_SIZE_MAX;
-	cp->delta_buf_base = static_cast<byte *>(ut_malloc_nokey(buf_size));
-	memset(cp->delta_buf_base, 0, buf_size);
-	cp->delta_buf = static_cast<byte *>
-		(ut_align(cp->delta_buf_base, UNIV_PAGE_SIZE_MAX));
-
-	/* write delta meta info */
-	snprintf(meta_name, sizeof(meta_name), "%s%s", dst_name,
-		 XB_DELTA_INFO_SUFFIX);
-	info.page_size = cursor->page_size;
-	info.zip_size = cursor->zip_size;
-	info.space_id = cursor->space_id;
-	info.space_flags = cursor->space_flags;
-	if (!xb_write_delta_metadata(meta_name, &info)) {
-		msg("[%02u] xtrabackup: Error: "
-		    "failed to write meta info for %s\n",
-		    cursor->thread_n, cursor->rel_path);
-		return(FALSE);
-	}
-
-	/* change the target file name, since we are only going to write
-	delta pages */
-	strcat(dst_name, ".delta");
-
-	mach_write_to_4(cp->delta_buf, 0x78747261UL); /*"xtra"*/
-	cp->npages = 1;
-
-	return(TRUE);
->>>>>>> a0c6862e
 }
 
 /************************************************************************
