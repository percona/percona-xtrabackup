# Makefile for Sphinx documentation
#

# You can set these variables from the command line.
SPHINXOPTS    =
SPHINXBUILD   = sphinx-build
PAPER         =
BUILDDIR      = build
UTILS_REPO    = https://github.com/Percona-Lab/percona-doc-utils/archive/master.tar.gz
UTILS_DIR     = percona-doc-utils-master

# Internal variables.
PAPEROPT_a4     = -D latex_paper_size=a4
PAPEROPT_letter = -D latex_paper_size=letter
ALLSPHINXOPTS   = -d $(BUILDDIR)/doctrees $(PAPEROPT_$(PAPER)) $(SPHINXOPTS) source

.PHONY: help clean html dirhtml singlehtml pickle json htmlhelp qthelp devhelp epub latex latexpdf text man changes linkcheck doctest

help:
	@echo "Please use \`make <target>' where <target> is one of"
	@echo "  html       to make standalone HTML files"
	@echo "  dirhtml    to make HTML files named index.html in directories"
	@echo "  offhtml    to make standalone HTML files without fetching the new theme files"
	@echo "  singlehtml to make a single large HTML file"
	@echo "  pickle     to make pickle files"
	@echo "  json       to make JSON files"
	@echo "  htmlhelp   to make HTML files and a HTML help project"
	@echo "  qthelp     to make HTML files and a qthelp project"
	@echo "  devhelp    to make HTML files and a Devhelp project"
	@echo "  epub       to make an epub"
	@echo "  latex      to make LaTeX files, you can set PAPER=a4 or PAPER=letter"
	@echo "  latexpdf   to make LaTeX files and run them through pdflatex"
	@echo "  text       to make text files"
	@echo "  man        to make manual pages"
	@echo "  changes    to make an overview of all changed/added/deprecated items"
	@echo "  linkcheck  to check all external links for integrity"
	@echo "  doctest    to run all doctests embedded in the documentation (if enabled)"

clean:
	-rm -rf $(BUILDDIR)/*

ext:
		@echo "Downloading Percona documentation utils from repository..."
		@mkdir -p $(BUILDDIR) && wget -O - $(UTILS_REPO) | tar xz -C $(BUILDDIR) && cp -r $(BUILDDIR)/$(UTILS_DIR)/sphinx/ext source

<<<<<<< HEAD
netlify:
		$(SPHINXBUILD) -b html $(ALLSPHINXOPTS) -c source/conf-netlify $(BUILDDIR)/html
		@echo
		@echo "Netlify build finished. The HTML pages are in $(BUILDDIR)/html."
=======
material:
		$(SPHINXBUILD) -b html $(ALLSPHINXOPTS) -c source/conf-material $(BUILDDIR)/html
		@echo
		@echo "Build finished. The HTML pages are in $(BUILDDIR)/html."
>>>>>>> 6cf2ca8b

html: ext
	@echo "Downloading percona-theme ..."
	@wget -O percona-theme.tar.gz https://www.percona.com/docs/theme-1-4/percona-server/5.6
	@echo "Extracting theme."
	@tar -mzxf percona-theme.tar.gz
	@rm -rf source/percona-theme
	@mv percona-theme-1-4 source/percona-theme
	@rm percona-theme.tar.gz
	@echo "Building html doc"

	$(SPHINXBUILD) -b html $(ALLSPHINXOPTS) $(BUILDDIR)/html
	@echo
	@echo "Build finished. The HTML pages are in $(BUILDDIR)/html."

dirhtml:
	$(SPHINXBUILD) -b dirhtml $(ALLSPHINXOPTS) $(BUILDDIR)/dirhtml
	@echo
	@echo "Build finished. The HTML pages are in $(BUILDDIR)/dirhtml."

offhtml:
	$(SPHINXBUILD) -b html $(ALLSPHINXOPTS) $(BUILDDIR)/html
	@echo
	@echo "Build finished. The HTML pages are in $(BUILDDIR)/html."

singlehtml:
	$(SPHINXBUILD) -b singlehtml $(ALLSPHINXOPTS) $(BUILDDIR)/singlehtml
	@echo
	@echo "Build finished. The HTML page is in $(BUILDDIR)/singlehtml."

pickle:
	$(SPHINXBUILD) -b pickle $(ALLSPHINXOPTS) $(BUILDDIR)/pickle
	@echo
	@echo "Build finished; now you can process the pickle files."

json:
	$(SPHINXBUILD) -b json $(ALLSPHINXOPTS) $(BUILDDIR)/json
	@echo
	@echo "Build finished; now you can process the JSON files."

htmlhelp:
	$(SPHINXBUILD) -b htmlhelp $(ALLSPHINXOPTS) $(BUILDDIR)/htmlhelp
	@echo
	@echo "Build finished; now you can run HTML Help Workshop with the" \
	      ".hhp project file in $(BUILDDIR)/htmlhelp."

qthelp:
	$(SPHINXBUILD) -b qthelp $(ALLSPHINXOPTS) $(BUILDDIR)/qthelp
	@echo
	@echo "Build finished; now you can run "qcollectiongenerator" with the" \
	      ".qhcp project file in $(BUILDDIR)/qthelp, like this:"
	@echo "# qcollectiongenerator $(BUILDDIR)/qthelp/PerconaServer.qhcp"
	@echo "To view the help file:"
	@echo "# assistant -collectionFile $(BUILDDIR)/qthelp/PerconaServer.qhc"

devhelp:
	$(SPHINXBUILD) -b devhelp $(ALLSPHINXOPTS) $(BUILDDIR)/devhelp
	@echo
	@echo "Build finished."
	@echo "To view the help file:"
	@echo "# mkdir -p $$HOME/.local/share/devhelp/PerconaServer"
	@echo "# ln -s $(BUILDDIR)/devhelp $$HOME/.local/share/devhelp/PerconaServer"
	@echo "# devhelp"

epub:
	$(SPHINXBUILD) -b epub $(ALLSPHINXOPTS) $(BUILDDIR)/epub
	@echo
	@echo "Build finished. The epub file is in $(BUILDDIR)/epub."

latex:
	$(SPHINXBUILD) -b latex $(ALLSPHINXOPTS) $(BUILDDIR)/latex
	@echo
	@echo "Build finished; the LaTeX files are in $(BUILDDIR)/latex."
	@echo "Run \`make' in that directory to run these through (pdf)latex" \
	      "(use \`make latexpdf' here to do that automatically)."

latexpdf: ext
	$(SPHINXBUILD) -b latex $(ALLSPHINXOPTS) $(BUILDDIR)/latex
	@echo "Running LaTeX files through pdflatex..."
	make -C $(BUILDDIR)/latex all-pdf
	@echo "pdflatex finished; the PDF files are in $(BUILDDIR)/latex."

text:
	$(SPHINXBUILD) -b text $(ALLSPHINXOPTS) $(BUILDDIR)/text
	@echo
	@echo "Build finished. The text files are in $(BUILDDIR)/text."

man:
	$(SPHINXBUILD) -b man $(ALLSPHINXOPTS) $(BUILDDIR)/man
	@echo
	@echo "Build finished. The manual pages are in $(BUILDDIR)/man."

changes:
	$(SPHINXBUILD) -b changes $(ALLSPHINXOPTS) $(BUILDDIR)/changes
	@echo
	@echo "The overview file is in $(BUILDDIR)/changes."

linkcheck: ext
	$(SPHINXBUILD) -b linkcheck $(ALLSPHINXOPTS) $(BUILDDIR)/linkcheck
	@echo
	@echo "Link check complete; look for any errors in the above output " \
	      "or in $(BUILDDIR)/linkcheck/output.txt."

doctest:
	$(SPHINXBUILD) -b doctest $(ALLSPHINXOPTS) $(BUILDDIR)/doctest
	@echo "Testing of doctests in the sources finished, look at the " \
	      "results in $(BUILDDIR)/doctest/output.txt."

thtml:
	@echo "Building themed html doc"
	$(SPHINXBUILD) -D html_theme=alabaster -D html_theme_path='' -b html $(ALLSPHINXOPTS) $(BUILDDIR)/html
	@echo
	@echo "Build finished. The HTML pages are in $(BUILDDIR)/html."

livehtml:
	sphinx-autobuild $(ALLSPHINXOPTS) $(BUILDDIR) $(O)

livethtml:
	sphinx-autobuild -D html_theme=alabaster -D html_theme_path='' $(ALLSPHINXOPTS) $(BUILDDIR) $(O)<|MERGE_RESOLUTION|>--- conflicted
+++ resolved
@@ -43,17 +43,10 @@
 		@echo "Downloading Percona documentation utils from repository..."
 		@mkdir -p $(BUILDDIR) && wget -O - $(UTILS_REPO) | tar xz -C $(BUILDDIR) && cp -r $(BUILDDIR)/$(UTILS_DIR)/sphinx/ext source
 
-<<<<<<< HEAD
-netlify:
-		$(SPHINXBUILD) -b html $(ALLSPHINXOPTS) -c source/conf-netlify $(BUILDDIR)/html
-		@echo
-		@echo "Netlify build finished. The HTML pages are in $(BUILDDIR)/html."
-=======
 material:
 		$(SPHINXBUILD) -b html $(ALLSPHINXOPTS) -c source/conf-material $(BUILDDIR)/html
 		@echo
 		@echo "Build finished. The HTML pages are in $(BUILDDIR)/html."
->>>>>>> 6cf2ca8b
 
 html: ext
 	@echo "Downloading percona-theme ..."
