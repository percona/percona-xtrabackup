# Copyright (c) 2015 Percona LLC and/or its affiliates.
#
# This program is free software; you can redistribute it and/or modify
# it under the terms of the GNU General Public License as published by
# the Free Software Foundation; version 2 of the License.

# This program is distributed in the hope that it will be useful,
# but WITHOUT ANY WARRANTY; without even the implied warranty of
# MERCHANTABILITY or FITNESS FOR A PARTICULAR PURPOSE.  See the
# GNU General Public License for more details.

# You should have received a copy of the GNU General Public License
# along with this program; if not, write to the Free Software
# Foundation, Inc., 59 Temple Place, Suite 330, Boston, MA 02111-1307 USA

# generate man pages
IF(WITH_MAN_PAGES)
  ADD_CUSTOM_COMMAND(
    OUTPUT ${CMAKE_CURRENT_BINARY_DIR}/build/man
    COMMAND sphinx-build -b man -d ${CMAKE_CURRENT_BINARY_DIR}/build/doctrees ${CMAKE_CURRENT_SOURCE_DIR} ${CMAKE_CURRENT_BINARY_DIR}/build/man
    VERBATIM
  )

  ADD_CUSTOM_TARGET(man ALL
    DEPENDS ${CMAKE_CURRENT_BINARY_DIR}/build/man
  )

  INSTALL(
    CODE "FILE( GLOB MAN1_FILES \"${CMAKE_CURRENT_BINARY_DIR}/build/man/*.1\" )"
    CODE "FILE( INSTALL \${MAN1_FILES} DESTINATION \"${INSTALL_MANDIR}/man1\" )"
  )
ENDIF()

# generate html documentation
IF(WITH_HTML_DOCS)
  ADD_CUSTOM_COMMAND(
    OUTPUT ${CMAKE_CURRENT_BINARY_DIR}/build/html
    # Downloads percona-theme into source dir because of sphinx bug:
    # https://github.com/sphinx-doc/sphinx/issues/925
    COMMAND wget -O ${CMAKE_CURRENT_SOURCE_DIR}/percona-theme.tar.gz http://percona.com/docs/theme/percona-xtrabackup/2.3
    COMMAND tar -zxf ${CMAKE_CURRENT_SOURCE_DIR}/percona-theme.tar.gz -C ${CMAKE_CURRENT_SOURCE_DIR}
    COMMAND rm -f ${CMAKE_CURRENT_SOURCE_DIR}/percona-theme.tar.gz
    COMMAND sphinx-build -b html -d ${CMAKE_CURRENT_BINARY_DIR}/build/doctrees ${CMAKE_CURRENT_SOURCE_DIR} ${CMAKE_CURRENT_BINARY_DIR}/build/html
    COMMAND rm -rf ${CMAKE_CURRENT_SOURCE_DIR}/percona-theme
    VERBATIM
  )

  ADD_CUSTOM_TARGET(html ALL
    DEPENDS ${CMAKE_CURRENT_BINARY_DIR}/build/html
  )
ENDIF()

# generate latex or pdf documentation
IF(WITH_LATEX_DOCS OR WITH_PDF_DOCS)
  ADD_CUSTOM_COMMAND(
    OUTPUT ${CMAKE_CURRENT_BINARY_DIR}/build/latex/PerconaXtraBackup-2.2.tex
    OUTPUT ${CMAKE_CURRENT_BINARY_DIR}/build/latex/Makefile
    COMMAND sphinx-build -b latex -d ${CMAKE_CURRENT_BINARY_DIR}/build/doctrees ${CMAKE_CURRENT_SOURCE_DIR} ${CMAKE_CURRENT_BINARY_DIR}/build/latex
    VERBATIM
  )

  ADD_CUSTOM_TARGET(latex ALL
    DEPENDS ${CMAKE_CURRENT_BINARY_DIR}/build/latex/PerconaXtraBackup-2.2.tex
  )

  IF(WITH_PDF_DOCS)
    ADD_CUSTOM_COMMAND(
      OUTPUT ${CMAKE_CURRENT_BINARY_DIR}/build/latex/PerconaXtraBackup-2.3.pdf
      COMMAND make -C ${CMAKE_CURRENT_BINARY_DIR}/build/latex all-pdf
      DEPENDS ${CMAKE_CURRENT_BINARY_DIR}/build/latex/PerconaXtraBackup-2.2.tex
      DEPENDS ${CMAKE_CURRENT_BINARY_DIR}/build/latex/Makefile
      VERBATIM
    )

    ADD_CUSTOM_TARGET(latexpdf ALL
<<<<<<< HEAD
      DEPENDS ${CMAKE_CURRENT_BINARY_DIR}/build/latex
      DEPENDS ${CMAKE_CURRENT_BINARY_DIR}/build/latex/PerconaXtraBackup-2.3.pdf
=======
      DEPENDS ${CMAKE_CURRENT_BINARY_DIR}/build/latex/PerconaXtraBackup-2.2.pdf
>>>>>>> 6531bf65
    )
  ENDIF()

ENDIF()<|MERGE_RESOLUTION|>--- conflicted
+++ resolved
@@ -53,32 +53,27 @@
 # generate latex or pdf documentation
 IF(WITH_LATEX_DOCS OR WITH_PDF_DOCS)
   ADD_CUSTOM_COMMAND(
-    OUTPUT ${CMAKE_CURRENT_BINARY_DIR}/build/latex/PerconaXtraBackup-2.2.tex
+    OUTPUT ${CMAKE_CURRENT_BINARY_DIR}/build/latex/PerconaXtraBackup-2.3.tex
     OUTPUT ${CMAKE_CURRENT_BINARY_DIR}/build/latex/Makefile
     COMMAND sphinx-build -b latex -d ${CMAKE_CURRENT_BINARY_DIR}/build/doctrees ${CMAKE_CURRENT_SOURCE_DIR} ${CMAKE_CURRENT_BINARY_DIR}/build/latex
     VERBATIM
   )
 
   ADD_CUSTOM_TARGET(latex ALL
-    DEPENDS ${CMAKE_CURRENT_BINARY_DIR}/build/latex/PerconaXtraBackup-2.2.tex
+    DEPENDS ${CMAKE_CURRENT_BINARY_DIR}/build/latex/PerconaXtraBackup-2.3.tex
   )
 
   IF(WITH_PDF_DOCS)
     ADD_CUSTOM_COMMAND(
       OUTPUT ${CMAKE_CURRENT_BINARY_DIR}/build/latex/PerconaXtraBackup-2.3.pdf
       COMMAND make -C ${CMAKE_CURRENT_BINARY_DIR}/build/latex all-pdf
-      DEPENDS ${CMAKE_CURRENT_BINARY_DIR}/build/latex/PerconaXtraBackup-2.2.tex
+      DEPENDS ${CMAKE_CURRENT_BINARY_DIR}/build/latex/PerconaXtraBackup-2.3.tex
       DEPENDS ${CMAKE_CURRENT_BINARY_DIR}/build/latex/Makefile
       VERBATIM
     )
 
     ADD_CUSTOM_TARGET(latexpdf ALL
-<<<<<<< HEAD
-      DEPENDS ${CMAKE_CURRENT_BINARY_DIR}/build/latex
       DEPENDS ${CMAKE_CURRENT_BINARY_DIR}/build/latex/PerconaXtraBackup-2.3.pdf
-=======
-      DEPENDS ${CMAKE_CURRENT_BINARY_DIR}/build/latex/PerconaXtraBackup-2.2.pdf
->>>>>>> 6531bf65
     )
   ENDIF()
 
