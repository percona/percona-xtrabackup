--- conflicted
+++ resolved
@@ -22,11 +22,7 @@
 switch_server $slave_id
 
 xtrabackup --backup --slave-info --target-dir=$topdir/backup 2>&1 |
-<<<<<<< HEAD
-    grep 'The --slave-info option requires GTID enabled for a multi-threaded slave' ||
-=======
     grep 'The --slave-info option requires GTID enabled or --safe-slave-backup option used for a multi-threaded slave.' ||
->>>>>>> 4d3a492a
     die "could not find the error message"
 
 if [[ ${PIPESTATUS[0]} == 0 ]]
