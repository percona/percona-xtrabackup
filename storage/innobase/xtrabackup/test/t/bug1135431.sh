--- conflicted
+++ resolved
@@ -94,12 +94,6 @@
 <<EOF
 $default_privileges
 CREATE on *.*
-<<<<<<< HEAD
-RELOAD on *.*
-SELECT on INFORMATION_SCHEMA.PLUGINS
-SHOW DATABASES on *.*
-=======
->>>>>>> 6261aeba
 EOF
 
 run_cmd mysql \
@@ -113,11 +107,6 @@
 <<EOF
 $default_privileges
 CREATE on PERCONA_SCHEMA.*
-<<<<<<< HEAD
-RELOAD on *.*
-SELECT on INFORMATION_SCHEMA.PLUGINS
-=======
->>>>>>> 6261aeba
 EOF
 
 # xtrabackup does not check validity of table, it is Ok to mock it.
@@ -130,12 +119,7 @@
 
 check_privileges "PERCONA_SCHEMA.xtrabackup_history present" FAILURE \
 <<EOF
-<<<<<<< HEAD
-RELOAD on *.*
-SELECT on INFORMATION_SCHEMA.PLUGINS
-=======
 $default_privileges
->>>>>>> 6261aeba
 EOF
 
 run_cmd mysql \
@@ -144,25 +128,10 @@
 REVOKE CREATE ON PERCONA_SCHEMA.* FROM $user_string;
 EOF
 
-<<<<<<< HEAD
-check_privileges "Simple" FAILURE --no-lock \
-<<EOF
-CREATE on *.*
-RELOAD on *.*
-SELECT on INFORMATION_SCHEMA.PLUGINS
-EOF
-
-=======
->>>>>>> 6261aeba
 check_privileges "Simple" FAILURE --safe-slave-backup \
 <<EOF
 $default_privileges
 CREATE on *.*
-<<<<<<< HEAD
-RELOAD on *.*
-SELECT on INFORMATION_SCHEMA.PLUGINS
-=======
->>>>>>> 6261aeba
 SUPER on *.*
 EOF
 
@@ -170,10 +139,9 @@
 then
     check_privileges "Galera" FAILURE --galera-info \
 <<EOF
+$default_privileges
 CREATE on *.*
-RELOAD on *.*
 REPLICATION CLIENT on *.*
-SELECT on INFORMATION_SCHEMA.PLUGINS
 EOF
 fi
 
