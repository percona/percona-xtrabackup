--- conflicted
+++ resolved
@@ -1,9 +1,5 @@
 start_server
 
-<<<<<<< HEAD
-load_dbase_schema incremental_sample
-multi_row_insert incremental_sample.test \({1..100},100\)
-=======
 ########################################################################
 # Restore backup from given directory and . If given
 # multiple directories, first one is threated as base, rest as incremental.
@@ -88,38 +84,23 @@
 
 load_dbase_schema incremental_sample
 multi_row_insert incremental_sample.test \({1..999},100\)
->>>>>>> 8e2f4573
 
 vlog "Creating a MyISAM-powered clone of the incremental_sample.test"
 mysql -e "show create table incremental_sample.test;" \
     | tail -n +2 \
     | sed -r 's/test\s+CREATE TABLE `test`/CREATE TABLE `test_MyISAM`/' \
     | sed 's/ENGINE=InnoDB/ENGINE=MyISAM/' \
-    > $topdir/is_test_myISAM.sql
+    > $topdir/test_myISAM.sql
 
 mysql incremental_sample <<EOF
-$(cat $topdir/is_test_myISAM.sql);
+$(cat $topdir/test_myISAM.sql);
 insert into test_MyISAM select * from test;
 EOF
 
 
-vlog "Default buffer size"
-xtrabackup --backup --target-dir=$topdir/backup \
-	--read_buffer_size=0 \
-	2>&1 | tee $topdir/xb.log
-rm -rf $topdir/backup
+test_backup_with_custom_read_buffer 1Kb
 
-vlog "100Mb buffer"
-xtrabackup --backup --target-dir=$topdir/backup \
-	--read_buffer_size=100Mb \
-	2>&1 | tee $topdir/xb.log
+vlog "Reverting table to original state"
+mysql -e "delete from incremental_sample.test where a >= 1000"
 
-stop_server
-rm -rf $mysql_datadir/*
-
-vlog "Restoring..."
-xtrabackup --prepare --target-dir=$topdir/backup
-xtrabackup --copy-back --target-dir=$topdir/backup
-start_server
-
-verify_db_state incremental_sample+test_backup_with_custom_read_buffer 50Mb