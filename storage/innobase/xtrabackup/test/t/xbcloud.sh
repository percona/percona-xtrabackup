################################################################################
# Test xbcloud
#
# Set following environment variables to enable this test:
#     XBCLOUD_CREDENTIALS
#
# Example:
#     export XBCLOUD_CREDENTIALS="--storage=swift \
#         --swift-url=http://192.168.8.80:8080/ \
#         --swift-user=test:tester \
#         --swift-key=testing \
#         --swift-container=test_backup"
#
################################################################################

. inc/common.sh

MYSQLD_EXTRA_MY_CNF_OPTS="
secure-file-priv=$TEST_VAR_ROOT
"
# run this test only when backing up MySQL 5.7+
# to reduce the load on swift server
require_server_version_higher_than 5.7.0
is_galera && skip_test "skipping"

[ "${XBCLOUD_CREDENTIALS:-unset}" == "unset" ] && \
    skip_test "Requires XBCLOUD_CREDENTIALS"

start_server --innodb_file_per_table

# write credentials into xbcloud.cnf
echo '[xbcloud]' > $topdir/xbcloud.cnf
echo ${XBCLOUD_CREDENTIALS} | sed 's/ *--/\'$'\n/g' >> $topdir/xbcloud.cnf

load_dbase_schema sakila
load_dbase_data sakila

mysql -e "ALTER TABLE payment COMPRESSION='lz4'" sakila
mysql -e "CREATE database emptydatabase"

now=$(date +%s)
pwdpart=($(pwd | md5sum))
full_backup_name=${now}-${pwdpart}-full_backup
inc_backup_name=${now}-${pwdpart}-inc_backup
storage_class_folder=${now}-${pwdpart}-storage_class

full_backup_dir=$topdir/${full_backup_name}
inc_backup_dir=$topdir/${inc_backup_name}

vlog "take full backup"

xtrabackup --backup --stream=xbstream --extra-lsndir=$full_backup_dir \
	   --target-dir=$full_backup_dir | \
    run_cmd xbcloud --defaults-file=$topdir/xbcloud.cnf put \
	    --parallel=4 \
	    ${full_backup_name}

vlog "take incremental backup"

xtrabackup --backup --incremental-basedir=$full_backup_dir \
	   --stream=xbstream --target-dir=inc_backup_dir \
	   --parallel=4 | \
    run_cmd xbcloud --defaults-file=$topdir/xbcloud.cnf put \
            --parallel=4 \
	    ${inc_backup_name}

vlog "download and prepare"

mkdir $topdir/downloaded_full
mkdir $topdir/downloaded_inc

run_cmd xbcloud --defaults-file=$topdir/xbcloud.cnf get \
        --parallel=4 \
	${full_backup_name} | \
    xbstream -xv -C $topdir/downloaded_full --parallel=4

xtrabackup --prepare --apply-log-only --target-dir=$topdir/downloaded_full

run_cmd xbcloud --defaults-file=$topdir/xbcloud.cnf get \
        --parallel=4 \
        ${inc_backup_name} | \
    xbstream -xv -C $topdir/downloaded_inc

xtrabackup --prepare --apply-log-only \
	   --target-dir=$topdir/downloaded_full \
	   --incremental-dir=$topdir/downloaded_inc

xtrabackup --prepare --target-dir=$topdir/downloaded_full

# test partial download

mkdir $topdir/partial

run_cmd xbcloud --defaults-file=$topdir/xbcloud.cnf get \
        --parallel=4 \
	${full_backup_name} ibdata1 sakila/payment.ibd \
	> $topdir/partial/partial.xbs

xbstream -xv -C $topdir/partial < $topdir/partial/partial.xbs \
	 2> $topdir/partial/partial.list

sort -o $topdir/partial/partial.list $topdir/partial/partial.list

diff -u $topdir/partial/partial.list - <<EOF
ibdata1
sakila/payment.ibd
EOF

# PXB-1832: Xbcloud does not exit when a piped command fails
xbcloud --defaults-file=$topdir/xbcloud.cnf get ${full_backup_name} 2>$topdir/pxb-1832.log | true
if [ "${PIPESTATUS[0]}" == "0" ] ; then
    die 'xbcloud did not exit with error'
fi

if ! grep -q failed $topdir/pxb-1832.log ; then
    die 'xbcloud did not exit with error'
fi

#PXB-2164 xbcloud doesn't return the error if the backup doesn't exist in s3 bucket
run_cmd_expect_failure xbcloud --defaults-file=$topdir/xbcloud.cnf get somedummyjunkbackup 2>$topdir/pxb-2164.log

if ! grep -q failed $topdir/pxb-2164.log ; then
    die 'xbcloud did not exit with error on get'
fi

#PXB-2198 xbcloud doesn't return the error on delete if the backup doesn't exist in s3 bucket
run_cmd_expect_failure xbcloud --defaults-file=$topdir/xbcloud.cnf delete somedummyjunkbackup 2>$topdir/pxb-2198.log

if ! grep -q "error: backup" $topdir/pxb-2198.log ; then
    die 'xbcloud did not exit with error on delete'
fi

#PXB-2202 Xbcloud does not display an error when xtrabackup fails to create a backup
run_cmd_expect_failure xtrabackup --backup --stream=xbstream --extra-lsndir=$full_backup_dir \
	   --target-dir=/some/unknown/dir | \
    run_cmd_expect_failure xbcloud --defaults-file=$topdir/xbcloud.cnf put \
	    --parallel=4 \
	    somedummyjunkbackup 2>$topdir/pxb-2202.log


if ! grep -q "Upload failed" $topdir/pxb-2202.log ; then
    die 'xbcloud did not exit with error on upload'
fi

#PXB-2279 Xbcloud: Upload failed: backup is incomplete
vlog "take full backup to test compression"
run_cmd xbcloud --defaults-file=$topdir/xbcloud.cnf delete \
	${full_backup_name} --parallel=4
rm -r $full_backup_dir
xtrabackup --backup --stream=xbstream --compress --extra-lsndir=$full_backup_dir \
	   --target-dir=$full_backup_dir | \
    run_cmd xbcloud --defaults-file=$topdir/xbcloud.cnf put \
	    --parallel=4 \
	    ${full_backup_name} 2> $topdir/pxb-2279.log
if  grep -q "Upload failed" $topdir/pxb-2279.log ; then
    die 'xbcloud exit with error on upload'
fi
vlog "take full backup to test encryption"
run_cmd xbcloud --defaults-file=$topdir/xbcloud.cnf delete \
	${full_backup_name} --parallel=4
rm -r $full_backup_dir
xtrabackup --backup --stream=xbstream  --encrypt=AES256 \
          --encrypt-key="percona_xtrabackup_is_awesome___" --extra-lsndir=$full_backup_dir \
	   --target-dir=$full_backup_dir | \
    run_cmd xbcloud --defaults-file=$topdir/xbcloud.cnf put \
	    --parallel=4 \
	    ${full_backup_name} 2> $topdir/pxb-2279.log
if  grep -q "Upload failed" $topdir/pxb-2279.log ; then
    die 'xbcloud exit with error on upload'
fi

# PXB-2112 - Support for storage class
test_storage_class=false

if grep -q "storage=s3" $topdir/xbcloud.cnf ; then
  vlog "Testing S3 storage class"
  test_storage_class=true
  storage_class_parameter="--s3-storage-class=GLACIER"
elif grep -q "storage=google" $topdir/xbcloud.cnf ; then
  vlog "Testing GC storage class"
  test_storage_class=true
  storage_class_parameter="--google-storage-class=COLDLINE"
fi

<<<<<<< HEAD
if [ "$test_storage_class" = true ]; then
  run_cmd touch $topdir/xtrabackup_tablespaces
  cd $topdir/
  xbstream -c xtrabackup_tablespaces | \
=======
if grep -q "minioadmin" $topdir/xbcloud.cnf ; then
  test_storage_class=false
fi

if [ "$test_storage_class" = true ]; then
  run_cmd touch $topdir/xtrabackup_info
  cd $topdir/
  xbstream -c xtrabackup_info | \
>>>>>>> dd3f45c9
  xbcloud --defaults-file=$topdir/xbcloud.cnf ${storage_class_parameter} \
   put ${storage_class_folder} 2> $topdir/storage_class.log

 if  grep -q "expected objects using storage class" $topdir/storage_class.log ; then
    xbcloud --defaults-file=$topdir/xbcloud.cnf delete \
     ${storage_class_folder}
     die 'xbcloud did not upload using correct storage class'
 fi
 if  grep -q "Upload failed" $topdir/storage_class.log ; then
   xbcloud --defaults-file=$topdir/xbcloud.cnf delete \
     ${storage_class_folder}
     die 'xbcloud exit with error on upload'
 fi
 run_cmd xbcloud --defaults-file=$topdir/xbcloud.cnf delete \
  ${storage_class_folder}
fi

<<<<<<< HEAD


=======
>>>>>>> dd3f45c9
# cleanup
run_cmd xbcloud --defaults-file=$topdir/xbcloud.cnf delete \
	${full_backup_name} --parallel=4
run_cmd xbcloud --defaults-file=$topdir/xbcloud.cnf delete \
	${inc_backup_name} --parallel=4
rm -rf ${full_backup_dir}
rm -rf $topdir/downloaded_full


#check if password is stored in backup directory or in ps output

## grep for all key in secret_key
params=($(echo $XBCLOUD_CREDENTIALS | tr ";" "\n"))
secret_keys=();
for param in "${params[@]}"
do
 if [[ $param =~ "key=" ]]; then
	 secret_keys+=(`echo $param | awk -F 'key=' '{print $2}'`)
 elif [[ $param =~ "password=" ]]; then
	 secret_keys+=(`echo $param | awk -F 'password=' '{print $2}'`)
 elif [[ $param =~ "account=" ]]; then
	 secret_keys+=(`echo $param | awk -F 'account=' '{print $2}'`)
 fi
done

### create table in MyISAM to let backup wait until there is pending update
mysql -e "CREATE TABLE t1(i int) engine=MYISAM" test
mysql -e "INSERT into t1 values(100)" test

### The running update on myisam table will hold access to the table.
### PXB will do FLUSH TABLES on MyISAM tables which requires access
### to the table and waits for the running update on MyISAM to finish.
mysql -e "SELECT SLEEP(1000) from t1 for update " test &

while ! mysql -e 'SHOW PROCESSLIST' | grep 'SELECT SLEEP' ; do
    sleep 1;
done

xtrabackup --backup --stream=xbstream --extra-lsndir=$full_backup_dir \
	   --target-dir=$full_backup_dir | \
    xbcloud $XBCLOUD_CREDENTIALS put --parallel=4 \
     ${full_backup_name}  2> >( tee $topdir/pxb_2723.log)&
job_pid=$!

wait_for_file_to_generated $topdir/pxb_2723.log

#sleep is to ensure password is removed by xbcloud
while ! grep -q 'Successfully connected' $topdir/pxb_2723.log
do
	sleep 1;
done

vlog "check if password is stored in ps output"
for password_string in "${secret_keys[@]}"
do
 vlog "check for $password_string string in ps with $job_pid "
 if ps -ef | grep $job_pid | grep  "xbcloud.*$password_string" | grep -v grep
 then
     die "found $password_string string in ps output"
 fi
done

vlog "killing mysql query"
kill_query_pattern "time > 0 && INFO like '%SLEEP%'"

run_cmd wait $job_pid

vlog "check if password is stored in data directory "
mkdir -p $topdir/downloaded_full
run_cmd xbcloud --defaults-file=$topdir/xbcloud.cnf get \
        --parallel=4 \
	${full_backup_name} | \
    xbstream -xv -C $topdir/downloaded_full --parallel=4
for password_string in "${secret_keys[@]}"
do
  vlog "check for $password_string in backup directory"
  if grep -rq $password_string $topdir/downloaded_full
  then
     grep -r $password_string $topdir/downloaded_full
     die "found $password_string string in $topdir/downloaded_full"
  fi
done

# cleanup
run_cmd xbcloud --defaults-file=$topdir/xbcloud.cnf delete \
	${full_backup_name} --parallel=4
rm -rf ${full_backup_dir}<|MERGE_RESOLUTION|>--- conflicted
+++ resolved
@@ -182,21 +182,14 @@
   storage_class_parameter="--google-storage-class=COLDLINE"
 fi
 
-<<<<<<< HEAD
+if grep -q "minioadmin" $topdir/xbcloud.cnf ; then
+  test_storage_class=false
+fi
+
 if [ "$test_storage_class" = true ]; then
   run_cmd touch $topdir/xtrabackup_tablespaces
   cd $topdir/
   xbstream -c xtrabackup_tablespaces | \
-=======
-if grep -q "minioadmin" $topdir/xbcloud.cnf ; then
-  test_storage_class=false
-fi
-
-if [ "$test_storage_class" = true ]; then
-  run_cmd touch $topdir/xtrabackup_info
-  cd $topdir/
-  xbstream -c xtrabackup_info | \
->>>>>>> dd3f45c9
   xbcloud --defaults-file=$topdir/xbcloud.cnf ${storage_class_parameter} \
    put ${storage_class_folder} 2> $topdir/storage_class.log
 
@@ -214,11 +207,6 @@
   ${storage_class_folder}
 fi
 
-<<<<<<< HEAD
-
-
-=======
->>>>>>> dd3f45c9
 # cleanup
 run_cmd xbcloud --defaults-file=$topdir/xbcloud.cnf delete \
 	${full_backup_name} --parallel=4
