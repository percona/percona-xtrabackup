###############################################################################
# check if for any password store in data dir thread info or in history table
###############################################################################

###############################################################################

. inc/common.sh
password_string=secretpwd

MYSQLD_EXTRA_MY_CNF_OPTS="
secure-file-priv=$TEST_VAR_ROOT
"
vlog "Preparing server"
start_server
mysql -e "CREATE USER pxb@localhost IDENTIFIED BY '$password_string'"
<<<<<<< HEAD
=======
mysql -e "GRANT ALL ON *.* TO pxb@localhost"
>>>>>>> dd3f45c9
### create table in MyISAM to let backup wait until there is pending update
mysql -e "GRANT ALL ON *.* TO pxb@localhost "
mysql -e "CREATE TABLE t1(i int) engine=MYISAM" test
mysql -e "INSERT INTO t1 values(1)" test
mkdir -p $topdir/backup

#pass option like password -p to be run with

function grep_in_datadir_ps() {

  additional_options=$1
  ### The running update on myisam table will hold access to the table.
  ### PXB will do FLUSH TABLES on MyISAM tables which requires access
  ### to the table and waits for the running update on MyISAM to finish.
  mysql -e "SELECT SLEEP(1000) from t1 for update " test &

  while ! mysql -e 'SHOW PROCESSLIST' | grep 'SELECT SLEEP' ; do
    sleep 1;
  done

  $XB_BIN $XB_ARGS --backup -u pxb $additional_options \
  --transition-key=$password_string --target-dir=$topdir/backup \
       2> >( tee $topdir/pxb_2722.log)&
  job_pid=$!
  wait_for_file_to_generated $topdir/pxb_2722.log

  echo "backup pid is $job_pid"

  #sleep is to ensure password string is removed from ps
  while ! grep -q 'Connecting to MySQL server host' $topdir/pxb_2722.log
  do
	  sleep 1;
  done

  vlog "check for $password_string string in ps with $job_pid "
  if ps -ef | grep $job_pid | grep "xtrabackup.*$password_string" | grep -v grep
  then
     die "found $password_string string in ps output"
  fi

  ###kill running mysql query on MyISAM table to let backup resume
  vlog "killing mysql query"
  kill_query_pattern "time > 0 && INFO like '%SLEEP%'"

  run_cmd wait $job_pid

  vlog "check for $password_string string in directory $topdir"
  if grep -rq $password_string $topdir/backup
  then
     grep -r $password_string $topdir/backup
     die "found $password_string string in $topdir/backup "
  fi
  rm -rf $topdir/backup
}

function grep_in_history_table() {
  additional_options=$1
  run_cmd $XB_BIN $XB_ARGS --history --backup -u pxb $additional_options\
  --transition-key=$password_string --target-dir=$topdir/backup 2>&1 | tee $topdir/pxb.log

  row_count=`$MYSQL $MYSQL_ARGS -Ns -e "select count(1) from PERCONA_SCHEMA.xtrabackup_history where tool_command like '%$password_string%'" | awk {'print $1'}`
  if [ "$row_count" != 0 ]; then
    mysql -e "select * from PERCONA_SCHEMA.xtrabackup_history where tool_command like '%$password_string%'"
    die "found entry of $password_string in history table"
  fi
  rm -rf $topdir/backup
}

vlog "check for -p and  encryption string in history table"
grep_in_history_table "-p$password_string --encrypt=AES256 --encrypt-key=r______$password_string"

vlog "check for --password and encryption string in history table"
grep_in_history_table "--password=$password_string --encrypt=AES256 --encrypt-key=r______$password_string"

vlog "check for $password_string with -p option in data directory"
grep_in_datadir_ps "-p$password_string"

vlog "check for $password_string with --password option in data directory"
grep_in_datadir_ps "--password=$password_string"

vlog "check for encryption string in data directory"
grep_in_datadir_ps "--password=$password_string --encrypt=AES256 --encrypt-key=r______$password_string"<|MERGE_RESOLUTION|>--- conflicted
+++ resolved
@@ -13,10 +13,6 @@
 vlog "Preparing server"
 start_server
 mysql -e "CREATE USER pxb@localhost IDENTIFIED BY '$password_string'"
-<<<<<<< HEAD
-=======
-mysql -e "GRANT ALL ON *.* TO pxb@localhost"
->>>>>>> dd3f45c9
 ### create table in MyISAM to let backup wait until there is pending update
 mysql -e "GRANT ALL ON *.* TO pxb@localhost "
 mysql -e "CREATE TABLE t1(i int) engine=MYISAM" test
@@ -32,9 +28,8 @@
   ### PXB will do FLUSH TABLES on MyISAM tables which requires access
   ### to the table and waits for the running update on MyISAM to finish.
   mysql -e "SELECT SLEEP(1000) from t1 for update " test &
-
   while ! mysql -e 'SHOW PROCESSLIST' | grep 'SELECT SLEEP' ; do
-    sleep 1;
+      sleep 1;
   done
 
   $XB_BIN $XB_ARGS --backup -u pxb $additional_options \
