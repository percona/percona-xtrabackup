--- conflicted
+++ resolved
@@ -77,20 +77,14 @@
     check_for_value "$column" "N"
 done
 
-<<<<<<< HEAD
 check_for_value "format" "xbstream"
-=======
 get_one_value "lock_time"
-lock_time_without_lock=$val
-
-if [ $val -lt 0 ];
-then	
-    vlog "Error: lock_time in history record invalid, expected > 0, got \"$val\""
-    exit 1
-fi
-
-check_for_value "format" "tar"
->>>>>>> 96c37bb6
+
+if [ $val -lt 0 ]
+then
+   vlog "Error: lock_time in history record invalid, expected > 0, got \"$val\""
+   exit 1
+fi
 
 # saving for later
 get_one_value "innodb_to_lsn"
@@ -106,13 +100,8 @@
 
 multi_row_insert incremental_sample.test \({101..200},100\)
 
-<<<<<<< HEAD
-xtrabackup --backup --history=test1 \
+xtrabackup --backup --history=test1 --no-lock \
 --incremental-history-name=test1 --target-dir=$backup_dir/`date +%s` > /dev/null
-=======
-innobackupex --history=test1 --incremental \
---incremental-history-name=test1 --no-lock $backup_dir > /dev/null
->>>>>>> 96c37bb6
 
 # saving for later
 get_one_value "uuid"
@@ -122,11 +111,10 @@
 get_one_value "innodb_to_lsn"
 second_to_lsn=$val
 
-check_for_value "lock_time" "0"
-
 check_for_value "format" "file"
 check_for_value "incremental" "Y"
 check_for_value "compact" "N"
+check_for_value "lock_time" "0"
 
 if [ -z "$second_from_lsn" ] || [ "$second_from_lsn" != "$first_to_lsn" ]
 then
