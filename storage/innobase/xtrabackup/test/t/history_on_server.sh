--- conflicted
+++ resolved
@@ -208,14 +208,9 @@
 # This tests that xtrabackup fails when an invalid --incremental-history-uuid
 # is given.
 vlog "Testing bad --incremental-history-uuid"
-<<<<<<< HEAD
 run_cmd_expect_failure $XB_BIN $XB_ARGS --backup \
 --incremental-history-uuid=foo --stream=xbstream \
 --target-dir=$backup_dir/`date +%s` > /dev/null
-=======
-run_cmd_expect_failure $IB_BIN $IB_ARGS --incremental \
---incremental-history-uuid=foo --stream=tar $backup_dir > /dev/null
-
 
 
 ###############################################################################
@@ -237,5 +232,4 @@
   fi
 else
   vlog "Server does not support GTID"
-fi
->>>>>>> 644c9793
+fi