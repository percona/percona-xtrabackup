--- conflicted
+++ resolved
@@ -27,12 +27,8 @@
 
 run_cmd egrep -q '^mysql-bin.[0-9]+[[:space:]]+[0-9]+$' \
     $topdir/backup/xtrabackup_binlog_info
-<<<<<<< HEAD
-egrep -q '^CHANGE MASTER TO MASTER_LOG_FILE='\''mysql-bin.[0-9]+'\'', MASTER_LOG_POS=[0-9]+;$' \
-    $topdir/backup/xtrabackup_slave_info
-=======
 
-run_cmd egrep -q '^CHANGE MASTER TO MASTER_LOG_FILE='\''mysql-bin.[0-9]+'\'', MASTER_LOG_POS=[0-9]+$' \
+run_cmd egrep -q '^CHANGE MASTER TO MASTER_LOG_FILE='\''mysql-bin.[0-9]+'\'', MASTER_LOG_POS=[0-9]+;$' \
     $topdir/backup/xtrabackup_slave_info
 
 if is_server_version_higher_than 5.6.9
@@ -55,9 +51,9 @@
     vlog "Full backup of the GTID with AUTO_POSITION slave server"
     xtrabackup --backup --no-timestamp --slave-info --target-dir=$topdir/backup
 
-    run_cmd egrep -q '^SET GLOBAL gtid_purged=.*$' \
+    run_cmd egrep -q '^SET GLOBAL gtid_purged=.*;$' \
         $topdir/backup/xtrabackup_slave_info
-    run_cmd egrep -q '^CHANGE MASTER TO MASTER_AUTO_POSITION=1$' \
+    run_cmd egrep -q '^CHANGE MASTER TO MASTER_AUTO_POSITION=1;$' \
         $topdir/backup/xtrabackup_slave_info
 
     rm -rf $topdir/backup
@@ -72,7 +68,6 @@
     vlog "Full backup of the GTID slave server"
     xtrabackup --backup --no-timestamp --slave-info --target-dir=$topdir/backup
 
-    run_cmd egrep -q '^CHANGE MASTER TO MASTER_LOG_FILE='\''mysql-bin.[0-9]+'\'', MASTER_LOG_POS=[0-9]+$' \
+    run_cmd egrep -q '^CHANGE MASTER TO MASTER_LOG_FILE='\''mysql-bin.[0-9]+'\'', MASTER_LOG_POS=[0-9]+;$' \
         $topdir/backup/xtrabackup_slave_info
-fi
->>>>>>> 04d142e2
+fi