--- conflicted
+++ resolved
@@ -29,15 +29,12 @@
 vlog "Comparing..."
 run_cmd cmp inc/decrypt_v1_test_file.txt ${test_file}.txt
 
-<<<<<<< HEAD
-=======
 vlog "Piping..."
 run_cmd xbcrypt -i inc/decrypt_v1_test_file.txt \
     -a ${encrypt_algo} -k ${encrypt_key} \
     | xbcrypt -d -a ${encrypt_algo} -k ${encrypt_key} \
     > ${test_file}_pipes.txt
 run_cmd cmp inc/decrypt_v1_test_file.txt ${test_file}_pipes.txt
->>>>>>> 10e021ef
 
 vlog "Parallel encryption-decryption"
 run_cmd xbcrypt -i inc/decrypt_v1_test_file.txt \
