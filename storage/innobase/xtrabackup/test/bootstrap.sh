--- conflicted
+++ resolved
@@ -90,46 +90,9 @@
                     url=${fallback_url}
                 fi
             ;;
-<<<<<<< HEAD
         xtradb80)
             url="https://www.percona.com/downloads/Percona-Server-8.0/Percona-Server-${VERSION}/binary/tarball"
             if [[ $(echo ${VERSION} | awk -F "." '{ print $3 }' | cut -d '-' -f1) -lt "20" ]]; then
-=======
-        innodb57)
-            url="https://dev.mysql.com/get/Downloads/MySQL-5.7/"
-            fallback_url="https://downloads.mysql.com/archives/get/p/23/file"
-            tarball="mysql-${VERSION}-linux-glibc2.12-${arch}.tar.gz"
-                if ! wget --spider "${url}/${tarball}" 2>/dev/null; then
-                    unset url
-                    url=${fallback_url}
-                fi
-            ;;
-        mariadb55)
-            url="http://s3.amazonaws.com/percona.com/downloads/community"
-            tarball="mariadb-5.5.40-linux-$arch.tar.gz"
-            ;;
-        mariadb100)
-            url="http://s3.amazonaws.com/percona.com/downloads/community"
-            tarball="mariadb-10.0.14-linux-${arch}.tar.gz"
-            ;;
-        mariadb101)
-            url="https://downloads.mariadb.org/f/mariadb-${VERSION}/bintar-linux-glibc_214-${arch}/"
-            tarball="mariadb-${VERSION}-linux-glibc_214-${arch}.tar.gz"
-            ;;
-        xtradb55)
-            url="http://s3.amazonaws.com/percona.com/downloads/community/yassl"
-            tarball="Percona-Server-5.5.41-rel37.0-727.Linux.$arch.tar.gz"
-            ;;
-        xtradb56)
-            url="https://www.percona.com/downloads/Percona-Server-5.6/Percona-Server-${VERSION}/binary/tarball/"
-            VERSION_PREFIX=$(echo ${VERSION} | awk -F '-' '{ print $1 }')
-            VERSION_SUFFIX=$(echo ${VERSION} | awk -F '-' '{ print $2 }')
-            tarball="Percona-Server-${VERSION_PREFIX}-rel${VERSION_SUFFIX}-Linux.${arch}.ssl$(ssl_version).tar.gz"
-            ;;
-        xtradb57)
-            url="https://www.percona.com/downloads/Percona-Server-5.7/Percona-Server-${VERSION}/binary/tarball/"
-            if [[ $(echo ${VERSION} | awk -F "." '{ print $3 }' | cut -d '-' -f1) -lt "31" ]]; then
->>>>>>> 2ba57af7
                 tarball="Percona-Server-${VERSION}-Linux.${arch}.ssl$(ssl_version).tar.gz"
             elif [[ $(echo ${VERSION} | awk -F "." '{ print $3 }' | cut -d '-' -f1) -ge "20" ]]; then
                 tarball="Percona-Server-${VERSION}-Linux.${arch}.glibc2.12.tar.gz"
