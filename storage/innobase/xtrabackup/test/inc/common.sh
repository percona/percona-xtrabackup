set -eu

function xtrabackup()
{
    run_cmd $XB_BIN $XB_ARGS "$@"
}

function mysql()
{
    run_cmd $MYSQL $MYSQL_ARGS "$@"
}

function vlog
{
    echo "`date +"%F %T"`: `basename "$0"`: $@" >&2
}


########################################################################
# Remove server var* directories from the worker's var root
########################################################################
function remove_var_dirs()
{
    rm -rf ${TEST_VAR_ROOT}/var[0-9]
}

function die()
{
  vlog "$*" >&2
  exit 1
}

function call_mysql_install_db()
{
        vlog "Calling mysql_install_db"

        cd $MYSQL_BASEDIR

        CLIENT_VERSION_STRING=`${MYSQL} --version`

        INSTALL_CMD="${MYSQLD} \
        --defaults-file=${MYSQLD_VARDIR}/my.cnf \
        --basedir=${MYSQL_BASEDIR} \
        --initialize-insecure"

        if ! ${INSTALL_CMD} ${MYSQLD_EXTRA_ARGS}
        then
            vlog "mysql_install_db failed. Server log (if exists):"
            vlog "----------------"
            cat ${MYSQLD_ERRFILE} >&2 || true
            vlog "----------------"
            exit -1
        fi

        cd - >/dev/null 2>&1
}

########################################################################
# Checks whether MySQL with the PID specified as an argument is alive
########################################################################
function mysql_ping()
{
    local pid=$1
    local attempts=200
    local i

    for ((i=1; i<=attempts; i++))
    do
        $MYSQLADMIN $MYSQL_ARGS ping >/dev/null 2>&1 && return 0
        sleep 1
        # Is the server process still alive?
        if ! kill -0 $pid >/dev/null 2>&1
        then
            vlog "Server process PID=$pid died."
            wait $pid
            return 1
        fi
        vlog "Made $i attempts to connect to server"
    done

    return 1
}

function run_cmd()
{
  vlog "===> $@"
  set +e
  "$@"
  local rc=$?
  set -e
  if [ $rc -ne 0 ]
  then
      die "===> `basename $1` failed with exit code $rc"
  fi
}

function run_cmd_expect_failure()
{
  vlog "===> $@"
  set +e
  "$@"
  local rc=$?
  set -e
  if [ $rc -eq 0 ]
  then
      die "===> `basename $1` succeeded when it was expected to fail"
  fi
}

function load_sakila()
{
    vlog "Loading sakila"
    ${MYSQL} ${MYSQL_ARGS} -e "create database sakila"
    vlog "Loading sakila scheme"
    ${MYSQL} ${MYSQL_ARGS} sakila < inc/sakila-db/sakila-schema.sql
    vlog "Loading sakila data"
    ${MYSQL} ${MYSQL_ARGS} sakila < inc/sakila-db/sakila-data.sql
}

function load_dbase_schema()
{
    vlog "Loading $1 database schema"
    ${MYSQL} ${MYSQL_ARGS} -e "create database $1"
    ${MYSQL} ${MYSQL_ARGS} $1 < inc/$1-db/$1-schema.sql
}

function load_dbase_data()
{
    vlog "Loading $1 database data"
    ${MYSQL} ${MYSQL_ARGS} $1 < inc/$1-db/$1-data.sql
}

function drop_dbase()
{
    vlog "Dropping database $1"
    run_cmd ${MYSQL} ${MYSQL_ARGS} -e "DROP DATABASE $1"
}

########################################################################
# Choose a free port for a MySQL server instance
########################################################################
function get_free_port()
{
    local id=$1
    local port
    local lockfile

    for (( port=3307 + RANDOM; port < 65535; port++))
    do
	lockfile="/tmp/xtrabackup_port_lock.$port"
	# Try to atomically lock the current port number
	if ! (set -C; > $lockfile)
	then
	    continue;
	fi
	echo $$ > $lockfile
	if ! nc -z -w1 localhost $port >/dev/null 2>&1
	then
	    echo $port
	    return 0
	fi
	rm -f $lockfile
    done

    die "Could not find a free port for server id $id!"
}

function free_reserved_port()
{
   local port=$1

   rm -f /tmp/xtrabackup_port_lock.${port}
}


########################################################################
# Initialize server variables such as datadir, tmpdir, etc. and store
# them with the specified index in SRV_MYSQLD_* arrays to be used by
# switch_server() later
########################################################################
function init_server_variables()
{
    local id=$1

    if [ -n ${SRV_MYSQLD_IDS[$id]:-""} ]
    then
	die "Server with id $id has already been started"
    fi

    SRV_MYSQLD_IDS[$id]="$id"
    local vardir="${TEST_VAR_ROOT}/var${id}"
    SRV_MYSQLD_VARDIR[$id]="$vardir"
    SRV_MYSQLD_DATADIR[$id]="$vardir/data"
    SRV_MYSQLD_TMPDIR[$id]="$vardir/tmp"
    SRV_MYSQLD_PIDFILE[$id]="${TEST_VAR_ROOT}/mysqld${id}.pid"
    SRV_MYSQLD_ERRFILE[$id]="$vardir/data/mysqld${id}.err"
    SRV_MYSQLD_PORT[$id]=`get_free_port $id`
    SRV_MYSQLD_SOCKET[$id]=`mktemp -t mysql.sock.XXXXXX`
}

########################################################################
# Initialize group replication variables such as datadir, tmpdir, etc. and store
# them with the specified index in SRV_MYSQLD_* arrays to be used by
# switch_server() later
########################################################################
function bulk_init_gr_variables()
{
  local number_of_servers=$1
  for ((i=1; i<=number_of_servers; i++))
  do
    init_server_variables $i
    SRV_MYSQLD_GR_PORT[$i]=`get_free_port $i`
  done
}

########################################################################
# Reset server variables
########################################################################
function reset_server_variables()
{
    local id=$1

    if [ -z ${SRV_MYSQLD_VARDIR[$id]:-""} ]
    then
	# Variables have already been reset
	return 0;
    fi

    SRV_MYSQLD_IDS[$id]=
    SRV_MYSQLD_VARDIR[$id]=
    SRV_MYSQLD_DATADIR[$id]=
    SRV_MYSQLD_TMPDIR[$id]=
    SRV_MYSQLD_PIDFILE[$id]=
    SRV_MYSQLD_ERRFILE[$id]=
    SRV_MYSQLD_PORT[$id]=
    SRV_MYSQLD_SOCKET[$id]=
    # Group Replication
    if [[ ${SRV_MYSQLD_GR_PORT:-x} != "x" ]];
    then
      SRV_MYSQLD_GR_PORT[$id]=
    fi
}

##########################################################################
# Change the environment to make all utilities access the server with an
# id specified in the argument.
##########################################################################
function switch_server()
{
    local id=$1

    MYSQLD_VARDIR="${SRV_MYSQLD_VARDIR[$id]}"
    MYSQLD_DATADIR="${SRV_MYSQLD_DATADIR[$id]}"
    MYSQLD_TMPDIR="${SRV_MYSQLD_TMPDIR[$id]}"
    MYSQLD_PIDFILE="${SRV_MYSQLD_PIDFILE[$id]}"
    MYSQLD_ERRFILE="${SRV_MYSQLD_ERRFILE[$id]}"
    MYSQLD_PORT="${SRV_MYSQLD_PORT[$id]}"
    MYSQLD_SOCKET="${SRV_MYSQLD_SOCKET[$id]}"

    MYSQL_ARGS="--defaults-file=$MYSQLD_VARDIR/my.cnf "
    MYSQLD_ARGS="--defaults-file=$MYSQLD_VARDIR/my.cnf ${MYSQLD_EXTRA_ARGS}"
    if [ "`whoami`" = "root" ]
    then
	MYSQLD_ARGS="$MYSQLD_ARGS --user=root"
    fi

    XB_ARGS="--defaults-file=$MYSQLD_VARDIR/my.cnf \
--no-version-check ${XB_EXTRA_OPTS:-}"

    # Some aliases for compatibility, as tests use the following names
    topdir="$MYSQLD_VARDIR"
    mysql_datadir="$MYSQLD_DATADIR"
    mysql_tmpdir="$MYSQLD_TMPDIR"
    mysql_socket="$MYSQLD_SOCKET"

    # Group Replication
    if [[ ${SRV_MYSQLD_GR_PORT:-x} != "x" ]];
    then
      MYSQLD_GR_PORT=${SRV_MYSQLD_GR_PORT[$id]}
    fi
}

########################################################################
# Start server with the id specified as the first argument
########################################################################
function start_server_with_id()
{
    local id=$1
    shift
    if [[ "$#" -ge 1 ]];
    then
      if [[ "$1" = "gr" ]] || [[ "$1" = "standalone" ]];
      then
        local type=$1
        shift
      fi
    fi
    if [[ ${type:-x} = "x" ]];
    then
      type="standalone"
    fi
    local attempts=0
    local max_attempts=5

    vlog "Starting server with id=$id..."

    while true
    do
        if [[ "${type}" = "standalone" ]];
        then
          init_server_variables $id
        fi
        switch_server $id

        if [ ! -d "$MYSQLD_VARDIR" ]
        then
	    vlog "Creating server root directory: $MYSQLD_VARDIR"
	    mkdir "$MYSQLD_VARDIR"
        fi
        if [ ! -d "$MYSQLD_TMPDIR" ]
        then
	    vlog "Creating server temporary directory: $MYSQLD_TMPDIR"
	    mkdir "$MYSQLD_TMPDIR"
        fi

        if [ -f "$MYSQLD_ERRFILE" ]
        then
            rm "$MYSQLD_ERRFILE"
        fi

        # Create the configuration file used by mysql_install_db, the server
        # and the xtrabackup binary
        cat > ${MYSQLD_VARDIR}/my.cnf <<EOF
[mysqld]
socket=${MYSQLD_SOCKET}
port=${MYSQLD_PORT}
server-id=$id
basedir=${MYSQL_BASEDIR}
datadir=${MYSQLD_DATADIR}
tmpdir=${MYSQLD_TMPDIR}
log-error=${MYSQLD_ERRFILE}
log-error-verbosity=3
log-bin=mysql-bin
relay-log=mysql-relay-bin
pid-file=${MYSQLD_PIDFILE}
replicate-ignore-db=mysql
replicate-ignore-db=performance_schema
replicate-ignore-db=sys
innodb_log_file_size=48M
${MYSQLD_EXTRA_MY_CNF_OPTS:-}
#core-file

[client]
socket=${MYSQLD_SOCKET}
user=root

[xtrabackup]
${XB_EXTRA_MY_CNF_OPTS:-}
EOF

        local new_instance

        # Create datadir and call mysql_install_db if it doesn't exist
        if [ ! -d "$MYSQLD_DATADIR" ]
        then
            vlog "Creating server data directory: $MYSQLD_DATADIR"
            mkdir -p "$MYSQLD_DATADIR"
	    # Reserve 900 series for SST nodes
            if [[ $id -lt 900 ]];then
                call_mysql_install_db
            else
                vlog "Skiping mysql_install_db of node $id for SST"
            fi
            new_instance=yes
        else
            new_instance=no
        fi

        # Start the server
        echo "Starting ${MYSQLD} ${MYSQLD_ARGS} $* "
        ${MYSQLD} ${MYSQLD_ARGS} $* &
        if ! mysql_ping $!
        then
            if grep "another mysqld server running on port" $MYSQLD_ERRFILE
            then
                if ((++attempts < max_attempts))
                then
                    vlog "Made $attempts attempts to find a free port"
                    reset_server_variables $id
                    free_reserved_port $MYSQLD_PORT
                    continue
                else
                    vlog "Failed to find a free port after $attempts attempts"
                fi
            fi
            vlog "Can't start the server. Server log (if exists):"
            vlog "----------------"
            cat ${MYSQLD_ERRFILE} >&2 || true
            vlog "----------------"
            exit -1
        else
            break
        fi
    done

    vlog "Server with id=$id has been started on port $MYSQLD_PORT, \
socket $MYSQLD_SOCKET"

    if [ $new_instance = yes ] && [ "${type}" = "standalone" ] ; then
        ${MYSQL} ${MYSQL_ARGS} -e "CREATE DATABASE IF NOT EXISTS test"
    fi
}

########################################################################
# Stop server with the id specified as the first argument.  The server 
# is stopped in the fastest possible way.
########################################################################
function stop_server_with_id()
{
    local id=$1
    switch_server $id

    vlog "Killing server with id=$id..."

    if [ -f "${MYSQLD_PIDFILE}" ]
    then
        local pid=`cat $MYSQLD_PIDFILE`
        kill -9 $pid
        wait $pid || true
        rm -f ${MYSQLD_PIDFILE}
    else
        vlog "Server PID file '${MYSQLD_PIDFILE}' doesn't exist!"
    fi

    # unlock the port number
    free_reserved_port $MYSQLD_PORT

    reset_server_variables $id
}

########################################################################
# Start server with id=1 and additional command line arguments
# (if specified)
########################################################################
function start_server()
{
    start_server_with_id 1 'standalone' $*
}

########################################################################
# Stop server with id=1
########################################################################
function stop_server()
{
    stop_server_with_id 1
}

########################################################################
# Shutdown cleanly server specified with the first argument
########################################################################
function shutdown_server_with_id()
{
    local id=$1
    switch_server $id

    vlog "Shutting down server with id=$id..."

    if [ -f "${MYSQLD_PIDFILE}" ]
    then
        ${MYSQLADMIN} ${MYSQL_ARGS} shutdown
    else
        vlog "Server PID file '${MYSQLD_PIDFILE}' doesn't exist!"
    fi

    # unlock the port number
    free_reserved_port $MYSQLD_PORT

    reset_server_variables $id
}

########################################################################
# Shutdown server with id=1 cleanly
########################################################################
function shutdown_server()
{
    shutdown_server_with_id 1
}

########################################################################
# Start GR cluster
########################################################################
function start_group_replication_cluster()
{
  local number_of_nodes=$1
  shift
  if [[ -z  $number_of_nodes ]];
  then
    number_of_nodes=2
  fi
  bulk_init_gr_variables ${number_of_nodes}
  for ((i=1; i<=number_of_nodes; i++))
  do
    switch_server ${i}
    GR_CLUSTER_ADDRESS=""
    for SRV in "${SRV_MYSQLD_GR_PORT[@]}"
    do
      GR_CLUSTER_ADDRESS="${GR_CLUSTER_ADDRESS}127.0.0.1:${SRV},"
    done
    MYSQLD_EXTRA_MY_CNF_OPTS="
gtid_mode=ON
enforce_gtid_consistency=ON
plugin_load_add='group_replication.so'
loose-group_replication_group_name=\"aaaaaaaa-aaaa-aaaa-aaaa-aaaaaaaaaaaa\"
loose-group_replication_start_on_boot=off
loose-group_replication_bootstrap_group= off
loose-group_replication_recovery_use_ssl=ON
loose-group_replication_recovery_get_public_key=ON
loose-group_replication_local_address=\"127.0.0.1:${SRV_MYSQLD_GR_PORT[$i]}\"
loose-group_replication_group_seeds= \"${GR_CLUSTER_ADDRESS%?}\""
    start_server_with_id ${i} 'gr' $*

    # config GR User
    ${MYSQL} ${MYSQL_ARGS} -e "SET SQL_LOG_BIN=0;
    CREATE USER rpl_user@'localhost' IDENTIFIED BY 'password' REQUIRE SSL;
    GRANT REPLICATION SLAVE ON *.* TO rpl_user@'localhost';
    GRANT BACKUP_ADMIN ON *.* TO rpl_user@'localhost';
    CREATE USER rpl_user@'%' IDENTIFIED BY 'password' REQUIRE SSL;
    GRANT REPLICATION SLAVE ON *.* TO rpl_user@'%';
    GRANT BACKUP_ADMIN ON *.* TO rpl_user@'%';
    FLUSH PRIVILEGES;
    SET SQL_LOG_BIN=1;
    CHANGE MASTER TO MASTER_USER='rpl_user', MASTER_PASSWORD='password' FOR CHANNEL 'group_replication_recovery';"

    # Start/Bootstrap cluster
    if [[ ${i} -eq 1 ]];
    then
      $MYSQL ${MYSQL_ARGS} -e "SET GLOBAL group_replication_bootstrap_group=ON;
        START GROUP_REPLICATION USER='rpl_user', PASSWORD='password';
        SET GLOBAL group_replication_bootstrap_group=OFF;"
    else
      $MYSQL ${MYSQL_ARGS} -e "START GROUP_REPLICATION USER='rpl_user', PASSWORD='password';"
    fi
  done
  check_gr_health $number_of_nodes
  switch_server 1
  $MYSQL ${MYSQL_ARGS} -e "CREATE DATABASE IF NOT EXISTS test"
}

########################################################################
# Check health of GR cluster
########################################################################
function check_gr_health()
{
  local number_of_nodes=$1
  switch_server 1
  for ((i=1; i<=30; i++))
  do
    ONLINE_NODES=$($MYSQL ${MYSQL_ARGS} -NBe "SELECT COUNT(*) FROM performance_schema.replication_group_members WHERE MEMBER_STATE='ONLINE'")
    if [[ ${ONLINE_NODES} = ${number_of_nodes} ]];
    then
      return 0;
    fi
    sleep 2;
  done
  $MYSQL ${MYSQL_ARGS} -NBe "SELECT * FROM performance_schema.replication_group_members WHERE MEMBER_STATE='ONLINE'"
  for ((i=1; i <=${number_of_nodes}; i++))
  {
    echo "======= Error log from node ${i}"
    cat ${SRV_MYSQLD_ERRFILE[$i]}
    echo "================================"
  }

  die "Not all GR members are online. Aborting"
}

########################################################################
# Force a checkpoint for a server specified with the first argument
########################################################################
function force_checkpoint_with_server_id()
{
    local id=$1
    shift

    switch_server $id

    vlog "Forcing a checkpoint for server #$id"

    shutdown_server_with_id $id
    start_server_with_id $id 'standalone' $*
}

########################################################################
# Force a checkpoint for server id=1
########################################################################
function force_checkpoint()
{
    force_checkpoint_with_server_id 1 $*
}

########################################################################
# Configure a specified server as a slave
# Synopsis:
#   setup_slave [GTID] [USE_CHANNELS] <slave_id> <master_id> ... <master_id>
#########################################################################
function setup_slave()
{
    local extra=""
    if [ "$1" == "GTID" ]
    then
        extra=", MASTER_AUTO_POSITION = 1"
        shift
        echo "Setting up slave in GTID mode"
    fi

    local use_channels=0
    if [ "$1" == "USE_CHANNELS" ]
    then
        use_channels=1
        shift
        echo "Using channels"
    fi

    local -r slave_id_arg=$1
    shift

    switch_server $slave_id_arg
    mysql -e "STOP SLAVE"
    while [ "$#" -ne 0 ]
    do
        local master_id_arg=$1
        shift

        vlog "Setting up server #$slave_id_arg as a slave of server #$master_id_arg"
        if [ "$use_channels" -eq 1 ]
        then
            local master_channel="FOR CHANNEL 'master-$master_id_arg'"
        fi

        run_cmd $MYSQL $MYSQL_ARGS <<EOF
CHANGE MASTER TO
  MASTER_HOST='localhost',
  MASTER_USER='root',
  MASTER_PORT=${SRV_MYSQLD_PORT[$master_id_arg]}
  $extra
  ${master_channel:-};
EOF
    done

    mysql -e "START SLAVE"
}

########################################################################
# Get executed gtid set from SHOW MASTER STATUS
########################################################################
function get_gtid_executed()
{
    local count
    local res

    count=0
    while read line; do
        if [ $count -eq 5 ] # File:
        then
            res=`echo "$line" | sed s/Executed_Gtid_Set://`
            break;
        fi
        count=$((count+1))
    done <<< "`run_cmd $MYSQL $MYSQL_ARGS -Nse 'SHOW MASTER STATUS\G' mysql`"

    echo $res
}

########################################################################
# Get the binary log file from SHOW MASTER STATUS
########################################################################
function get_binlog_file()
{
    local count
    local res

    count=0
    while read line; do
        if [ $count -eq 1 ] # File:
        then
            res=`echo "$line" | sed s/File://`
            break;
        fi
        count=$((count+1))
    done <<< "`run_cmd $MYSQL $MYSQL_ARGS -Nse 'SHOW MASTER STATUS\G' mysql`"

    echo $res
}

########################################################################
# Get the binary log offset from SHOW MASTER STATUS
########################################################################
function get_binlog_pos()
{
    local count
    local res

    count=0
    while read line; do
        if [ $count -eq 2 ] # Position:
        then
            res=`echo "$line" | sed s/Position://`
            break;
        fi
        count=$((count+1))
    done <<< "`run_cmd $MYSQL $MYSQL_ARGS -Nse 'SHOW MASTER STATUS\G' mysql`"

    echo $res
}

########################################################################
# Wait until slave catches up with master.
# The timeout is hardcoded to 300 seconds
#
# Synopsis:
#   sync_slave_with_master <slave_id> <master_id>
#########################################################################
function sync_slave_with_master()
{
    local slave_id=$1
    local master_id=$2
    local master_file
    local master_pos

    vlog "Syncing slave (id=#$slave_id) with master (id=#$master_id)"

    # Get master log pos
    switch_server $master_id
    master_file=`get_binlog_file`
    master_pos=`get_binlog_pos`

    # Wait for the slave SQL thread to catch up
    switch_server $slave_id

    run_cmd $MYSQL $MYSQL_ARGS <<EOF
SELECT MASTER_POS_WAIT('$master_file', $master_pos, 300);
EOF
}

########################################################################
# Prints checksum for a given table.
# Expects 2 arguments: $1 is the DB name and $2 is the table to checksum
########################################################################
function checksum_table()
{
    $MYSQL $MYSQL_ARGS -Ns -e "CHECKSUM TABLE $2 EXTENDED" $1 | awk {'print $2'}
}

########################################################################
# Prints checksum for a given table.
# Takes database, table name and the list of columns
########################################################################
function checksum_table_columns()
{
    local db_name=$1
    local table_name=$2
    local old_ifs="$IFS"
    local col_list

    shift ; shift ; IFS="," ; col_list="$*" ; IFS="$old_ifs"

    $MYSQL $MYSQL_ARGS -Ns ${db_name} <<EOF | sed -n 2p
set @crc := '', @cnt := 0;

select min(least(
      length(@crc := sha1(concat(
         @crc,
         sha1(concat_ws('#', ${col_list}))))),
      @cnt := @cnt + 1
   )) as discard
from ${table_name} use index(PRIMARY);

select concat_ws(":", @cnt, @crc);
EOF
}

##########################################################################
# Dumps a given database using mysqldump                                 #
##########################################################################
function record_db_state()
{
    $MYSQLDUMP $MYSQL_ARGS -t --compact --skip-extended-insert \
        $1 >"$topdir/tmp/$1_old.sql"
}


##########################################################################
# Compares the current dump of a given database with a state previously  #
# captured with record_db_state().					 #
##########################################################################
function verify_db_state()
{
    $MYSQLDUMP $MYSQL_ARGS -t --compact --skip-extended-insert \
        $1 >"$topdir/tmp/$1_new.sql"
    diff -u "$topdir/tmp/$1_old.sql" "$topdir/tmp/$1_new.sql"
}

########################################################################
# Workarounds for a bug in grep 2.10 when grep -q file > file would
# result in a failure.
########################################################################
function grep()
{
    command grep "$@" | cat
    return ${PIPESTATUS[0]}
}

function egrep()
{
    command egrep "$@" | cat
    return ${PIPESTATUS[0]}
}

########################################################################
# Run grep against a file using a pattern and exit in case occurencies
# don't match
########################################################################
function grep_count()
{
  local pattern=$1
  local file=$2
  local expect=$3
  local occurencies=$(grep -c "${pattern}" ${file})
  if [[ $occurencies -ne $expect ]];
  then
    vlog "grep_count expected ${expect} for pattern ${pattern} but found ${occurencies}"
    exit -1
  fi
}

####################################################
# Helper functions for testing incremental backups #
####################################################
function check_full_scan_inc_backup()
{
    local xb_performed_bmp_inc_backup="xtrabackup: using the full scan for incremental backup"
    local xb_performed_full_scan_inc_backup="xtrabackup: using the changed page bitmap"

    if ! grep -q "$xb_performed_bmp_inc_backup" $OUTFILE ;
    then
        vlog "xtrabackup did not perform a full scan for the incremental backup."
        exit -1
    fi
    if grep -q "$xb_performed_full_scan_inc_backup" $OUTFILE ;
    then
        vlog "xtrabackup appeared to use bitmaps instead of full scan for the incremental backup."
        exit -1
    fi
}

function check_bitmap_inc_backup()
{
    local xb_performed_bmp_inc_backup="xtrabackup: using the full scan for incremental backup"
    local xb_performed_full_scan_inc_backup="xtrabackup: using the changed page bitmap"

    if ! grep -q "$xb_performed_full_scan_inc_backup" $OUTFILE ;
    then
        vlog "xtrabackup did not use bitmaps for the incremental backup."
        exit -1
    fi
    if grep -q "$xb_performed_bmp_inc_backup" $OUTFILE ;
    then
        vlog "xtrabackup used a full scan instead of bitmaps for the incremental backup."
        exit -1
    fi
}

##############################################################
# Helper functions for xtrabackup process suspend and resume #
##############################################################
function wait_for_xb_to_suspend()
{
    local file=$1
    local i=0
    echo "Waiting for $file to be created"
    while [ ! -r $file ]
    do
        sleep 1
        i=$((i+1))
        echo "Waited $i seconds for xtrabackup_suspended to be created"
    done
}

function resume_suspended_xb()
{
    local file=$1
    echo "Removing $file"
    kill -SIGCONT `cat $file`
}

########################################################################
# Skip the current test with a given comment
########################################################################
function skip_test()
{
    echo $1 > $SKIPPED_REASON
    exit $SKIPPED_EXIT_CODE
}

########################################################################
# Get version string in the XXYYZZ version
########################################################################
function get_version_str()
{
    printf %02d%02d%02d $1 $2 $3
}

#########################################################################
# Return 0 if the server version is higher than the first argument
#########################################################################
function is_server_version_higher_than()
{
    [[ $1 =~ ^([0-9]+)\.([0-9]+)\.([0-9]+)$ ]] || \
        die "Cannot parse server version: '$1'"

    local major=${BASH_REMATCH[1]}
    local minor=${BASH_REMATCH[2]}
    local patch=${BASH_REMATCH[3]}

    local server_str=`get_version_str $MYSQL_VERSION_MAJOR \
$MYSQL_VERSION_MINOR $MYSQL_VERSION_PATCH`
    local version_str=`get_version_str $major $minor $patch`

    [[ $server_str > $version_str ]]
}

function is_debug_server()
{

[[ $MYSQL_VERSION =~ .*debug ]]

}

#########################################################################
# Return 0 if server is debug version
########################################################################
function is_debug_server()
{

  [[ $MYSQL_VERSION =~ .*debug ]]

}

#########################################################################
# Requires server debug version
########################################################################
function require_debug_server()
{
    if ! is_debug_server; then
        skip_test "Requires debug server version"
    fi
}

#########################################################################
# Require a server version higher than the first argument
########################################################################
function require_server_version_higher_than()
{
    is_server_version_higher_than $1 || \
        skip_test "Requires server version higher than $1"
}

#########################################################################
# Requires debug pxb version
########################################################################
function require_debug_pxb_version()
{
    if ! $XB_BIN --help 2>&1 | grep -q debug.=name; then
        skip_test "Requires debug build"
    fi
}

########################################################################
# Return 0 if the server version is lower than the first argument
#########################################################################
function is_server_version_lower_than()
{
    [[ $1 =~ ^([0-9]+)\.([0-9]+)\.([0-9]+)$ ]] || \
        die "Cannot parse server version: '$1'"

    local major=${BASH_REMATCH[1]}
    local minor=${BASH_REMATCH[2]}
    local patch=${BASH_REMATCH[3]}

    local server_str=`get_version_str $MYSQL_VERSION_MAJOR \
$MYSQL_VERSION_MINOR $MYSQL_VERSION_PATCH`
    local version_str=`get_version_str $major $minor $patch`

    [[ $server_str < $version_str ]]
}

#########################################################################
# Require a server version lower than the first argument
########################################################################
function require_server_version_lower_than()
{
    is_server_version_lower_than $1 || \
        skip_test "Requires server version lower than $1"
}

########################################################################
# Return 0 if the server is XtraDB-based
########################################################################
function is_xtradb()
{
    [ -n "$XTRADB_VERSION" ]
}

#########################################################################
# Skip the test if not running against XtraDB
########################################################################
function require_xtradb()
{
    is_xtradb || skip_test "Requires XtraDB"
}

########################################################################
# Return 0 if the server has Galera support
########################################################################
function is_galera()
{
    [ -n "$WSREP_READY" ]
}

########################################################################
# Skip the test if not running against a Galera-enabled server
########################################################################
function require_galera()
{
    is_galera || skip_test "Requires Galera support"
}

########################################################################
# Skip the test if qpress binary is not available
########################################################################
function require_qpress()
{
    if ! which qpress > /dev/null 2>&1 ; then
        skip_test "Requires qpress to be installed"
    fi
}

########################################################################
# Skip the test if qpress binary is not available
########################################################################
function require_lz4()
{
    if ! which lz4 > /dev/null 2>&1 ; then
        skip_test "Requires lz4 to be installed"
    fi
}

function require_tokudb()
{
    if ! [ -a $(dirname ${MYSQLD})/../lib/mysql/plugin/ha_tokudb.so ]; then
        skip_test "Requires TokuDB"
    fi

    # Modified piece from ps_tokudb_admin
    local SCRIPT_PWD=$(dirname ${MYSQLD})
    LIBJEMALLOC_LOCATION=""

    # Check location for libjemalloc.so.1
    printf "Checking location of jemalloc library ...\n"
    for libjemall in "${SCRIPT_PWD}/lib/mysql" "/usr/lib64" "/usr/lib/x86_64-linux-gnu" "/usr/lib"; do
      if [ -r "$libjemall/libjemalloc.so.1" ]; then
	LIBJEMALLOC_LOCATION="$libjemall/libjemalloc.so.1"
	break
      fi
    done
    if [ -z $LIBJEMALLOC_LOCATION ]; then
      vlog "ERROR: Cannot find libjemalloc.so.1 library. Make sure you have libjemalloc1 on debian|ubuntu or jemalloc on centos package installed.\n\n";
      skip_test "Requires jemalloc for TokuDB"
    else
      vlog "INFO: Using jemalloc library from $LIBJEMALLOC_LOCATION\n\n";
    fi
}

##############################################################################
# Start a server with TokuDB plugins loaded and enabled.
# Server id is 1, any arguments are passsed to the mysqld.
##############################################################################
function start_server_with_tokudb()
{
    local OLD_LD_PRELOAD=${LD_PRELOAD:-""}

    LD_PRELOAD="$LIBJEMALLOC_LOCATION:$OLD_LD_PRELOAD" TOKU_HUGE_PAGES_OK=1 \
    start_server $* --plugin-load-add="\
tokudb=ha_tokudb.so:\
tokudb_file_map=ha_tokudb.so:\
tokudb_fractal_tree_info=ha_tokudb.so:\
tokudb_fractal_tree_block_map=ha_tokudb.so:\
tokudb_trx=ha_tokudb.so:\
tokudb_locks=ha_tokudb.so:\
tokudb_lock_waits=ha_tokudb.so:\
tokudb_background_job_status=ha_tokudb.so"
}

function require_rocksdb()
{
   if ! test -a $(dirname ${MYSQLD})/../lib/mysql/plugin/ha_rocksdb.so ; then
        skip_test "Requires RocksDB"
   fi
}

function init_rocksdb()
{
    mysql <<EOF
INSTALL PLUGIN ROCKSDB SONAME 'ha_rocksdb.so';
INSTALL PLUGIN ROCKSDB_CFSTATS SONAME 'ha_rocksdb.so';
INSTALL PLUGIN ROCKSDB_DBSTATS SONAME 'ha_rocksdb.so';
INSTALL PLUGIN ROCKSDB_PERF_CONTEXT SONAME 'ha_rocksdb.so';
INSTALL PLUGIN ROCKSDB_PERF_CONTEXT_GLOBAL SONAME 'ha_rocksdb.so';
INSTALL PLUGIN ROCKSDB_CF_OPTIONS SONAME 'ha_rocksdb.so';
INSTALL PLUGIN ROCKSDB_GLOBAL_INFO SONAME 'ha_rocksdb.so';
INSTALL PLUGIN ROCKSDB_COMPACTION_STATS SONAME 'ha_rocksdb.so';
INSTALL PLUGIN ROCKSDB_DDL SONAME 'ha_rocksdb.so';
INSTALL PLUGIN ROCKSDB_INDEX_FILE_MAP SONAME 'ha_rocksdb.so';
INSTALL PLUGIN ROCKSDB_LOCKS SONAME 'ha_rocksdb.so';
INSTALL PLUGIN ROCKSDB_TRX SONAME 'ha_rocksdb.so';
INSTALL PLUGIN ROCKSDB_DEADLOCK SONAME 'ha_rocksdb.so';
EOF
}

function require_debug_sync()
{
    if ! $XB_BIN --help 2>&1 | grep -q debug-sync; then
        skip_test "Requires --debug-sync support"
    fi
}

##############################################################################
# Execute a multi-row INSERT into a specified table.
#
# Arguments:
#
#   $1 -- table specification
#
#   all subsequent arguments represent tuples to insert in the form:
#   (value1, ..., valueN)
#
# Notes:
#
#   1. Bash special characters in the arguments must be quoted to screen them
#      from interpreting by Bash, i.e. \(1,...,\'a'\)
#
#   2. you can use Bash brace expansion to generate multiple tuples, e.g.:
#      \({1..1000},\'a'\) will generate 1000 tuples (1,'a'), ..., (1000, 'a')
##############################################################################
function multi_row_insert()
{
    local table=$1
    shift

    vlog "Inserting $# rows into $table..."
    (IFS=,; echo "INSERT INTO $table VALUES $*") | \
        $MYSQL $MYSQL_ARGS
    vlog "Done."
}

########################################################################
# Return 0 if the server has the specified variable and its value is YES
########################################################################
function has_feature_enabled()
{
    local var=$1

    if $MYSQL $MYSQL_ARGS -s -e "SHOW VARIABLES LIKE '$var'\G" \
              2> /dev/null | egrep -q 'Value: YES$'
    then
        return 0
    fi

    # Was the server available?
    if [[ ${PIPESTATUS[0]} != 0 ]]
    then
        die "Server is unavailable"
    fi

    return 1
}

########################################################################
# Return 0 if the server has the specified status variable
########################################################################
function has_status_variable()
{
    local var=$1

    if $MYSQL $MYSQL_ARGS -s -e "SHOW STATUS LIKE '$var'\G" \
              2> /dev/null | egrep -q "^Variable_name: $var"
    then
        return 0
    fi

    # Was the server available?
    if [[ ${PIPESTATUS[0]} != 0 ]]
    then
        die "Server is unavailable"
    fi

    return 1
}

########################################################################
# Return 0 if the server has specified variable turned ON
########################################################################
function is_variable_on()
{
    local var=$1

    if $MYSQL $MYSQL_ARGS -s -e "SHOW VARIABLES LIKE '$var'\G" \
              2> /dev/null | egrep -q "Value: ON"
    then
        return 0
    fi

    # Was the server available?
    if [[ ${PIPESTATUS[0]} != 0 ]]
    then
        die "Server is unavailable"
    fi

    return 1
}

########################################################################
# Return 0 if the server has backup locks support
########################################################################
function has_backup_locks()
{
    has_feature_enabled "have_backup_locks"
}

########################################################################
# Return 0 if the server has backup-safe binlog info
########################################################################
function has_backup_safe_binlog_info()
{
    has_feature_enabled "have_backup_safe_binlog_info"
}

########################################################################
# Return 0 if the server has been compiled with OpenSSL
########################################################################
function has_openssl()
{
    has_status_variable "Rsa_public_key"
}

########################################################################
# Return 0 if the server has been compiled with OpenSSL
########################################################################
function is_gtid_mode()
{
    is_variable_on "gtid_mode"
}

# Return 0 if the platform is 64-bit
########################################################################
function is_64bit()
{
    uname -m 2>&1 | grep 'x86_64'
}

# Return number of dirty pages
########################################################################
function innodb_n_dirty_pages()
{
    result=$( $MYSQL $MYSQL_ARGS -se \
        "SHOW STATUS LIKE 'innodb_buffer_pool_pages_dirty'" | \
        awk '{ print $2 }' )
    echo "Dirty pages left $result"
    return $result
}

# Wait for InnoDB to flush all dirty pages
########################################################################
function innodb_wait_for_flush_all()
{
    while ! innodb_n_dirty_pages ; do
        sleep 1
    done

    flushed_lsn=`innodb_flushed_lsn`
    while [ `innodb_checkpoint_lsn` -lt "$flushed_lsn" ] ; do
      sleep 1
    done
}

# Return current LSN
########################################################################
function innodb_lsn()
{
    ${MYSQL} ${MYSQL_ARGS} -e "SHOW ENGINE InnoDB STATUS\G" | \
        grep "Log sequence number" | awk '{ print $4 }'
}

# Return flushed LSN
########################################################################
function innodb_flushed_lsn()
{
    ${MYSQL} ${MYSQL_ARGS} -e "SHOW ENGINE InnoDB STATUS\G" | \
        grep "Log flushed up to" | awk '{ print $5 }'
}

# Return checkpoint LSN
########################################################################
function innodb_checkpoint_lsn()
{
    ${MYSQL} ${MYSQL_ARGS} -e "SHOW ENGINE InnoDB STATUS\G" | \
        grep "Last checkpoint at" | awk '{ print $4 }'
}

<<<<<<< HEAD
# Grep mysql.general_log for statements executed by xtrabackup
#######################################################################
function grep_general_log()
{
    ${MYSQL} ${MYSQL_ARGS} -Ne \
        "SELECT argument FROM mysql.general_log WHERE command_type = 'Query' \
            AND argument IN ('FLUSH NO_WRITE_TO_BINLOG TABLES', \
                             'FLUSH TABLES WITH READ LOCK', \
                             'FLUSH NO_WRITE_TO_BINLOG ENGINE LOGS', \
                             'UNLOCK TABLES', \
                             'LOCK TABLES FOR BACKUP', \
                             'LOCK INSTANCE FOR BACKUP', \
                             'UNLOCK INSTANCE')"
=======
#general method to restore
########################################################################
function backup_and_restore() {
  local db=$1;
  record_db_state $db
  rm -rf $topdir/backup
  mkdir -p $topdir/backup

  ## backup and prepare based on if keyring is used
  if [ -z ${plugin_dir+x} ]
  then
    run_cmd xtrabackup --backup --target-dir=$topdir/backup
    run_cmd $XB_BIN $XB_ARGS --prepare --target-dir=$topdir/backup
  else
    run_cmd xtrabackup --backup --target-dir=$topdir/backup --xtrabackup-plugin-dir=${plugin_dir}
    run_cmd $XB_BIN $XB_ARGS --xtrabackup-plugin-dir=${plugin_dir} --prepare \
      --target-dir=$topdir/backup ${keyring_args}
  fi

  # Restore
  stop_server
  rm -rf $mysql_datadir
  run_cmd xtrabackup --copy-back --target-dir=$topdir/backup
  start_server
  # Verify backup
  verify_db_state $db
>>>>>>> 65cf12ca
}

# To avoid unbound variable error when no server have been started
SRV_MYSQLD_IDS=<|MERGE_RESOLUTION|>--- conflicted
+++ resolved
@@ -928,13 +928,6 @@
     [[ $server_str > $version_str ]]
 }
 
-function is_debug_server()
-{
-
-[[ $MYSQL_VERSION =~ .*debug ]]
-
-}
-
 #########################################################################
 # Return 0 if server is debug version
 ########################################################################
@@ -1316,7 +1309,6 @@
         grep "Last checkpoint at" | awk '{ print $4 }'
 }
 
-<<<<<<< HEAD
 # Grep mysql.general_log for statements executed by xtrabackup
 #######################################################################
 function grep_general_log()
@@ -1330,34 +1322,6 @@
                              'LOCK TABLES FOR BACKUP', \
                              'LOCK INSTANCE FOR BACKUP', \
                              'UNLOCK INSTANCE')"
-=======
-#general method to restore
-########################################################################
-function backup_and_restore() {
-  local db=$1;
-  record_db_state $db
-  rm -rf $topdir/backup
-  mkdir -p $topdir/backup
-
-  ## backup and prepare based on if keyring is used
-  if [ -z ${plugin_dir+x} ]
-  then
-    run_cmd xtrabackup --backup --target-dir=$topdir/backup
-    run_cmd $XB_BIN $XB_ARGS --prepare --target-dir=$topdir/backup
-  else
-    run_cmd xtrabackup --backup --target-dir=$topdir/backup --xtrabackup-plugin-dir=${plugin_dir}
-    run_cmd $XB_BIN $XB_ARGS --xtrabackup-plugin-dir=${plugin_dir} --prepare \
-      --target-dir=$topdir/backup ${keyring_args}
-  fi
-
-  # Restore
-  stop_server
-  rm -rf $mysql_datadir
-  run_cmd xtrabackup --copy-back --target-dir=$topdir/backup
-  start_server
-  # Verify backup
-  verify_db_state $db
->>>>>>> 65cf12ca
 }
 
 # To avoid unbound variable error when no server have been started
