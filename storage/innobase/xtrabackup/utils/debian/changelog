<<<<<<< HEAD
percona-xtrabackup-23 (2.3.0alpha1) unstable; urgency=low
=======
percona-xtrabackup (2.2.9) unstable; urgency=low

  * Included man pages in packages
  * Update to new release Percona XtraBackup 2.2.9

 -- Tomislav Plavcic <tomislav.plavcic@percona.com>  Fri, 13 Feb 2015 15:33:54 +0100

percona-xtrabackup (2.2.8) unstable; urgency=low
>>>>>>> 18b41597

  * Update to new release Percona XtraBackup 2.3.0alpha1

 -- Tomislav Plavcic <tomislav.plavcic@percona.com>  Tue, 28 Oct 2014 10:34:53 +0100

percona-xtrabackup (2.2.6) unstable; urgency=low

  * Update to new release Percona XtraBackup 2.2.6 

 -- Tomislav Plavcic <tomislav.plavcic@percona.com>  Wed, 29 Oct 2014 09:16:16 +0100

percona-xtrabackup (2.2.5) unstable; urgency=low

  * Update to new release Percona XtraBackup 2.2.5

 -- Tomislav Plavcic <tomislav.plavcic@percona.com>  Fri, 26 Sep 2014 11:03:39 +0200

percona-xtrabackup (2.2.4) unstable; urgency=low

  * Changed options to build with system zlib

 -- Tomislav Plavcic <tomislav.plavcic@percona.com>  Thu, 11 Sep 2014 12:24:13 +0200

percona-xtrabackup (2.2.3) unstable; urgency=low

  * renamed package from percona-xtrabackup-22 to percona-xtrabackup

 -- Tomislav Plavcic <tomislav.plavcic@percona.com>  Mon, 09 Jun 2014 00:16:53 +0200

percona-xtrabackup (2.2.1) unstable; urgency=low

  * Update to new upstream alpha Percona XtraBackup 2.2.1

 -- Alexey Bychko <alexey.bychko@percona.com>  Thu, 27 Mar 2014 16:54:36 +0700

<|MERGE_RESOLUTION|>--- conflicted
+++ resolved
@@ -1,6 +1,3 @@
-<<<<<<< HEAD
-percona-xtrabackup-23 (2.3.0alpha1) unstable; urgency=low
-=======
 percona-xtrabackup (2.2.9) unstable; urgency=low
 
   * Included man pages in packages
@@ -9,17 +6,28 @@
  -- Tomislav Plavcic <tomislav.plavcic@percona.com>  Fri, 13 Feb 2015 15:33:54 +0100
 
 percona-xtrabackup (2.2.8) unstable; urgency=low
->>>>>>> 18b41597
 
-  * Update to new release Percona XtraBackup 2.3.0alpha1
+  * Update to new release Percona XtraBackup 2.2.8
 
- -- Tomislav Plavcic <tomislav.plavcic@percona.com>  Tue, 28 Oct 2014 10:34:53 +0100
+ -- Tomislav Plavcic <tomislav.plavcic@percona.com>  Mon, 12 Jan 2015 10:39:48 +0100
+
+percona-xtrabackup (2.2.7) unstable; urgency=low
+
+  * Update to new release Percona XtraBackup 2.2.7
+
+ -- Tomislav Plavcic <tomislav.plavcic@percona.com>  Thu, 04 Dec 2014 14:48:52 +0100
 
 percona-xtrabackup (2.2.6) unstable; urgency=low
 
   * Update to new release Percona XtraBackup 2.2.6 
 
  -- Tomislav Plavcic <tomislav.plavcic@percona.com>  Wed, 29 Oct 2014 09:16:16 +0100
+
+percona-xtrabackup-23 (2.3.0alpha1) unstable; urgency=low
+
+  * Update to new release Percona XtraBackup 2.3.0alpha1
+
+ -- Tomislav Plavcic <tomislav.plavcic@percona.com>  Tue, 28 Oct 2014 10:34:53 +0100
 
 percona-xtrabackup (2.2.5) unstable; urgency=low
 
