--- conflicted
+++ resolved
@@ -94,26 +94,8 @@
 %{_datadir}/percona-xtrabackup-test
 
 %changelog
-<<<<<<< HEAD
-<<<<<<< HEAD
 * Thu Oct 30 2014 Tomislav Plavcic <tomislav.plavcic@percona.com>
 - Update to new release Percona XtraBackup 2.3.0alpha1
-=======
-=======
-* Thu Mar 26 2015 Tomislav Plavcic <tomislav.plavcic@percona.com>
-- Update to new release Percona XtraBackup 2.2.10
-
->>>>>>> d74fb9fa
-* Fri Feb 13 2015 Tomislav Plavcic <tomislav.plavcic@percona.com>
-- Included man pages in packages
-- Update to new release Percona XtraBackup 2.2.9
-
-* Mon Jan 12 2015 Tomislav Plavcic <tomislav.plavcic@percona.com>
-- Update to new release Percona XtraBackup 2.2.8
-
-* Thu Dec 04 2014 Tomislav Plavcic <tomislav.plavcic@percona.com>
-- Update to new release Percona XtraBackup 2.2.7
->>>>>>> 2.2
 
 * Wed Sep 29 2014 Tomislav Plavcic <tomislav.plavcic@percona.com>
 - Update to new release Percona XtraBackup 2.2.6
