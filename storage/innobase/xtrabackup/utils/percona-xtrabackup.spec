%define xb_version_major  @@XB_VERSION_MAJOR@@
%define xb_version_minor  @@XB_VERSION_MINOR@@
%define xb_version_patch  @@XB_VERSION_PATCH@@
%define xb_version_extra  @@XB_VERSION_EXTRA@@
%define xb_rpm_version_extra @@XB_RPM_VERSION_EXTRA@@
%define xb_revision       @@XB_REVISION@@

#####################################
Name:           percona-xtrabackup-23
Version:        %{xb_version_major}.%{xb_version_minor}.%{xb_version_patch}
Release:        %{xb_revision}%{xb_rpm_version_extra}%{?dist}
Summary:        XtraBackup online backup for MySQL / InnoDB

Group:          Applications/Databases
License:        GPLv2
URL:            http://www.percona.com/software/percona-xtrabackup
Source:         percona-xtrabackup-%{version}%{xb_version_extra}.tar.gz

BuildRequires:  cmake, libaio-devel, libgcrypt-devel, ncurses-devel, readline-devel, zlib-devel, libev-devel
%if 0%{?rhel} > 5
BuildRequires:  libcurl-devel
%else
BuildRequires:  curl-devel
%endif
Conflicts:      percona-xtrabackup, percona-xtrabackup-21
Requires:       perl(DBD::mysql), rsync
BuildRoot:      %{_tmppath}/%{name}-%{version}-root

%description
Percona XtraBackup is OpenSource online (non-blockable) backup solution for InnoDB and XtraDB engines

%package -n percona-xtrabackup-test-23
Summary:        Test suite for Percona XtraBackup
Group:          Applications/Databases
Requires:       percona-xtrabackup-23 = %{version}-%{release}
Requires:       /usr/bin/mysql
AutoReqProv:    no

%description -n percona-xtrabackup-test-23
This package contains the test suite for Percona XtraBackup %{version}

%prep
%setup -q -n percona-xtrabackup-%{version}%{xb_version_extra}

%bcond_with dummy

%build
#
%if %{with dummy}
# Dummy binaries that avoid compilation
echo 'main() { return 300; }' | gcc -x c - -o storage/innobase/xtrabackup/src/xtrabackup
echo 'main() { return 300; }' | gcc -x c - -o storage/innobase/xtrabackup/src/xbstream
echo 'main() { return 300; }' | gcc -x c - -o storage/innobase/xtrabackup/src/xbcrypt
echo 'main() { return 300; }' | gcc -x c - -o storage/innobase/xtrabackup/src/xbcloud
#
%else
#
export CC=${CC-"gcc"}
export CXX=${CXX-"g++"}
export CFLAGS="$CFLAGS -DXTRABACKUP_VERSION=\\\"%{xtrabackup_version}\\\" -DXTRABACKUP_REVISION=\\\"%{xtrabackup_revision}\\\""
export CXXFLAGS="$CXXFLAGS -DXTRABACKUP_VERSION=\\\"%{xtrabackup_version}\\\" -DXTRABACKUP_REVISION=\\\"%{xtrabackup_revision}\\\""
#
cmake -DBUILD_CONFIG=xtrabackup_release -DCMAKE_INSTALL_PREFIX=%{_prefix} \
  -DINSTALL_MYSQLTESTDIR=%{_datadir}/percona-xtrabackup-test .
#
make %{?_smp_mflags}
#
%endif
#
%install
rm -rf $RPM_BUILD_ROOT
make install DESTDIR=$RPM_BUILD_ROOT

%clean
rm -rf $RPM_BUILD_ROOT

%files
%defattr(-,root,root,-)
%{_bindir}/innobackupex
%{_bindir}/xtrabackup
%{_bindir}/xbstream
%{_bindir}/xbcrypt
%{_bindir}/xbcloud
%doc COPYING

%files -n percona-xtrabackup-test-23
%defattr(-,root,root,-)
%{_datadir}/percona-xtrabackup-test

%changelog
<<<<<<< HEAD
* Fri Sep 28 2014 Tomislav Plavcic <tomislav.plavcic@percona.com>
- Update to new release Percona XtraBackup 2.3.0alpha1
=======
* Wed Sep 29 2014 Tomislav Plavcic <tomislav.plavcic@percona.com>
- Update to new release Percona XtraBackup 2.2.6
>>>>>>> de14c88d

* Fri Sep 26 2014 Tomislav Plavcic <tomislav.plavcic@percona.com>
- Update to new release Percona XtraBackup 2.2.5

* Thu Sep 11 2014 Tomislav Plavcic <tomislav.plavcic@percona.com>
- Changed options to build with system zlib

* Mon Jun 10 2014 Tomislav Plavcic <tomislav.plavcic@percona.com>
- renamed package from percona-xtrabackup-22 to percona-xtrabackup

* Wed Mar 26 2014 Alexey Bychko <alexey.bychko@percona.com>
- initial alpha release for 2.2 (2.2.1-alpha1)<|MERGE_RESOLUTION|>--- conflicted
+++ resolved
@@ -88,13 +88,11 @@
 %{_datadir}/percona-xtrabackup-test
 
 %changelog
-<<<<<<< HEAD
 * Fri Sep 28 2014 Tomislav Plavcic <tomislav.plavcic@percona.com>
 - Update to new release Percona XtraBackup 2.3.0alpha1
-=======
+
 * Wed Sep 29 2014 Tomislav Plavcic <tomislav.plavcic@percona.com>
 - Update to new release Percona XtraBackup 2.2.6
->>>>>>> de14c88d
 
 * Fri Sep 26 2014 Tomislav Plavcic <tomislav.plavcic@percona.com>
 - Update to new release Percona XtraBackup 2.2.5
