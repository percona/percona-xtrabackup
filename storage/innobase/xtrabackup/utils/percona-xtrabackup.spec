%define xb_version_major  @@XB_VERSION_MAJOR@@
%define xb_version_minor  @@XB_VERSION_MINOR@@
%define xb_version_patch  @@XB_VERSION_PATCH@@
%define xb_version_extra  @@XB_VERSION_EXTRA@@
%define xb_rpm_version_extra @@XB_RPM_VERSION_EXTRA@@
%define xb_revision       @@XB_REVISION@@

#####################################
Name:           percona-xtrabackup-23
Version:        %{xb_version_major}.%{xb_version_minor}.%{xb_version_patch}
Release:        %{xb_revision}%{xb_rpm_version_extra}%{?dist}
Summary:        XtraBackup online backup for MySQL / InnoDB

Group:          Applications/Databases
License:        GPLv2
URL:            http://www.percona.com/software/percona-xtrabackup
Source:         percona-xtrabackup-%{version}%{xb_version_extra}.tar.gz

<<<<<<< HEAD
BuildRequires:  cmake, libaio-devel, libgcrypt-devel, ncurses-devel, readline-devel, zlib-devel, libev-devel
%if 0%{?rhel} > 5
BuildRequires:  libcurl-devel
%else
BuildRequires:  curl-devel
%endif
Conflicts:      percona-xtrabackup, percona-xtrabackup-21
=======
BuildRequires:  cmake, libaio-devel, libgcrypt-devel, ncurses-devel, readline-devel, zlib-devel
%if 0%{?rhel} > 6
BuildRequires:  python-sphinx >= 1.0.1, python-docutils >= 0.6
%else
BuildRequires:  python-sphinx10 >= 1.0.1, python-docutils >= 0.6
%endif
>>>>>>> c60a18d2
Requires:       perl(DBD::mysql), rsync
BuildRoot:      %{_tmppath}/%{name}-%{version}-root

%description
Percona XtraBackup is OpenSource online (non-blockable) backup solution for InnoDB and XtraDB engines

%package -n percona-xtrabackup-test-23
Summary:        Test suite for Percona XtraBackup
Group:          Applications/Databases
Requires:       percona-xtrabackup-23 = %{version}-%{release}
Requires:       /usr/bin/mysql
AutoReqProv:    no

%description -n percona-xtrabackup-test-23
This package contains the test suite for Percona XtraBackup %{version}

%prep
%setup -q -n percona-xtrabackup-%{version}%{xb_version_extra}

%bcond_with dummy

%build
#
%if %{with dummy}
# Dummy binaries that avoid compilation
echo 'main() { return 300; }' | gcc -x c - -o storage/innobase/xtrabackup/src/xtrabackup
echo 'main() { return 300; }' | gcc -x c - -o storage/innobase/xtrabackup/src/xbstream
echo 'main() { return 300; }' | gcc -x c - -o storage/innobase/xtrabackup/src/xbcrypt
echo 'main() { return 300; }' | gcc -x c - -o storage/innobase/xtrabackup/src/xbcloud
#
%else
#
export CC=${CC-"gcc"}
export CXX=${CXX-"g++"}
export CFLAGS="$CFLAGS -DXTRABACKUP_VERSION=\\\"%{xtrabackup_version}\\\" -DXTRABACKUP_REVISION=\\\"%{xtrabackup_revision}\\\""
export CXXFLAGS="$CXXFLAGS -DXTRABACKUP_VERSION=\\\"%{xtrabackup_version}\\\" -DXTRABACKUP_REVISION=\\\"%{xtrabackup_revision}\\\""
#
cmake -DBUILD_CONFIG=xtrabackup_release -DCMAKE_INSTALL_PREFIX=%{_prefix} \
  -DINSTALL_MYSQLTESTDIR=%{_datadir}/percona-xtrabackup-test -DINSTALL_MANDIR=%{_mandir} .
#
make %{?_smp_mflags}
#
%endif
#
%install
rm -rf $RPM_BUILD_ROOT
make install DESTDIR=$RPM_BUILD_ROOT

%clean
rm -rf $RPM_BUILD_ROOT

%files
%defattr(-,root,root,-)
%{_bindir}/innobackupex
%{_bindir}/xtrabackup
%{_bindir}/xbstream
%{_bindir}/xbcrypt
%{_bindir}/xbcloud
%doc COPYING
%doc %{_mandir}/man1/*.1.gz

%files -n percona-xtrabackup-test-23
%defattr(-,root,root,-)
%{_datadir}/percona-xtrabackup-test

%changelog
* Fri Sep 28 2014 Tomislav Plavcic <tomislav.plavcic@percona.com>
- Update to new release Percona XtraBackup 2.3.0alpha1

* Wed Sep 29 2014 Tomislav Plavcic <tomislav.plavcic@percona.com>
- Update to new release Percona XtraBackup 2.2.6

* Fri Sep 26 2014 Tomislav Plavcic <tomislav.plavcic@percona.com>
- Update to new release Percona XtraBackup 2.2.5

* Thu Sep 11 2014 Tomislav Plavcic <tomislav.plavcic@percona.com>
- Changed options to build with system zlib

* Mon Jun 10 2014 Tomislav Plavcic <tomislav.plavcic@percona.com>
- renamed package from percona-xtrabackup-22 to percona-xtrabackup

* Wed Mar 26 2014 Alexey Bychko <alexey.bychko@percona.com>
- initial alpha release for 2.2 (2.2.1-alpha1)<|MERGE_RESOLUTION|>--- conflicted
+++ resolved
@@ -16,22 +16,18 @@
 URL:            http://www.percona.com/software/percona-xtrabackup
 Source:         percona-xtrabackup-%{version}%{xb_version_extra}.tar.gz
 
-<<<<<<< HEAD
 BuildRequires:  cmake, libaio-devel, libgcrypt-devel, ncurses-devel, readline-devel, zlib-devel, libev-devel
 %if 0%{?rhel} > 5
 BuildRequires:  libcurl-devel
 %else
 BuildRequires:  curl-devel
 %endif
+%if 0%{?rhel} > 6 
+BuildRequires:  python-sphinx >= 1.0.1, python-docutils >= 0.6 
+%else
+BuildRequires:  python-sphinx10 >= 1.0.1, python-docutils >= 0.6 
+%endif
 Conflicts:      percona-xtrabackup, percona-xtrabackup-21
-=======
-BuildRequires:  cmake, libaio-devel, libgcrypt-devel, ncurses-devel, readline-devel, zlib-devel
-%if 0%{?rhel} > 6
-BuildRequires:  python-sphinx >= 1.0.1, python-docutils >= 0.6
-%else
-BuildRequires:  python-sphinx10 >= 1.0.1, python-docutils >= 0.6
-%endif
->>>>>>> c60a18d2
 Requires:       perl(DBD::mysql), rsync
 BuildRoot:      %{_tmppath}/%{name}-%{version}-root
 
@@ -98,7 +94,7 @@
 %{_datadir}/percona-xtrabackup-test
 
 %changelog
-* Fri Sep 28 2014 Tomislav Plavcic <tomislav.plavcic@percona.com>
+* Thu Oct 30 2014 Tomislav Plavcic <tomislav.plavcic@percona.com>
 - Update to new release Percona XtraBackup 2.3.0alpha1
 
 * Wed Sep 29 2014 Tomislav Plavcic <tomislav.plavcic@percona.com>
