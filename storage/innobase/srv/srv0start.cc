/*****************************************************************************

Copyright (c) 1996, 2018, Oracle and/or its affiliates. All rights reserved.
Copyright (c) 2008, Google Inc.
Copyright (c) 2009, Percona Inc.

Portions of this file contain modifications contributed and copyrighted by
Google, Inc. Those modifications are gratefully acknowledged and are described
briefly in the InnoDB documentation. The contributions by Google are
incorporated with their permission, and subject to the conditions contained in
the file COPYING.Google.

Portions of this file contain modifications contributed and copyrighted
by Percona Inc.. Those modifications are
gratefully acknowledged and are described briefly in the InnoDB
documentation. The contributions by Percona Inc. are incorporated with
their permission, and subject to the conditions contained in the file
COPYING.Percona.

This program is free software; you can redistribute it and/or modify it under
the terms of the GNU General Public License, version 2.0, as published by the
Free Software Foundation.

This program is also distributed with certain software (including but not
limited to OpenSSL) that is licensed under separate terms, as designated in a
particular file or component or in included license documentation. The authors
of MySQL hereby grant you an additional permission to link the program and
your derivative works with the separately licensed software that they have
included with MySQL.

This program is distributed in the hope that it will be useful, but WITHOUT
ANY WARRANTY; without even the implied warranty of MERCHANTABILITY or FITNESS
FOR A PARTICULAR PURPOSE. See the GNU General Public License, version 2.0,
for more details.

You should have received a copy of the GNU General Public License along with
this program; if not, write to the Free Software Foundation, Inc.,
51 Franklin St, Fifth Floor, Boston, MA 02110-1301  USA

*****************************************************************************/

/** @file srv/srv0start.cc
 Starts the InnoDB database server

 Created 2/16/1996 Heikki Tuuri
 *************************************************************************/

#include <errno.h>
#include <stdio.h>
#include <stdlib.h>
#include <sys/types.h>

#include <zlib.h>
#include "btr0btr.h"
#include "btr0cur.h"
#include "buf0buf.h"
#include "buf0dump.h"
#include "current_thd.h"
#include "data0data.h"
#include "data0type.h"
#include "dict0dd.h"
#include "dict0dict.h"
#include "fil0fil.h"
#include "fsp0fsp.h"
#include "fsp0sysspace.h"
#include "ha_prototypes.h"
#include "ibuf0ibuf.h"
#include "log0log.h"
#include "log0recv.h"
#include "mem0mem.h"
#include "mtr0mtr.h"
#include "my_compiler.h"
#include "my_dbug.h"
#include "my_inttypes.h"
#include "my_psi_config.h"
#include "mysql/psi/mysql_stage.h"
#include "mysqld.h"
#include "os0file.h"
#include "os0thread-create.h"
#include "os0thread.h"
#include "page0cur.h"
#include "page0page.h"
#include "rem0rec.h"
#include "row0ftsort.h"
#include "srv0srv.h"
#include "srv0start.h"
#include "trx0sys.h"
#include "trx0trx.h"
#include "ut0mem.h"

#include "arch0arch.h"
#include "btr0pcur.h"
#include "btr0sea.h"
#include "buf0flu.h"
#include "buf0rea.h"
#include "clone0api.h"
#include "dict0boot.h"
#include "dict0crea.h"
#include "dict0load.h"
#include "dict0stats_bg.h"
#include "lock0lock.h"
#include "os0event.h"
#include "os0proc.h"
#include "pars0pars.h"
#include "que0que.h"
#include "rem0cmp.h"
#include "row0ins.h"
#include "row0mysql.h"
#include "row0row.h"
#include "row0sel.h"
#include "row0upd.h"
#include "srv0tmp.h"
#include "trx0purge.h"
#include "trx0roll.h"
#include "trx0rseg.h"
#include "usr0sess.h"
#include "ut0crc32.h"
#include "ut0new.h"
#include "xb0xb.h"

/** fil_space_t::flags for hard-coded tablespaces */
extern ulint predefined_flags;

/** Recovered persistent metadata */
static MetadataRecover *srv_dict_metadata;

/** TRUE if a raw partition is in use */
ibool srv_start_raw_disk_in_use = FALSE;

/** Number of IO threads to use */
ulint srv_n_file_io_threads = 0;

/** true if the server is being started */
bool srv_is_being_started = false;
/** true if SYS_TABLESPACES is available for lookups */
bool srv_sys_tablespaces_open = false;
/** true if the server is being started, before rolling back any
incomplete transactions */
bool srv_startup_is_before_trx_rollback_phase = false;
/** true if srv_pre_dd_shutdown() has been completed */
bool srv_is_being_shutdown = false;
/** true if srv_start() has been called */
static bool srv_start_has_been_called = false;

/** Bit flags for tracking background thread creation. They are used to
determine which threads need to be stopped if we need to abort during
the initialisation step. */
enum srv_start_state_t {
  SRV_START_STATE_NONE = 0,     /*!< No thread started */
  SRV_START_STATE_LOCK_SYS = 1, /*!< Started lock-timeout
                                thread. */
  SRV_START_STATE_IO = 2,       /*!< Started IO threads */
  SRV_START_STATE_MONITOR = 4,  /*!< Started montior thread */
  SRV_START_STATE_MASTER = 8,   /*!< Started master threadd. */
  SRV_START_STATE_PURGE = 16,   /*!< Started purge thread(s) */
  SRV_START_STATE_STAT = 32     /*!< Started bufdump + dict stat
                                and FTS optimize thread. */
};

/** Track server thrd starting phases */
static uint64_t srv_start_state = SRV_START_STATE_NONE;

/** At a shutdown this value climbs from SRV_SHUTDOWN_NONE to
SRV_SHUTDOWN_CLEANUP and then to SRV_SHUTDOWN_LAST_PHASE, and so on */
enum srv_shutdown_t srv_shutdown_state = SRV_SHUTDOWN_NONE;

/** Files comprising the system tablespace */
static pfs_os_file_t files[1000];

/** Name of srv_monitor_file */
static char *srv_monitor_file_name;

/** */
#define SRV_MAX_N_PENDING_SYNC_IOS 100

/* Keys to register InnoDB threads with performance schema */
#ifdef UNIV_PFS_THREAD
mysql_pfs_key_t archiver_thread_key;
mysql_pfs_key_t buf_dump_thread_key;
mysql_pfs_key_t buf_resize_thread_key;
mysql_pfs_key_t dict_stats_thread_key;
mysql_pfs_key_t fts_optimize_thread_key;
mysql_pfs_key_t fts_parallel_merge_thread_key;
mysql_pfs_key_t fts_parallel_tokenization_thread_key;
mysql_pfs_key_t io_handler_thread_key;
mysql_pfs_key_t io_ibuf_thread_key;
mysql_pfs_key_t io_log_thread_key;
mysql_pfs_key_t io_read_thread_key;
mysql_pfs_key_t io_write_thread_key;
mysql_pfs_key_t srv_error_monitor_thread_key;
mysql_pfs_key_t srv_lock_timeout_thread_key;
mysql_pfs_key_t srv_master_thread_key;
mysql_pfs_key_t srv_monitor_thread_key;
mysql_pfs_key_t srv_purge_thread_key;
mysql_pfs_key_t srv_worker_thread_key;
mysql_pfs_key_t trx_recovery_rollback_thread_key;
mysql_pfs_key_t srv_ts_alter_encrypt_thread_key;
#endif /* UNIV_PFS_THREAD */

#ifdef HAVE_PSI_STAGE_INTERFACE
/** Array of all InnoDB stage events for monitoring activities via
performance schema. */
static PSI_stage_info *srv_stages[] = {
    &srv_stage_alter_table_end,
    &srv_stage_alter_table_flush,
    &srv_stage_alter_table_insert,
    &srv_stage_alter_table_log_index,
    &srv_stage_alter_table_log_table,
    &srv_stage_alter_table_merge_sort,
    &srv_stage_alter_table_read_pk_internal_sort,
    &srv_stage_alter_tablespace_encryption,
    &srv_stage_buffer_pool_load,
    &srv_stage_clone_file_copy,
    &srv_stage_clone_redo_copy,
    &srv_stage_clone_page_copy,
};
#endif /* HAVE_PSI_STAGE_INTERFACE */

/** Check if a file can be opened in read-write mode.
 @return true if it doesn't exist or can be opened in rw mode. */
static bool srv_file_check_mode(const char *name) /*!< in: filename to check */
{
  os_file_stat_t stat;

  memset(&stat, 0x0, sizeof(stat));

  dberr_t err = os_file_get_status(name, &stat, true, srv_read_only_mode);

  if (err == DB_FAIL) {
    ib::error(ER_IB_MSG_1058, name);
    return (false);

  } else if (err == DB_SUCCESS) {
    /* Note: stat.rw_perm is only valid on files */

    if (stat.type == OS_FILE_TYPE_FILE) {
      /* rw_perm is true if it can be opened in
      srv_read_only_mode mode. */
      if (!stat.rw_perm) {
        const char *mode = srv_read_only_mode ? "read" : "read-write";

        ib::error(ER_IB_MSG_1059, name, mode);
        return (false);
      }
    } else {
      /* Not a regular file, bail out. */
      ib::error(ER_IB_MSG_1060, name);

      return (false);
    }
  } else {
    /* This is OK. If the file create fails on RO media, there
    is nothing we can do. */

    ut_a(err == DB_NOT_FOUND);
  }

  return (true);
}

/** I/o-handler thread function.
@param[in]	segment		The AIO segment the thread will work on */
static void io_handler_thread(ulint segment) {
  while (srv_shutdown_state != SRV_SHUTDOWN_EXIT_THREADS ||
         buf_page_cleaner_is_active || !os_aio_all_slots_free()) {
    fil_aio_wait(segment);
  }
}

/** Creates a log file.
 @return DB_SUCCESS or error code */
static MY_ATTRIBUTE((warn_unused_result)) dberr_t
    create_log_file(pfs_os_file_t *file, /*!< out: file handle */
                    const char *name)    /*!< in: log file name */
{
  bool ret;

  *file = os_file_create(innodb_log_file_key, name,
                         OS_FILE_CREATE | OS_FILE_ON_ERROR_NO_EXIT,
                         OS_FILE_NORMAL, OS_LOG_FILE, srv_read_only_mode, &ret);

  if (!ret) {
    ib::error(ER_IB_MSG_1061, name);
    return (DB_ERROR);
  }

  auto size = srv_log_file_size >> (20 - UNIV_PAGE_SIZE_SHIFT);

  ib::info(ER_IB_MSG_1062, name, size);

#ifdef UNIV_DEBUG_DEDICATED
  if (srv_dedicated_server && strstr(name, "ib_logfile101") == 0) {
    auto tmp_size = srv_buf_pool_min_size >> (20 - UNIV_PAGE_SIZE_SHIFT);
    ret = os_file_set_size(name, *file, 0, tmp_size, srv_read_only_mode, true);
    ret = os_file_close(*file);
    return (DB_SUCCESS);
  }
#endif /* UNIV_DEBUG_DEDICATED */

  ret = os_file_set_size(name, *file, 0, (os_offset_t)srv_log_file_size,
                         srv_read_only_mode, true);

  if (!ret) {
    ib::error(ER_IB_MSG_1063, name, size);

    /* Delete incomplete file if OOM */
    if (os_has_said_disk_full) {
      ret = os_file_close(*file);
      ut_a(ret);
      os_file_delete(innodb_log_file_key, name);
    }

    return (DB_ERROR);
  }

  ret = os_file_close(*file);
  ut_a(ret);

  return (DB_SUCCESS);
}

/** Initial number of the first redo log file */
#define INIT_LOG_FILE0 (SRV_N_LOG_FILES_MAX + 1)

/** Creates all log files.
@param[in,out]  logfilename	    buffer for log file name
@param[in]      dirnamelen      length of the directory path
@param[in]      lsn             FIL_PAGE_FILE_FLUSH_LSN value
@param[out]     logfile0	      name of the first log file
@param[out]     checkpoint_lsn  lsn of the first created checkpoint
@return DB_SUCCESS or error code */
static dberr_t create_log_files(char *logfilename, size_t dirnamelen, lsn_t lsn,
                                char *&logfile0, lsn_t &checkpoint_lsn) {
  dberr_t err;

  if (srv_read_only_mode) {
    ib::error(ER_IB_MSG_1064);
    return (DB_READ_ONLY);
  }

  /* Remove any old log files. */
  for (unsigned i = 0; i <= INIT_LOG_FILE0; i++) {
    sprintf(logfilename + dirnamelen, "ib_logfile%u", i);

    /* Ignore errors about non-existent files or files
    that cannot be removed. The create_log_file() will
    return an error when the file exists. */
#ifdef _WIN32
    DeleteFile((LPCTSTR)logfilename);
#else
    unlink(logfilename);
#endif /* _WIN32 */
    /* Crashing after deleting the first
    file should be recoverable. The buffer
    pool was clean, and we can simply create
    all log files from the scratch. */
    RECOVERY_CRASH(6);
  }

  ut_ad(!buf_pool_check_no_pending_io());

  RECOVERY_CRASH(7);

  for (unsigned i = 0; i < srv_n_log_files; i++) {
    sprintf(logfilename + dirnamelen, "ib_logfile%u", i ? i : INIT_LOG_FILE0);

    err = create_log_file(&files[i], logfilename);

    if (err != DB_SUCCESS) {
      return (err);
    }
  }

  RECOVERY_CRASH(8);

  /* We did not create the first log file initially as
  ib_logfile0, so that crash recovery cannot find it until it
  has been completed and renamed. */
  sprintf(logfilename + dirnamelen, "ib_logfile%u", INIT_LOG_FILE0);

  /* Disable the doublewrite buffer for log files, not required */

  fil_space_t *log_space = fil_space_create(
      "innodb_redo_log", dict_sys_t::s_log_space_first_id,
      fsp_flags_set_page_size(0, univ_page_size), FIL_TYPE_LOG);

  ut_ad(fil_validate());
  ut_a(log_space != nullptr);

  /* Once the redo log is set to be encrypted,
  initialize encryption information. */
  if (srv_redo_log_encrypt) {
#if !defined(XTRABACKUP)
    if (!Encryption::check_keyring()) {
      ib::error(ER_IB_MSG_1065);

      return (DB_ERROR);
    }
#endif

    FSP_FLAGS_SET_ENCRYPTION(log_space->flags);
    err = fil_set_encryption(log_space->id, Encryption::AES, NULL, NULL);
    ut_ad(err == DB_SUCCESS);
    if (use_dumped_tablespace_keys && !srv_backup_mode) {
      xb_insert_tablespace_key(log_space->id, log_space->encryption_key,
                               log_space->encryption_iv);
    }
  }

  const ulonglong file_pages = srv_log_file_size / UNIV_PAGE_SIZE;

  logfile0 = fil_node_create(logfilename, static_cast<page_no_t>(file_pages),
                             log_space, false, false);

  ut_a(logfile0 != nullptr);

  for (unsigned i = 1; i < srv_n_log_files; i++) {
    sprintf(logfilename + dirnamelen, "ib_logfile%u", i);

    if (fil_node_create(logfilename, static_cast<page_no_t>(file_pages),
                        log_space, false, false) == nullptr) {
      ib::error(ER_IB_MSG_1066, logfilename);

      return (DB_ERROR);
    }
  }

  if (!log_sys_init(srv_n_log_files, srv_log_file_size,
                    dict_sys_t::s_log_space_first_id)) {
    return (DB_ERROR);
  }

  ut_a(log_sys != nullptr);

  fil_open_log_and_system_tablespace_files();

  /* Create the first checkpoint and flush headers of the first log
  file (the flushed headers store information about the checkpoint,
  format of redo log and that it is not created by mysqlbackup). */

  /* We start at the next log block. Note, that we keep invariant,
  that start lsn stored in header of the first log file is divisble
  by OS_FILE_LOG_BLOCK_SIZE. */
  lsn = ut_uint64_align_up(lsn, OS_FILE_LOG_BLOCK_SIZE);

  /* Checkpoint lsn should be outside header of log block. */
  lsn += LOG_BLOCK_HDR_SIZE;

  log_create_first_checkpoint(*log_sys, lsn);
  checkpoint_lsn = lsn;

  /* Write encryption information into the first log file header
  if redo log is set with encryption. */
  if (FSP_FLAGS_GET_ENCRYPTION(log_space->flags) &&
      !log_write_encryption(log_space->encryption_key, log_space->encryption_iv,
                            true)) {
    return (DB_ERROR);
  }

  /* Note that potentially some log files are still unflushed.
  However it does not matter, because ib_logfile0 is not present
  Before renaming ib_logfile101 to ib_logfile0, log files have
  to be flushed. We could postpone that to just before the rename,
  as we possibly will write some log records before doing the rename.

  However OS could anyway do the flush, and we prefer to minimize
  possible scenarios. Hence, to make situation more deterministic,
  we do the fsyncs now unconditionally and repeat the required
  flush just before the rename. */
  fil_flush_file_redo();

  return (DB_SUCCESS);
}

/** Renames the first log file. */
static void create_log_files_rename(
    char *logfilename, /*!< in/out: buffer for log file name */
    size_t dirnamelen, /*!< in: length of the directory path */
    lsn_t lsn,         /*!< in: checkpoint lsn (and start lsn) */
    char *logfile0)    /*!< in/out: name of the first log file */
{
  /* If innodb_flush_method=O_DSYNC,
  we need to explicitly flush the log buffers. */

  /* Note that we need to have fsync performed for the created files.
  This is the moment we do it. Keep in mind that fil_close_log_files()
  ensures there are no unflushed modifications in the files. */
  fil_flush_file_redo();

  /* Close the log files, so that we can rename
  the first one. */
  fil_close_log_files(false);

  /* Rename the first log file, now that a log
  checkpoint has been created. */
  sprintf(logfilename + dirnamelen, "ib_logfile%u", 0);

  RECOVERY_CRASH(9);

  ib::info(ER_IB_MSG_1067, logfile0, logfilename);

  ut_ad(strlen(logfile0) == 2 + strlen(logfilename));
  bool success = os_file_rename(innodb_log_file_key, logfile0, logfilename);
  ut_a(success);

  RECOVERY_CRASH(10);

  /* Replace the first file with ib_logfile0. */
  strcpy(logfile0, logfilename);

  fil_open_log_and_system_tablespace_files();

  /* For cloned database it is normal to resize redo logs. */
  ib::info(ER_IB_MSG_1068, ulonglong{lsn});
}

/** Opens a log file.
 @return DB_SUCCESS or error code */
static MY_ATTRIBUTE((warn_unused_result)) dberr_t
    open_log_file(pfs_os_file_t *file, /*!< out: file handle */
                  const char *name,    /*!< in: log file name */
                  os_offset_t *size)   /*!< out: file size */
{
  bool ret;

  *file = os_file_create(innodb_log_file_key, name, OS_FILE_OPEN, OS_FILE_AIO,
                         OS_LOG_FILE, srv_read_only_mode, &ret);
  if (!ret) {
    ib::error(ER_IB_MSG_1069, name);
    return (DB_ERROR);
  }

  *size = os_file_get_size(*file);

  ret = os_file_close(*file);
  ut_a(ret);
  return (DB_SUCCESS);
}

/** Create undo tablespace.
@param[in]  undo_space  Undo Tablespace
@return DB_SUCCESS or error code */
static dberr_t srv_undo_tablespace_create(undo::Tablespace &undo_space) {
  pfs_os_file_t fh;
  bool ret;
  dberr_t err = DB_SUCCESS;
  char *file_name = undo_space.file_name();
  space_id_t space_id = undo_space.id();

  ut_a(!srv_read_only_mode);
  ut_a(!srv_force_recovery);

  os_file_create_subdirs_if_needed(file_name);

  /* Until this undo tablespace can become active, keep a truncate log
  file around so that if a cash happens it can be rebuilt at startup. */
  err = undo::start_logging(&undo_space);
  if (err != DB_SUCCESS) {
    ib::error(ER_IB_MSG_1070, undo_space.log_file_name(),
              undo_space.space_name());
  }
  ut_ad(err == DB_SUCCESS);

  fh = os_file_create(innodb_data_file_key, file_name,
                      srv_read_only_mode ? OS_FILE_OPEN : OS_FILE_CREATE,
                      OS_FILE_NORMAL, OS_DATA_FILE, srv_read_only_mode, &ret);

  if (ret == FALSE) {
    std::ostringstream stmt;

    if (os_file_get_last_error(false) == OS_FILE_ALREADY_EXISTS) {
      stmt << " since '" << file_name << "' already exists.";
    } else {
      stmt << ". os_file_create() returned " << ret << ".";
    }

    ib::error(ER_IB_MSG_1214, undo_space.space_name(), stmt.str().c_str());

    err = DB_ERROR;
  } else {
    ut_a(!srv_read_only_mode);

    /* We created the data file and now write it full of zeros */

    ib::info(ER_IB_MSG_1071, file_name);

    ulint size_mb =
        SRV_UNDO_TABLESPACE_SIZE_IN_PAGES << UNIV_PAGE_SIZE_SHIFT >> 20;

    ib::info(ER_IB_MSG_1072, file_name, ulonglong{size_mb});

    ib::info(ER_IB_MSG_1073);

    ret = os_file_set_size(
        file_name, fh, 0,
        SRV_UNDO_TABLESPACE_SIZE_IN_PAGES << UNIV_PAGE_SIZE_SHIFT,
        srv_read_only_mode, true);

    if (!ret) {
      ib::info(ER_IB_MSG_1074, file_name);
      err = DB_OUT_OF_FILE_SPACE;
    }

    os_file_close(fh);

    /* Add this space to the list of undo tablespaces to
    construct by creating header pages. If an old undo
    tablespace needed fixup before it is upgraded,
    there is no need to construct it.*/
    if (undo::is_reserved(space_id)) {
      undo::add_space_to_construction_list(space_id);
    }
  }

  return (err);
}

/** Try to enable encryption of an undo log tablespace.
@param[in]	space_id	undo tablespace id
@return DB_SUCCESS if success */
static dberr_t srv_undo_tablespace_enable_encryption(space_id_t space_id) {
  dberr_t err;

  ut_ad(Encryption::check_keyring());

  /* Set the space flag.  The encryption metadata
  will be generated in fsp_header_init later. */
  fil_space_t *space = fil_space_get(space_id);
  if (!FSP_FLAGS_GET_ENCRYPTION(space->flags)) {
    FSP_FLAGS_SET_ENCRYPTION(space->flags);
    err = fil_set_encryption(space_id, Encryption::AES, NULL, NULL);
    if (err != DB_SUCCESS) {
      ib::error(ER_IB_MSG_1075, space->name);
      return (err);
    }
  }

  return (DB_SUCCESS);
}

/** Try to read encryption metadata from an undo tablespace.
@param[in]	fh		file handle of undo log file
@param[in]	space		undo tablespace
@return DB_SUCCESS if success */
static dberr_t srv_undo_tablespace_read_encryption(pfs_os_file_t fh,
                                                   fil_space_t *space) {
  IORequest request;
  ulint n_read = 0;
  size_t page_size = UNIV_PAGE_SIZE_MAX;
  dberr_t err = DB_ERROR;

  byte *first_page_buf =
      static_cast<byte *>(ut_malloc_nokey(2 * UNIV_PAGE_SIZE_MAX));
  /* Align the memory for a possible read from a raw device */
  byte *first_page =
      static_cast<byte *>(ut_align(first_page_buf, UNIV_PAGE_SIZE));

  /* Don't want unnecessary complaints about partial reads. */
  request.disable_partial_io_warnings();

  err = os_file_read_no_error_handling(request, fh, first_page, 0, page_size,
                                       &n_read);

  if (err != DB_SUCCESS) {
    ib::info(ER_IB_MSG_1076, space->name, ut_strerr(err));
    ut_free(first_page_buf);
    return (err);
  }

  ulint offset;
  const page_size_t space_page_size(space->flags);

  offset = fsp_header_get_encryption_offset(space_page_size);
  ut_ad(offset);

  /* Return if the encryption metadata is empty. */
  if (memcmp(first_page + offset, ENCRYPTION_KEY_MAGIC_V3,
             ENCRYPTION_MAGIC_SIZE) != 0) {
    ut_free(first_page_buf);
    return (DB_SUCCESS);
  }

<<<<<<< HEAD
  if (!use_dumped_tablespace_keys || srv_backup_mode) {
    byte key[ENCRYPTION_KEY_LEN];
    byte iv[ENCRYPTION_KEY_LEN];
    if (fsp_header_get_encryption_key(space->flags, key, iv, first_page)) {
      space->flags |= FSP_FLAGS_MASK_ENCRYPTION;
      err = fil_set_encryption(space->id, Encryption::AES, key, iv);
      ut_ad(err == DB_SUCCESS);
    } else {
      ut_free(first_page_buf);
      return (DB_FAIL);
    }
=======
  byte key[ENCRYPTION_KEY_LEN];
  byte iv[ENCRYPTION_KEY_LEN];
  if (fsp_header_get_encryption_key(space->flags, key, iv, first_page)) {
    FSP_FLAGS_SET_ENCRYPTION(space->flags);
    err = fil_set_encryption(space->id, Encryption::AES, key, iv);
    ut_ad(err == DB_SUCCESS);
>>>>>>> 8e797a5d
  } else {
    err = xb_set_encryption(space);
    if (err != DB_SUCCESS) {
      ut_free(first_page_buf);
      return (DB_FAIL);
    }
  }

  ut_free(first_page_buf);

  return (DB_SUCCESS);
}

/** Fix up a v5.7 type undo tablespace that was being truncated.
The space_id is not a reserved undo space_id. We will just delete
the file since it will be replaced.
@param[in]  space_id  Tablespace ID
@return error code */
static dberr_t srv_undo_tablespace_fixup_57(space_id_t space_id) {
  space_id_t space_num = undo::id2num(space_id);
  ut_ad(space_num == space_id);
  if (undo::is_active_truncate_log_present(space_num)) {
    ib::info(ER_IB_MSG_1077, ulong{space_num});

    if (srv_read_only_mode) {
      ib::error(ER_IB_MSG_1078);
      return (DB_READ_ONLY);
    }

    undo::Tablespace undo_space(space_id);

    /* Flush any changes recovered in REDO */
    fil_flush(space_id);
    fil_space_close(space_id);

    os_file_delete_if_exists(innodb_data_file_key, undo_space.file_name(),
                             NULL);

    return (DB_TABLESPACE_DELETED);
  }

  return (DB_SUCCESS);
}

/** Start the fix-up process on an undo tablespace if it was in the process
of being truncated when the server crashed. At this point, just delete the
old file if it exists.
We could do the whole reconstruction here for implicit undo spaces since we
know the space_id, space_name, and file_name implicitly.  But for explicit
undo spaces, we must wait for the DD to be scanned in boot_tablespaces()
in order to know the space_id, space_name, and file_name.
@param[in]  space_num  undo tablespace number
@return error code */
static dberr_t srv_undo_tablespace_fixup_num(space_id_t space_num) {
  if (!undo::is_active_truncate_log_present(space_num)) {
    return (DB_SUCCESS);
  }

  ib::info(ER_IB_MSG_1077, ulong{space_num});

  if (srv_read_only_mode) {
    ib::error(ER_IB_MSG_1078);
    return (DB_READ_ONLY);
  }

  /*
    Search for a file that is using any of the space IDs assigned to this
    undo number. The directory scan assured that there are no duplicate files
    with the same space_id or with the same undo space number.
   */
  space_id_t space_id = SPACE_UNKNOWN;
  std::string scanned_name;
  for (size_t ndx = 0;
       ndx < dict_sys_t::undo_space_id_range && scanned_name.length() == 0;
       ndx++) {
    space_id = undo::num2id(space_num, ndx);

    scanned_name = fil_system_open_fetch(space_id);
  }

  /* If the previous file still exists, delete it. */
  if (scanned_name.length() > 0) {
    /* Flush any changes recovered in REDO */
    fil_flush(space_id);
    fil_space_close(space_id);
    os_file_delete_if_exists(innodb_data_file_key, scanned_name.c_str(), NULL);

  } else if (space_num < FSP_IMPLICIT_UNDO_TABLESPACES) {
    /* If there is any file with the implicit file name, delete it. */
    undo::Tablespace undo_space(undo::num2id(space_num, 0));
    os_file_delete_if_exists(innodb_data_file_key, undo_space.file_name(),
                             NULL);
  }

  return (DB_SUCCESS);
}

/** Fix up an undo tablespace if it was in the process of being truncated
when the server crashed. This is the second call and is done after the DD
is available so now we know the space_name, file_name and previous space_id.
@param[in]  space_name  undo tablespace name
@param[in]  file_name   undo tablespace file name
@param[in]  space_id    undo tablespace ID
@return error code */
dberr_t srv_undo_tablespace_fixup(const char *space_name, const char *file_name,
                                  space_id_t space_id) {
  if (!fsp_is_undo_tablespace(space_id)) {
    return (DB_SUCCESS);
  }

  space_id_t space_num = undo::id2num(space_id);
  if (!undo::is_active_truncate_log_present(space_num)) {
    return (DB_SUCCESS);
  }

  if (srv_read_only_mode) {
    return (DB_READ_ONLY);
  }

  ib::info(ER_IB_MSG_1079, ulong{space_num});

  /* It is possible for an explicit undo tablespace to have been truncated and
  recreated but not yet written with a header page when a crash occured.  In
  this case, the empty file would not have been scanned at startup and the
  first call to fixup did not know the filename.  Now that we know it, just
  delete any file with that name if it exists.  The dictionary claims it is
  an undo tablespace and there is a truncate log file present. */
  os_file_delete_if_exists(innodb_data_file_key, file_name, NULL);

  /* Mark the space_id for this undo tablespace number as in-use. */
  undo::spaces->x_lock();
  undo::unuse_space_id(space_id);
  space_id_t new_space_id = undo::next_space_id(space_id);
  undo::use_space_id(new_space_id);
  undo::spaces->x_unlock();

  dberr_t err = srv_undo_tablespace_create(space_name, file_name, new_space_id);
  if (err != DB_SUCCESS) {
    return (err);
  }

  /* Update the DD with the new space ID and state. */
  undo::spaces->s_lock();
  undo::Tablespace *undo_space = undo::spaces->find(space_num);
  dd_space_states to_state;
  if (undo_space->is_inactive_explicit()) {
    to_state = DD_SPACE_STATE_EMPTY;
    undo_space->set_empty();
  } else {
    to_state = DD_SPACE_STATE_ACTIVE;
    undo_space->set_active();
  }
  undo::spaces->s_unlock();

  bool dd_result = dd_tablespace_get_mdl(space_name);
  if (dd_result == DD_SUCCESS) {
    dd_result =
        dd_tablespace_set_id_and_state(space_name, new_space_id, to_state);
  }
  if (dd_result != DD_SUCCESS) {
    err = DB_ERROR;
  }

  return (err);
}

/** Open an undo tablespace.
@param[in]	undo_space	Undo tablespace
@return DB_SUCCESS or error code */
static dberr_t srv_undo_tablespace_open(undo::Tablespace &undo_space) {
  DBUG_EXECUTE_IF("ib_undo_tablespace_open_fail",
                  return (DB_CANNOT_OPEN_FILE););

  pfs_os_file_t fh;
  bool success;
  ulint flags;
  bool atomic_write;
  dberr_t err = DB_ERROR;
  space_id_t space_id = undo_space.id();
  char *undo_name = undo_space.space_name();
  char *file_name = undo_space.file_name();

  /* Check if it was already opened during redo recovery. */
  fil_space_t *space = fil_space_get(space_id);

  /* Flush and close any current file handle so we can open
  a local one below. */
  if (space != nullptr) {
    fil_flush(space_id);
    fil_space_close(space_id);
  }

  if (!srv_file_check_mode(file_name)) {
    ib::error(ER_IB_MSG_1081, file_name,
              srv_read_only_mode ? "readable!" : "writable!");

    return (DB_READ_ONLY);
  }

  /* Open a local handle. */
  fh = os_file_create(
      innodb_data_file_key, file_name,
      OS_FILE_OPEN_RETRY | OS_FILE_ON_ERROR_NO_EXIT | OS_FILE_ON_ERROR_SILENT,
      OS_FILE_NORMAL, OS_DATA_FILE, srv_read_only_mode, &success);
  if (!success) {
    return (DB_CANNOT_OPEN_FILE);
  }

    /* Check if this file supports atomic write. */
#if !defined(NO_FALLOCATE) && defined(UNIV_LINUX)
  if (!srv_use_doublewrite_buf) {
    atomic_write = fil_fusionio_enable_atomic_write(fh);
  } else {
    atomic_write = false;
  }
#else
  atomic_write = false;
#endif /* !NO_FALLOCATE && UNIV_LINUX */

  if (space == nullptr) {
    /* Load the tablespace into InnoDB's internal data structures.
    Set the compressed page size to 0 (non-compressed) */
    flags = fsp_flags_init(univ_page_size, false, false, false, false);
    space = fil_space_create(undo_name, space_id, flags, FIL_TYPE_TABLESPACE);
    ut_a(space != nullptr);
    ut_ad(fil_validate());

    os_offset_t size = os_file_get_size(fh);
    ut_a(size != (os_offset_t)-1);
    page_no_t n_pages = static_cast<page_no_t>(size / UNIV_PAGE_SIZE);

    if (fil_node_create(file_name, n_pages, space, false, atomic_write) ==
        nullptr) {
      os_file_close(fh);

      ib::error(ER_IB_MSG_1082, undo_name);

      return (DB_ERROR);
    }

  } else {
    auto &file = space->files.front();

    file.atomic_write = atomic_write;
  }

  /* Read the encryption metadata in this undo tablespace.
  If the encryption info in the first page cannot be decrypted
  by the master key, this table cannot be opened. */
  err = srv_undo_tablespace_read_encryption(fh, space);

  /* The file handle will no longer be needed. */
  success = os_file_close(fh);
  ut_ad(success);

  if (err != DB_SUCCESS) {
    ib::error(ER_IB_MSG_1083, undo_name);
    return (err);
  }

  /* Now that space and node exist, make sure this undo tablespace
  is open so that it stays open until shutdown.
  But if it is under construction, we cannot open it until the
  header page has been written. */
  if (!undo::is_under_construction(space_id)) {
    bool success = fil_space_open(space_id);
    ut_a(success);
  }

  if (undo::is_reserved(space_id)) {
    undo::spaces->add(undo_space);
  }

  return (DB_SUCCESS);
}

/** Open an undo tablespace with a specified space_id.
@param[in]	space_id	tablespace ID
@return DB_SUCCESS or error code */
static dberr_t srv_undo_tablespace_open_by_id(space_id_t space_id) {
  undo::Tablespace undo_space(space_id);

  /* See if the name found in the file map for this undo space_id
  is the standard name.  The directory scan assured that there are
  no duplicates.  The filename found must match the standard name
  if this is an implicit undo tablespace. In other words, implicit
  undo tablespaces must be found in srv_undo_dir. */
  std::string scanned_name = fil_system_open_fetch(space_id);

  if (scanned_name.length() != 0 &&
      !Fil_path::equal(undo_space.file_name(), scanned_name.c_str())) {
    ib::error(ER_IB_MSG_FOUND_WRONG_UNDO_SPACE, undo_space.file_name(),
              ulong{space_id}, scanned_name.c_str());

    return (DB_WRONG_FILE_NAME);
  }

  return (srv_undo_tablespace_open(undo_space));
}

/** Open an undo tablespace with a specified undo number.
@param[in]  space_num  undo tablespace number
@return DB_SUCCESS or error code */
static dberr_t srv_undo_tablespace_open_by_num(space_id_t space_num) {
  space_id_t space_id = SPACE_UNKNOWN;
  size_t ndx;
  std::string scanned_name;

  /* Search for a file that is using any of the space IDs assigned to this
  undo number. The directory scan assured that there are no duplicate files
  with the same space_id or with the same undo space number. */
  for (ndx = 0;
       ndx < dict_sys_t::undo_space_id_range && scanned_name.length() == 0;
       ndx++) {
    space_id = undo::num2id(space_num, ndx);

    scanned_name = fil_system_open_fetch(space_id);
  }
  if (scanned_name.length() == 0) {
    return (DB_CANNOT_OPEN_FILE);
  }

  undo::Tablespace undo_space(space_id);

  /* The first 2 undo space numbers must be implicit. v8.0.12 used
  innodb_undo_tablespaces to implicitly create undo spaces. */
  bool is_default = (space_num <= FSP_IMPLICIT_UNDO_TABLESPACES);

  /* v8.0.12 used innodb_undo_tablespaces to implicitly create undo
  spaces so there may be more than 2 implicit undo tablespaces.  They
  must match the default undo filename and must be found in
  srv_undo_directory. */
  bool has_implicit_name =
      Fil_path::equal(undo_space.file_name(), scanned_name.c_str());

  if (is_default || has_implicit_name) {
    if (!has_implicit_name) {
      ib::info(ER_IB_MSG_1080, undo_space.file_name(), scanned_name.c_str(),
               ulong{space_id});

      return (DB_WRONG_FILE_NAME);
    }

  } else {
    /* Explicit undo tablespaces must end with the suffix '.ibu'. */
    if (!Fil_path::has_suffix(IBU, scanned_name)) {
      ib::info(ER_IB_MSG_NOT_END_WITH_IBU, scanned_name.c_str());

      return (DB_WRONG_FILE_NAME);
    }

    /* Use the file name found in the scan. */
    undo_space.set_file_name(scanned_name.c_str());
  }

  /* Mark the space_id for this undo tablespace number as in-use. */
  undo::use_space_id(space_id);

  ib::info(ER_IB_MSG_USING_UNDO_SPACE, scanned_name.c_str());

  return (srv_undo_tablespace_open(undo_space));
}

/* Open existing undo tablespaces up to the number in target_undo_tablespace.
If we are making a new database, these have been created.
If doing recovery, these should exist and may be needed for recovery.
If we fail to open any of these it is a fatal error.
<<<<<<< HEAD
@param[in]  target_undo_spaces  number of undo tablespaces
@param[in]  true disables reading the system tablespace (used in XtraBackup),
            false is passed on recovery.
@return DB_SUCCESS or error code */
static dberr_t srv_undo_tablespaces_open(ulong target_undo_spaces,
                                         bool backup_mode) {
  dberr_t err;

  if (!backup_mode) {
    /* Build a list of existing undo tablespaces from the references
    in the TRX_SYS page. (not including the system tablespace) */
    trx_rseg_get_n_undo_tablespaces(trx_sys_undo_spaces);

    /* If undo tablespaces are being tracked in trx_sys then these
    will need to be replaced by independent undo tablespaces with
    reserved space_ids and RSEG_ARRAY pages. */
    if (trx_sys_undo_spaces->size() > 0) {
      /* Open each undo tablespace tracked in TRX_SYS. */
      for (const auto space_id : *trx_sys_undo_spaces) {
        fil_set_max_space_id_if_bigger(space_id);

        /* Check if this undo tablespace was in the
        process of being truncated.  If so, recreate it
        and add it to the construction list. */
        err = srv_undo_tablespace_fixup(space_id);
        if (err != DB_SUCCESS) {
          return (err);
        }

        err = srv_undo_tablespace_open(space_id);
        if (err != DB_SUCCESS) {
          ib::error(ER_IB_MSG_1084, (ulint)space_id);
          return (err);
        }
=======
@return DB_SUCCESS or error code */
static dberr_t srv_undo_tablespaces_open() {
  dberr_t err;

  /* If upgrading from 5.7, build a list of existing undo tablespaces
  from the references in the TRX_SYS page. (not including the system
  tablespace) */
  trx_rseg_get_n_undo_tablespaces(trx_sys_undo_spaces);

  /* If undo tablespaces are being tracked in trx_sys then these
  will need to be replaced by independent undo tablespaces with
  reserved space_ids and RSEG_ARRAY pages. */
  if (trx_sys_undo_spaces->size() > 0) {
    /* Open each undo tablespace tracked in TRX_SYS. */
    for (const auto space_id : *trx_sys_undo_spaces) {
      fil_set_max_space_id_if_bigger(space_id);

      /* Check if this undo tablespace was in the process of being truncated.
      If so, just delete the file since it will be replaced. */
      if (DB_TABLESPACE_DELETED == srv_undo_tablespace_fixup_57(space_id)) {
        continue;
      }

      err = srv_undo_tablespace_open_by_id(space_id);
      if (err != DB_SUCCESS) {
        ib::error(ER_IB_MSG_1084, ulong{space_id});
        return (err);
>>>>>>> 8e797a5d
      }
    }
  }

  /* Open all existing implicit and explicit undo tablespaces.
  The tablespace scan has completed and the undo::space_id_bank has been
  filled with the space Ids that were found. */
  undo::spaces->x_lock();
  ut_ad(undo::spaces->size() == 0);

  for (space_id_t num = 1; num <= FSP_MAX_UNDO_TABLESPACES; ++num) {
    /* Check if this undo tablespace was in the
    process of being truncated.  If so, recreate it
    and add it to the construction list. */
    dberr_t err = srv_undo_tablespace_fixup_num(num);
    if (err != DB_SUCCESS) {
      undo::spaces->x_unlock();
      return (err);
    }

    err = srv_undo_tablespace_open_by_num(num);
    switch (err) {
      case DB_WRONG_FILE_NAME:
        /* An Undo tablespace was found where the mapping
        file said it was.  Now we have a different filename
        for it. The undo directory must have changed and
        the the files were not moved. Cannot startup. */
      case DB_READ_ONLY:
        /* The undo tablespace was found where it should be
        but it cannot be opened in read/write mode. */
      default:
        /* The undo tablespace was found where it should be
        but it cannot be used. */
        undo::spaces->x_unlock();
        return (err);

      case DB_SUCCESS:

      case DB_CANNOT_OPEN_FILE:
        /* Doesn't exist, keep looking */
        break;
    }
  }

  ulint n_found_new = undo::spaces->size();
  ulint n_found_old = trx_sys_undo_spaces->size();
  undo::spaces->x_unlock();

  if (n_found_old != 0 || n_found_new < FSP_IMPLICIT_UNDO_TABLESPACES) {
    std::ostringstream msg;

    if (n_found_old != 0) {
      msg << "Found " << n_found_old << " undo tablespaces that"
          << " need to be upgraded. ";
    }

    if (n_found_new < FSP_IMPLICIT_UNDO_TABLESPACES) {
      msg << "Will create " << (FSP_IMPLICIT_UNDO_TABLESPACES - n_found_new)
          << " new undo tablespaces.";
    }

    ib::info(ER_IB_MSG_1215) << msg.str();
  }

  if (n_found_new + n_found_old) {
    ib::info(ER_IB_MSG_1085, ulonglong{n_found_new + n_found_old});
  }

  return (DB_SUCCESS);
}

/** Create the implicit undo tablespaces if we are creating a new instance
or if there was not enough implicit undo tablespaces previously existing.
@return DB_SUCCESS or error code */
static dberr_t srv_undo_tablespaces_create() {
  dberr_t err = DB_SUCCESS;

  undo::spaces->x_lock();

  ulint initial_implicit_undo_spaces = 0;
  for (auto undo_space : undo::spaces->m_spaces) {
    if (undo_space->num() <= FSP_IMPLICIT_UNDO_TABLESPACES) {
      initial_implicit_undo_spaces++;
    }
  }

  if (initial_implicit_undo_spaces >= FSP_IMPLICIT_UNDO_TABLESPACES) {
    undo::spaces->x_unlock();
    return (DB_SUCCESS);
  }

  if (srv_read_only_mode || srv_force_recovery > 0) {
    const char *mode;

    mode = srv_read_only_mode ? "read_only" : "force_recovery",

    ib::warn(ER_IB_MSG_1086, mode, ulonglong{initial_implicit_undo_spaces});

    if (initial_implicit_undo_spaces == 0) {
      ib::error(ER_IB_MSG_1087, mode);

      undo::spaces->x_unlock();
      return (DB_ERROR);
    }

    undo::spaces->x_unlock();
    return (DB_SUCCESS);
  }

  /* Create all implicit undo tablespaces that are needed. */
  for (space_id_t num = 1; num <= FSP_IMPLICIT_UNDO_TABLESPACES; ++num) {
    /* If the trunc log file is present, the fixup process will be
    finished later. */
    if (undo::is_active_truncate_log_present(num)) {
      continue;
    }

    /* Check if an independent undo space for this space_id
    has already been found. */
    if (undo::spaces->contains(num)) {
      continue;
    }

    /* Mark this implicit undo space number as used and return the next
    available space_id. */
    space_id_t space_id = undo::use_next_space_id(num);

    /* Since it is not found, create it. */
    undo::Tablespace undo_space(space_id);
    err = srv_undo_tablespace_create(undo_space);
    if (err != DB_SUCCESS) {
      ib::info(ER_IB_MSG_1088, undo_space.space_name());
      break;
    }

    /* Open this new undo tablespace. */
    err = srv_undo_tablespace_open(undo_space);
    if (err != DB_SUCCESS) {
      ib::info(ER_IB_MSG_1089, int{err}, ut_strerr(err),
               undo_space.space_name());

      break;
    }
  }

  undo::spaces->x_unlock();

  ulint new_spaces =
      FSP_IMPLICIT_UNDO_TABLESPACES - initial_implicit_undo_spaces;

  ib::info(ER_IB_MSG_1090, ulonglong{new_spaces});

  return (err);
}

/** Finish building an undo tablespace. So far these tablespace files in
the construction list should be created and filled with zeros.
@param[in]	create_new_db	whether to create a new database
@return DB_SUCCESS or error code */
static dberr_t srv_undo_tablespaces_construct(bool create_new_db) {
  mtr_t mtr;

  if (undo::s_under_construction.empty()) {
    return (DB_SUCCESS);
  }

  ut_a(!srv_read_only_mode);
  ut_a(!srv_force_recovery);

  if (srv_undo_log_encrypt && Encryption::check_keyring() == false) {
    my_error(ER_CANNOT_FIND_KEY_IN_KEYRING, MYF(0));
    return (DB_ERROR);
  }

  for (auto space_id : undo::s_under_construction) {
    /* Enable undo log encryption if it's ON. */
    if (srv_undo_log_encrypt) {
      dberr_t err = srv_undo_tablespace_enable_encryption(space_id);

      if (err != DB_SUCCESS) {
        ib::error(ER_IB_MSG_1091, ulong{undo::id2num(space_id)});

        return (err);
      }
    }

    log_free_check();

    mtr_start(&mtr);

    mtr_x_lock(fil_space_get_latch(space_id), &mtr);

    if (!fsp_header_init(space_id, SRV_UNDO_TABLESPACE_SIZE_IN_PAGES, &mtr,
                         create_new_db)) {
      ib::error(ER_IB_MSG_1093, ulong{undo::id2num(space_id)});

      mtr_commit(&mtr);
      return (DB_ERROR);
    }

    /* Add the RSEG_ARRAY page. */
    trx_rseg_array_create(space_id, &mtr);

    mtr_commit(&mtr);

    /* The rollback segments will get created later in
    trx_rseg_add_rollback_segments(). */
  }

  srv_enable_undo_encryption_if_set();

  return (DB_SUCCESS);
}

/** Mark the point in which the undo tablespaces in the construction list
are fully constructed and ready to use.
@return DB_SUCCESS or error code */
static void srv_undo_tablespaces_mark_construction_done() {
  /* Remove the truncate log files if they exist. */
  for (auto space_id : undo::s_under_construction) {
    /* Flush these pages to disk since they were not redo logged. */
    FlushObserver *flush_observer =
        UT_NEW_NOKEY(FlushObserver(space_id, nullptr, nullptr));
    flush_observer->flush();
    UT_DELETE(flush_observer);

    space_id_t space_num = undo::id2num(space_id);
    if (undo::is_active_truncate_log_present(space_num)) {
      undo::done_logging(space_num);
    }
  }

  undo::clear_construction_list();
}

/** Upgrade undo tablespaces by deleting the old undo tablespaces
referenced by the TRX_SYS page.
@return error code */
dberr_t srv_undo_tablespaces_upgrade() {
  if (trx_sys_undo_spaces->empty()) {
    goto cleanup;
  }

  /* Recovered transactions in the prepared state prevent the old
  rsegs and undo tablespaces they are in from being deleted.
  These transactions must be either committed or rolled back by
  the mysql server.*/
  if (trx_sys->n_prepared_trx > 0) {
    ib::warn(ER_IB_MSG_1094);
    return (DB_SUCCESS);
  }

  ib::info(ER_IB_MSG_1095, trx_sys_undo_spaces->size(),
           ulong{FSP_IMPLICIT_UNDO_TABLESPACES});

  /* All Undo Tablespaces found in the TRX_SYS page need to be
  deleted. The new independent undo tablespaces were created in
  in srv_undo_tablespaces_create() */
  for (const auto space_id : *trx_sys_undo_spaces) {
    undo::Tablespace undo_space(space_id);

    fil_space_close(undo_space.id());

    os_file_delete_if_exists(innodb_data_file_key, undo_space.file_name(),
                             NULL);
  }

  /* Remove the tracking of these undo tablespaces from TRX_SYS page and
  trx_sys->rsegs. */
  trx_rseg_upgrade_undo_tablespaces();

  /* Since we now have new format undo tablespaces, we will no longer
  look for undo tablespaces or rollback segments in the TRX_SYS page
  or the trx_sys->rsegs vector. */
  trx_sys_undo_spaces->clear();

cleanup:
  /* Post 5.7 undo tablespaces track their own rsegs.
  Clear the list of rsegs in old undo tablespaces. */
  trx_sys->rsegs.clear();

  return (DB_SUCCESS);
}

/** Downgrade undo tablespaces by deleting the new undo tablespaces which
are not referenced by the TRX_SYS page.
@return error code */
static void srv_undo_tablespaces_downgrade() {
  ut_ad(srv_downgrade_logs);

  ib::info(ER_IB_MSG_1096, ulonglong{undo::spaces->size()});

  /* All the new independent undo tablespaces that were created in
  in srv_undo_tablespaces_create() need to be deleted. */
  for (const auto undo_space : undo::spaces->m_spaces) {
    fil_space_close(undo_space->id());

    os_file_delete(innodb_data_file_key, undo_space->file_name());
  }
}

/** Create an undo tablespace with an explicit file name
This is called during CREATE UNDO TABLESPACE.
@param[in]  space_name  tablespace name
@param[in]  file_name   file name
@param[in]  space_id    Tablespace ID
@return DB_SUCCESS or error code */
dberr_t srv_undo_tablespace_create(const char *space_name,
                                   const char *file_name, space_id_t space_id) {
  if (srv_undo_log_encrypt && Encryption::check_keyring() == false) {
    my_error(ER_CANNOT_FIND_KEY_IN_KEYRING, MYF(0));
    return (DB_ERROR);
  }

  /* We need to x_lock the undo::spaces list until after this
  is created and added to it. */
  undo::spaces->x_lock();

  ut_ad(undo::spaces->find(undo::id2num(space_id)) == nullptr);

  undo::Tablespace undo_space(space_id);
  undo_space.set_space_name(space_name);
  undo_space.set_file_name(file_name);

  dberr_t err = srv_undo_tablespace_create(undo_space);
  if (err != DB_SUCCESS) {
    undo::spaces->x_unlock();
    goto cleanup_and_exit;
  }

  /* Open this new undo tablespace. */
  err = srv_undo_tablespace_open(undo_space);
  if (err != DB_SUCCESS) {
    ib::error(ER_IB_MSG_ERROR_OPENING_NEW_UNDO_SPACE, int{err}, space_name);
    undo::spaces->x_unlock();
    goto cleanup_and_exit;
  }

  /* Unlock the undo::spaces list now that we are no longer changing it.
  This new undo space will not be used by new transactions until it
  becomes active. */
  undo::spaces->x_unlock();

  /* Write header and RSEG_ARRAY pages to this undo tablespace. */
  err = srv_undo_tablespaces_construct(false);
  if (err != DB_SUCCESS) {
    goto cleanup_and_exit;
  }

  /* Create the rollback segments in this tablespace and add an Rseg object
  for each one to the Rsegs list. */
  if (!trx_rseg_init_rollback_segments(space_id, srv_rollback_segments)) {
    err = DB_ERROR;
    goto cleanup_and_exit;
  }

cleanup_and_exit:
  /* If UNDO tablespace couldn't initialize completely, remove it from
  undo tablespace list */
  if (err != DB_SUCCESS) {
    undo::spaces->x_lock();
    undo::spaces->drop(undo_space);
    undo::spaces->x_unlock();
  }

  srv_undo_tablespaces_mark_construction_done();
  return (err);
}

/** Initialize undo::spaces and trx_sys_undo_spaces,
called once during srv_start(). */
void undo_spaces_init() {
  ut_ad(undo::spaces == nullptr);

  undo::spaces = UT_NEW(undo::Tablespaces(), mem_key_undo_spaces);

  trx_sys_undo_spaces_init();

  undo::init_space_id_bank();
}

/** Free the resources occupied by undo::spaces and trx_sys_undo_spaces,
called once during thread de-initialization. */
void undo_spaces_deinit() {
  if (srv_downgrade_logs) {
    srv_undo_tablespaces_downgrade();
  }

  if (undo::spaces != nullptr) {
    /* There can't be any active transactions. */
    undo::spaces->clear();

    UT_DELETE(undo::spaces);
    undo::spaces = nullptr;
  }

  trx_sys_undo_spaces_deinit();

  if (undo::space_id_bank != nullptr) {
    UT_DELETE_ARRAY(undo::space_id_bank);
    undo::space_id_bank = nullptr;
  }
}

/** Open the configured number of implicit undo tablespaces.
@param[in]	create_new_db	true if new db being created
@param[in]  true disables reading the system tablespace (used in XtraBackup),
            false is passed on recovery.
@return DB_SUCCESS or error code */
dberr_t srv_undo_tablespaces_init(bool create_new_db, bool backup_mode) {
  dberr_t err = DB_SUCCESS;

  /* Open any existing implicit undo tablespaces. */
  if (!create_new_db) {
<<<<<<< HEAD
    err = srv_undo_tablespaces_open(srv_undo_tablespaces, backup_mode);
=======
    err = srv_undo_tablespaces_open();
>>>>>>> 8e797a5d
    if (err != DB_SUCCESS) {
      return (err);
    }
  }

  /* If this is opening an existing database, create and open any
  undo tablespaces that are still needed. For a new DB, create
  them all. */
  err = srv_undo_tablespaces_create();
  if (err != DB_SUCCESS) {
    return (err);
  }

  /* Finish building any undo tablespaces just created by adding
  header pages, rseg_array pages, and rollback segments. Then delete
  any undo truncation log files and clear the construction list.
  This list includes any tablespace newly created or fixed-up. */
  err = srv_undo_tablespaces_construct(create_new_db);
  if (err != DB_SUCCESS) {
    return (err);
  }

  return (DB_SUCCESS);
}

/********************************************************************
Wait for the purge thread(s) to start up. */
static void srv_start_wait_for_purge_to_start() {
  /* Wait for the purge coordinator and master thread to startup. */

  purge_state_t state = trx_purge_state();

  ut_a(state != PURGE_STATE_DISABLED);

  while (srv_shutdown_state == SRV_SHUTDOWN_NONE &&
         srv_force_recovery < SRV_FORCE_NO_BACKGROUND &&
         state == PURGE_STATE_INIT) {
    switch (state = trx_purge_state()) {
      case PURGE_STATE_RUN:
      case PURGE_STATE_STOP:
        break;

      case PURGE_STATE_INIT:
        ib::info(ER_IB_MSG_1097);

        os_thread_sleep(50000);
        break;

      case PURGE_STATE_EXIT:
      case PURGE_STATE_DISABLED:
        ut_error;
    }
  }
}

/** Create the temporary file tablespace.
@param[in]	create_new_db	whether we are creating a new database
@param[in,out]	tmp_space	Shared Temporary SysTablespace
@return DB_SUCCESS or error code. */
static dberr_t srv_open_tmp_tablespace(bool create_new_db,
                                       SysTablespace *tmp_space) {
  page_no_t sum_of_new_sizes;

  /* Will try to remove if there is existing file left-over by last
  unclean shutdown */
  tmp_space->set_sanity_check_status(true);
  tmp_space->delete_files();
  tmp_space->set_ignore_read_only(true);

  ib::info(ER_IB_MSG_1098);

  bool create_new_temp_space = true;

  tmp_space->set_space_id(dict_sys_t::s_temp_space_id);

  RECOVERY_CRASH(100);

  dberr_t err =
      tmp_space->check_file_spec(create_new_temp_space, 12 * 1024 * 1024);

  if (err == DB_FAIL) {
    ib::error(ER_IB_MSG_1099, tmp_space->name());

    err = DB_ERROR;

  } else if (err != DB_SUCCESS) {
    ib::error(ER_IB_MSG_1100, tmp_space->name());

  } else if ((err = tmp_space->open_or_create(true, create_new_db,
                                              &sum_of_new_sizes, NULL)) !=
             DB_SUCCESS) {
    ib::error(ER_IB_MSG_1101, tmp_space->name());

  } else {
    mtr_t mtr;
    page_no_t size = tmp_space->get_sum_of_sizes();

    /* Open this shared temp tablespace in the fil_system so that
    it stays open until shutdown. */
    if (fil_space_open(tmp_space->space_id())) {
      /* Initialize the header page */
      mtr_start(&mtr);
      mtr_set_log_mode(&mtr, MTR_LOG_NO_REDO);

      fsp_header_init(tmp_space->space_id(), size, &mtr, false);

      mtr_commit(&mtr);
    } else {
      /* This file was just opened in the code above! */
      ib::error(ER_IB_MSG_1102, tmp_space->name());

      err = DB_ERROR;
    }
  }

  return (err);
}

/** Create SDI Indexes in system tablespace. */
static void srv_create_sdi_indexes() {
  btr_sdi_create_index(SYSTEM_TABLE_SPACE, false);
}

/** Set state to indicate start of particular group of threads in InnoDB. */
UNIV_INLINE
void srv_start_state_set(srv_start_state_t state) /*!< in: indicate current
                                                  state of thread startup */
{
  srv_start_state |= state;
}

/** Check if following group of threads is started.
 @return true if started */
UNIV_INLINE
bool srv_start_state_is_set(
    srv_start_state_t state) /*!< in: state to check for */
{
  return (srv_start_state & state);
}

/**
Shutdown all background threads created by InnoDB. */
void srv_shutdown_all_bg_threads() {
  ulint i;

  srv_shutdown_state = SRV_SHUTDOWN_EXIT_THREADS;

  if (srv_start_state == SRV_START_STATE_NONE) {
    return;
  }

  if (log_sys != nullptr) {
    log_t &log = *log_sys;

    if (log_threads_active(log)) {
      log_stop_background_threads(log);
    }

    log_background_threads_inactive_validate(log);
  }

  UT_DELETE(srv_dict_metadata);
  srv_dict_metadata = NULL;

  /* All threads end up waiting for certain events. Put those events
  to the signaled state. Then the threads will exit themselves after
  os_event_wait(). */
  for (i = 0; i < 1000; i++) {
    /* NOTE: IF YOU CREATE THREADS IN INNODB, YOU MUST EXIT THEM
    HERE OR EARLIER */

    if (!srv_read_only_mode) {
      if (srv_start_state_is_set(SRV_START_STATE_LOCK_SYS)) {
        /* a. Let the lock timeout thread exit */
        os_event_set(lock_sys->timeout_event);
      }

      /* b. srv error monitor thread exits automatically,
      no need to do anything here */

      if (srv_start_state_is_set(SRV_START_STATE_MASTER)) {
        /* c. We wake the master thread so that
        it exits */
        srv_wake_master_thread();
      }

      if (srv_start_state_is_set(SRV_START_STATE_PURGE)) {
        /* d. Wakeup purge threads. */
        srv_purge_wakeup();
      }
    }

    if (srv_start_state_is_set(SRV_START_STATE_IO)) {
      /* e. Exit the i/o threads */
      if (!srv_read_only_mode) {
        if (recv_sys->flush_start != NULL) {
          os_event_set(recv_sys->flush_start);
        }
        if (recv_sys->flush_end != NULL) {
          os_event_set(recv_sys->flush_end);
        }
      }

      os_event_set(buf_flush_event);

      if (!buf_page_cleaner_is_active && os_aio_all_slots_free()) {
        os_aio_wake_all_threads_at_shutdown();
      }
    }

    /* f. dict_stats_thread is signaled from
    logs_empty_and_mark_files_at_shutdown() and should have
    already quit or is quitting right now. */

    /* Stop archiver thread. */
    if (archiver_is_active) {
      os_event_set(archiver_thread_event);
    }

    bool active = os_thread_any_active();

    os_thread_sleep(100000);

    if (!active) {
      break;
    }
  }

  if (i == 1000) {
    ib::warn(ER_IB_MSG_1103, os_thread_count.load());

#ifdef UNIV_DEBUG
    os_aio_print_pending_io(stderr);
    ut_ad(0);
#endif /* UNIV_DEBUG */
  } else {
    /* Reset the start state. */
    srv_start_state = SRV_START_STATE_NONE;
  }
}

#ifdef UNIV_DEBUG
#define srv_init_abort(_db_err) \
  srv_init_abort_low(create_new_db, __FILE__, __LINE__, _db_err)
#else
#define srv_init_abort(_db_err) srv_init_abort_low(create_new_db, _db_err)
#endif /* UNIV_DEBUG */

/** Innobase start-up aborted. Perform cleanup actions.
@param[in]	create_new_db	TRUE if new db is  being created
@param[in]	file		File name
@param[in]	line		Line number
@param[in]	err		Reason for aborting InnoDB startup
@return DB_SUCCESS or error code. */
static dberr_t srv_init_abort_low(bool create_new_db,
#ifdef UNIV_DEBUG
                                  const char *file, ulint line,
#endif /* UNIV_DEBUG */
                                  dberr_t err) {
  std::ostringstream msg;

#ifdef UNIV_DEBUG
  msg << "at " << innobase_basename(file) << "[" << line << "] ";
#endif /* UNIV_DEBUG */

  if (create_new_db) {
    ib::error(ER_IB_MSG_1104, msg.str().c_str(), ut_strerr(err));
  } else {
    ib::error(ER_IB_MSG_1105, msg.str().c_str(), ut_strerr(err));
  }

  undo_spaces_deinit();

  srv_shutdown_all_bg_threads();

  return (err);
}

/** Prepare to delete the redo log files. Flush the dirty pages from all the
buffer pools.  Flush the redo log buffer to the redo log file.
@param[in]	n_files		number of old redo log files
@return lsn upto which data pages have been flushed. */
static lsn_t srv_prepare_to_delete_redo_log_files(ulint n_files) {
  lsn_t flushed_lsn;
  ulint pending_io = 0;
  ulint count = 0;

  do {
    /* Clean the buffer pool. */
    buf_flush_sync_all_buf_pools();

    RECOVERY_CRASH(1);

    flushed_lsn = log_get_lsn(*log_sys);

    {
      std::ostringstream info;

      if (srv_log_file_size == 0) {
        info << "Upgrading redo log: ";
      } else {
        info << "Resizing redo log from " << n_files << "*" << srv_log_file_size
             << " to ";
      }

      info << srv_n_log_files << "*" << srv_log_file_size_requested
           << " bytes, LSN=" << flushed_lsn;

      ib::info(ER_IB_MSG_1216) << info.str();
    }

    /* Flush the old log files. */
    log_write_up_to(*log_sys, flushed_lsn, true);

    /* If innodb_flush_method=O_DSYNC, we need to explicitly
    flush the log buffers. */
    fil_flush_file_redo();

    ut_ad(flushed_lsn == log_get_lsn(*log_sys));

    /* Check if the buffer pools are clean.  If not
    retry till it is clean. */
    pending_io = buf_pool_check_no_pending_io();

    if (pending_io > 0) {
      count++;
      /* Print a message every 60 seconds if we
      are waiting to clean the buffer pools */
      if (count >= 600) {
        ib::info(ER_IB_MSG_1106, ulonglong{pending_io});
        count = 0;
      }
    }
    os_thread_sleep(100000);

  } while (buf_pool_check_no_pending_io());

  return (flushed_lsn);
}

/** Start InnoDB.
@param[in]  create_new_db     Whether to create a new database
@param[in]  scan_directories  Scan directories for .ibd files for
                                        recovery "dir1;dir2; ... dirN"
@param[in]  to_lsn            LSN to stop recovery at
@return DB_SUCCESS or error code */
dberr_t srv_start(bool create_new_db, const std::string &scan_directories,
                  lsn_t to_lsn) {
  lsn_t flushed_lsn;

  /* just for assertions */
  lsn_t previous_lsn;

  /* output from call to create_log_files(...) */
  lsn_t new_checkpoint_lsn = 0;

  page_no_t sum_of_data_file_sizes;
  page_no_t tablespace_size_in_header;
  dberr_t err;
  ulint srv_n_log_files_found = srv_n_log_files;
  mtr_t mtr;
  purge_pq_t *purge_queue;
  char logfilename[10000];
  char *logfile0 = NULL;
  size_t dirnamelen;
  unsigned i = 0;

  DBUG_ASSERT(srv_dict_metadata == NULL);
  /* Reset the start state. */
  srv_start_state = SRV_START_STATE_NONE;

#ifdef UNIV_LINUX
#ifdef HAVE_FALLOC_PUNCH_HOLE_AND_KEEP_SIZE
  ib::info(ER_IB_MSG_1107);
#else
  ib::info(ER_IB_MSG_1108);
#endif /* HAVE_FALLOC_PUNCH_HOLE_AND_KEEP_SIZE */
#endif /* UNIV_LINUX */

  if (sizeof(ulint) != sizeof(void *)) {
    ib::error(ER_IB_MSG_1109, sizeof(ulint), sizeof(void *));
  }

  if (srv_is_upgrade_mode) {
    if (srv_read_only_mode) {
      ib::error(ER_IB_MSG_1110);
      return (srv_init_abort(DB_ERROR));
    }
    if (srv_force_recovery != 0) {
      ib::error(ER_IB_MSG_1111);
      return (srv_init_abort(DB_ERROR));
    }
  }

#ifdef UNIV_DEBUG
  ib::info(ER_IB_MSG_1112) << "!!!!!!!! UNIV_DEBUG switched on !!!!!!!!!";
#endif

#ifdef UNIV_IBUF_DEBUG
  ib::info(ER_IB_MSG_1113) << "!!!!!!!! UNIV_IBUF_DEBUG switched on !!!!!!!!!";
#ifdef UNIV_IBUF_COUNT_DEBUG
  ib::info(ER_IB_MSG_1114)
      << "!!!!!!!! UNIV_IBUF_COUNT_DEBUG switched on !!!!!!!!!";
  ib::error(ER_IB_MSG_1115)
      << "Crash recovery will fail with UNIV_IBUF_COUNT_DEBUG";
#endif
#endif

#ifdef UNIV_LOG_LSN_DEBUG
  ib::info(ER_IB_MSG_1116)
      << "!!!!!!!! UNIV_LOG_LSN_DEBUG switched on !!!!!!!!!";
#endif /* UNIV_LOG_LSN_DEBUG */

#if defined(COMPILER_HINTS_ENABLED)
  ib::info(ER_IB_MSG_1117) << "Compiler hints enabled.";
#endif /* defined(COMPILER_HINTS_ENABLED) */

  ib::info(ER_IB_MSG_1118) << IB_ATOMICS_STARTUP_MSG;
  ib::info(ER_IB_MSG_1119) << MUTEX_TYPE;
  ib::info(ER_IB_MSG_1120) << IB_MEMORY_BARRIER_STARTUP_MSG;

  if (srv_force_recovery > 0) {
    ib::info(ER_IB_MSG_1121) << "!!! innodb_force_recovery is set to "
                             << srv_force_recovery << " !!!";
  }

#ifndef HAVE_MEMORY_BARRIER
#if defined __i386__ || defined __x86_64__ || defined _M_IX86 || \
    defined _M_X64 || defined _WIN32
#else
  ib::warn(ER_IB_MSG_1122);
#endif /* IA32 or AMD64 */
#endif /* HAVE_MEMORY_BARRIER */

#ifdef UNIV_ZIP_DEBUG
  ib::info(ER_IB_MSG_1123, ZLIB_VERSION) << " with validation";
#else
  ib::info(ER_IB_MSG_1123, ZLIB_VERSION);
#endif /* UNIV_ZIP_DEBUG */

#ifdef UNIV_ZIP_COPY
  ib::info(ER_IB_MSG_1124) << "and extra copying";
#endif /* UNIV_ZIP_COPY */

  /* Since InnoDB does not currently clean up all its internal data
  structures in MySQL Embedded Server Library server_end(), we
  print an error message if someone tries to start up InnoDB a
  second time during the process lifetime. */

  if (srv_start_has_been_called) {
    ib::error(ER_IB_MSG_1125);
  }

  srv_start_has_been_called = true;

  srv_is_being_started = true;

  /* Register performance schema stages before any real work has been
  started which may need to be instrumented. */
  mysql_stage_register("innodb", srv_stages, UT_ARR_SIZE(srv_stages));

  /* Switch latching order checks on in sync0debug.cc, if
  --innodb-sync-debug=false (default) */
  ut_d(sync_check_enable());

  srv_boot();

  ib::info(ER_IB_MSG_1126) << (ut_crc32_cpu_enabled ? "Using" : "Not using")
                           << " CPU crc32 instructions";

  os_create_block_cache();

  fil_init(srv_max_n_open_files);

  err = fil_scan_for_tablespaces(scan_directories);

  if (err != DB_SUCCESS) {
    return (srv_init_abort(err));
  }

  if (!srv_read_only_mode) {
    mutex_create(LATCH_ID_SRV_MONITOR_FILE, &srv_monitor_file_mutex);

    if (srv_innodb_status) {
      srv_monitor_file_name = static_cast<char *>(ut_malloc_nokey(
          MySQL_datadir_path.len() + 20 + sizeof "/innodb_status."));

      sprintf(srv_monitor_file_name, "%s/innodb_status." ULINTPF,
              static_cast<const char *>(MySQL_datadir_path),
              os_proc_get_number());

      srv_monitor_file = fopen(srv_monitor_file_name, "w+");

      if (!srv_monitor_file) {
        ib::error(ER_IB_MSG_1127, srv_monitor_file_name, strerror(errno));

        return (srv_init_abort(DB_ERROR));
      }
    } else {
      srv_monitor_file_name = NULL;
      srv_monitor_file = os_file_create_tmpfile(NULL);

      if (!srv_monitor_file) {
        return (srv_init_abort(DB_ERROR));
      }
    }

    mutex_create(LATCH_ID_SRV_DICT_TMPFILE, &srv_dict_tmpfile_mutex);

    srv_dict_tmpfile = os_file_create_tmpfile(NULL);

    if (!srv_dict_tmpfile) {
      return (srv_init_abort(DB_ERROR));
    }

    mutex_create(LATCH_ID_SRV_MISC_TMPFILE, &srv_misc_tmpfile_mutex);

    srv_misc_tmpfile = os_file_create_tmpfile(NULL);

    if (!srv_misc_tmpfile) {
      return (srv_init_abort(DB_ERROR));
    }
  }

  srv_n_file_io_threads = srv_n_read_io_threads;

  srv_n_file_io_threads += srv_n_write_io_threads;

  if (!srv_read_only_mode) {
    /* Add the log and ibuf IO threads. */
    srv_n_file_io_threads += 2;
  } else {
    ib::info(ER_IB_MSG_1128);
  }

  ut_a(srv_n_file_io_threads <= SRV_MAX_N_IO_THREADS);

  if (!os_aio_init(srv_n_read_io_threads, srv_n_write_io_threads,
                   SRV_MAX_N_PENDING_SYNC_IOS)) {
    ib::error(ER_IB_MSG_1129);

    return (srv_init_abort(DB_ERROR));
  }

  double size;
  char unit;

  if (srv_buf_pool_size >= 1024 * 1024 * 1024) {
    size = ((double)srv_buf_pool_size) / (1024 * 1024 * 1024);
    unit = 'G';
  } else {
    size = ((double)srv_buf_pool_size) / (1024 * 1024);
    unit = 'M';
  }

  double chunk_size;
  char chunk_unit;

  if (srv_buf_pool_chunk_unit >= 1024 * 1024 * 1024) {
    chunk_size = srv_buf_pool_chunk_unit / 1024.0 / 1024 / 1024;
    chunk_unit = 'G';
  } else {
    chunk_size = srv_buf_pool_chunk_unit / 1024.0 / 1024;
    chunk_unit = 'M';
  }

  ib::info(ER_IB_MSG_1130, size, unit, srv_buf_pool_instances, chunk_size,
           chunk_unit);

  err = buf_pool_init(srv_buf_pool_size, srv_buf_pool_instances);

  if (err != DB_SUCCESS) {
    ib::error(ER_IB_MSG_1131);

    return (srv_init_abort(DB_ERROR));
  }

  ib::info(ER_IB_MSG_1132);

#ifdef UNIV_DEBUG
  /* We have observed deadlocks with a 5MB buffer pool but
  the actual lower limit could very well be a little higher. */

  if (srv_buf_pool_size <= 5 * 1024 * 1024) {
    ib::info(ER_IB_MSG_1133, ulonglong{srv_buf_pool_size / 1024 / 1024});
  }
#endif /* UNIV_DEBUG */

  fsp_init();
  pars_init();
  err = clone_init();
  if (err != DB_SUCCESS) {
    return (srv_init_abort(err));
  }
  arch_init();
  recv_sys_create();
  recv_sys_init(buf_pool_get_curr_size());
  trx_sys_create();
  lock_sys_create(srv_lock_table_size);
  srv_start_state_set(SRV_START_STATE_LOCK_SYS);

  /* Create i/o-handler threads: */

  /* For read only mode, we don't need ibuf and log I/O thread.
  Please see innobase_start_or_create_for_mysql() */
  ulint start = (srv_read_only_mode) ? 0 : 2;

  for (ulint t = 0; t < srv_n_file_io_threads; ++t) {
    if (t < start) {
      if (t == 0) {
        os_thread_create(io_ibuf_thread_key, io_handler_thread, t);
      } else {
        ut_ad(t == 1);
        os_thread_create(io_log_thread_key, io_handler_thread, t);
      }
    } else if (t >= start && t < (start + srv_n_read_io_threads)) {
      os_thread_create(io_read_thread_key, io_handler_thread, t);

    } else if (t >= (start + srv_n_read_io_threads) &&
               t < (start + srv_n_read_io_threads + srv_n_write_io_threads)) {
      os_thread_create(io_write_thread_key, io_handler_thread, t);
    } else {
      os_thread_create(io_handler_thread_key, io_handler_thread, t);
    }
  }

  /* Even in read-only mode there could be flush job generated by
  intrinsic table operations. */
  buf_flush_page_cleaner_init(srv_n_page_cleaners);

  srv_start_state_set(SRV_START_STATE_IO);

  srv_startup_is_before_trx_rollback_phase = !create_new_db;

  if (create_new_db) {
    recv_sys_free();
  }

  /* Open or create the data files. */
  page_no_t sum_of_new_sizes;

  err = srv_sys_space.open_or_create(false, create_new_db, &sum_of_new_sizes,
                                     &flushed_lsn);

  /* FIXME: This can be done earlier, but we now have to wait for
  checking of system tablespace. */
  dict_persist_init();

  switch (err) {
    case DB_SUCCESS:
      break;
    case DB_CANNOT_OPEN_FILE:
      ib::error(ER_IB_MSG_1134);
      /* fall through */
    default:

      /* Other errors might come from
      Datafile::validate_first_page() */

      return (srv_init_abort(err));
  }

  dirnamelen = strlen(srv_log_group_home_dir);
  ut_a(dirnamelen < (sizeof logfilename) - 10 - sizeof "ib_logfile");
  memcpy(logfilename, srv_log_group_home_dir, dirnamelen);

  /* Add a path separator if needed. */
  if (dirnamelen && logfilename[dirnamelen - 1] != OS_PATH_SEPARATOR) {
    logfilename[dirnamelen++] = OS_PATH_SEPARATOR;
  }

  srv_log_file_size_requested = srv_log_file_size;

  if (create_new_db) {
    ut_a(buf_are_flush_lists_empty_validate());

    /* TODO: Was there any reason for which we were skipping
    here the log block which starts at LOG_START_LSN in 5.7 ? */
    flushed_lsn = LOG_START_LSN;

    err = create_log_files(logfilename, dirnamelen, flushed_lsn, logfile0,
                           new_checkpoint_lsn);

    if (err != DB_SUCCESS) {
      return (srv_init_abort(err));
    }

    flushed_lsn = new_checkpoint_lsn;

    ut_a(new_checkpoint_lsn == LOG_START_LSN + LOG_BLOCK_HDR_SIZE);

  } else {
    for (i = 0; i < SRV_N_LOG_FILES_MAX; i++) {
      os_offset_t size;
      os_file_stat_t stat_info;

      sprintf(logfilename + dirnamelen, "ib_logfile%u", i);

      err = os_file_get_status(logfilename, &stat_info, false,
                               srv_read_only_mode);

      if (err == DB_NOT_FOUND) {
        if (i == 0) {
          if (flushed_lsn < static_cast<lsn_t>(1000)) {
            ib::error(ER_IB_MSG_1135);
            return (srv_init_abort(DB_ERROR));
          }

          err = create_log_files(logfilename, dirnamelen, flushed_lsn, logfile0,
                                 new_checkpoint_lsn);

          if (err != DB_SUCCESS) {
            return (srv_init_abort(err));
          }

          create_log_files_rename(logfilename, dirnamelen, new_checkpoint_lsn,
                                  logfile0);

          /* Suppress the message about
          crash recovery. */
          flushed_lsn = new_checkpoint_lsn;
          ut_a(log_sys != nullptr);
          goto files_checked;
#if !defined(XTRABACKUP)
        } else if (i < 2) {
          /* must have at least 2 log files */
          ib::error(ER_IB_MSG_1136);
          return (srv_init_abort(err));
#endif
        }

        /* opened all files */
        break;
      }

      if (!srv_file_check_mode(logfilename)) {
        return (srv_init_abort(DB_ERROR));
      }

      err = open_log_file(&files[i], logfilename, &size);

      if (err != DB_SUCCESS) {
        return (srv_init_abort(err));
      }

      ut_a(size != (os_offset_t)-1);

      if (size & ((1 << UNIV_PAGE_SIZE_SHIFT) - 1)) {
        ib::error(ER_IB_MSG_1137, logfilename, ulonglong{size});
        return (srv_init_abort(DB_ERROR));
      }

      if (i == 0) {
        srv_log_file_size = size;
#ifndef UNIV_DEBUG_DEDICATED
      } else if (size != srv_log_file_size) {
#else
      } else if (!srv_dedicated_server && size != srv_log_file_size) {
#endif /* UNIV_DEBUG_DEDICATED */
        ib::error(ER_IB_MSG_1138, logfilename, ulonglong{size},
                  srv_log_file_size);

        return (srv_init_abort(DB_ERROR));
      }
    }

    srv_n_log_files_found = i;

    /* Create the in-memory file space objects. */

    sprintf(logfilename + dirnamelen, "ib_logfile%u", 0);

    /* Disable the doublewrite buffer for log files. */
    fil_space_t *log_space = fil_space_create(
        "innodb_redo_log", dict_sys_t::s_log_space_first_id,
        fsp_flags_set_page_size(0, univ_page_size), FIL_TYPE_LOG);

    ut_ad(fil_validate());
    ut_a(log_space != nullptr);

    /* srv_log_file_size is measured in bytes */
    ut_a(srv_log_file_size / UNIV_PAGE_SIZE <= PAGE_NO_MAX);

    for (unsigned j = 0; j < i; j++) {
      sprintf(logfilename + dirnamelen, "ib_logfile%u", j);

      const ulonglong file_pages = srv_log_file_size / UNIV_PAGE_SIZE;

      if (fil_node_create(logfilename, static_cast<page_no_t>(file_pages),
                          log_space, false, false) == nullptr) {
        return (srv_init_abort(DB_ERROR));
      }
    }

    if (!log_sys_init(i, srv_log_file_size, dict_sys_t::s_log_space_first_id)) {
      return (srv_init_abort(DB_ERROR));
    }

    /* Read the first log file header to get the encryption
    information if it exist. */
    if (srv_force_recovery < SRV_FORCE_NO_LOG_REDO && !log_read_encryption()) {
      return (srv_init_abort(DB_ERROR));
    }
  }

  ut_a(log_sys != nullptr);

  /* Open all log files and data files in the system
  tablespace: we keep them open until database shutdown.

  When we use goto files_checked; we don't need the line below,
  because in such case, it's been already called at the end of
  create_log_files_rename(). */

  fil_open_log_and_system_tablespace_files();

files_checked:

  if (create_new_db) {
    ut_a(!srv_read_only_mode);

    ut_a(log_sys->last_checkpoint_lsn == LOG_START_LSN + LOG_BLOCK_HDR_SIZE);

    ut_a(flushed_lsn == LOG_START_LSN + LOG_BLOCK_HDR_SIZE);

    log_start(*log_sys, 0, flushed_lsn, flushed_lsn);

    log_start_background_threads(*log_sys);

    err = srv_undo_tablespaces_init(true, false);

    if (err != DB_SUCCESS) {
      return (srv_init_abort(err));
    }

    mtr_start(&mtr);

    bool ret = fsp_header_init(0, sum_of_new_sizes, &mtr, false);

    mtr_commit(&mtr);

    if (!ret) {
      return (srv_init_abort(DB_ERROR));
    }

    /* To maintain backward compatibility we create only
    the first rollback segment before the double write buffer.
    All the remaining rollback segments will be created later,
    after the double write buffers haves been created. */
    trx_sys_create_sys_pages();

    purge_queue = trx_sys_init_at_db_start();

    /* The purge system needs to create the purge view and
    therefore requires that the trx_sys is inited. */

    trx_purge_sys_create(srv_n_purge_threads, purge_queue);

    err = dict_create();

    if (err != DB_SUCCESS) {
      return (srv_init_abort(err));
    }

    srv_create_sdi_indexes();

    previous_lsn = log_get_lsn(*log_sys);

    buf_flush_sync_all_buf_pools();

    log_stop_background_threads(*log_sys);

    flushed_lsn = log_get_lsn(*log_sys);

    ut_a(flushed_lsn == previous_lsn);

    err = fil_write_flushed_lsn(flushed_lsn);
    ut_a(err == DB_SUCCESS);

    create_log_files_rename(logfilename, dirnamelen, new_checkpoint_lsn,
                            logfile0);

    log_start_background_threads(*log_sys);

    ut_a(buf_are_flush_lists_empty_validate());

  } else {
    /* Invalidate the buffer pool to ensure that we reread
    the page that we read above, during recovery.
    Note that this is not as heavy weight as it seems. At
    this point there will be only ONE page in the buf_LRU
    and there must be no page in the buf_flush list. */
    buf_pool_invalidate();

    /* We always try to do a recovery, even if the database had
    been shut down normally: this is the normal startup path */

    err = recv_recovery_from_checkpoint_start(*log_sys, flushed_lsn, to_lsn);

    recv_sys->dblwr.pages.clear();

    if (err == DB_SUCCESS) {
      /* Initialize the change buffer. */
      err = dict_boot();
    }

    if (err != DB_SUCCESS) {
      return (srv_init_abort(err));
    }

    /* We need to start log threads before asking to flush
    all dirty pages. That's because some dirty pages could
    be dirty because of ibuf merges. The ibuf merges could
    have written log records to the log buffer. The redo
    log has to be flushed up to the newest_modification of
    a dirty page, before the page might be flushed to disk.
    Hence we need the log_flusher thread which will flush
    log records related to the ibuf merges, allowing to
    flush the modified pages. That's why we need to start
    the log threads before flushing dirty pages. */

    if (!srv_read_only_mode) {
      log_start_background_threads(*log_sys);
    }

    if (srv_force_recovery < SRV_FORCE_NO_LOG_REDO) {
      /* Apply the hashed log records to the
      respective file pages, for the last batch of
      recv_group_scan_log_recs(). */

      /* Don't allow IBUF operations for crash
      recovery as it would add extra redo log and we may
      not have enough margin. */
      if (!srv_read_only_mode) {
        recv_apply_hashed_log_recs(*log_sys, false);

      } else {
        recv_apply_hashed_log_recs(*log_sys, true);
      }

      if (recv_sys->found_corrupt_log) {
        err = DB_ERROR;
        return (srv_init_abort(err));
      }

      DBUG_PRINT("ib_log", ("apply completed"));

      /* Check and print if there were any tablespaces
      which had redo log records but we couldn't apply
      them because the filenames were missing. */
    }

    if (srv_force_recovery < SRV_FORCE_NO_LOG_REDO) {
      /* Recovery complete, start verifying the
      page LSN on read. */
      recv_lsn_checks_on = true;
    }

    /* We have gone through the redo log, now check if all the
    tablespaces were found and recovered. */

    if (srv_force_recovery == 0 && fil_check_missing_tablespaces()) {
      // Missing tablespaces in the redo log are a valid possibility
      // with partial backups.
      // But keep them in the output for visibility
      ib::warn(ER_IB_MSG_1139);
    }

    /* We have successfully recovered from the redo log. The
    data dictionary should now be readable. */

    if (srv_force_recovery < SRV_FORCE_NO_LOG_REDO && recv_needed_recovery) {
      trx_sys_print_mysql_binlog_offset();
    }

    if (recv_sys->found_corrupt_log) {
      ib::warn(ER_IB_MSG_1140);
    }

    if (!srv_force_recovery && !srv_read_only_mode) {
      buf_flush_sync_all_buf_pools();
    }

    srv_dict_metadata = recv_recovery_from_checkpoint_finish(*log_sys, false);

    if (!srv_force_recovery && !recv_sys->found_corrupt_log &&
        (srv_log_file_size_requested != srv_log_file_size ||
         srv_n_log_files_found != srv_n_log_files)) {
      /* Prepare to replace the redo log files. */

      if (srv_read_only_mode) {
        ib::error(ER_IB_MSG_1141);
        return (srv_init_abort(DB_READ_ONLY));
      }

      if (srv_dict_metadata != nullptr && !srv_dict_metadata->empty()) {
        /* Open this table in case srv_dict_metadata
        should be applied to this table before
        checkpoint. And because DD is not fully up yet,
        the table can be opened by internal APIs. */

        fil_space_t *space = fil_space_acquire_silent(dict_sys_t::s_space_id);
        if (space == nullptr) {
          dberr_t error =
              fil_ibd_open(true, FIL_TYPE_TABLESPACE, dict_sys_t::s_space_id,
                           predefined_flags, dict_sys_t::s_dd_space_name,
                           dict_sys_t::s_dd_space_name,
                           dict_sys_t::s_dd_space_file_name, true, false);
          if (error != DB_SUCCESS) {
            ib::error(ER_IB_MSG_1142);
            return (srv_init_abort(DB_ERROR));
          }
        } else {
          fil_space_release(space);
        }

        dict_persist->table_buffer = UT_NEW_NOKEY(DDTableBuffer());
        /* This writes redo logs. Since the log file
        size hasn't changed now, there should be enough
        room in log files, supposing log_free_check()
        works fine before crash */
        srv_dict_metadata->store();
      }

      /* Prepare to delete the old redo log files */
      flushed_lsn = srv_prepare_to_delete_redo_log_files(i);

      log_stop_background_threads(*log_sys);

      /* Prohibit redo log writes from any other
      threads until creating a log checkpoint at the
      end of create_log_files(). */
      ut_d(log_sys->disable_redo_writes = true);

      ut_ad(!buf_pool_check_no_pending_io());

      RECOVERY_CRASH(3);

      /* Stamp the LSN to the data files. */
      err = fil_write_flushed_lsn(flushed_lsn);
      ut_a(err == DB_SUCCESS);

      RECOVERY_CRASH(4);

      /* Close and free the redo log files, so that
      we can replace them. */
      fil_close_log_files(true);

      RECOVERY_CRASH(5);

      log_sys_close();

      ib::info(ER_IB_MSG_1143);

      srv_log_file_size = srv_log_file_size_requested;

      err = create_log_files(logfilename, dirnamelen, flushed_lsn, logfile0,
                             new_checkpoint_lsn);

      if (err != DB_SUCCESS) {
        return (srv_init_abort(err));
      }

      create_log_files_rename(logfilename, dirnamelen, new_checkpoint_lsn,
                              logfile0);

      ut_d(log_sys->disable_redo_writes = false);

      flushed_lsn = new_checkpoint_lsn;

      log_start(*log_sys, 0, flushed_lsn, flushed_lsn);

      log_start_background_threads(*log_sys);

    } else if (recv_sys->is_cloned_db) {
      /* Reset creator for log */

      log_stop_background_threads(*log_sys);

      log_files_header_read(*log_sys, 0);

      lsn_t start_lsn;
      start_lsn =
          mach_read_from_8(log_sys->checkpoint_buf + LOG_HEADER_START_LSN);

      log_files_header_read(*log_sys, LOG_CHECKPOINT_1);

      log_files_header_flush(*log_sys, 0, start_lsn);

      log_start_background_threads(*log_sys);
    }

    if (sum_of_new_sizes > 0) {
      /* New data file(s) were added */
      mtr_start(&mtr);

      fsp_header_inc_size(0, sum_of_new_sizes, &mtr);

      mtr_commit(&mtr);

      /* Immediately write the log record about
      increased tablespace size to disk, so that it
      is durable even if mysqld would crash
      quickly */

      log_buffer_flush_to_disk(*log_sys);
    }

    err = srv_undo_tablespaces_init(false, false);

    if (err != DB_SUCCESS && srv_force_recovery < SRV_FORCE_NO_UNDO_LOG_SCAN) {
      if (err == DB_TABLESPACE_NOT_FOUND) {
        /* A tablespace was not found.
        The user must force recovery. */

        srv_fatal_error();
      }

      return (srv_init_abort(err));
    }

    purge_queue = trx_sys_init_at_db_start();

    if (srv_is_upgrade_mode) {
      if (!purge_queue->empty()) {
        ib::info(ER_IB_MSG_1144);
        srv_upgrade_old_undo_found = true;
      }
      /* Either the old or new undo tablespaces will
      be deleted later depending on the value of
      'failed_upgrade' in dd_upgrade_finish(). */
    } else {
      /* New undo tablespaces have been created.
      Delete the old undo tablespaces and the references
      to them in the TRX_SYS page. */
      srv_undo_tablespaces_upgrade();
    }

    DBUG_EXECUTE_IF("check_no_undo", ut_ad(purge_queue->empty()););

    /* The purge system needs to create the purge view and
    therefore requires that the trx_sys and trx lists were
    initialized in trx_sys_init_at_db_start(). */
    trx_purge_sys_create(srv_n_purge_threads, purge_queue);
  }

  /* Open temp-tablespace and keep it open until shutdown. */
  err = srv_open_tmp_tablespace(create_new_db, &srv_tmp_space);
  if (err != DB_SUCCESS) {
    return (srv_init_abort(err));
  }

  err = ibt::open_or_create(create_new_db);
  if (err != DB_SUCCESS) {
    return (srv_init_abort(err));
  }

  /* Create the doublewrite buffer to a new tablespace */
  if (buf_dblwr == NULL && !buf_dblwr_create()) {
    return (srv_init_abort(DB_ERROR));
  }

  /* Here the double write buffer has already been created and so
  any new rollback segments will be allocated after the double
  write buffer. The default segment should already exist.
  We create the new segments only if it's a new database or
  the database was shutdown cleanly. */

  /* Note: When creating the extra rollback segments during an upgrade
  we violate the latching order, even if the change buffer is empty.
  We make an exception in sync0sync.cc and check srv_is_being_started
  for that violation. It cannot create a deadlock because we are still
  running in single threaded mode essentially. Only the IO threads
  should be running at this stage. */

  ut_a(srv_rollback_segments > 0);
  ut_a(srv_rollback_segments <= TRX_SYS_N_RSEGS);

  /* Make sure there are enough rollback segments in each tablespace
  and that each rollback segment has an associated memory object.
  If any of these rollback segments contain undo logs, load them into
  the purge queue */
  if (!trx_rseg_adjust_rollback_segments(srv_rollback_segments)) {
    return (srv_init_abort(DB_ERROR));
  }

  /* Any undo tablespaces under construction are now fully built
  with all needed rsegs. Delete the trunc.log files and clear the
  construction list. */
  srv_undo_tablespaces_mark_construction_done();

  /* Now that all rsegs are ready for use, make them active. */
  undo::spaces->s_lock();
  for (auto undo_space : undo::spaces->m_spaces) {
    if (!undo_space->is_empty()) {
      undo_space->set_active();
    }
  }
  undo::spaces->s_unlock();

  /* Undo Tablespaces and Rollback Segments are ready. */
  srv_startup_is_before_trx_rollback_phase = false;

  if (!srv_read_only_mode) {
    if (create_new_db) {
      srv_buffer_pool_load_at_startup = FALSE;
    }

    /* Create the thread which watches the timeouts
    for lock waits */
    srv_threads.m_timeout_thread_active = true;
    os_thread_create(srv_lock_timeout_thread_key, lock_wait_timeout_thread);

    /* Create the thread which warns of long semaphore waits */
    srv_threads.m_error_monitor_thread_active = true;
    os_thread_create(srv_error_monitor_thread_key, srv_error_monitor_thread);

    /* Create the thread which prints InnoDB monitor info */
    srv_threads.m_monitor_thread_active = true;
    os_thread_create(srv_monitor_thread_key, srv_monitor_thread);

    srv_start_state_set(SRV_START_STATE_MONITOR);
  }

  srv_sys_tablespaces_open = true;

  /* Rotate the encryption key for recovery. It's because
  server could crash in middle of key rotation. Some tablespace
  didn't complete key rotation. Here, we will resume the
  rotation. */
  if (!srv_read_only_mode && !create_new_db &&
      srv_force_recovery < SRV_FORCE_NO_LOG_REDO &&
      !use_dumped_tablespace_keys) {
    if (!fil_encryption_rotate()) {
      ib::info(ER_IB_MSG_1146) << "fil_encryption_rotate() failed!";
    }
  }

  srv_is_being_started = false;

  ut_a(trx_purge_state() == PURGE_STATE_INIT);

  /* wake main loop of page cleaner up */
  os_event_set(buf_flush_event);

  sum_of_data_file_sizes = srv_sys_space.get_sum_of_sizes();
  ut_a(sum_of_new_sizes != FIL_NULL);

  tablespace_size_in_header = fsp_header_get_tablespace_size();

  if (!srv_read_only_mode && !srv_sys_space.can_auto_extend_last_file() &&
      sum_of_data_file_sizes != tablespace_size_in_header) {
    ib::error(ER_IB_MSG_1147, ulong{tablespace_size_in_header},
              ulong{sum_of_data_file_sizes});

    if (srv_force_recovery == 0 &&
        sum_of_data_file_sizes < tablespace_size_in_header) {
      /* This is a fatal error, the tail of a tablespace is
      missing */

      ib::error(ER_IB_MSG_1148);

      return (srv_init_abort(DB_ERROR));
    }
  }

  if (!srv_read_only_mode && srv_sys_space.can_auto_extend_last_file() &&
      sum_of_data_file_sizes < tablespace_size_in_header) {
    ib::error(ER_IB_MSG_1149, ulong{tablespace_size_in_header},
              ulong{sum_of_data_file_sizes});

    if (srv_force_recovery == 0) {
      ib::error(ER_IB_MSG_1150);

      return (srv_init_abort(DB_ERROR));
    }
  }

  ib::info(ER_IB_MSG_1151, INNODB_VERSION_STR,
           ulonglong{log_get_lsn(*log_sys)});

  return (DB_SUCCESS);
}

/** Applier of dynamic metadata */
struct metadata_applier {
  /** Default constructor */
  metadata_applier() {}
  /** Visitor.
  @param[in]      table   table to visit */
  void operator()(dict_table_t *table) const {
    ut_ad(dict_sys->dynamic_metadata != NULL);
    ib_uint64_t autoinc = table->autoinc;
    dict_table_load_dynamic_metadata(table);
    /* For those tables which were not opened by
    ha_innobase::open() and not initialized by
    innobase_initialize_autoinc(), the next counter should be
    advanced properly */
    if (autoinc != table->autoinc && table->autoinc != ~0ULL) {
      ++table->autoinc;
    }
  }
};

/** Apply the dynamic metadata to all tables */
static void apply_dynamic_metadata() {
  const metadata_applier applier;

  dict_sys->for_each_table(applier);

  if (srv_dict_metadata != NULL) {
    srv_dict_metadata->apply();
    UT_DELETE(srv_dict_metadata);
    srv_dict_metadata = NULL;
  }
}

/** On a restart, initialize the remaining InnoDB subsystems so that
any tables (including data dictionary tables) can be accessed. */
void srv_dict_recover_on_restart() {
  trx_resurrect_locks();

  /* Roll back any recovered data dictionary transactions, so
  that the data dictionary tables will be free of any locks.
  The data dictionary latch should guarantee that there is at
  most one data dictionary transaction active at a time. */
  if (srv_force_recovery < SRV_FORCE_NO_TRX_UNDO && trx_sys_need_rollback()) {
    trx_rollback_or_clean_recovered(FALSE);
  }

  /* Do after all DD transactions recovery, to get consistent metadata */
  apply_dynamic_metadata();

  if (srv_force_recovery < SRV_FORCE_NO_IBUF_MERGE) {
    srv_sys_tablespaces_open = true;
  }
}

/** Start purge threads. During upgrade we start
purge threads early to apply purge. */
void srv_start_purge_threads() {
  /* Start purge threads only if they are not started
  earlier. */
  if (srv_start_state_is_set(SRV_START_STATE_PURGE)) {
    return;
  }

  os_thread_create(srv_purge_thread_key, srv_purge_coordinator_thread);

  /* We've already created the purge coordinator thread above. */
  for (ulong i = 1; i < srv_n_purge_threads; ++i) {
    os_thread_create(srv_worker_thread_key, srv_worker_thread);
  }

  srv_start_wait_for_purge_to_start();

  srv_start_state_set(SRV_START_STATE_PURGE);
}

/** Start up the remaining InnoDB service threads.
@param[in]	bootstrap	True if this is in bootstrap */
void srv_start_threads(bool bootstrap) {
  if (!srv_read_only_mode) {
    /* Before 8.0, it was master thread that was doing periodical
    checkpoints (every 7s). Since 8.0, it is the log checkpointer
    thread, which is owned by log_sys, that is responsible for
    periodical checkpoints (every innodb_log_checkpoint_every ms).
    Note that the log checkpointer thread was created earlier and
    is already active, but the periodical checkpoints were disabled.
    Only the required checkpoints were allowed, which includes:
            - checkpoints because of too old last_checkpoint_lsn,
            - checkpoints explicitly requested (because of call to
              log_make_latest_checkpoint()).
    The reason was to make the situation more deterministic during
    the startup, because then:
            - it is easier to write mtr tests,
            - there are less possible flows - smaller risk of bug.
    Now we start allowing periodical checkpoints! Since now, it's
    hard to predict when checkpoints are written! */
    log_sys->periodical_checkpoints_enabled = true;
  }

  srv_threads.m_buf_resize_thread_active = true;
  os_thread_create(buf_resize_thread_key, buf_resize_thread);

  if (srv_read_only_mode) {
    purge_sys->state = PURGE_STATE_DISABLED;
    return;
  }

  if (!srv_apply_log_only && !bootstrap &&
      srv_force_recovery < SRV_FORCE_NO_TRX_UNDO && trx_sys_need_rollback()) {
    /* Rollback all recovered transactions that are
    not in committed nor in XA PREPARE state. */
    trx_rollback_or_clean_is_active = true;

    os_thread_create(trx_recovery_rollback_thread_key,
                     trx_recovery_rollback_thread);
  }

  /* Create the master thread which does purge and other utility
  operations */
  srv_threads.m_master_thread_active = true;
  os_thread_create(srv_master_thread_key, srv_master_thread);

  srv_start_state_set(SRV_START_STATE_MASTER);

  if (srv_force_recovery == 0) {
    /* In the insert buffer we may have even bigger tablespace
    id's, because we may have dropped those tablespaces, but
    insert buffer merge has not had time to clean the records from
    the ibuf tree. */

    ibuf_update_max_tablespace_id();
  }

#ifndef XTRABACKUP
  /* Create the buffer pool dump/load thread */
  srv_threads.m_buf_dump_thread_active = true;
  os_thread_create(buf_dump_thread_key, buf_dump_thread);
#endif

  dict_stats_thread_init();

  /* Create the dict stats gathering thread */
  srv_threads.m_dict_stats_thread_active = true;
  os_thread_create(dict_stats_thread_key, dict_stats_thread);

  /* Create the thread that will optimize the FTS sub-system. */
  fts_optimize_init();

  srv_start_state_set(SRV_START_STATE_STAT);
}

#if 0
/********************************************************************
Sync all FTS cache before shutdown */
static
void
srv_fts_close(void)
{
	dict_table_t*	table;

	for (table = UT_LIST_GET_FIRST(dict_sys->table_LRU);
	     table; table = UT_LIST_GET_NEXT(table_LRU, table)) {
		fts_t*	fts = table->fts;

		if (fts != NULL) {
			fts_sync_table(table);
		}
	}

	for (table = UT_LIST_GET_FIRST(dict_sys->table_non_LRU);
	     table; table = UT_LIST_GET_NEXT(table_LRU, table)) {
		fts_t*	fts = table->fts;

		if (fts != NULL) {
			fts_sync_table(table);
		}
	}
}
#endif

/** Shut down all InnoDB background tasks that may look up objects in
the data dictionary. */
void srv_pre_dd_shutdown() {
  ut_a(!srv_is_being_shutdown);

  if (srv_read_only_mode) {
    /* In read-only mode, no background tasks should
    access the data dictionary. */
    srv_is_being_shutdown = true;
    return;
  }

  if (srv_start_state_is_set(SRV_START_STATE_STAT)) {
    fts_optimize_shutdown();
    dict_stats_shutdown();
  }

  /* On slow shutdown, we have to wait for background thread
  doing the rollback to finish first because it can add undo to
  purge. So exit this thread before initiating purge shutdown. */
  while (srv_fast_shutdown == 0 && trx_rollback_or_clean_is_active) {
    /* we should wait until rollback after recovery end
    for slow shutdown */
    os_thread_sleep(100000);
  }

  /* Here, we will only shut down the tasks that may be looking up
  tables or other objects in the Global Data Dictionary.
  The following background tasks will not be affected:
  * background rollback of recovered transactions (those table
  definitions were already looked up IX-locked at server startup)
  * change buffer merge (until we replace the IBUF_DUMMY objects
  with access to the data dictionary)
  * I/O subsystem (page cleaners, I/O threads, redo log) */

  srv_shutdown_state = SRV_SHUTDOWN_CLEANUP;
  srv_purge_wakeup();

  if (srv_start_state_is_set(SRV_START_STATE_STAT)) {
    os_event_set(dict_stats_event);
  }

  for (ulint count = 1;;) {
    bool wait = srv_purge_threads_active();

    if (wait) {
      srv_purge_wakeup();
      if (count % 600 == 0) {
        ib::info(ER_IB_MSG_1152) << "Waiting for purge to complete";
      }
    } else {
      switch (trx_purge_state()) {
        case PURGE_STATE_INIT:
        case PURGE_STATE_EXIT:
        case PURGE_STATE_DISABLED:
          srv_start_state &= ~SRV_START_STATE_PURGE;
          break;
        case PURGE_STATE_RUN:
        case PURGE_STATE_STOP:
          ut_ad(0);
      }
    }

    if (srv_threads.m_dict_stats_thread_active) {
      wait = true;

      os_event_set(dict_stats_event);

      if (count % 600 == 0) {
        ib::info(ER_IB_MSG_1153);
      }
    }

    if (srv_threads.m_ts_alter_encrypt_thread_active) {
      wait = true;
      if ((count % 600) == 0) {
        ib::info(ER_IB_MSG_WAIT_FOR_ENCRYPT_THREAD)
            << "Waiting for"
               " tablespace_alter_encrypt_thread to"
               " to exit";
      }
    }

    if (!wait) {
      break;
    }

    count++;
    os_thread_sleep(100000);
  }

  if (srv_start_state_is_set(SRV_START_STATE_STAT)) {
    dict_stats_thread_deinit();
  }

  srv_is_being_shutdown = true;
}

static void srv_shutdown_arch() {
  int count = 0;

  while (archiver_is_active) {
    ++count;
    os_event_set(archiver_thread_event);

    os_thread_sleep(100000);

    if (count > 600) {
      ib::info(ER_IB_MSG_1246) << "Waiting for archiver to"
                                  " finish archiving page and log";
      count = 0;
    }
  }
}

static lsn_t srv_shutdown_log() {
  std::atomic_thread_fence(std::memory_order_seq_cst);

  ib::info(ER_IB_MSG_1247) << "Starting shutdown...";

  srv_shutdown_state = SRV_SHUTDOWN_CLEANUP;

  if (srv_fast_shutdown == 2 && !srv_read_only_mode) {
    /* In this scenario, no checkpoint would be done.
    So write back metadata here explicitly, in case
    dict_close() has problems. */
    dict_persist_to_dd_table_buffer();
  }

  os_thread_sleep(100 * 1000);

  /* Wait until all background threads except master thread
  have been stopped. */
  for (uint32_t count = 0;; ++count) {
    const char *thread_name = srv_any_background_threads_are_active();

    if (thread_name == nullptr) {
      break;
    }

    /* Print a message every 60 seconds if we are waiting
    for the monitor thread to exit. The master thread
    will be checked later. */

    if (count >= 600) {
      ib::info(ER_IB_MSG_1248) << "Waiting for " << thread_name << " to exit.";
      count = 0;
    }
    os_thread_sleep(100 * 1000);
  }

  std::atomic_thread_fence(std::memory_order_seq_cst);
  ut_a(srv_any_background_threads_are_active() == nullptr);

  /* Check that there are no longer transactions, except for
  XA PREPARE ones. We need this wait even for the 'very fast'
  shutdown, because the InnoDB layer may have committed or
  prepared transactions and we don't want to lose them. */

  for (uint32_t count = 0;; ++count) {
    const ulint total_trx = trx_sys_any_active_transactions();

    if (total_trx == 0) {
      break;
    }

    if (count >= 600) {
      ib::info(ER_IB_MSG_1249) << "Waiting for " << total_trx << " active"
                               << " transactions to finish.";

      count = 0;
    }
    os_thread_sleep(100 * 1000);
  }

  std::atomic_thread_fence(std::memory_order_seq_cst);

  /* Wait until master thread has been stopped. */
  for (uint32_t count = 0;; ++count) {
    if (!srv_master_thread_active()) {
      break;
    }

    /* Print a message every 60 seconds if we are waiting
    for the monitor thread to exit. The master thread
    will be checked later. */

    if (count >= 600) {
      ib::info(ER_IB_MSG_1250) << "Waiting for master thread"
                               << " to be suspended.";
      count = 0;
    }
    os_thread_sleep(100 * 1000);
  }

  std::atomic_thread_fence(std::memory_order_seq_cst);
  ut_a(!srv_master_thread_active());

  /* At this point only page_cleaner should be active. We wait
  here to let it complete the flushing of the buffer pools
  before proceeding further. */
  srv_shutdown_state = SRV_SHUTDOWN_FLUSH_PHASE;

  for (uint32_t count = 0; buf_page_cleaner_is_active; ++count) {
    if (count >= 600) {
      ib::info(ER_IB_MSG_1251) << "Waiting for page_cleaner to"
                               << " finish flushing of buffer pool.";
      count = 0;
    }
    os_thread_sleep(100000);
  }

  std::atomic_thread_fence(std::memory_order_seq_cst);

  for (uint32_t count = 0;; ++count) {
    const ulint pending_io = buf_pool_check_no_pending_io();

    if (pending_io == 0) {
      break;
    }

    if (count >= 600) {
      ib::info(ER_IB_MSG_1252) << "Waiting for " << pending_io << " buffer"
                               << " page I/Os to complete.";
      count = 0;
    }
    os_thread_sleep(100 * 1000);
  }

  std::atomic_thread_fence(std::memory_order_seq_cst);

  if (srv_fast_shutdown == 2) {
    if (!srv_read_only_mode) {
      ib::info(ER_IB_MSG_1253) << "MySQL has requested a very fast"
                                  " shutdown without flushing the InnoDB buffer"
                                  " pool to data files. At the next mysqld"
                                  " startup InnoDB will do a crash recovery!";

      /* In this fastest shutdown we do not flush the
      buffer pool:

      it is essentially a 'crash' of the InnoDB server.
      Make sure that the log is all flushed to disk, so
      that we can recover all committed transactions in
      a crash recovery. We must not write the lsn stamps
      to the data files, since at a startup InnoDB deduces
      from the stamps if the previous shutdown was clean.

      In this path, there is no checkpoint, so we have to
      write back persistent metadata before flushing.
      There should be no concurrent DML, so no need to
      require dict_persist::lock. */

      dict_persist_to_dd_table_buffer();

      log_stop_background_threads(*log_sys);
    }

    /* No redo log might be generated since now. */
    log_background_threads_inactive_validate(*log_sys);

    std::atomic_thread_fence(std::memory_order_seq_cst);

    srv_shutdown_state = SRV_SHUTDOWN_LAST_PHASE;

    fil_close_all_files();

    /* Stop Archiver background thread. */
    srv_shutdown_arch();

    return (log_get_lsn(*log_sys));
  }

  if (!srv_read_only_mode) {
    while (log_make_latest_checkpoint(*log_sys)) {
      /* It could happen, that when writing a new checkpoint,
      DD dynamic metadata was persisted, making some pages
      dirty (with the persisted data) and writing new redo
      records to protect those modifications. In such case,
      current lsn would be higher than lsn and we would need
      another iteration to ensure, that checkpoint lsn points
      to the newest lsn. */
    }

    log_stop_background_threads(*log_sys);
  }

  /* No redo log might be generated since now. */
  log_background_threads_inactive_validate(*log_sys);
  buf_must_be_all_freed();

  std::atomic_thread_fence(std::memory_order_seq_cst);

  const lsn_t lsn = log_get_lsn(*log_sys);

  std::atomic_thread_fence(std::memory_order_seq_cst);

  if (!srv_read_only_mode) {
    fil_flush_file_spaces(to_int(FIL_TYPE_TABLESPACE) | to_int(FIL_TYPE_LOG));
  }

  srv_shutdown_state = SRV_SHUTDOWN_LAST_PHASE;

  if (srv_downgrade_logs) {
    ut_a(!srv_read_only_mode);

    log_files_downgrade(*log_sys);

    fil_flush_file_redo();
  }

  /* Validate lsn and write it down. */
  ut_a(log_lsn_validate(lsn) || srv_force_recovery >= SRV_FORCE_NO_LOG_REDO);

  ut_a(lsn == log_sys->last_checkpoint_lsn ||
       srv_force_recovery >= SRV_FORCE_NO_LOG_REDO);

  ut_a(lsn == log_get_lsn(*log_sys));

  if (!srv_read_only_mode) {
    ut_a(srv_force_recovery < SRV_FORCE_NO_LOG_REDO);

    auto err = fil_write_flushed_lsn(lsn);
    ut_a(err == DB_SUCCESS);
  }

  ibt::close_files();

  fil_close_all_files();

  /* Stop Archiver background thread. */
  srv_shutdown_arch();

  /* Make some checks that the server really is quiet. */
  buf_must_be_all_freed();
  log_background_threads_inactive_validate(*log_sys);
  ut_a(srv_any_background_threads_are_active() == nullptr);
  ut_a(!srv_master_thread_active());
  ut_a(lsn == log_get_lsn(*log_sys));

  return (lsn);
}

/** Shut down the InnoDB database. */
void srv_shutdown() {
  ut_a(!srv_is_being_started);
  ut_a(srv_is_being_shutdown);

  lsn_t shutdown_lsn;

  /* 1. Flush the buffer pool to disk, write the current lsn to
  the tablespace header(s), and copy all log data to archive.
  The step 1 is the real InnoDB shutdown. The remaining steps 2 - ...
  just free data structures after the shutdown. */

  /* We force DD to flush table buffers to redo so they have opportunity
  to be written to redo and flushed before redo is shut down.*/
  dict_persist_to_dd_table_buffer();

  shutdown_lsn = srv_shutdown_log();

  if (srv_conc_get_active_threads() != 0) {
    ib::warn(ER_IB_MSG_1154, ulonglong{srv_conc_get_active_threads()});
  }

  /* 2. Make all threads created by InnoDB to exit */
  srv_shutdown_all_bg_threads();

  ibt::delete_pool_manager();

  if (srv_monitor_file) {
    fclose(srv_monitor_file);
    srv_monitor_file = 0;
    if (srv_monitor_file_name) {
      unlink(srv_monitor_file_name);
      ut_free(srv_monitor_file_name);
    }
    mutex_free(&srv_monitor_file_mutex);
  }

  if (srv_dict_tmpfile) {
    fclose(srv_dict_tmpfile);
    srv_dict_tmpfile = 0;
    mutex_free(&srv_dict_tmpfile_mutex);
  }

  if (srv_misc_tmpfile) {
    fclose(srv_misc_tmpfile);
    srv_misc_tmpfile = 0;
    mutex_free(&srv_misc_tmpfile_mutex);
  }

  /* This must be disabled before closing the buffer pool
  and closing the data dictionary.  */
  btr_search_disable(true);

  ibuf_close();
  clone_free();
  arch_free();
  ddl_log_close();
  log_sys_close();
  recv_sys_close();
  trx_sys_close();
  lock_sys_close();
  trx_pool_close();

  dict_close();
  dict_persist_close();
  btr_search_sys_free();
  undo_spaces_deinit();

  UT_DELETE(srv_dict_metadata);

  /* 3. Free all InnoDB's own mutexes and the os_fast_mutexes inside
  them */
  os_aio_free();
  que_close();
  row_mysql_close();
  srv_free();
  fil_close();
  pars_close();

  /* 4. Free all allocated memory */

  pars_lexer_close();
  buf_pool_free_all();

  /* 6. Free the thread management resoruces. */
  os_thread_close();

  /* 7. Free the synchronisation infrastructure. */
  sync_check_close();

  ib::info(ER_IB_MSG_1155, ulonglong{shutdown_lsn});

  srv_start_has_been_called = false;
  srv_is_being_shutdown = false;
  srv_shutdown_state = SRV_SHUTDOWN_NONE;
  srv_start_state = SRV_START_STATE_NONE;
}

/** Get the encryption-data filename from the table name for a
single-table tablespace.
@param[in]	table		table object
@param[out]	filename	filename
@param[in]	max_len		filename max length */
void srv_get_encryption_data_filename(dict_table_t *table, char *filename,
                                      ulint max_len) {
  /* Make sure the data_dir_path is set. */
  dd_get_and_save_data_dir_path<dd::Table>(table, NULL, false);

  std::string path = dict_table_get_datadir(table);

  auto filepath = Fil_path::make(path, table->name.m_name, CFP, true);

  size_t len = strlen(filepath);
  ut_a(max_len >= len);

  strcpy(filename, filepath);

  ut_free(filepath);
}

/** Call exit(3) */
void srv_fatal_error() {
  ib::error(ER_IB_MSG_1156);

  fflush(stderr);

  ut_d(innodb_calling_exit = true);

  srv_shutdown_all_bg_threads();

  flush_error_log_messages();

  exit(3);
}<|MERGE_RESOLUTION|>--- conflicted
+++ resolved
@@ -680,26 +680,17 @@
     return (DB_SUCCESS);
   }
 
-<<<<<<< HEAD
   if (!use_dumped_tablespace_keys || srv_backup_mode) {
     byte key[ENCRYPTION_KEY_LEN];
     byte iv[ENCRYPTION_KEY_LEN];
     if (fsp_header_get_encryption_key(space->flags, key, iv, first_page)) {
-      space->flags |= FSP_FLAGS_MASK_ENCRYPTION;
+      FSP_FLAGS_SET_ENCRYPTION(space->flags);
       err = fil_set_encryption(space->id, Encryption::AES, key, iv);
       ut_ad(err == DB_SUCCESS);
     } else {
       ut_free(first_page_buf);
       return (DB_FAIL);
     }
-=======
-  byte key[ENCRYPTION_KEY_LEN];
-  byte iv[ENCRYPTION_KEY_LEN];
-  if (fsp_header_get_encryption_key(space->flags, key, iv, first_page)) {
-    FSP_FLAGS_SET_ENCRYPTION(space->flags);
-    err = fil_set_encryption(space->id, Encryption::AES, key, iv);
-    ut_ad(err == DB_SUCCESS);
->>>>>>> 8e797a5d
   } else {
     err = xb_set_encryption(space);
     if (err != DB_SUCCESS) {
@@ -1067,18 +1058,14 @@
 If we are making a new database, these have been created.
 If doing recovery, these should exist and may be needed for recovery.
 If we fail to open any of these it is a fatal error.
-<<<<<<< HEAD
-@param[in]  target_undo_spaces  number of undo tablespaces
-@param[in]  true disables reading the system tablespace (used in XtraBackup),
-            false is passed on recovery.
 @return DB_SUCCESS or error code */
-static dberr_t srv_undo_tablespaces_open(ulong target_undo_spaces,
-                                         bool backup_mode) {
+static dberr_t srv_undo_tablespaces_open(bool backup_mode) {
   dberr_t err;
 
   if (!backup_mode) {
-    /* Build a list of existing undo tablespaces from the references
-    in the TRX_SYS page. (not including the system tablespace) */
+    /* If upgrading from 5.7, build a list of existing undo tablespaces
+    from the references in the TRX_SYS page. (not including the system
+    tablespace) */
     trx_rseg_get_n_undo_tablespaces(trx_sys_undo_spaces);
 
     /* If undo tablespaces are being tracked in trx_sys then these
@@ -1089,48 +1076,17 @@
       for (const auto space_id : *trx_sys_undo_spaces) {
         fil_set_max_space_id_if_bigger(space_id);
 
-        /* Check if this undo tablespace was in the
-        process of being truncated.  If so, recreate it
-        and add it to the construction list. */
-        err = srv_undo_tablespace_fixup(space_id);
+        /* Check if this undo tablespace was in the process of being truncated.
+        If so, just delete the file since it will be replaced. */
+        if (DB_TABLESPACE_DELETED == srv_undo_tablespace_fixup_57(space_id)) {
+          continue;
+        }
+
+        err = srv_undo_tablespace_open_by_id(space_id);
         if (err != DB_SUCCESS) {
+          ib::error(ER_IB_MSG_1084, ulong{space_id});
           return (err);
         }
-
-        err = srv_undo_tablespace_open(space_id);
-        if (err != DB_SUCCESS) {
-          ib::error(ER_IB_MSG_1084, (ulint)space_id);
-          return (err);
-        }
-=======
-@return DB_SUCCESS or error code */
-static dberr_t srv_undo_tablespaces_open() {
-  dberr_t err;
-
-  /* If upgrading from 5.7, build a list of existing undo tablespaces
-  from the references in the TRX_SYS page. (not including the system
-  tablespace) */
-  trx_rseg_get_n_undo_tablespaces(trx_sys_undo_spaces);
-
-  /* If undo tablespaces are being tracked in trx_sys then these
-  will need to be replaced by independent undo tablespaces with
-  reserved space_ids and RSEG_ARRAY pages. */
-  if (trx_sys_undo_spaces->size() > 0) {
-    /* Open each undo tablespace tracked in TRX_SYS. */
-    for (const auto space_id : *trx_sys_undo_spaces) {
-      fil_set_max_space_id_if_bigger(space_id);
-
-      /* Check if this undo tablespace was in the process of being truncated.
-      If so, just delete the file since it will be replaced. */
-      if (DB_TABLESPACE_DELETED == srv_undo_tablespace_fixup_57(space_id)) {
-        continue;
-      }
-
-      err = srv_undo_tablespace_open_by_id(space_id);
-      if (err != DB_SUCCESS) {
-        ib::error(ER_IB_MSG_1084, ulong{space_id});
-        return (err);
->>>>>>> 8e797a5d
       }
     }
   }
@@ -1545,11 +1501,7 @@
 
   /* Open any existing implicit undo tablespaces. */
   if (!create_new_db) {
-<<<<<<< HEAD
-    err = srv_undo_tablespaces_open(srv_undo_tablespaces, backup_mode);
-=======
-    err = srv_undo_tablespaces_open();
->>>>>>> 8e797a5d
+    err = srv_undo_tablespaces_open(backup_mode);
     if (err != DB_SUCCESS) {
       return (err);
     }
