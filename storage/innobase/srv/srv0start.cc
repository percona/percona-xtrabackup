/*****************************************************************************

Copyright (c) 1996, 2019, Oracle and/or its affiliates. All rights reserved.
Copyright (c) 2008, Google Inc.
Copyright (c) 2009, Percona Inc.

Portions of this file contain modifications contributed and copyrighted by
Google, Inc. Those modifications are gratefully acknowledged and are described
briefly in the InnoDB documentation. The contributions by Google are
incorporated with their permission, and subject to the conditions contained in
the file COPYING.Google.

Portions of this file contain modifications contributed and copyrighted
by Percona Inc.. Those modifications are
gratefully acknowledged and are described briefly in the InnoDB
documentation. The contributions by Percona Inc. are incorporated with
their permission, and subject to the conditions contained in the file
COPYING.Percona.

This program is free software; you can redistribute it and/or modify it under
the terms of the GNU General Public License, version 2.0, as published by the
Free Software Foundation.

This program is also distributed with certain software (including but not
limited to OpenSSL) that is licensed under separate terms, as designated in a
particular file or component or in included license documentation. The authors
of MySQL hereby grant you an additional permission to link the program and
your derivative works with the separately licensed software that they have
included with MySQL.

This program is distributed in the hope that it will be useful, but WITHOUT
ANY WARRANTY; without even the implied warranty of MERCHANTABILITY or FITNESS
FOR A PARTICULAR PURPOSE. See the GNU General Public License, version 2.0,
for more details.

You should have received a copy of the GNU General Public License along with
this program; if not, write to the Free Software Foundation, Inc.,
51 Franklin St, Fifth Floor, Boston, MA 02110-1301  USA

*****************************************************************************/

/** @file srv/srv0start.cc
 Starts the InnoDB database server

 Created 2/16/1996 Heikki Tuuri
 *************************************************************************/

#include <errno.h>
#include <stdio.h>
#include <stdlib.h>
#include <sys/types.h>
#include <zlib.h>

#include "my_dbug.h"

#include "btr0btr.h"
#include "btr0cur.h"
#include "buf0buf.h"
#include "buf0dump.h"
#include "current_thd.h"
#include "data0data.h"
#include "data0type.h"
#include "dict0dd.h"
#include "dict0dict.h"
#include "fil0fil.h"
#include "fsp0fsp.h"
#include "fsp0sysspace.h"
#include "ha_prototypes.h"
#include "ibuf0ibuf.h"
#include "log0log.h"
#include "log0recv.h"
#include "mem0mem.h"
#include "mtr0mtr.h"
#include "my_compiler.h"
#include "my_dbug.h"
#include "my_inttypes.h"
#include "my_psi_config.h"
#include "mysql/psi/mysql_stage.h"
#include "mysqld.h"
#include "os0file.h"
#include "os0thread-create.h"
#include "os0thread.h"
#include "page0cur.h"
#include "page0page.h"
#include "rem0rec.h"
#include "row0ftsort.h"
#include "srv0srv.h"
#include "srv0start.h"
#include "trx0sys.h"
#include "trx0trx.h"
#include "ut0mem.h"

#include "arch0arch.h"
#include "arch0recv.h"
#include "btr0pcur.h"
#include "btr0sea.h"
#include "buf0flu.h"
#include "buf0rea.h"
#include "clone0api.h"
#include "clone0clone.h"
#include "dict0boot.h"
#include "dict0crea.h"
#include "dict0load.h"
#include "dict0stats_bg.h"
#include "lock0lock.h"
#include "os0event.h"
#include "os0proc.h"
#include "pars0pars.h"
#include "que0que.h"
#include "rem0cmp.h"
#include "row0ins.h"
#include "row0mysql.h"
#include "row0row.h"
#include "row0sel.h"
#include "row0upd.h"
#include "srv0tmp.h"
#include "trx0purge.h"
#include "trx0roll.h"
#include "trx0rseg.h"
#include "usr0sess.h"
#include "ut0crc32.h"
#include "ut0new.h"
#include "xb0xb.h"

/** fil_space_t::flags for hard-coded tablespaces */
extern uint32_t predefined_flags;

/** Recovered persistent metadata */
static MetadataRecover *srv_dict_metadata;

/** TRUE if a raw partition is in use */
ibool srv_start_raw_disk_in_use = FALSE;

/** Number of IO threads to use */
ulint srv_n_file_io_threads = 0;

/** true if the server is being started */
bool srv_is_being_started = false;
/** true if SYS_TABLESPACES is available for lookups */
bool srv_sys_tablespaces_open = false;
/** true if the server is being started, before rolling back any
incomplete transactions */
bool srv_startup_is_before_trx_rollback_phase = false;
/** true if srv_pre_dd_shutdown() has been completed */
bool srv_is_being_shutdown = false;
/** true if srv_start() has been called */
static bool srv_start_has_been_called = false;

/** Bit flags for tracking background thread creation. They are used to
determine which threads need to be stopped if we need to abort during
the initialisation step. */
enum srv_start_state_t {
  SRV_START_STATE_NONE = 0,     /*!< No thread started */
  SRV_START_STATE_LOCK_SYS = 1, /*!< Started lock-timeout
                                thread. */
  SRV_START_STATE_IO = 2,       /*!< Started IO threads */
  SRV_START_STATE_MONITOR = 4,  /*!< Started montior thread */
  SRV_START_STATE_MASTER = 8,   /*!< Started master threadd. */
  SRV_START_STATE_PURGE = 16,   /*!< Started purge thread(s) */
  SRV_START_STATE_STAT = 32     /*!< Started bufdump + dict stat
                                and FTS optimize thread. */
};

/** Track server thrd starting phases */
static uint64_t srv_start_state = SRV_START_STATE_NONE;

/** At a shutdown this value climbs from SRV_SHUTDOWN_NONE to
SRV_SHUTDOWN_CLEANUP and then to SRV_SHUTDOWN_LAST_PHASE, and so on */
std::atomic<enum srv_shutdown_t> srv_shutdown_state{SRV_SHUTDOWN_NONE};

/** Files comprising the system tablespace */
static pfs_os_file_t files[1000];

/** Name of srv_monitor_file */
static char *srv_monitor_file_name;

/** */
#define SRV_MAX_N_PENDING_SYNC_IOS 100

/* Keys to register InnoDB threads with performance schema */
#ifdef UNIV_PFS_THREAD
mysql_pfs_key_t log_archiver_thread_key;
mysql_pfs_key_t page_archiver_thread_key;
mysql_pfs_key_t buf_dump_thread_key;
mysql_pfs_key_t buf_resize_thread_key;
mysql_pfs_key_t clone_ddl_thread_key;
mysql_pfs_key_t clone_gtid_thread_key;
mysql_pfs_key_t dict_stats_thread_key;
mysql_pfs_key_t fts_optimize_thread_key;
mysql_pfs_key_t fts_parallel_merge_thread_key;
mysql_pfs_key_t fts_parallel_tokenization_thread_key;
mysql_pfs_key_t io_handler_thread_key;
mysql_pfs_key_t io_ibuf_thread_key;
mysql_pfs_key_t io_log_thread_key;
mysql_pfs_key_t io_read_thread_key;
mysql_pfs_key_t io_write_thread_key;
mysql_pfs_key_t srv_error_monitor_thread_key;
mysql_pfs_key_t srv_lock_timeout_thread_key;
mysql_pfs_key_t srv_master_thread_key;
mysql_pfs_key_t srv_monitor_thread_key;
mysql_pfs_key_t srv_purge_thread_key;
mysql_pfs_key_t srv_worker_thread_key;
mysql_pfs_key_t trx_recovery_rollback_thread_key;
mysql_pfs_key_t srv_ts_alter_encrypt_thread_key;
#endif /* UNIV_PFS_THREAD */

#ifdef HAVE_PSI_STAGE_INTERFACE
/** Array of all InnoDB stage events for monitoring activities via
performance schema. */
static PSI_stage_info *srv_stages[] = {
    &srv_stage_alter_table_end,
    &srv_stage_alter_table_flush,
    &srv_stage_alter_table_insert,
    &srv_stage_alter_table_log_index,
    &srv_stage_alter_table_log_table,
    &srv_stage_alter_table_merge_sort,
    &srv_stage_alter_table_read_pk_internal_sort,
    &srv_stage_alter_tablespace_encryption,
    &srv_stage_buffer_pool_load,
    &srv_stage_clone_file_copy,
    &srv_stage_clone_redo_copy,
    &srv_stage_clone_page_copy,
};
#endif /* HAVE_PSI_STAGE_INTERFACE */

/** Sleep time in loops which wait for pending tasks during shutdown. */
static constexpr uint32_t SHUTDOWN_SLEEP_TIME_US = 100;

/** Number of wait rounds during shutdown, after which error is produced,
or other policy for timed out wait is applied. */
static constexpr uint32_t SHUTDOWN_SLEEP_ROUNDS =
    60 * 1000 * 1000 / SHUTDOWN_SLEEP_TIME_US;

/** Check if a file can be opened in read-write mode.
 @return true if it doesn't exist or can be opened in rw mode. */
static bool srv_file_check_mode(const char *name) /*!< in: filename to check */
{
  os_file_stat_t stat;

  memset(&stat, 0x0, sizeof(stat));

  dberr_t err = os_file_get_status(name, &stat, true, srv_read_only_mode);

  if (err == DB_FAIL) {
    ib::error(ER_IB_MSG_1058, name);
    return (false);

  } else if (err == DB_SUCCESS) {
    /* Note: stat.rw_perm is only valid on files */

    if (stat.type == OS_FILE_TYPE_FILE) {
      /* rw_perm is true if it can be opened in
      srv_read_only_mode mode. */
      if (!stat.rw_perm) {
        const char *mode = srv_read_only_mode ? "read" : "read-write";

        ib::error(ER_IB_MSG_1059, name, mode);
        return (false);
      }
    } else {
      /* Not a regular file, bail out. */
      ib::error(ER_IB_MSG_1060, name);

      return (false);
    }
  } else {
    /* This is OK. If the file create fails on RO media, there
    is nothing we can do. */

    ut_a(err == DB_NOT_FOUND);
  }

  return (true);
}

/** I/o-handler thread function.
@param[in]	segment		The AIO segment the thread will work on */
static void io_handler_thread(ulint segment) {
  while (srv_shutdown_state.load() != SRV_SHUTDOWN_EXIT_THREADS ||
         buf_flush_page_cleaner_is_active() || !os_aio_all_slots_free()) {
    fil_aio_wait(segment);
  }
}

/** Creates a log file.
 @return DB_SUCCESS or error code */
static MY_ATTRIBUTE((warn_unused_result)) dberr_t
    create_log_file(pfs_os_file_t *file, /*!< out: file handle */
                    const char *name)    /*!< in: log file name */
{
  bool ret;

  *file = os_file_create(innodb_log_file_key, name,
                         OS_FILE_CREATE | OS_FILE_ON_ERROR_NO_EXIT,
                         OS_FILE_NORMAL, OS_LOG_FILE, srv_read_only_mode, &ret);

  if (!ret) {
    ib::error(ER_IB_MSG_1061, name);
    return (DB_ERROR);
  }

  auto size = srv_log_file_size >> 20;

  ib::info(ER_IB_MSG_1062, name, size);

#ifdef UNIV_DEBUG_DEDICATED
  if (srv_dedicated_server && strstr(name, "ib_logfile101") == 0) {
    auto tmp_size = srv_buf_pool_min_size >> (20 - UNIV_PAGE_SIZE_SHIFT);
    ret = os_file_set_size(name, *file, 0, tmp_size, srv_read_only_mode, true);
    ret = os_file_close(*file);
    return (DB_SUCCESS);
  }
#endif /* UNIV_DEBUG_DEDICATED */

  ret = os_file_set_size(name, *file, 0, (os_offset_t)srv_log_file_size,
                         srv_read_only_mode, true);

  if (!ret) {
    ib::error(ER_IB_MSG_1063, name, size);

    /* Delete incomplete file if OOM */
    if (os_has_said_disk_full) {
      ret = os_file_close(*file);
      ut_a(ret);
      os_file_delete(innodb_log_file_key, name);
    }

    return (DB_ERROR);
  }

  ret = os_file_close(*file);
  ut_a(ret);

  return (DB_SUCCESS);
}

/** Initial number of the first redo log file */
#define INIT_LOG_FILE0 (SRV_N_LOG_FILES_MAX + 1)

/** Creates all log files.
@param[in,out]  logfilename	    buffer for log file name
@param[in]      dirnamelen      length of the directory path
@param[in]      lsn             FIL_PAGE_FILE_FLUSH_LSN value
@param[in]      num_old_files   number of old redo log files to remove
@param[out]     logfile0	      name of the first log file
@param[out]     checkpoint_lsn  lsn of the first created checkpoint
@return DB_SUCCESS or error code */
static dberr_t create_log_files(char *logfilename, size_t dirnamelen, lsn_t lsn,
                                uint32_t num_old_files, char *&logfile0,
                                lsn_t &checkpoint_lsn) {
  dberr_t err;

  if (srv_read_only_mode) {
    ib::error(ER_IB_MSG_1064);
    return (DB_READ_ONLY);
  }

  if (num_old_files < INIT_LOG_FILE0) {
    num_old_files = INIT_LOG_FILE0;
  }

  /* Remove any old log files. */
  for (unsigned i = 0; i <= num_old_files; i++) {
    sprintf(logfilename + dirnamelen, "ib_logfile%u", i);

    /* Ignore errors about non-existent files or files
    that cannot be removed. The create_log_file() will
    return an error when the file exists. */
#ifdef _WIN32
    DeleteFile((LPCTSTR)logfilename);
#else
    unlink(logfilename);
#endif /* _WIN32 */
    /* Crashing after deleting the first
    file should be recoverable. The buffer
    pool was clean, and we can simply create
    all log files from the scratch. */
    RECOVERY_CRASH(6);
  }

  ut_ad(!buf_pool_check_no_pending_io());

  RECOVERY_CRASH(7);

  for (unsigned i = 0; i < srv_n_log_files; i++) {
    sprintf(logfilename + dirnamelen, "ib_logfile%u", i ? i : INIT_LOG_FILE0);

    err = create_log_file(&files[i], logfilename);

    if (err != DB_SUCCESS) {
      return (err);
    }
  }

  RECOVERY_CRASH(8);

  /* We did not create the first log file initially as
  ib_logfile0, so that crash recovery cannot find it until it
  has been completed and renamed. */
  sprintf(logfilename + dirnamelen, "ib_logfile%u", INIT_LOG_FILE0);

  /* Disable the doublewrite buffer for log files, not required */

  fil_space_t *log_space = fil_space_create(
      "innodb_redo_log", dict_sys_t::s_log_space_first_id,
      fsp_flags_set_page_size(0, univ_page_size), FIL_TYPE_LOG);

  ut_ad(fil_validate());
  ut_a(log_space != nullptr);

  /* Once the redo log is set to be encrypted,
  initialize encryption information. */
  if (srv_redo_log_encrypt) {
#if !defined(XTRABACKUP)
    if (!Encryption::check_keyring()) {
      ib::error(ER_IB_MSG_1065);

      return (DB_ERROR);
    }
#endif

    fsp_flags_set_encryption(log_space->flags);
    err = fil_set_encryption(log_space->id, Encryption::AES, NULL, NULL);
    ut_ad(err == DB_SUCCESS);
    if (use_dumped_tablespace_keys && !srv_backup_mode) {
      xb_insert_tablespace_key(log_space->id, log_space->encryption_key,
                               log_space->encryption_iv);
    }
  }

  const ulonglong file_pages = srv_log_file_size / UNIV_PAGE_SIZE;

  logfile0 = fil_node_create(logfilename, static_cast<page_no_t>(file_pages),
                             log_space, false, false);

  ut_a(logfile0 != nullptr);

  for (unsigned i = 1; i < srv_n_log_files; i++) {
    sprintf(logfilename + dirnamelen, "ib_logfile%u", i);

    if (fil_node_create(logfilename, static_cast<page_no_t>(file_pages),
                        log_space, false, false) == nullptr) {
      ib::error(ER_IB_MSG_1066, logfilename);

      return (DB_ERROR);
    }
  }

  if (!log_sys_init(srv_n_log_files, srv_log_file_size,
                    dict_sys_t::s_log_space_first_id)) {
    return (DB_ERROR);
  }

  ut_a(log_sys != nullptr);

  fil_open_log_and_system_tablespace_files();

  /* Create the first checkpoint and flush headers of the first log
  file (the flushed headers store information about the checkpoint,
  format of redo log and that it is not created by mysqlbackup). */

  /* We start at the next log block. Note, that we keep invariant,
  that start lsn stored in header of the first log file is divisble
  by OS_FILE_LOG_BLOCK_SIZE. */
  lsn = ut_uint64_align_up(lsn, OS_FILE_LOG_BLOCK_SIZE);

  /* Checkpoint lsn should be outside header of log block. */
  lsn += LOG_BLOCK_HDR_SIZE;

  log_create_first_checkpoint(*log_sys, lsn);
  checkpoint_lsn = lsn;

  /* Write encryption information into the first log file header
  if redo log is set with encryption. */
  if (FSP_FLAGS_GET_ENCRYPTION(log_space->flags) &&
      !log_write_encryption(log_space->encryption_key, log_space->encryption_iv,
                            true)) {
    return (DB_ERROR);
  }

  /* Note that potentially some log files are still unflushed.
  However it does not matter, because ib_logfile0 is not present
  Before renaming ib_logfile101 to ib_logfile0, log files have
  to be flushed. We could postpone that to just before the rename,
  as we possibly will write some log records before doing the rename.

  However OS could anyway do the flush, and we prefer to minimize
  possible scenarios. Hence, to make situation more deterministic,
  we do the fsyncs now unconditionally and repeat the required
  flush just before the rename. */
  fil_flush_file_redo();

  return (DB_SUCCESS);
}

/** Renames the first log file. */
static void create_log_files_rename(
    char *logfilename, /*!< in/out: buffer for log file name */
    size_t dirnamelen, /*!< in: length of the directory path */
    lsn_t lsn,         /*!< in: checkpoint lsn (and start lsn) */
    char *logfile0)    /*!< in/out: name of the first log file */
{
  /* If innodb_flush_method=O_DSYNC,
  we need to explicitly flush the log buffers. */

  /* Note that we need to have fsync performed for the created files.
  This is the moment we do it. Keep in mind that fil_close_log_files()
  ensures there are no unflushed modifications in the files. */
  fil_flush_file_redo();

  /* Close the log files, so that we can rename
  the first one. */
  fil_close_log_files(false);

  /* Rename the first log file, now that a log
  checkpoint has been created. */
  sprintf(logfilename + dirnamelen, "ib_logfile%u", 0);

  RECOVERY_CRASH(9);

  ib::info(ER_IB_MSG_1067, logfile0, logfilename);

  ut_ad(strlen(logfile0) == 2 + strlen(logfilename));
  bool success = os_file_rename(innodb_log_file_key, logfile0, logfilename);
  ut_a(success);

  RECOVERY_CRASH(10);

  /* Replace the first file with ib_logfile0. */
  strcpy(logfile0, logfilename);

  fil_open_log_and_system_tablespace_files();

  /* For cloned database it is normal to resize redo logs. */
  ib::info(ER_IB_MSG_1068, ulonglong{lsn});
}

/** Opens a log file.
 @return DB_SUCCESS or error code */
static MY_ATTRIBUTE((warn_unused_result)) dberr_t
    open_log_file(pfs_os_file_t *file, /*!< out: file handle */
                  const char *name,    /*!< in: log file name */
                  os_offset_t *size)   /*!< out: file size */
{
  bool ret;

  *file = os_file_create(innodb_log_file_key, name, OS_FILE_OPEN, OS_FILE_AIO,
                         OS_LOG_FILE, srv_read_only_mode, &ret);
  if (!ret) {
    ib::error(ER_IB_MSG_1069, name);
    return (DB_ERROR);
  }

  *size = os_file_get_size(*file);

  ret = os_file_close(*file);
  ut_a(ret);
  return (DB_SUCCESS);
}

/** Create undo tablespace.
@param[in]  undo_space  Undo Tablespace
@return DB_SUCCESS or error code */
static dberr_t srv_undo_tablespace_create(undo::Tablespace &undo_space) {
  pfs_os_file_t fh;
  bool ret;
  dberr_t err = DB_SUCCESS;
  char *file_name = undo_space.file_name();
  space_id_t space_id = undo_space.id();

  ut_a(!srv_read_only_mode);
  ut_a(!srv_force_recovery);

  os_file_create_subdirs_if_needed(file_name);

  /* Until this undo tablespace can become active, keep a truncate log
  file around so that if a crash happens it can be rebuilt at startup. */
  err = undo::start_logging(&undo_space);
  if (err != DB_SUCCESS) {
    ib::error(ER_IB_MSG_1070, undo_space.log_file_name(),
              undo_space.space_name());
  }
  ut_ad(err == DB_SUCCESS);

  fh = os_file_create(innodb_data_file_key, file_name,
                      (srv_read_only_mode ? OS_FILE_OPEN : OS_FILE_CREATE) |
                          OS_FILE_ON_ERROR_NO_EXIT,
                      OS_FILE_NORMAL, OS_DATA_FILE, srv_read_only_mode, &ret);

  if (ret == FALSE) {
    std::ostringstream stmt;

    if (os_file_get_last_error(false) == OS_FILE_ALREADY_EXISTS) {
      stmt << " since '" << file_name << "' already exists.";
    } else {
      stmt << ". os_file_create() returned " << ret << ".";
    }

    ib::error(ER_IB_MSG_1214, undo_space.space_name(), stmt.str().c_str());

    err = DB_ERROR;
  } else {
    ut_a(!srv_read_only_mode);

    /* We created the data file and now write it full of zeros */

    ib::info(ER_IB_MSG_1071, file_name);

    ulint size_mb =
        SRV_UNDO_TABLESPACE_SIZE_IN_PAGES << UNIV_PAGE_SIZE_SHIFT >> 20;

    ib::info(ER_IB_MSG_1072, file_name, ulonglong{size_mb});

    ib::info(ER_IB_MSG_1073);

    ret = os_file_set_size(
        file_name, fh, 0,
        SRV_UNDO_TABLESPACE_SIZE_IN_PAGES << UNIV_PAGE_SIZE_SHIFT,
        srv_read_only_mode, true);

    DBUG_EXECUTE_IF("ib_undo_tablespace_create_fail", ret = false;);

    if (!ret) {
      ib::info(ER_IB_MSG_1074, file_name);
      err = DB_OUT_OF_FILE_SPACE;
    }

    os_file_close(fh);

    /* Add this space to the list of undo tablespaces to
    construct by creating header pages. If an old undo
    tablespace needed fixup before it is upgraded,
    there is no need to construct it.*/
    if (undo::is_reserved(space_id)) {
      undo::add_space_to_construction_list(space_id);
    }
  }

  return (err);
}

/** Try to enable encryption of an undo log tablespace.
@param[in]	space_id	undo tablespace id
@return DB_SUCCESS if success */
static dberr_t srv_undo_tablespace_enable_encryption(space_id_t space_id) {
  dberr_t err;

  ut_ad(Encryption::check_keyring());

  /* Set the space flag.  The encryption metadata
  will be generated in fsp_header_init later. */
  fil_space_t *space = fil_space_get(space_id);
  if (!FSP_FLAGS_GET_ENCRYPTION(space->flags)) {
    fsp_flags_set_encryption(space->flags);
    err = fil_set_encryption(space_id, Encryption::AES, NULL, NULL);
    if (err != DB_SUCCESS) {
      ib::error(ER_IB_MSG_1075, space->name);
      return (err);
    }
  }

  return (DB_SUCCESS);
}

/** Try to read encryption metadata from an undo tablespace.
@param[in]	fh		file handle of undo log file
@param[in]	space		undo tablespace
@return DB_SUCCESS if success */
static dberr_t srv_undo_tablespace_read_encryption(pfs_os_file_t fh,
                                                   fil_space_t *space) {
  IORequest request;
  ulint n_read = 0;
  size_t page_size = UNIV_PAGE_SIZE_MAX;
  dberr_t err = DB_ERROR;

  byte *first_page_buf =
      static_cast<byte *>(ut_malloc_nokey(2 * UNIV_PAGE_SIZE_MAX));
  /* Align the memory for a possible read from a raw device */
  byte *first_page =
      static_cast<byte *>(ut_align(first_page_buf, UNIV_PAGE_SIZE));

  /* Don't want unnecessary complaints about partial reads. */
  request.disable_partial_io_warnings();

  err = os_file_read_no_error_handling(request, fh, first_page, 0, page_size,
                                       &n_read);

  if (err != DB_SUCCESS) {
    ib::info(ER_IB_MSG_1076, space->name, ut_strerr(err));
    ut_free(first_page_buf);
    return (err);
  }

  ulint offset;
  const page_size_t space_page_size(space->flags);

  offset = fsp_header_get_encryption_offset(space_page_size);
  ut_ad(offset);

  /* Return if the encryption metadata is empty. */
  if (memcmp(first_page + offset, ENCRYPTION_KEY_MAGIC_V3,
             ENCRYPTION_MAGIC_SIZE) != 0) {
    ut_free(first_page_buf);
    return (DB_SUCCESS);
  }

  if (!use_dumped_tablespace_keys || srv_backup_mode) {
    byte key[ENCRYPTION_KEY_LEN];
    byte iv[ENCRYPTION_KEY_LEN];
    if (fsp_header_get_encryption_key(space->flags, key, iv, first_page)) {
      fsp_flags_set_encryption(space->flags);
      err = fil_set_encryption(space->id, Encryption::AES, key, iv);
      ut_ad(err == DB_SUCCESS);
    } else {
      ut_free(first_page_buf);
      return (DB_FAIL);
    }
  } else {
    err = xb_set_encryption(space);
    if (err != DB_SUCCESS) {
      ut_free(first_page_buf);
      return (DB_FAIL);
    }
  }

  ut_free(first_page_buf);

  return (DB_SUCCESS);
}

/** Fix up a v5.7 type undo tablespace that was being truncated.
The space_id is not a reserved undo space_id. We will just delete
the file since it will be replaced.
@param[in]  space_id  Tablespace ID
@return error code */
static dberr_t srv_undo_tablespace_fixup_57(space_id_t space_id) {
  space_id_t space_num = undo::id2num(space_id);
  ut_ad(space_num == space_id);
  if (undo::is_active_truncate_log_present(space_num)) {
    ib::info(ER_IB_MSG_1077, ulong{space_num});

    if (srv_read_only_mode) {
      ib::error(ER_IB_MSG_1078);
      return (DB_READ_ONLY);
    }

    undo::Tablespace undo_space(space_id);

    /* Flush any changes recovered in REDO */
    fil_flush(space_id);
    fil_space_close(space_id);

    os_file_delete_if_exists(innodb_data_file_key, undo_space.file_name(),
                             NULL);

    return (DB_TABLESPACE_DELETED);
  }

  return (DB_SUCCESS);
}

/** Start the fix-up process on an undo tablespace if it was in the process
of being truncated when the server crashed. At this point, just delete the
old file if it exists.
We could do the whole reconstruction here for implicit undo spaces since we
know the space_id, space_name, and file_name implicitly.  But for explicit
undo spaces, we must wait for the DD to be scanned in boot_tablespaces()
in order to know the space_id, space_name, and file_name.
@param[in]  space_num  undo tablespace number
@return error code */
static dberr_t srv_undo_tablespace_fixup_num(space_id_t space_num) {
  if (!undo::is_active_truncate_log_present(space_num)) {
    return (DB_SUCCESS);
  }

  ib::info(ER_IB_MSG_1077, ulong{space_num});

  if (srv_read_only_mode) {
    ib::error(ER_IB_MSG_1078);
    return (DB_READ_ONLY);
  }

  /*
    Search for a file that is using any of the space IDs assigned to this
    undo number. The directory scan assured that there are no duplicate files
    with the same space_id or with the same undo space number.
   */
  space_id_t space_id = SPACE_UNKNOWN;
  std::string scanned_name;
  for (size_t ndx = 0;
       ndx < dict_sys_t::undo_space_id_range && scanned_name.length() == 0;
       ndx++) {
    space_id = undo::num2id(space_num, ndx);

    scanned_name = fil_system_open_fetch(space_id);
  }

  /* If the previous file still exists, delete it. */
  if (scanned_name.length() > 0) {
    /* Flush any changes recovered in REDO */
    fil_flush(space_id);
    fil_space_close(space_id);
    os_file_delete_if_exists(innodb_data_file_key, scanned_name.c_str(), NULL);

  } else if (space_num < FSP_IMPLICIT_UNDO_TABLESPACES) {
    /* If there is any file with the implicit file name, delete it. */
    undo::Tablespace undo_space(undo::num2id(space_num, 0));
    os_file_delete_if_exists(innodb_data_file_key, undo_space.file_name(),
                             NULL);
  }

  return (DB_SUCCESS);
}

/** Fix up an undo tablespace if it was in the process of being truncated
when the server crashed. This is the second call and is done after the DD
is available so now we know the space_name, file_name and previous space_id.
@param[in]  space_name  undo tablespace name
@param[in]  file_name   undo tablespace file name
@param[in]  space_id    undo tablespace ID
@return error code */
dberr_t srv_undo_tablespace_fixup(const char *space_name, const char *file_name,
                                  space_id_t space_id) {
  if (!fsp_is_undo_tablespace(space_id)) {
    return (DB_SUCCESS);
  }

  space_id_t space_num = undo::id2num(space_id);
  if (!undo::is_active_truncate_log_present(space_num)) {
    return (DB_SUCCESS);
  }

  if (srv_read_only_mode) {
    return (DB_READ_ONLY);
  }

  ib::info(ER_IB_MSG_1079, ulong{space_num});

  /* It is possible for an explicit undo tablespace to have been truncated and
  recreated but not yet written with a header page when a crash occurred.  In
  this case, the empty file would not have been scanned at startup and the
  first call to fixup did not know the filename.  Now that we know it, just
  delete any file with that name if it exists.  The dictionary claims it is
  an undo tablespace and there is a truncate log file present. */
  os_file_delete_if_exists(innodb_data_file_key, file_name, NULL);

  /* Mark the space_id for this undo tablespace number as in-use. */
  undo::spaces->x_lock();
  undo::unuse_space_id(space_id);
  space_id_t new_space_id = undo::next_space_id(space_id);
  undo::use_space_id(new_space_id);
  undo::spaces->x_unlock();

  dberr_t err = srv_undo_tablespace_create(space_name, file_name, new_space_id);
  if (err != DB_SUCCESS) {
    return (err);
  }

  /* Update the DD with the new space ID and state. */
  undo::spaces->s_lock();
  undo::Tablespace *undo_space = undo::spaces->find(space_num);
  dd_space_states to_state;
  if (undo_space->is_inactive_explicit()) {
    to_state = DD_SPACE_STATE_EMPTY;
    undo_space->set_empty();
  } else {
    to_state = DD_SPACE_STATE_ACTIVE;
    undo_space->set_active();
  }
  undo::spaces->s_unlock();

  bool dd_result = dd_tablespace_get_mdl(space_name);
  if (dd_result == DD_SUCCESS) {
    dd_result =
        dd_tablespace_set_id_and_state(space_name, new_space_id, to_state);
  }
  if (dd_result != DD_SUCCESS) {
    err = DB_ERROR;
  }

  return (err);
}

/** Open an undo tablespace.
@param[in]	undo_space	Undo tablespace
@return DB_SUCCESS or error code */
static dberr_t srv_undo_tablespace_open(undo::Tablespace &undo_space) {
  DBUG_EXECUTE_IF("ib_undo_tablespace_open_fail",
                  return (DB_CANNOT_OPEN_FILE););

  pfs_os_file_t fh;
  bool success;
  uint32_t flags;
  bool atomic_write;
  dberr_t err = DB_ERROR;
  space_id_t space_id = undo_space.id();
  char *undo_name = undo_space.space_name();
  char *file_name = undo_space.file_name();

  /* Check if it was already opened during redo recovery. */
  fil_space_t *space = fil_space_get(space_id);

  /* Flush and close any current file handle so we can open
  a local one below. */
  if (space != nullptr) {
    fil_flush(space_id);
    fil_space_close(space_id);
  }

  if (!srv_file_check_mode(file_name)) {
    ib::error(ER_IB_MSG_1081, file_name,
              srv_read_only_mode ? "readable!" : "writable!");

    return (DB_READ_ONLY);
  }

  /* Open a local handle. */
  fh = os_file_create(
      innodb_data_file_key, file_name,
      OS_FILE_OPEN_RETRY | OS_FILE_ON_ERROR_NO_EXIT | OS_FILE_ON_ERROR_SILENT,
      OS_FILE_NORMAL, OS_DATA_FILE, srv_read_only_mode, &success);
  if (!success) {
    return (DB_CANNOT_OPEN_FILE);
  }

  /* Check if this file supports atomic write. */
#if !defined(NO_FALLOCATE) && defined(UNIV_LINUX)
  if (!srv_use_doublewrite_buf) {
    atomic_write = fil_fusionio_enable_atomic_write(fh);
  } else {
    atomic_write = false;
  }
#else
  atomic_write = false;
#endif /* !NO_FALLOCATE && UNIV_LINUX */

  if (space == nullptr) {
    /* Load the tablespace into InnoDB's internal data structures.
    Set the compressed page size to 0 (non-compressed) */
    flags = fsp_flags_init(univ_page_size, false, false, false, false);
    space = fil_space_create(undo_name, space_id, flags, FIL_TYPE_TABLESPACE);
    ut_a(space != nullptr);
    ut_ad(fil_validate());

    os_offset_t size = os_file_get_size(fh);
    ut_a(size != (os_offset_t)-1);
    page_no_t n_pages = static_cast<page_no_t>(size / UNIV_PAGE_SIZE);

    if (fil_node_create(file_name, n_pages, space, false, atomic_write) ==
        nullptr) {
      os_file_close(fh);

      ib::error(ER_IB_MSG_1082, undo_name);

      return (DB_ERROR);
    }

  } else {
    auto &file = space->files.front();

    file.atomic_write = atomic_write;
  }

  /* Read the encryption metadata in this undo tablespace.
  If the encryption info in the first page cannot be decrypted
  by the master key, this table cannot be opened. */
  err = srv_undo_tablespace_read_encryption(fh, space);

  /* The file handle will no longer be needed. */
  success = os_file_close(fh);
  ut_ad(success);

  if (err != DB_SUCCESS) {
    ib::error(ER_IB_MSG_1083, undo_name);
    return (err);
  }

  /* Now that space and node exist, make sure this undo tablespace
  is open so that it stays open until shutdown.
  But if it is under construction, we cannot open it until the
  header page has been written. */
  if (!undo::is_under_construction(space_id)) {
    bool success = fil_space_open(space_id);
    ut_a(success);
  }

  if (undo::is_reserved(space_id)) {
    undo::spaces->add(undo_space);
  }

  return (DB_SUCCESS);
}

/** Open an undo tablespace with a specified space_id.
@param[in]	space_id	tablespace ID
@return DB_SUCCESS or error code */
static dberr_t srv_undo_tablespace_open_by_id(space_id_t space_id) {
  undo::Tablespace undo_space(space_id);

  /* See if the name found in the file map for this undo space_id
  is the standard name.  The directory scan assured that there are
  no duplicates.  The filename found must match the standard name
  if this is an implicit undo tablespace. In other words, implicit
  undo tablespaces must be found in srv_undo_dir. */
  std::string scanned_name = fil_system_open_fetch(space_id);

  if (scanned_name.length() != 0 &&
      !Fil_path::equal(undo_space.file_name(), scanned_name.c_str())) {
    ib::error(ER_IB_MSG_FOUND_WRONG_UNDO_SPACE, undo_space.file_name(),
              ulong{space_id}, scanned_name.c_str());

    return (DB_WRONG_FILE_NAME);
  }

  return (srv_undo_tablespace_open(undo_space));
}

/** Open an undo tablespace with a specified undo number.
@param[in]  space_num  undo tablespace number
@return DB_SUCCESS or error code */
static dberr_t srv_undo_tablespace_open_by_num(space_id_t space_num) {
  space_id_t space_id = SPACE_UNKNOWN;
  size_t ndx;
  std::string scanned_name;

  /* Search for a file that is using any of the space IDs assigned to this
  undo number. The directory scan assured that there are no duplicate files
  with the same space_id or with the same undo space number. */
  for (ndx = 0;
       ndx < dict_sys_t::undo_space_id_range && scanned_name.length() == 0;
       ndx++) {
    space_id = undo::num2id(space_num, ndx);

    scanned_name = fil_system_open_fetch(space_id);
  }
  if (scanned_name.length() == 0) {
    return (DB_CANNOT_OPEN_FILE);
  }

  undo::Tablespace undo_space(space_id);

  /* The first 2 undo space numbers must be implicit. v8.0.12 used
  innodb_undo_tablespaces to implicitly create undo spaces. */
  bool is_default = (space_num <= FSP_IMPLICIT_UNDO_TABLESPACES);

  /* v8.0.12 used innodb_undo_tablespaces to implicitly create undo
  spaces so there may be more than 2 implicit undo tablespaces.  They
  must match the default undo filename and must be found in
  srv_undo_directory. */
  bool has_implicit_name =
      Fil_path::equal(undo_space.file_name(), scanned_name.c_str());

  if (is_default || has_implicit_name) {
    if (!has_implicit_name) {
      ib::info(ER_IB_MSG_1080, undo_space.file_name(), scanned_name.c_str(),
               ulong{space_id});

      return (DB_WRONG_FILE_NAME);
    }

  } else {
    /* Explicit undo tablespaces must end with the suffix '.ibu'. */
    if (!Fil_path::has_suffix(IBU, scanned_name)) {
      ib::info(ER_IB_MSG_NOT_END_WITH_IBU, scanned_name.c_str());

      return (DB_WRONG_FILE_NAME);
    }

    /* Use the file name found in the scan. */
    undo_space.set_file_name(scanned_name.c_str());
  }

  /* Mark the space_id for this undo tablespace number as in-use. */
  undo::use_space_id(space_id);

  ib::info(ER_IB_MSG_USING_UNDO_SPACE, scanned_name.c_str());

  return (srv_undo_tablespace_open(undo_space));
}

/* Open existing undo tablespaces up to the number in target_undo_tablespace.
If we are making a new database, these have been created.
If doing recovery, these should exist and may be needed for recovery.
If we fail to open any of these it is a fatal error.
@return DB_SUCCESS or error code */
static dberr_t srv_undo_tablespaces_open(bool backup_mode) {
  dberr_t err;

  if (!backup_mode) {
    /* If upgrading from 5.7, build a list of existing undo tablespaces
    from the references in the TRX_SYS page. (not including the system
    tablespace) */
    trx_rseg_get_n_undo_tablespaces(trx_sys_undo_spaces);

    /* If undo tablespaces are being tracked in trx_sys then these
    will need to be replaced by independent undo tablespaces with
    reserved space_ids and RSEG_ARRAY pages. */
    if (trx_sys_undo_spaces->size() > 0) {
      /* Open each undo tablespace tracked in TRX_SYS. */
      for (const auto space_id : *trx_sys_undo_spaces) {
        fil_set_max_space_id_if_bigger(space_id);

        /* Check if this undo tablespace was in the process of being truncated.
        If so, just delete the file since it will be replaced. */
        if (DB_TABLESPACE_DELETED == srv_undo_tablespace_fixup_57(space_id)) {
          continue;
        }

        err = srv_undo_tablespace_open_by_id(space_id);
        if (err != DB_SUCCESS) {
          ib::error(ER_IB_MSG_1084, ulong{space_id});
          return (err);
        }
      }
    }
  }

  /* Open all existing implicit and explicit undo tablespaces.
  The tablespace scan has completed and the undo::space_id_bank has been
  filled with the space Ids that were found. */
  undo::spaces->x_lock();
  ut_ad(undo::spaces->size() == 0);

  for (space_id_t num = 1; num <= FSP_MAX_UNDO_TABLESPACES; ++num) {
    /* Check if this undo tablespace was in the
    process of being truncated.  If so, recreate it
    and add it to the construction list. */
    dberr_t err = srv_undo_tablespace_fixup_num(num);
    if (err != DB_SUCCESS) {
      undo::spaces->x_unlock();
      return (err);
    }

    err = srv_undo_tablespace_open_by_num(num);
    switch (err) {
      case DB_WRONG_FILE_NAME:
        /* An Undo tablespace was found where the mapping
        file said it was.  Now we have a different filename
        for it. The undo directory must have changed and
        the the files were not moved. Cannot startup. */
      case DB_READ_ONLY:
        /* The undo tablespace was found where it should be
        but it cannot be opened in read/write mode. */
      default:
        /* The undo tablespace was found where it should be
        but it cannot be used. */
        undo::spaces->x_unlock();
        return (err);

      case DB_SUCCESS:

      case DB_CANNOT_OPEN_FILE:
        /* Doesn't exist, keep looking */
        break;
    }
  }

  ulint n_found_new = undo::spaces->size();
  ulint n_found_old = trx_sys_undo_spaces->size();
  undo::spaces->x_unlock();

  if (n_found_old != 0 || n_found_new < FSP_IMPLICIT_UNDO_TABLESPACES) {
    std::ostringstream msg;

    if (n_found_old != 0) {
      msg << "Found " << n_found_old << " undo tablespaces that"
          << " need to be upgraded. ";
    }

    if (n_found_new < FSP_IMPLICIT_UNDO_TABLESPACES) {
      msg << "Will create " << (FSP_IMPLICIT_UNDO_TABLESPACES - n_found_new)
          << " new undo tablespaces.";
    }

    ib::info(ER_IB_MSG_1215) << msg.str();
  }

  if (n_found_new + n_found_old) {
    ib::info(ER_IB_MSG_1085, ulonglong{n_found_new + n_found_old});
  }

  return (DB_SUCCESS);
}

/** Create the implicit undo tablespaces if we are creating a new instance
or if there was not enough implicit undo tablespaces previously existing.
@return DB_SUCCESS or error code */
static dberr_t srv_undo_tablespaces_create() {
  dberr_t err = DB_SUCCESS;

  undo::spaces->x_lock();

  ulint initial_implicit_undo_spaces = 0;
  for (auto undo_space : undo::spaces->m_spaces) {
    if (undo_space->num() <= FSP_IMPLICIT_UNDO_TABLESPACES) {
      initial_implicit_undo_spaces++;
    }
  }

  if (initial_implicit_undo_spaces >= FSP_IMPLICIT_UNDO_TABLESPACES) {
    undo::spaces->x_unlock();
    return (DB_SUCCESS);
  }

  if (srv_read_only_mode || srv_force_recovery > 0) {
    const char *mode;

    mode = srv_read_only_mode ? "read_only" : "force_recovery",

    ib::warn(ER_IB_MSG_1086, mode, ulonglong{initial_implicit_undo_spaces});

    if (initial_implicit_undo_spaces == 0) {
      ib::error(ER_IB_MSG_1087, mode);

      undo::spaces->x_unlock();
      return (DB_ERROR);
    }

    undo::spaces->x_unlock();
    return (DB_SUCCESS);
  }

  /* Create all implicit undo tablespaces that are needed. */
  for (space_id_t num = 1; num <= FSP_IMPLICIT_UNDO_TABLESPACES; ++num) {
    /* If the trunc log file is present, the fixup process will be
    finished later. */
    if (undo::is_active_truncate_log_present(num)) {
      continue;
    }

    /* Check if an independent undo space for this space_id
    has already been found. */
    if (undo::spaces->contains(num)) {
      continue;
    }

    /* Mark this implicit undo space number as used and return the next
    available space_id. */
    space_id_t space_id = undo::use_next_space_id(num);

    /* Since it is not found, create it. */
    undo::Tablespace undo_space(space_id);
    undo_space.set_new();
    err = srv_undo_tablespace_create(undo_space);
    if (err != DB_SUCCESS) {
      ib::info(ER_IB_MSG_1088, undo_space.space_name());
      break;
    }

    /* Open this new undo tablespace. */
    err = srv_undo_tablespace_open(undo_space);
    if (err != DB_SUCCESS) {
      ib::info(ER_IB_MSG_1089, int{err}, ut_strerr(err),
               undo_space.space_name());

      break;
    }
  }

  undo::spaces->x_unlock();

  ulint new_spaces =
      FSP_IMPLICIT_UNDO_TABLESPACES - initial_implicit_undo_spaces;

  ib::info(ER_IB_MSG_1090, ulonglong{new_spaces});

  return (err);
}

/** Finish building an undo tablespace. So far these tablespace files in
the construction list should be created and filled with zeros.
@param[in]	create_new_db	whether to create a new database
@return DB_SUCCESS or error code */
static dberr_t srv_undo_tablespaces_construct(bool create_new_db) {
  mtr_t mtr;

  if (undo::s_under_construction.empty()) {
    return (DB_SUCCESS);
  }

  ut_a(!srv_read_only_mode);
  ut_a(!srv_force_recovery);

  if (srv_undo_log_encrypt && Encryption::check_keyring() == false) {
    my_error(ER_CANNOT_FIND_KEY_IN_KEYRING, MYF(0));
    return (DB_ERROR);
  }

  for (auto space_id : undo::s_under_construction) {
    /* Enable undo log encryption if it's ON. */
    if (srv_undo_log_encrypt) {
      dberr_t err = srv_undo_tablespace_enable_encryption(space_id);

      if (err != DB_SUCCESS) {
        ib::error(ER_IB_MSG_1091, ulong{undo::id2num(space_id)});

        return (err);
      }
    }

    log_free_check();

    mtr_start(&mtr);

    mtr_x_lock(fil_space_get_latch(space_id), &mtr);

    if (!fsp_header_init(space_id, SRV_UNDO_TABLESPACE_SIZE_IN_PAGES, &mtr,
                         create_new_db)) {
      ib::error(ER_IB_MSG_1093, ulong{undo::id2num(space_id)});

      mtr_commit(&mtr);
      return (DB_ERROR);
    }

    /* Add the RSEG_ARRAY page. */
    trx_rseg_array_create(space_id, &mtr);

    mtr_commit(&mtr);

    /* The rollback segments will get created later in
    trx_rseg_add_rollback_segments(). */
  }

  if (srv_undo_log_encrypt) {
    ut_d(bool ret =) srv_enable_undo_encryption(false);
    ut_ad(!ret);
  }

  return (DB_SUCCESS);
}

/** Mark the point in which the undo tablespaces in the construction list
are fully constructed and ready to use.
@return DB_SUCCESS or error code */
static void srv_undo_tablespaces_mark_construction_done() {
  /* Remove the truncate log files if they exist. */
  for (auto space_id : undo::s_under_construction) {
    /* Flush these pages to disk since they were not redo logged. */
    FlushObserver *flush_observer =
        UT_NEW_NOKEY(FlushObserver(space_id, nullptr, nullptr));
    flush_observer->flush();
    UT_DELETE(flush_observer);

    space_id_t space_num = undo::id2num(space_id);
    if (undo::is_active_truncate_log_present(space_num)) {
      undo::done_logging(space_num);
    }
  }

  undo::clear_construction_list();
}

/** Upgrade undo tablespaces by deleting the old undo tablespaces
referenced by the TRX_SYS page.
@return error code */
dberr_t srv_undo_tablespaces_upgrade() {
  if (trx_sys_undo_spaces->empty()) {
    goto cleanup;
  }

  /* Recovered transactions in the prepared state prevent the old
  rsegs and undo tablespaces they are in from being deleted.
  These transactions must be either committed or rolled back by
  the mysql server.*/
  if (trx_sys->n_prepared_trx > 0) {
    ib::warn(ER_IB_MSG_1094);
    return (DB_SUCCESS);
  }

  ib::info(ER_IB_MSG_1095, trx_sys_undo_spaces->size(),
           ulong{FSP_IMPLICIT_UNDO_TABLESPACES});

  /* All Undo Tablespaces found in the TRX_SYS page need to be
  deleted. The new independent undo tablespaces were created in
  in srv_undo_tablespaces_create() */
  for (const auto space_id : *trx_sys_undo_spaces) {
    undo::Tablespace undo_space(space_id);

    fil_space_close(undo_space.id());

    os_file_delete_if_exists(innodb_data_file_key, undo_space.file_name(),
                             NULL);
  }

  /* Remove the tracking of these undo tablespaces from TRX_SYS page and
  trx_sys->rsegs. */
  trx_rseg_upgrade_undo_tablespaces();

  /* Since we now have new format undo tablespaces, we will no longer
  look for undo tablespaces or rollback segments in the TRX_SYS page
  or the trx_sys->rsegs vector. */
  trx_sys_undo_spaces->clear();

cleanup:
  /* Post 5.7 undo tablespaces track their own rsegs.
  Clear the list of rsegs in old undo tablespaces. */
  trx_sys->rsegs.clear();

  return (DB_SUCCESS);
}

/** Downgrade undo tablespaces by deleting the new undo tablespaces which
are not referenced by the TRX_SYS page.
@return error code */
static void srv_undo_tablespaces_downgrade() {
  ut_ad(srv_downgrade_logs);

  ib::info(ER_IB_MSG_1096, ulonglong{undo::spaces->size()});

  /* All the new independent undo tablespaces that were created in
  in srv_undo_tablespaces_create() need to be deleted. */
  for (const auto undo_space : undo::spaces->m_spaces) {
    fil_space_close(undo_space->id());

    os_file_delete(innodb_data_file_key, undo_space->file_name());
  }
}

/** Create an undo tablespace with an explicit file name
This is called during CREATE UNDO TABLESPACE.
@param[in]  space_name  tablespace name
@param[in]  file_name   file name
@param[in]  space_id    Tablespace ID
@return DB_SUCCESS or error code */
dberr_t srv_undo_tablespace_create(const char *space_name,
                                   const char *file_name, space_id_t space_id) {
  if (srv_undo_log_encrypt && Encryption::check_keyring() == false) {
    my_error(ER_CANNOT_FIND_KEY_IN_KEYRING, MYF(0));
    return (DB_ERROR);
  }

  /* We need to x_lock the undo::spaces list until after this
  is created and added to it. */
  undo::spaces->x_lock();

  ut_ad(undo::spaces->find(undo::id2num(space_id)) == nullptr);

  undo::Tablespace undo_space(space_id);
  undo_space.set_space_name(space_name);
  undo_space.set_file_name(file_name);

  dberr_t err = srv_undo_tablespace_create(undo_space);
  if (err != DB_SUCCESS) {
    undo::spaces->x_unlock();
    goto cleanup_and_exit;
  }

  /* Open this new undo tablespace. */
  err = srv_undo_tablespace_open(undo_space);
  if (err != DB_SUCCESS) {
    ib::error(ER_IB_MSG_ERROR_OPENING_NEW_UNDO_SPACE, int{err}, space_name);
    undo::spaces->x_unlock();
    goto cleanup_and_exit;
  }

  /* Unlock the undo::spaces list now that we are no longer changing it.
  This new undo space will not be used by new transactions until it
  becomes active. */
  undo::spaces->x_unlock();

  /* Write header and RSEG_ARRAY pages to this undo tablespace. */
  err = srv_undo_tablespaces_construct(false);
  if (err != DB_SUCCESS) {
    goto cleanup_and_exit;
  }

  /* Create the rollback segments in this tablespace and add an Rseg object
  for each one to the Rsegs list. */
  if (!trx_rseg_init_rollback_segments(space_id, srv_rollback_segments)) {
    err = DB_ERROR;
    goto cleanup_and_exit;
  }

cleanup_and_exit:
  /* If UNDO tablespace couldn't initialize completely, remove it from
  undo tablespace list */
  if (err != DB_SUCCESS) {
    undo::spaces->x_lock();
    undo::spaces->drop(undo_space);
    undo::spaces->x_unlock();

    /* Remove undo tablespace file (if created) */
    os_file_delete_if_exists(innodb_data_file_key, undo_space.file_name(),
                             nullptr);
  }

  srv_undo_tablespaces_mark_construction_done();
  return (err);
}

/** Initialize undo::spaces and trx_sys_undo_spaces,
called once during srv_start(). */
void undo_spaces_init() {
  ut_ad(undo::spaces == nullptr);

  undo::spaces = UT_NEW(undo::Tablespaces(), mem_key_undo_spaces);

  trx_sys_undo_spaces_init();

  undo::init_space_id_bank();
}

/** Free the resources occupied by undo::spaces and trx_sys_undo_spaces,
called once during thread de-initialization. */
void undo_spaces_deinit() {
  if (srv_downgrade_logs) {
    srv_undo_tablespaces_downgrade();
  }

  if (undo::spaces != nullptr) {
    /* There can't be any active transactions. */
    undo::spaces->clear();

    UT_DELETE(undo::spaces);
    undo::spaces = nullptr;
  }

  trx_sys_undo_spaces_deinit();

  if (undo::space_id_bank != nullptr) {
    UT_DELETE_ARRAY(undo::space_id_bank);
    undo::space_id_bank = nullptr;
  }
}

/** Open the configured number of implicit undo tablespaces.
@param[in]	create_new_db	true if new db being created
@param[in]  true disables reading the system tablespace (used in XtraBackup),
            false is passed on recovery.
@return DB_SUCCESS or error code */
dberr_t srv_undo_tablespaces_init(bool create_new_db, bool backup_mode) {
  dberr_t err = DB_SUCCESS;

  /* Open any existing implicit undo tablespaces. */
  if (!create_new_db) {
    err = srv_undo_tablespaces_open(backup_mode);
    if (err != DB_SUCCESS) {
      return (err);
    }
  }

  /* If this is opening an existing database, create and open any
  undo tablespaces that are still needed. For a new DB, create
  them all. */
  mutex_enter(&(undo::ddl_mutex));
  err = srv_undo_tablespaces_create();
  if (err != DB_SUCCESS) {
    mutex_exit(&(undo::ddl_mutex));
    return (err);
  }

  /* Finish building any undo tablespaces just created by adding
  header pages, rseg_array pages, and rollback segments. Then delete
  any undo truncation log files and clear the construction list.
  This list includes any tablespace newly created or fixed-up. */
  err = srv_undo_tablespaces_construct(create_new_db);
  if (err != DB_SUCCESS) {
    mutex_exit(&(undo::ddl_mutex));
    return (err);
  }

  mutex_exit(&(undo::ddl_mutex));
  return (DB_SUCCESS);
}

/********************************************************************
Wait for the purge thread(s) to start up. */
static void srv_start_wait_for_purge_to_start() {
  /* Wait for the purge coordinator and master thread to startup. */

  purge_state_t state = trx_purge_state();

  ut_a(state != PURGE_STATE_DISABLED);

  while (srv_shutdown_state.load() == SRV_SHUTDOWN_NONE &&
         srv_force_recovery < SRV_FORCE_NO_BACKGROUND &&
         state == PURGE_STATE_INIT) {
    switch (state = trx_purge_state()) {
      case PURGE_STATE_RUN:
      case PURGE_STATE_STOP:
        break;

      case PURGE_STATE_INIT:
        ib::info(ER_IB_MSG_1097);

        os_thread_sleep(50000);
        break;

      case PURGE_STATE_EXIT:
      case PURGE_STATE_DISABLED:
        ut_error;
    }
  }
}

/** Create the temporary file tablespace.
@param[in]	create_new_db	whether we are creating a new database
@param[in,out]	tmp_space	Shared Temporary SysTablespace
@return DB_SUCCESS or error code. */
static dberr_t srv_open_tmp_tablespace(bool create_new_db,
                                       SysTablespace *tmp_space) {
  page_no_t sum_of_new_sizes;

  /* Will try to remove if there is existing file left-over by last
  unclean shutdown */
  tmp_space->set_sanity_check_status(true);
  tmp_space->delete_files();
  tmp_space->set_ignore_read_only(true);

  ib::info(ER_IB_MSG_1098);

  bool create_new_temp_space = true;

  tmp_space->set_space_id(dict_sys_t::s_temp_space_id);

  RECOVERY_CRASH(100);

  dberr_t err =
      tmp_space->check_file_spec(create_new_temp_space, 12 * 1024 * 1024);

  if (err == DB_FAIL) {
    ib::error(ER_IB_MSG_1099, tmp_space->name());

    err = DB_ERROR;

  } else if (err != DB_SUCCESS) {
    ib::error(ER_IB_MSG_1100, tmp_space->name());

  } else if ((err = tmp_space->open_or_create(true, create_new_db,
                                              &sum_of_new_sizes, NULL)) !=
             DB_SUCCESS) {
    ib::error(ER_IB_MSG_1101, tmp_space->name());

  } else {
    mtr_t mtr;
    page_no_t size = tmp_space->get_sum_of_sizes();

    /* Open this shared temp tablespace in the fil_system so that
    it stays open until shutdown. */
    if (fil_space_open(tmp_space->space_id())) {
      /* Initialize the header page */
      mtr_start(&mtr);
      mtr_set_log_mode(&mtr, MTR_LOG_NO_REDO);

      fsp_header_init(tmp_space->space_id(), size, &mtr, false);

      mtr_commit(&mtr);
    } else {
      /* This file was just opened in the code above! */
      ib::error(ER_IB_MSG_1102, tmp_space->name());

      err = DB_ERROR;
    }
  }

  return (err);
}

/** Create SDI Indexes in system tablespace. */
static void srv_create_sdi_indexes() {
  btr_sdi_create_index(SYSTEM_TABLE_SPACE, false);
}

/** Set state to indicate start of particular group of threads in InnoDB. */
UNIV_INLINE
void srv_start_state_set(srv_start_state_t state) /*!< in: indicate current
                                                  state of thread startup */
{
  srv_start_state |= state;
}

/** Check if following group of threads is started.
 @return true if started */
UNIV_INLINE
bool srv_start_state_is_set(
    srv_start_state_t state) /*!< in: state to check for */
{
  return (srv_start_state & state);
}

/** Attempt to shutdown all background threads created by InnoDB.
NOTE: Does not guarantee they are actually shut down, only does
the best effort. Changes state of shutdown to SHUTDOWN_EXIT_THREADS,
wakes up the background threads and waits a little bit. It might be
used within startup phase or when fatal error is discovered during
some IO operation. Therefore you must not assume anything related
to the state in which it might be used. */
void srv_shutdown_all_bg_threads() {
  srv_shutdown_state.store(SRV_SHUTDOWN_EXIT_THREADS);

  if (srv_start_state == SRV_START_STATE_NONE) {
    return;
  }

  uint32_t i;

  /* All threads end up waiting for certain events. Put those events
  to the signaled state. Then the threads will exit themselves after
  os_event_wait(). */
  for (i = 0; i < SHUTDOWN_SLEEP_ROUNDS; i++) {
    /* NOTE: IF YOU CREATE THREADS IN INNODB, YOU MUST EXIT THEM
    HERE OR EARLIER */

    if (!srv_read_only_mode) {
      if (srv_start_state_is_set(SRV_START_STATE_LOCK_SYS)) {
        /* a. Let the lock timeout thread exit */
        os_event_set(lock_sys->timeout_event);
      }

      /* b. srv error monitor thread exits automatically,
      no need to do anything here */

      if (srv_start_state_is_set(SRV_START_STATE_MASTER)) {
        /* c. We wake the master thread so that
        it exits */
        srv_wake_master_thread();
      }

      if (srv_start_state_is_set(SRV_START_STATE_PURGE)) {
        /* d. Wakeup purge threads. */
        srv_purge_wakeup();
      }
    }

    if (srv_start_state_is_set(SRV_START_STATE_IO)) {
      /* e. Exit the i/o threads */
      if (!srv_read_only_mode) {
        if (recv_sys->flush_start != NULL) {
          os_event_set(recv_sys->flush_start);
        }
        if (recv_sys->flush_end != NULL) {
          os_event_set(recv_sys->flush_end);
        }
      }

      os_event_set(buf_flush_event);

      if (!buf_flush_page_cleaner_is_active() && os_aio_all_slots_free()) {
        os_aio_wake_all_threads_at_shutdown();
      }
    }

    /* f. dict_stats_thread is signaled from
    logs_empty_and_mark_files_at_shutdown() and should have
    already quit or is quitting right now. */

    /* Try to stop archiver threads. */
    arch_wake_threads();

    if (log_sys != nullptr) {
      /* Preserve the log threads for the 75% of the total
      time we are waiting here until all threads are stopped.
      This is because log threads are normally shut down at
      the very end and we might need their help to stop other
      threads. */
      if (!buf_flush_page_cleaner_is_active() ||
          i >= SHUTDOWN_SLEEP_ROUNDS * 0.75) {
        log_stop_background_threads_nowait(*log_sys);

      } else {
        /* Ensure log threads are working. The redo log is
        like a blood, we need it for a lot of other systems
        to work. Ensure the blood flows. */
        log_wake_threads(*log_sys);
      }
    }

    bool active = os_thread_any_active();

    os_thread_sleep(SHUTDOWN_SLEEP_TIME_US);

    if (!active) {
      break;
    }
  }

  if (i == SHUTDOWN_SLEEP_ROUNDS) {
    ib::warn(ER_IB_MSG_1103, os_thread_count.load());

#ifdef UNIV_DEBUG
    os_aio_print_pending_io(stderr);
    ut_ad(0);
#endif /* UNIV_DEBUG */
  } else {
    /* Reset the start state. */
    srv_start_state = SRV_START_STATE_NONE;
  }
}

#ifdef UNIV_DEBUG
#define srv_init_abort(_db_err) \
  srv_init_abort_low(create_new_db, __FILE__, __LINE__, _db_err)
#else
#define srv_init_abort(_db_err) srv_init_abort_low(create_new_db, _db_err)
#endif /* UNIV_DEBUG */

/** Innobase start-up aborted. Perform cleanup actions.
@param[in]	create_new_db	TRUE if new db is  being created
@param[in]	file		File name
@param[in]	line		Line number
@param[in]	err		Reason for aborting InnoDB startup
@return DB_SUCCESS or error code. */
static dberr_t srv_init_abort_low(bool create_new_db,
#ifdef UNIV_DEBUG
                                  const char *file, ulint line,
#endif /* UNIV_DEBUG */
                                  dberr_t err) {
  std::ostringstream msg;

#ifdef UNIV_DEBUG
  msg << "at " << innobase_basename(file) << "[" << line << "] ";
#endif /* UNIV_DEBUG */

  if (create_new_db) {
    ib::error(ER_IB_MSG_1104, msg.str().c_str(), ut_strerr(err));
  } else {
    ib::error(ER_IB_MSG_1105, msg.str().c_str(), ut_strerr(err));
  }

  clone_files_error();
  srv_shutdown_all_bg_threads();

  return (err);
}

/** Prepare to delete the redo log files. Flush the dirty pages from all the
buffer pools.  Flush the redo log buffer to the redo log file.
@param[in]	n_files		number of old redo log files
@return lsn upto which data pages have been flushed. */
static lsn_t srv_prepare_to_delete_redo_log_files(ulint n_files) {
  lsn_t flushed_lsn;
  ulint pending_io = 0;
  ulint count = 0;

  do {
    /* Clean the buffer pool. */
    buf_flush_sync_all_buf_pools();

    RECOVERY_CRASH(1);

    flushed_lsn = log_get_lsn(*log_sys);

    if (count == 0) {
      std::ostringstream info;

      if (srv_log_file_size == 0) {
        info << "Upgrading redo log: ";
      } else {
        info << "Resizing redo log from " << n_files << "*" << srv_log_file_size
             << " to ";
      }

      info << srv_n_log_files << "*" << srv_log_file_size_requested
           << " bytes, LSN=" << flushed_lsn;

      ib::info(ER_IB_MSG_1216) << info.str();
    }

    /* Flush the old log files. */
    log_write_up_to(*log_sys, flushed_lsn, true);

    /* If innodb_flush_method=O_DSYNC, we need to explicitly
    flush the log buffers. */
    fil_flush_file_redo();

    ut_ad(flushed_lsn == log_get_lsn(*log_sys));

    /* Check if the buffer pools are clean.  If not
    retry till it is clean. */
    pending_io = buf_pool_check_no_pending_io();

    if (pending_io > 0) {
      count++;
      /* Print a message every 60 seconds if we
      are waiting to clean the buffer pools */
      if (count >= SHUTDOWN_SLEEP_ROUNDS) {
        ib::info(ER_IB_MSG_1106, ulonglong{pending_io});
        count = 0;
      }
    }
    os_thread_sleep(SHUTDOWN_SLEEP_TIME_US);

  } while (buf_pool_check_no_pending_io());

  return (flushed_lsn);
}

/** At startup load the encryption information from first datafile
to tablespace object
@return DB_SUCCESS on succes, others on failure */
static dberr_t srv_sys_enable_encryption() {
  fil_space_t *space = fil_space_get(TRX_SYS_SPACE);
  const ulint fsp_flags = srv_sys_space.m_files.begin()->flags();
  const bool is_encrypted = FSP_FLAGS_GET_ENCRYPTION(fsp_flags);
  dberr_t err = DB_SUCCESS;

  if (is_encrypted && !use_dumped_tablespace_keys) {
    fsp_flags_set_encryption(space->flags);
    srv_sys_space.set_flags(space->flags);

    err = fil_set_encryption(space->id, Encryption::AES,
                             srv_sys_space.m_files.begin()->m_encryption_key,
                             srv_sys_space.m_files.begin()->m_encryption_iv);
    ut_ad(err == DB_SUCCESS);
  }

  return (err);
}

/** Start InnoDB.
@param[in]  create_new_db     Whether to create a new database
@param[in]  scan_directories  Scan directories for .ibd files for
                                        recovery "dir1;dir2; ... dirN"
@param[in]  to_lsn            LSN to stop recovery at
@return DB_SUCCESS or error code */
dberr_t srv_start(bool create_new_db, const std::string &scan_directories,
                  lsn_t to_lsn) {
  lsn_t flushed_lsn;

  /* just for assertions */
  lsn_t previous_lsn;

  /* output from call to create_log_files(...) */
  lsn_t new_checkpoint_lsn = 0;

  page_no_t sum_of_data_file_sizes;
  page_no_t tablespace_size_in_header;
  dberr_t err;
  ulint srv_n_log_files_found = srv_n_log_files;
  mtr_t mtr;
  purge_pq_t *purge_queue;
  char logfilename[10000];
  char *logfile0 = NULL;
  size_t dirnamelen;
  unsigned i = 0;

  DBUG_ASSERT(srv_dict_metadata == NULL);
  /* Reset the start state. */
  srv_start_state = SRV_START_STATE_NONE;

#ifdef UNIV_LINUX
#ifdef HAVE_FALLOC_PUNCH_HOLE_AND_KEEP_SIZE
  ib::info(ER_IB_MSG_1107);
#else
  ib::info(ER_IB_MSG_1108);
#endif /* HAVE_FALLOC_PUNCH_HOLE_AND_KEEP_SIZE */
#endif /* UNIV_LINUX */

  if (sizeof(ulint) != sizeof(void *)) {
    ib::error(ER_IB_MSG_1109, sizeof(ulint), sizeof(void *));
  }

  if (srv_is_upgrade_mode) {
    if (srv_read_only_mode) {
      ib::error(ER_IB_MSG_1110);
      return (srv_init_abort(DB_ERROR));
    }
    if (srv_force_recovery != 0) {
      ib::error(ER_IB_MSG_1111);
      return (srv_init_abort(DB_ERROR));
    }
  }

#ifdef UNIV_DEBUG
  ib::info(ER_IB_MSG_1112) << "!!!!!!!! UNIV_DEBUG switched on !!!!!!!!!";
#endif

#ifdef UNIV_IBUF_DEBUG
  ib::info(ER_IB_MSG_1113) << "!!!!!!!! UNIV_IBUF_DEBUG switched on !!!!!!!!!";
#ifdef UNIV_IBUF_COUNT_DEBUG
  ib::info(ER_IB_MSG_1114)
      << "!!!!!!!! UNIV_IBUF_COUNT_DEBUG switched on !!!!!!!!!";
  ib::error(ER_IB_MSG_1115)
      << "Crash recovery will fail with UNIV_IBUF_COUNT_DEBUG";
#endif
#endif

#ifdef UNIV_LOG_LSN_DEBUG
  ib::info(ER_IB_MSG_1116)
      << "!!!!!!!! UNIV_LOG_LSN_DEBUG switched on !!!!!!!!!";
#endif /* UNIV_LOG_LSN_DEBUG */

#if defined(COMPILER_HINTS_ENABLED)
  ib::info(ER_IB_MSG_1117) << "Compiler hints enabled.";
#endif /* defined(COMPILER_HINTS_ENABLED) */

  ib::info(ER_IB_MSG_1118) << IB_ATOMICS_STARTUP_MSG;
  ib::info(ER_IB_MSG_1119) << MUTEX_TYPE;
  ib::info(ER_IB_MSG_1120) << IB_MEMORY_BARRIER_STARTUP_MSG;

  if (srv_force_recovery > 0) {
    ib::info(ER_IB_MSG_1121) << "!!! innodb_force_recovery is set to "
                             << srv_force_recovery << " !!!";
  }

#ifndef HAVE_MEMORY_BARRIER
#if defined __i386__ || defined __x86_64__ || defined _M_IX86 || \
    defined _M_X64 || defined _WIN32
#else
  ib::warn(ER_IB_MSG_1122);
#endif /* IA32 or AMD64 */
#endif /* HAVE_MEMORY_BARRIER */

#ifdef UNIV_ZIP_DEBUG
  ib::info(ER_IB_MSG_1123, ZLIB_VERSION) << " with validation";
#else
  ib::info(ER_IB_MSG_1123, ZLIB_VERSION);
#endif /* UNIV_ZIP_DEBUG */

#ifdef UNIV_ZIP_COPY
  ib::info(ER_IB_MSG_1124) << "and extra copying";
#endif /* UNIV_ZIP_COPY */

  /* Since InnoDB does not currently clean up all its internal data
  structures in MySQL Embedded Server Library server_end(), we
  print an error message if someone tries to start up InnoDB a
  second time during the process lifetime. */

  if (srv_start_has_been_called) {
    ib::error(ER_IB_MSG_1125);
  }

  srv_start_has_been_called = true;

  srv_is_being_started = true;

  /* Register performance schema stages before any real work has been
  started which may need to be instrumented. */
  mysql_stage_register("innodb", srv_stages, UT_ARR_SIZE(srv_stages));

  /* Switch latching order checks on in sync0debug.cc, if
  --innodb-sync-debug=false (default) */
  ut_d(sync_check_enable());

  srv_boot();

  ib::info(ER_IB_MSG_1126) << (ut_crc32_cpu_enabled ? "Using" : "Not using")
                           << " CPU crc32 instructions";

  os_create_block_cache();

  fil_init(srv_max_n_open_files);

<<<<<<< HEAD
  err = fil_scan_for_tablespaces(scan_directories, false);
=======
  /* Must replace clone files before scanning directories. When
  clone replaces current database, cloned files are moved to data files
  at this stage. */
  err = clone_init();

  if (err != DB_SUCCESS) {
    return (srv_init_abort(err));
  }

  err = fil_scan_for_tablespaces(scan_directories);
>>>>>>> 4869291f

  if (err != DB_SUCCESS) {
    return (srv_init_abort(err));
  }

  if (!srv_read_only_mode) {
    mutex_create(LATCH_ID_SRV_MONITOR_FILE, &srv_monitor_file_mutex);

    if (srv_innodb_status) {
      srv_monitor_file_name = static_cast<char *>(ut_malloc_nokey(
          MySQL_datadir_path.len() + 20 + sizeof "/innodb_status."));

      sprintf(srv_monitor_file_name, "%s/innodb_status." ULINTPF,
              static_cast<const char *>(MySQL_datadir_path),
              os_proc_get_number());

      srv_monitor_file = fopen(srv_monitor_file_name, "w+");

      if (!srv_monitor_file) {
        ib::error(ER_IB_MSG_1127, srv_monitor_file_name, strerror(errno));

        return (srv_init_abort(DB_ERROR));
      }
    } else {
      srv_monitor_file_name = NULL;
      srv_monitor_file = os_file_create_tmpfile(NULL);

      if (!srv_monitor_file) {
        return (srv_init_abort(DB_ERROR));
      }
    }

    mutex_create(LATCH_ID_SRV_DICT_TMPFILE, &srv_dict_tmpfile_mutex);

    srv_dict_tmpfile = os_file_create_tmpfile(NULL);

    if (!srv_dict_tmpfile) {
      return (srv_init_abort(DB_ERROR));
    }

    mutex_create(LATCH_ID_SRV_MISC_TMPFILE, &srv_misc_tmpfile_mutex);

    srv_misc_tmpfile = os_file_create_tmpfile(NULL);

    if (!srv_misc_tmpfile) {
      return (srv_init_abort(DB_ERROR));
    }
  }

  srv_n_file_io_threads = srv_n_read_io_threads;

  srv_n_file_io_threads += srv_n_write_io_threads;

  if (!srv_read_only_mode) {
    /* Add the log and ibuf IO threads. */
    srv_n_file_io_threads += 2;
  } else {
    ib::info(ER_IB_MSG_1128);
  }

  ut_a(srv_n_file_io_threads <= SRV_MAX_N_IO_THREADS);

  if (!os_aio_init(srv_n_read_io_threads, srv_n_write_io_threads,
                   SRV_MAX_N_PENDING_SYNC_IOS)) {
    ib::error(ER_IB_MSG_1129);

    return (srv_init_abort(DB_ERROR));
  }

  double size;
  char unit;

  if (srv_buf_pool_size >= 1024 * 1024 * 1024) {
    size = ((double)srv_buf_pool_size) / (1024 * 1024 * 1024);
    unit = 'G';
  } else {
    size = ((double)srv_buf_pool_size) / (1024 * 1024);
    unit = 'M';
  }

  double chunk_size;
  char chunk_unit;

  if (srv_buf_pool_chunk_unit >= 1024 * 1024 * 1024) {
    chunk_size = srv_buf_pool_chunk_unit / 1024.0 / 1024 / 1024;
    chunk_unit = 'G';
  } else {
    chunk_size = srv_buf_pool_chunk_unit / 1024.0 / 1024;
    chunk_unit = 'M';
  }

  ib::info(ER_IB_MSG_1130, size, unit, srv_buf_pool_instances, chunk_size,
           chunk_unit);

  err = buf_pool_init(srv_buf_pool_size, srv_buf_pool_instances);

  if (err != DB_SUCCESS) {
    ib::error(ER_IB_MSG_1131);

    return (srv_init_abort(DB_ERROR));
  }

  ib::info(ER_IB_MSG_1132);

#ifdef UNIV_DEBUG
  /* We have observed deadlocks with a 5MB buffer pool but
  the actual lower limit could very well be a little higher. */

  if (srv_buf_pool_size <= 5 * 1024 * 1024) {
    ib::info(ER_IB_MSG_1133, ulonglong{srv_buf_pool_size / 1024 / 1024});
  }
#endif /* UNIV_DEBUG */

  fsp_init();
  pars_init();
  recv_sys_create();
  recv_sys_init(buf_pool_get_curr_size());
  trx_sys_create();
  lock_sys_create(srv_lock_table_size);
  srv_start_state_set(SRV_START_STATE_LOCK_SYS);

  /* Create i/o-handler threads: */

  /* For read only mode, we don't need ibuf and log I/O thread.
  Please see innobase_start_or_create_for_mysql() */
  ulint start = (srv_read_only_mode) ? 0 : 2;

  for (ulint t = 0; t < srv_n_file_io_threads; ++t) {
    IB_thread thread;
    if (t < start) {
      if (t == 0) {
        thread = os_thread_create(io_ibuf_thread_key, io_handler_thread, t);
      } else {
        ut_ad(t == 1);
        thread = os_thread_create(io_log_thread_key, io_handler_thread, t);
      }
    } else if (t >= start && t < (start + srv_n_read_io_threads)) {
      thread = os_thread_create(io_read_thread_key, io_handler_thread, t);

    } else if (t >= (start + srv_n_read_io_threads) &&
               t < (start + srv_n_read_io_threads + srv_n_write_io_threads)) {
      thread = os_thread_create(io_write_thread_key, io_handler_thread, t);
    } else {
      thread = os_thread_create(io_handler_thread_key, io_handler_thread, t);
    }
    thread.start();
  }

  /* Even in read-only mode there could be flush job generated by
  intrinsic table operations. */
  buf_flush_page_cleaner_init(srv_n_page_cleaners);

  srv_start_state_set(SRV_START_STATE_IO);

  srv_startup_is_before_trx_rollback_phase = !create_new_db;

  if (create_new_db) {
    recv_sys_free();
  }

  /* Open or create the data files. */
  page_no_t sum_of_new_sizes;

  err = srv_sys_space.open_or_create(false, create_new_db, &sum_of_new_sizes,
                                     &flushed_lsn);

  /* FIXME: This can be done earlier, but we now have to wait for
  checking of system tablespace. */
  dict_persist_init();

  switch (err) {
    case DB_SUCCESS:
      err = srv_sys_enable_encryption();
      if (err != DB_SUCCESS) return (srv_init_abort(err));
      break;
    case DB_CANNOT_OPEN_FILE:
      ib::error(ER_IB_MSG_1134);
      /* fall through */
    default:

      /* Other errors might come from
      Datafile::validate_first_page() */

      return (srv_init_abort(err));
  }

  dirnamelen = strlen(srv_log_group_home_dir);
  ut_a(dirnamelen < (sizeof logfilename) - 10 - sizeof "ib_logfile");
  memcpy(logfilename, srv_log_group_home_dir, dirnamelen);

  /* Add a path separator if needed. */
  if (dirnamelen && logfilename[dirnamelen - 1] != OS_PATH_SEPARATOR) {
    logfilename[dirnamelen++] = OS_PATH_SEPARATOR;
  }

  srv_log_file_size_requested = srv_log_file_size;

  if (create_new_db) {
    ut_a(buf_are_flush_lists_empty_validate());

    flushed_lsn = LOG_START_LSN;

    err = create_log_files(logfilename, dirnamelen, flushed_lsn, 0, logfile0,
                           new_checkpoint_lsn);

    if (err != DB_SUCCESS) {
      return (srv_init_abort(err));
    }

    flushed_lsn = new_checkpoint_lsn;

    ut_a(new_checkpoint_lsn == LOG_START_LSN + LOG_BLOCK_HDR_SIZE);

  } else {
    for (i = 0; i < SRV_N_LOG_FILES_CLONE_MAX; i++) {
      os_offset_t size;
      os_file_stat_t stat_info;

      sprintf(logfilename + dirnamelen, "ib_logfile%u", i);

      err = os_file_get_status(logfilename, &stat_info, false,
                               srv_read_only_mode);

      if (err == DB_NOT_FOUND) {
        if (i == 0) {
          if (flushed_lsn < static_cast<lsn_t>(1000)) {
            ib::error(ER_IB_MSG_1135);
            return (srv_init_abort(DB_ERROR));
          }

          err = create_log_files(logfilename, dirnamelen, flushed_lsn,
                                 SRV_N_LOG_FILES_CLONE_MAX, logfile0,
                                 new_checkpoint_lsn);

          if (err != DB_SUCCESS) {
            return (srv_init_abort(err));
          }

          create_log_files_rename(logfilename, dirnamelen, new_checkpoint_lsn,
                                  logfile0);

          /* Suppress the message about
          crash recovery. */
          flushed_lsn = new_checkpoint_lsn;
          ut_a(log_sys != nullptr);
          goto files_checked;
#if !defined(XTRABACKUP)
        } else if (i < 2) {
          /* must have at least 2 log files */
          ib::error(ER_IB_MSG_1136);
          return (srv_init_abort(err));
#endif
        }

        /* opened all files */
        break;
      }

      if (!srv_file_check_mode(logfilename)) {
        return (srv_init_abort(DB_ERROR));
      }

      err = open_log_file(&files[i], logfilename, &size);

      if (err != DB_SUCCESS) {
        return (srv_init_abort(err));
      }

      ut_a(size != (os_offset_t)-1);

      if (size & ((1 << UNIV_PAGE_SIZE_SHIFT) - 1)) {
        ib::error(ER_IB_MSG_1137, logfilename, ulonglong{size});
        return (srv_init_abort(DB_ERROR));
      }

      if (i == 0) {
        srv_log_file_size = size;
#ifndef UNIV_DEBUG_DEDICATED
      } else if (size != srv_log_file_size) {
#else
      } else if (!srv_dedicated_server && size != srv_log_file_size) {
#endif /* UNIV_DEBUG_DEDICATED */
        ib::error(ER_IB_MSG_1138, logfilename, ulonglong{size},
                  srv_log_file_size);

        return (srv_init_abort(DB_ERROR));
      }
    }

    srv_n_log_files_found = i;

    /* Create the in-memory file space objects. */

    sprintf(logfilename + dirnamelen, "ib_logfile%u", 0);

    /* Disable the doublewrite buffer for log files. */
    fil_space_t *log_space = fil_space_create(
        "innodb_redo_log", dict_sys_t::s_log_space_first_id,
        fsp_flags_set_page_size(0, univ_page_size), FIL_TYPE_LOG);

    ut_ad(fil_validate());
    ut_a(log_space != nullptr);

    /* srv_log_file_size is measured in bytes */
    ut_a(srv_log_file_size / UNIV_PAGE_SIZE <= PAGE_NO_MAX);

    for (unsigned j = 0; j < i; j++) {
      sprintf(logfilename + dirnamelen, "ib_logfile%u", j);

      const ulonglong file_pages = srv_log_file_size / UNIV_PAGE_SIZE;

      if (fil_node_create(logfilename, static_cast<page_no_t>(file_pages),
                          log_space, false, false) == nullptr) {
        return (srv_init_abort(DB_ERROR));
      }
    }

    if (!log_sys_init(i, srv_log_file_size, dict_sys_t::s_log_space_first_id)) {
      return (srv_init_abort(DB_ERROR));
    }

    /* Read the first log file header to get the encryption
    information if it exist. */
    if (srv_force_recovery < SRV_FORCE_NO_LOG_REDO && !log_read_encryption()) {
      return (srv_init_abort(DB_ERROR));
    }
  }

  ut_a(log_sys != nullptr);

  /* Open all log files and data files in the system
  tablespace: we keep them open until database shutdown.

  When we use goto files_checked; we don't need the line below,
  because in such case, it's been already called at the end of
  create_log_files_rename(). */

  fil_open_log_and_system_tablespace_files();

files_checked:

  arch_init();

  if (create_new_db) {
    ut_a(!srv_read_only_mode);

    ut_a(log_sys->last_checkpoint_lsn == LOG_START_LSN + LOG_BLOCK_HDR_SIZE);

    ut_a(flushed_lsn == LOG_START_LSN + LOG_BLOCK_HDR_SIZE);

    log_start(*log_sys, 0, flushed_lsn, flushed_lsn);

    log_start_background_threads(*log_sys);

    err = srv_undo_tablespaces_init(true, false);

    if (err != DB_SUCCESS) {
      return (srv_init_abort(err));
    }

    mtr_start(&mtr);

    bool ret = fsp_header_init(0, sum_of_new_sizes, &mtr, false);

    mtr_commit(&mtr);

    if (!ret) {
      return (srv_init_abort(DB_ERROR));
    }

    /* To maintain backward compatibility we create only
    the first rollback segment before the double write buffer.
    All the remaining rollback segments will be created later,
    after the double write buffers haves been created. */
    trx_sys_create_sys_pages();

    purge_queue = trx_sys_init_at_db_start();

    /* The purge system needs to create the purge view and
    therefore requires that the trx_sys is inited. */

    trx_purge_sys_create(srv_threads.m_purge_workers_n, purge_queue);

    err = dict_create();

    if (err != DB_SUCCESS) {
      return (srv_init_abort(err));
    }

    srv_create_sdi_indexes();

    previous_lsn = log_get_lsn(*log_sys);

    buf_flush_sync_all_buf_pools();

    log_stop_background_threads(*log_sys);

    flushed_lsn = log_get_lsn(*log_sys);

    ut_a(flushed_lsn == previous_lsn);

    err = fil_write_flushed_lsn(flushed_lsn);
    ut_a(err == DB_SUCCESS);

    create_log_files_rename(logfilename, dirnamelen, new_checkpoint_lsn,
                            logfile0);

    log_start_background_threads(*log_sys);

    ut_a(buf_are_flush_lists_empty_validate());

  } else {
    /* Invalidate the buffer pool to ensure that we reread
    the page that we read above, during recovery.
    Note that this is not as heavy weight as it seems. At
    this point there will be only ONE page in the buf_LRU
    and there must be no page in the buf_flush list. */
    buf_pool_invalidate();

    /* We always try to do a recovery, even if the database had
    been shut down normally: this is the normal startup path */

    err = recv_recovery_from_checkpoint_start(*log_sys, flushed_lsn, to_lsn);

    arch_page_sys->post_recovery_init();

    recv_sys->dblwr.pages.clear();

    if (err == DB_SUCCESS) {
      /* Initialize the change buffer. */
      err = dict_boot();
    }

    if (err != DB_SUCCESS) {
      return (srv_init_abort(err));
    }

    ut_ad(clone_check_recovery_crashpoint(recv_sys->is_cloned_db));

    /* We need to start log threads before asking to flush
    all dirty pages. That's because some dirty pages could
    be dirty because of ibuf merges. The ibuf merges could
    have written log records to the log buffer. The redo
    log has to be flushed up to the newest_modification of
    a dirty page, before the page might be flushed to disk.
    Hence we need the log_flusher thread which will flush
    log records related to the ibuf merges, allowing to
    flush the modified pages. That's why we need to start
    the log threads before flushing dirty pages. */

    if (!srv_read_only_mode) {
      log_start_background_threads(*log_sys);
    }

    if (srv_force_recovery < SRV_FORCE_NO_LOG_REDO) {
      /* Apply the hashed log records to the
      respective file pages, for the last batch of
      recv_group_scan_log_recs(). */

      /* Don't allow IBUF operations for crash
      recovery as it would add extra redo log and we may
      not have enough margin. */
      if (!srv_read_only_mode) {
        recv_apply_hashed_log_recs(*log_sys, false);

      } else {
        recv_apply_hashed_log_recs(*log_sys, true);
      }

      if (recv_sys->found_corrupt_log) {
        err = DB_ERROR;
        return (srv_init_abort(err));
      }

      DBUG_PRINT("ib_log", ("apply completed"));

      /* Check and print if there were any tablespaces
      which had redo log records but we couldn't apply
      them because the filenames were missing. */
    }

    if (srv_force_recovery < SRV_FORCE_NO_LOG_REDO) {
      /* Recovery complete, start verifying the
      page LSN on read. */
      recv_lsn_checks_on = true;
    }

    /* We have gone through the redo log, now check if all the
    tablespaces were found and recovered. */

    if (srv_force_recovery == 0 && fil_check_missing_tablespaces()) {
      // Missing tablespaces in the redo log are a valid possibility
      // with partial backups.
      // But keep them in the output for visibility
      ib::warn(ER_IB_MSG_1139);
    }

    /* We have successfully recovered from the redo log. The
    data dictionary should now be readable. */

    if (recv_sys->found_corrupt_log) {
      ib::warn(ER_IB_MSG_1140);
    }

    if (!srv_force_recovery && !srv_read_only_mode) {
      buf_flush_sync_all_buf_pools();
    }

    srv_dict_metadata = recv_recovery_from_checkpoint_finish(*log_sys, false);

    if (!srv_force_recovery && !recv_sys->found_corrupt_log &&
        (srv_log_file_size_requested != srv_log_file_size ||
         srv_n_log_files_found != srv_n_log_files)) {
      /* Prepare to replace the redo log files. */

      if (srv_read_only_mode) {
        ib::error(ER_IB_MSG_1141);
        return (srv_init_abort(DB_READ_ONLY));
      }

      if (srv_dict_metadata != nullptr && !srv_dict_metadata->empty()) {
        /* Open this table in case srv_dict_metadata
        should be applied to this table before
        checkpoint. And because DD is not fully up yet,
        the table can be opened by internal APIs. */

        fil_space_t *space = fil_space_acquire_silent(dict_sys_t::s_space_id);
        if (space == nullptr) {
          dberr_t error =
              fil_ibd_open(true, FIL_TYPE_TABLESPACE, dict_sys_t::s_space_id,
                           predefined_flags, dict_sys_t::s_dd_space_name,
                           dict_sys_t::s_dd_space_name,
                           dict_sys_t::s_dd_space_file_name, true, false);
          if (error != DB_SUCCESS) {
            ib::error(ER_IB_MSG_1142);
            return (srv_init_abort(DB_ERROR));
          }
        } else {
          fil_space_release(space);
        }

        dict_persist->table_buffer = UT_NEW_NOKEY(DDTableBuffer());
        /* This writes redo logs. Since the log file
        size hasn't changed now, there should be enough
        room in log files, supposing log_free_check()
        works fine before crash */
        srv_dict_metadata->store();
      }

      /* Prepare to delete the old redo log files */
      flushed_lsn = srv_prepare_to_delete_redo_log_files(i);

      log_stop_background_threads(*log_sys);

      /* Prohibit redo log writes from any other
      threads until creating a log checkpoint at the
      end of create_log_files(). */
      ut_d(log_sys->disable_redo_writes = true);

      ut_ad(!buf_pool_check_no_pending_io());

      RECOVERY_CRASH(3);

      /* Stamp the LSN to the data files. */
      err = fil_write_flushed_lsn(flushed_lsn);
      ut_a(err == DB_SUCCESS);

      RECOVERY_CRASH(4);

      /* Close and free the redo log files, so that
      we can replace them. */
      fil_close_log_files(true);

      RECOVERY_CRASH(5);

      log_sys_close();

      /* Finish clone file recovery before creating new log files. We
      roll forward to remove any intermediate files here. */
      clone_files_recovery(true);

      ib::info(ER_IB_MSG_1143);

      srv_log_file_size = srv_log_file_size_requested;

      err =
          create_log_files(logfilename, dirnamelen, flushed_lsn,
                           srv_n_log_files_found, logfile0, new_checkpoint_lsn);

      if (err != DB_SUCCESS) {
        return (srv_init_abort(err));
      }

      create_log_files_rename(logfilename, dirnamelen, new_checkpoint_lsn,
                              logfile0);

      ut_d(log_sys->disable_redo_writes = false);

      flushed_lsn = new_checkpoint_lsn;

      log_start(*log_sys, 0, flushed_lsn, flushed_lsn);

      log_start_background_threads(*log_sys);

    } else if (recv_sys->is_cloned_db) {
      /* Reset creator for log */

      log_stop_background_threads(*log_sys);

      log_files_header_read(*log_sys, 0);

      lsn_t start_lsn;
      start_lsn =
          mach_read_from_8(log_sys->checkpoint_buf + LOG_HEADER_START_LSN);

      log_files_header_read(*log_sys, LOG_CHECKPOINT_1);

      log_files_header_flush(*log_sys, 0, start_lsn);

      log_start_background_threads(*log_sys);
    }

    if (sum_of_new_sizes > 0) {
      /* New data file(s) were added */
      mtr_start(&mtr);

      fsp_header_inc_size(0, sum_of_new_sizes, &mtr);

      mtr_commit(&mtr);

      /* Immediately write the log record about
      increased tablespace size to disk, so that it
      is durable even if mysqld would crash
      quickly */

      log_buffer_flush_to_disk(*log_sys);
    }

    err = srv_undo_tablespaces_init(false, false);

    if (err != DB_SUCCESS && srv_force_recovery < SRV_FORCE_NO_UNDO_LOG_SCAN) {
      return (srv_init_abort(err));
    }

    purge_queue = trx_sys_init_at_db_start();

    if (srv_is_upgrade_mode) {
      if (!purge_queue->empty()) {
        ib::info(ER_IB_MSG_1144);
        srv_upgrade_old_undo_found = true;
      }
      /* Either the old or new undo tablespaces will
      be deleted later depending on the value of
      'failed_upgrade' in dd_upgrade_finish(). */
    } else {
      /* New undo tablespaces have been created.
      Delete the old undo tablespaces and the references
      to them in the TRX_SYS page. */
      srv_undo_tablespaces_upgrade();
    }

    DBUG_EXECUTE_IF("check_no_undo", ut_ad(purge_queue->empty()););

    /* The purge system needs to create the purge view and
    therefore requires that the trx_sys and trx lists were
    initialized in trx_sys_init_at_db_start(). */
    trx_purge_sys_create(srv_threads.m_purge_workers_n, purge_queue);
  }

  /* Open temp-tablespace and keep it open until shutdown. */
  err = srv_open_tmp_tablespace(create_new_db, &srv_tmp_space);
  if (err != DB_SUCCESS) {
    return (srv_init_abort(err));
  }

  err = ibt::open_or_create(create_new_db);
  if (err != DB_SUCCESS) {
    return (srv_init_abort(err));
  }

  /* Create the doublewrite buffer to a new tablespace */
  if (buf_dblwr == NULL && !buf_dblwr_create()) {
    return (srv_init_abort(DB_ERROR));
  }

  /* Here the double write buffer has already been created and so
  any new rollback segments will be allocated after the double
  write buffer. The default segment should already exist.
  We create the new segments only if it's a new database or
  the database was shutdown cleanly. */

  /* Note: When creating the extra rollback segments during an upgrade
  we violate the latching order, even if the change buffer is empty.
  We make an exception in sync0sync.cc and check srv_is_being_started
  for that violation. It cannot create a deadlock because we are still
  running in single threaded mode essentially. Only the IO threads
  should be running at this stage. */

  ut_a(srv_rollback_segments > 0);
  ut_a(srv_rollback_segments <= TRX_SYS_N_RSEGS);

  /* Make sure there are enough rollback segments in each tablespace
  and that each rollback segment has an associated memory object.
  If any of these rollback segments contain undo logs, load them into
  the purge queue */
  if (!trx_rseg_adjust_rollback_segments(srv_rollback_segments)) {
    return (srv_init_abort(DB_ERROR));
  }

  /* Any undo tablespaces under construction are now fully built
  with all needed rsegs. Delete the trunc.log files and clear the
  construction list. */
  srv_undo_tablespaces_mark_construction_done();

  /* Now that all rsegs are ready for use, make them active. */
  undo::spaces->s_lock();
  for (auto undo_space : undo::spaces->m_spaces) {
    if (!undo_space->is_empty()) {
      undo_space->set_active();
    }
  }
  undo::spaces->s_unlock();

  /* Undo Tablespaces and Rollback Segments are ready. */
  srv_startup_is_before_trx_rollback_phase = false;

  if (!srv_read_only_mode) {
    if (create_new_db) {
      srv_buffer_pool_load_at_startup = FALSE;
    }

    /* Create the thread which watches the timeouts
    for lock waits */
    srv_threads.m_lock_wait_timeout =
        os_thread_create(srv_lock_timeout_thread_key, lock_wait_timeout_thread);

    srv_threads.m_lock_wait_timeout.start();

    /* Create the thread which warns of long semaphore waits */
    srv_threads.m_error_monitor = os_thread_create(srv_error_monitor_thread_key,
                                                   srv_error_monitor_thread);

    srv_threads.m_error_monitor.start();

    /* Create the thread which prints InnoDB monitor info */
    srv_threads.m_monitor =
        os_thread_create(srv_monitor_thread_key, srv_monitor_thread);

    srv_threads.m_monitor.start();

    srv_start_state_set(SRV_START_STATE_MONITOR);
  }

  srv_sys_tablespaces_open = true;

  /* Rotate the encryption key for recovery. It's because
  server could crash in middle of key rotation. Some tablespace
  didn't complete key rotation. Here, we will resume the
  rotation. */
  if (!srv_read_only_mode && !create_new_db &&
      srv_force_recovery < SRV_FORCE_NO_LOG_REDO &&
      !use_dumped_tablespace_keys) {
    if (!fil_encryption_rotate()) {
      ib::info(ER_IB_MSG_1146) << "fil_encryption_rotate() failed!";
    }
  }

  srv_is_being_started = false;

  ut_a(trx_purge_state() == PURGE_STATE_INIT);

  /* wake main loop of page cleaner up */
  os_event_set(buf_flush_event);

  sum_of_data_file_sizes = srv_sys_space.get_sum_of_sizes();
  ut_a(sum_of_new_sizes != FIL_NULL);

  tablespace_size_in_header = fsp_header_get_tablespace_size();

  if (!srv_read_only_mode && !srv_sys_space.can_auto_extend_last_file() &&
      sum_of_data_file_sizes != tablespace_size_in_header) {
    ib::error(ER_IB_MSG_1147, ulong{tablespace_size_in_header},
              ulong{sum_of_data_file_sizes});

    if (srv_force_recovery == 0 &&
        sum_of_data_file_sizes < tablespace_size_in_header) {
      /* This is a fatal error, the tail of a tablespace is
      missing */

      ib::error(ER_IB_MSG_1148);

      return (srv_init_abort(DB_ERROR));
    }
  }

  if (!srv_read_only_mode && srv_sys_space.can_auto_extend_last_file() &&
      sum_of_data_file_sizes < tablespace_size_in_header) {
    ib::error(ER_IB_MSG_1149, ulong{tablespace_size_in_header},
              ulong{sum_of_data_file_sizes});

    if (srv_force_recovery == 0) {
      ib::error(ER_IB_MSG_1150);

      return (srv_init_abort(DB_ERROR));
    }
  }

  /* Finish clone files recovery. This call is idempotent and is no op
  if it is already done before creating new log files. */
  clone_files_recovery(true);

  ib::info(ER_IB_MSG_1151, INNODB_VERSION_STR,
           ulonglong{log_get_lsn(*log_sys)});

  return (DB_SUCCESS);
}

/** Applier of dynamic metadata */
struct metadata_applier {
  /** Default constructor */
  metadata_applier() {}
  /** Visitor.
  @param[in]      table   table to visit */
  void operator()(dict_table_t *table) const {
    ut_ad(dict_sys->dynamic_metadata != NULL);
    ib_uint64_t autoinc = table->autoinc;
    dict_table_load_dynamic_metadata(table);
    /* For those tables which were not opened by
    ha_innobase::open() and not initialized by
    innobase_initialize_autoinc(), the next counter should be
    advanced properly */
    if (autoinc != table->autoinc && table->autoinc != ~0ULL) {
      ++table->autoinc;
    }
  }
};

/** Apply the dynamic metadata to all tables */
static void apply_dynamic_metadata() {
  const metadata_applier applier;

  dict_sys->for_each_table(applier);

  if (srv_dict_metadata != NULL) {
    srv_dict_metadata->apply();
    UT_DELETE(srv_dict_metadata);
    srv_dict_metadata = NULL;
  }
}

/** On a restart, initialize the remaining InnoDB subsystems so that
any tables (including data dictionary tables) can be accessed. */
void srv_dict_recover_on_restart() {
  trx_resurrect_locks();

  /* Roll back any recovered data dictionary transactions, so
  that the data dictionary tables will be free of any locks.
  The data dictionary latch should guarantee that there is at
  most one data dictionary transaction active at a time. */
  if (srv_force_recovery < SRV_FORCE_NO_TRX_UNDO && trx_sys_need_rollback()) {
    trx_rollback_or_clean_recovered(FALSE);
  }

  /* Do after all DD transactions recovery, to get consistent metadata */
  apply_dynamic_metadata();

  if (srv_force_recovery < SRV_FORCE_NO_IBUF_MERGE) {
    srv_sys_tablespaces_open = true;
  }
}

/* If early redo/undo log encryption processing is done. */
bool is_early_redo_undo_encryption_done() {
  /* Early redo/undo encryption is done during post recovery before purge
  thread is started. */
  return (srv_start_state_is_set(SRV_START_STATE_PURGE));
}

/** Start purge threads. During upgrade we start
purge threads early to apply purge. */
void srv_start_purge_threads() {
  /* Start purge threads only if they are not started
  earlier. */
  if (srv_start_state_is_set(SRV_START_STATE_PURGE)) {
    return;
  }

  srv_threads.m_purge_coordinator =
      os_thread_create(srv_purge_thread_key, srv_purge_coordinator_thread);

  srv_threads.m_purge_workers[0] = srv_threads.m_purge_coordinator;

  /* We've already created the purge coordinator thread above. */
  for (size_t i = 1; i < srv_threads.m_purge_workers_n; ++i) {
    srv_threads.m_purge_workers[i] =
        os_thread_create(srv_worker_thread_key, srv_worker_thread);
  }

  for (size_t i = 0; i < srv_threads.m_purge_workers_n; ++i) {
    srv_threads.m_purge_workers[i].start();
  }

  srv_start_wait_for_purge_to_start();

  srv_start_state_set(SRV_START_STATE_PURGE);
}

/** Start up the remaining InnoDB service threads.
@param[in]	bootstrap	True if this is in bootstrap */
void srv_start_threads(bool bootstrap) {
  if (!srv_read_only_mode) {
    /* Before 8.0, it was master thread that was doing periodical
    checkpoints (every 7s). Since 8.0, it is the log checkpointer
    thread, which is owned by log_sys, that is responsible for
    periodical checkpoints (every innodb_log_checkpoint_every ms).
    Note that the log checkpointer thread was created earlier and
    is already active, but the periodical checkpoints were disabled.
    Only the required checkpoints were allowed, which includes:
            - checkpoints because of too old last_checkpoint_lsn,
            - checkpoints explicitly requested (because of call to
              log_make_latest_checkpoint()).
    The reason was to make the situation more deterministic during
    the startup, because then:
            - it is easier to write mtr tests,
            - there are less possible flows - smaller risk of bug.
    Now we start allowing periodical checkpoints! Since now, it's
    hard to predict when checkpoints are written! */
    log_sys->periodical_checkpoints_enabled = true;
  }

  srv_threads.m_buf_resize =
      os_thread_create(buf_resize_thread_key, buf_resize_thread);

  srv_threads.m_buf_resize.start();

  if (srv_read_only_mode) {
    purge_sys->state = PURGE_STATE_DISABLED;
    return;
  }

  if (!srv_apply_log_only && !bootstrap &&
      srv_force_recovery < SRV_FORCE_NO_TRX_UNDO && trx_sys_need_rollback()) {
    /* Rollback all recovered transactions that are
    not in committed nor in XA PREPARE state. */
    srv_threads.m_trx_recovery_rollback = os_thread_create(
        trx_recovery_rollback_thread_key, trx_recovery_rollback_thread);

    srv_threads.m_trx_recovery_rollback.start();
  }

  /* Create the master thread which does purge and other utility
  operations */
  srv_threads.m_master =
      os_thread_create(srv_master_thread_key, srv_master_thread);

  srv_start_state_set(SRV_START_STATE_MASTER);

  srv_threads.m_master.start();

  if (srv_force_recovery == 0) {
    /* In the insert buffer we may have even bigger tablespace
    id's, because we may have dropped those tablespaces, but
    insert buffer merge has not had time to clean the records from
    the ibuf tree. */

    ibuf_update_max_tablespace_id();
  }

#ifndef XTRABACKUP
  /* Create the buffer pool dump/load thread */
<<<<<<< HEAD
  srv_threads.m_buf_dump_thread_active = true;
  os_thread_create(buf_dump_thread_key, buf_dump_thread);
#endif
=======
  srv_threads.m_buf_dump =
      os_thread_create(buf_dump_thread_key, buf_dump_thread);
>>>>>>> 4869291f

  srv_threads.m_buf_dump.start();

  /* Create the dict stats gathering thread */
  srv_threads.m_dict_stats =
      os_thread_create(dict_stats_thread_key, dict_stats_thread);

  dict_stats_thread_init();

  srv_threads.m_dict_stats.start();

  /* Create the thread that will optimize the FTS sub-system. */
  fts_optimize_init();

  srv_start_state_set(SRV_START_STATE_STAT);
}

#if 0
/********************************************************************
Sync all FTS cache before shutdown */
static
void
srv_fts_close(void)
{
	dict_table_t*	table;

	for (table = UT_LIST_GET_FIRST(dict_sys->table_LRU);
	     table; table = UT_LIST_GET_NEXT(table_LRU, table)) {
		fts_t*	fts = table->fts;

		if (fts != NULL) {
			fts_sync_table(table);
		}
	}

	for (table = UT_LIST_GET_FIRST(dict_sys->table_non_LRU);
	     table; table = UT_LIST_GET_NEXT(table_LRU, table)) {
		fts_t*	fts = table->fts;

		if (fts != NULL) {
			fts_sync_table(table);
		}
	}
}
#endif

static void srv_shutdown_background_threads();

/** Shut down all InnoDB background tasks that may look up objects in
the data dictionary. */
void srv_pre_dd_shutdown() {
  ut_a(!srv_is_being_shutdown);

  /* Stop service for persisting GTID */
  auto &gtid_persistor = clone_sys->get_gtid_persistor();
  gtid_persistor.stop();

  if (srv_read_only_mode) {
    /* In read-only mode, no background tasks should
    access the data dictionary. */
    srv_is_being_shutdown = true;
    srv_shutdown_state.store(SRV_SHUTDOWN_CLEANUP);
    return;
  }

  if (srv_start_state_is_set(SRV_START_STATE_STAT)) {
    fts_optimize_shutdown();
    dict_stats_shutdown();

  } else {
    /* Check that there are no longer transactions, except for
    XA PREPARE ones. We need this wait even for the 'very fast'
    shutdown, because the InnoDB layer may have committed or
    prepared transactions and we don't want to lose them. */

    for (uint32_t count = 0;; ++count) {
      const ulint total_trx = trx_sys_any_active_transactions();

      if (total_trx == 0) {
        break;
      }

      if (count >= SHUTDOWN_SLEEP_ROUNDS) {
        ib::info(ER_IB_MSG_1249, total_trx);
        count = 0;
      }
      os_thread_sleep(SHUTDOWN_SLEEP_TIME_US);
    }
  }

  /* On slow shutdown, we have to wait for background thread
  doing the rollback to finish first because it can add undo to
  purge. So exit this thread before initiating purge shutdown. */
  if (srv_fast_shutdown == 0 &&
      srv_thread_is_active(srv_threads.m_trx_recovery_rollback)) {
    /* We should wait until rollback after recovery end for slow shutdown */
    srv_threads.m_trx_recovery_rollback.wait();
  }

  /* Here, we will only shut down the tasks that may be looking up
  tables or other objects in the Global Data Dictionary.
  The following background tasks will not be affected:
  * background rollback of recovered transactions (those table
  definitions were already looked up IX-locked at server startup)
  * change buffer merge (until we replace the IBUF_DUMMY objects
  with access to the data dictionary)
  * I/O subsystem (page cleaners, I/O threads, redo log) */

  srv_shutdown_state.store(SRV_SHUTDOWN_CLEANUP);

  srv_purge_wakeup();

  if (srv_start_state_is_set(SRV_START_STATE_STAT)) {
    os_event_set(dict_stats_event);
  }

  for (uint32_t count = 1;;) {
    bool wait = false;

    if (srv_purge_threads_active()) {
      wait = true;
      srv_purge_wakeup();
      if (count % SHUTDOWN_SLEEP_ROUNDS == 0) {
        ib::info(ER_IB_MSG_1152);
      }
    } else {
      switch (trx_purge_state()) {
        case PURGE_STATE_INIT:
        case PURGE_STATE_EXIT:
        case PURGE_STATE_DISABLED:
          srv_start_state &= ~SRV_START_STATE_PURGE;
          break;
        case PURGE_STATE_RUN:
        case PURGE_STATE_STOP:
          ut_ad(0);
      }
    }

    if (srv_thread_is_active(srv_threads.m_dict_stats)) {
      wait = true;
      os_event_set(dict_stats_event);
      if (count % SHUTDOWN_SLEEP_ROUNDS == 0) {
        ib::info(ER_IB_MSG_1153);
      }
    }

    if (srv_thread_is_active(srv_threads.m_ts_alter_encrypt)) {
      wait = true;
      if (count % SHUTDOWN_SLEEP_ROUNDS == 0) {
        ib::info(ER_IB_MSG_WAIT_FOR_ENCRYPT_THREAD);
      }
    }

    if (!wait) {
      break;
    }

    count++;
    os_thread_sleep(SHUTDOWN_SLEEP_TIME_US);
  }

  if (srv_start_state_is_set(SRV_START_STATE_STAT)) {
    dict_stats_thread_deinit();
  }

  srv_is_being_shutdown = true;

  ut_a(trx_sys_any_active_transactions() == 0);

  DBUG_EXECUTE_IF("wait_for_threads_in_pre_dd_shutdown",
                  srv_shutdown_background_threads(););
}

/** Shutdown background threads of InnoDB at the start of the shutdown phase.
This phase happens when plugins are asked to be shut down, in which case they
are already marked as DELETED. Note: be careful not to leave any transaction
in the THD, because the mechanism which cleans resources in THD would not be
able to unregister those transactions from mysql_trx_list, because the handler
of close_connection in InnoDB handlerton would not be called, because InnoDB
has already been marked as DELETED. You should close your thread earlier, in
the srv_pre_dd_shutdown if it might do lookups in DD objects. That phase
happens earlier (ha_panic function) before the shutdown of plugins happens). */
static void srv_shutdown_background_threads() {
  DBUG_EXECUTE_IF("threads_wait_on_cleanup",
                  os_event_set(srv_threads.shutdown_cleanup_dbg););

  ut_ad(srv_shutdown_state.load() == SRV_SHUTDOWN_CLEANUP);

  struct Thread_to_stop {
    /** Name of the thread, printed to the error log if we waited too
    long (after 60 seconds and then every 60 seconds). */
    const char *m_name;

    /** Future which allows to check if given task is completed. */
    const IB_thread &m_thread;

    /** Function which can be called any number of times to wake
    the possibly waiting thread, so it could exit. */
    std::function<void()> m_notify;

    /** Shutdown state in which we are waiting until thread is exited
    (earlier we keep notifying but we don't require it to exit before
    we may switch to the next state). */
    srv_shutdown_t m_wait_on_state;
  };

  const Thread_to_stop threads_to_stop[]{

      {"lock_wait_timeout", srv_threads.m_lock_wait_timeout,
       std::bind(os_event_set, lock_sys->timeout_event), SRV_SHUTDOWN_CLEANUP},

      {"error_monitor", srv_threads.m_error_monitor,
       std::bind(os_event_set, srv_error_event), SRV_SHUTDOWN_CLEANUP},

      {"monitor", srv_threads.m_monitor,
       std::bind(os_event_set, srv_monitor_event), SRV_SHUTDOWN_CLEANUP},

      {"buf_dump", srv_threads.m_buf_dump,
       std::bind(os_event_set, srv_buf_dump_event), SRV_SHUTDOWN_CLEANUP},

      {"buf_resize", srv_threads.m_buf_resize,
       std::bind(os_event_set, srv_buf_resize_event), SRV_SHUTDOWN_CLEANUP},

      {"master", srv_threads.m_master, srv_wake_master_thread,
       SRV_SHUTDOWN_MASTER_STOP}};

  uint32_t count = 0;

  while (true) {
    /* Print messages every 60 seconds when we are waiting for any
    of those threads to exit. */
    bool print;
    if (count >= SHUTDOWN_SLEEP_ROUNDS) {
      print = true;
      count = 0;
    } else {
      print = false;
    }

    int active_cleanup_found = 0, active_found = 0;

    for (const auto &thread_info : threads_to_stop) {
      if (srv_thread_is_active(thread_info.m_thread)) {
        ++active_found;
        if (thread_info.m_wait_on_state == SRV_SHUTDOWN_CLEANUP) {
          ++active_cleanup_found;
        }
        if (print) {
          ib::info(ER_IB_MSG_1248, thread_info.m_name);
        }
        thread_info.m_notify();
      }
    }

    if (active_cleanup_found == 0 &&
        srv_shutdown_state.load() == SRV_SHUTDOWN_CLEANUP) {
      /* Cleanup is ended. */
      srv_shutdown_state.store(SRV_SHUTDOWN_MASTER_STOP);
    }

    if (active_found == 0) {
      break;
    }

    os_thread_sleep(SHUTDOWN_SLEEP_TIME_US);
    ++count;
  }
}

static void srv_shutdown_page_cleaners() {
  ut_a(srv_shutdown_state.load() == SRV_SHUTDOWN_MASTER_STOP);
  ut_a(!srv_master_thread_is_active());

  srv_shutdown_state.store(SRV_SHUTDOWN_FLUSH_PHASE);

  /* We force DD to flush table buffers, so they have opportunity
  to modify pages according to the postponed modifications. */
  dict_persist_to_dd_table_buffer();

  /* At this point only page_cleaner should be active. We wait
  here to let it complete the flushing of the buffer pools
  before proceeding further. */

  for (uint32_t count = 0; buf_flush_page_cleaner_is_active(); ++count) {
    if (count >= SHUTDOWN_SLEEP_ROUNDS) {
      ib::info(ER_IB_MSG_1251);
      count = 0;
    }
    os_event_set(buf_flush_event);
    os_thread_sleep(SHUTDOWN_SLEEP_TIME_US);
  }

  for (uint32_t count = 0;; ++count) {
    const ulint pending_io = buf_pool_check_no_pending_io();

    if (pending_io == 0) {
      break;
    }

    if (count >= SHUTDOWN_SLEEP_ROUNDS) {
      ib::info(ER_IB_MSG_1252, pending_io);
      count = 0;
    }
    os_thread_sleep(SHUTDOWN_SLEEP_TIME_US);
  }
}

/** Closes redo log. If this is not fast shutdown, it forces to write a
checkpoint which should be written for logically empty redo log. Note that we
forced to flush all dirty pages in the last stages of page cleaners activity
(unless it was fast shutdown). After checkpoint is written, the flushed_lsn is
updated within header of the system tablespace. This is lsn of the last clean
shutdown. */
static lsn_t srv_shutdown_log() {
  ut_a(srv_shutdown_state.load() == SRV_SHUTDOWN_FLUSH_PHASE);
  ut_a(!buf_flush_page_cleaner_is_active());
  ut_a(buf_pool_check_no_pending_io() == 0);

  if (srv_fast_shutdown == 2) {
    if (!srv_read_only_mode) {
      ib::info(ER_IB_MSG_1253);

      /* In this fastest shutdown we do not flush the
      buffer pool:

      it is essentially a 'crash' of the InnoDB server.
      Make sure that the log is all flushed to disk, so
      that we can recover all committed transactions in
      a crash recovery. We must not write the lsn stamps
      to the data files, since at a startup InnoDB deduces
      from the stamps if the previous shutdown was clean. */

      log_stop_background_threads(*log_sys);
    }

    /* No redo log might be generated since now. */
    log_background_threads_inactive_validate(*log_sys);

    srv_shutdown_state.store(SRV_SHUTDOWN_LAST_PHASE);

    return (log_get_lsn(*log_sys));
  }

  if (!srv_read_only_mode) {
    while (log_make_latest_checkpoint(*log_sys)) {
      /* It could happen, that when writing a new checkpoint,
      DD dynamic metadata was persisted, making some pages
      dirty (with the persisted data) and writing new redo
      records to protect those modifications. In such case,
      current lsn would be higher than lsn and we would need
      another iteration to ensure, that checkpoint lsn points
      to the newest lsn. */
    }

    log_stop_background_threads(*log_sys);
  }

  /* No redo log might be generated since now. */
  log_background_threads_inactive_validate(*log_sys);
  buf_must_be_all_freed();

  const lsn_t lsn = log_get_lsn(*log_sys);

  if (!srv_read_only_mode) {
    fil_flush_file_spaces(to_int(FIL_TYPE_TABLESPACE) | to_int(FIL_TYPE_LOG));
  }

  srv_shutdown_state.store(SRV_SHUTDOWN_LAST_PHASE);

  if (srv_downgrade_logs) {
    ut_a(!srv_read_only_mode);

    log_files_downgrade(*log_sys);

    fil_flush_file_redo();
  }

  /* Validate lsn and write it down. */
  ut_a(log_lsn_validate(lsn) || srv_force_recovery >= SRV_FORCE_NO_LOG_REDO);

  ut_a(lsn == log_sys->last_checkpoint_lsn ||
       srv_force_recovery >= SRV_FORCE_NO_LOG_REDO);

  ut_a(lsn == log_get_lsn(*log_sys));

  if (!srv_read_only_mode) {
    ut_a(srv_force_recovery < SRV_FORCE_NO_LOG_REDO);

    auto err = fil_write_flushed_lsn(lsn);
    ut_a(err == DB_SUCCESS);
  }

  buf_must_be_all_freed();
  ut_a(lsn == log_get_lsn(*log_sys));

  return (lsn);
}

/** Copy all remaining data and shutdown archiver threads. */
static void srv_shutdown_arch() {
  uint32_t count = 0;

  while (arch_wake_threads()) {
    ++count;
    os_thread_sleep(SHUTDOWN_SLEEP_TIME_US);

    if (count > SHUTDOWN_SLEEP_ROUNDS) {
      ib::info(ER_IB_MSG_1246);
      count = 0;
    }
  }
}

void srv_thread_delay_cleanup_if_needed(bool wait_for_signal) {
  DBUG_EXECUTE_IF("threads_wait_on_cleanup", {
    if (wait_for_signal) {
      os_event_set(srv_threads.shutdown_cleanup_dbg);
    } else {
      /* In some cases we cannot wait for the signal, because we would otherwise
      never reach the end of pre_dd_shutdown, becase pre_dd_shutdown is waiting
      for this thread before it ends. Then we would never reach shutdown phase
      in which the signal becomes signalled. Still we would like to have a way
      to detect situation in which someone broke the code and pre_dd_shutdown
      no longer waits for this thread. */
      os_thread_sleep(1000);
    }
  });
}

/** Shut down the InnoDB database. */
void srv_shutdown() {
  /* Warn if there are still some query threads alive. */
  if (srv_conc_get_active_threads() != 0) {
    ib::warn(ER_IB_MSG_1154, ulonglong{srv_conc_get_active_threads()});
  }

  ib::info(ER_IB_MSG_1247);

  ut_a(!srv_is_being_started);
  ut_a(srv_is_being_shutdown);
  ut_a(trx_sys_any_active_transactions() == 0);

  /* Ensure threads below have been stopped. */
  const auto threads_stopped_before_shutdown = {
      std::cref(srv_threads.m_purge_coordinator),
      std::cref(srv_threads.m_ts_alter_encrypt),
      std::cref(srv_threads.m_dict_stats)};

  for (const auto &thread : threads_stopped_before_shutdown) {
    ut_a(!srv_thread_is_active(thread));
  }

#ifdef UNIV_DEBUG
  /* In DEBUG we might be testing scenario in which we forced to
  call srv_shutdown_threads_on_shutdown() to stop all threads
  at the end of the pre_dd_shutdown (already happened). */
  ut_ad(srv_shutdown_state.load() >= SRV_SHUTDOWN_CLEANUP);
  srv_shutdown_state.store(SRV_SHUTDOWN_CLEANUP);
#endif /* UNIV_DEBUG */

  /* The CLEANUP state was set during pre_dd_shutdown phase. */
  ut_a(srv_shutdown_state.load() == SRV_SHUTDOWN_CLEANUP);

  /* 0. Stop background threads except:
    - page-cleaners - we are shutting down page cleaners in step 1
    - redo-log-threads - these need to be shutdown after page cleaners,
    - archiver threads - these need to be shutdown after redo threads.
  After this call the state of shutdown is advanced to FLUSH_PHASE. */
  srv_shutdown_background_threads();

  ut_a(srv_shutdown_state.load() == SRV_SHUTDOWN_MASTER_STOP);

  /* The steps 1-4 is the real InnoDB shutdown.
  All before was to stop activity which could produce new changes.
  All after is just cleaning up (freeing memory). */

  /* 1. Flush the buffer pool to disk. */
  srv_shutdown_page_cleaners();

  ut_a(srv_shutdown_state.load() == SRV_SHUTDOWN_FLUSH_PHASE);

  /* 2. Write the current lsn to the tablespace header(s). */
  const lsn_t shutdown_lsn = srv_shutdown_log();

  ut_a(srv_shutdown_state.load() == SRV_SHUTDOWN_LAST_PHASE);

  /* 3. Close all opened files. */
  ibt::close_files();
  fil_close_all_files();
  if (srv_monitor_file) {
    fclose(srv_monitor_file);
  }
  if (srv_dict_tmpfile) {
    fclose(srv_dict_tmpfile);
  }
  if (srv_misc_tmpfile) {
    fclose(srv_misc_tmpfile);
  }

  /* 4. Copy all log data to archive and stop archiver threads. */
  srv_shutdown_arch();

  /* This is to preserve the old style, we should finally get rid of the call
  here. For that, we need to ensure we have already effectively closed all
  threads. */
  srv_shutdown_all_bg_threads();

  ut_a(srv_shutdown_state.load() == SRV_SHUTDOWN_EXIT_THREADS);
  ut_ad(!os_thread_any_active());

  /* 5. Free all the resources acquired by InnoDB (mutexes, events, memory). */
  ibt::delete_pool_manager();

  if (srv_monitor_file) {
    srv_monitor_file = 0;
    if (srv_monitor_file_name) {
      unlink(srv_monitor_file_name);
      ut_free(srv_monitor_file_name);
    }
    mutex_free(&srv_monitor_file_mutex);
  }

  if (srv_dict_tmpfile) {
    srv_dict_tmpfile = 0;
    mutex_free(&srv_dict_tmpfile_mutex);
  }

  if (srv_misc_tmpfile) {
    srv_misc_tmpfile = 0;
    mutex_free(&srv_misc_tmpfile_mutex);
  }

  /* This must be disabled before closing the buffer pool
  and closing the data dictionary.  */
  btr_search_disable(true);

  ibuf_close();
  ddl_log_close();
  log_sys_close();
  recv_sys_close();
  trx_sys_close();
  lock_sys_close();
  trx_pool_close();

  dict_close();
  dict_persist_close();
  btr_search_sys_free();
  undo_spaces_deinit();

  UT_DELETE(srv_dict_metadata);

  os_aio_free();
  que_close();
  row_mysql_close();
  srv_free();
  fil_close();
  pars_close();

  pars_lexer_close();
  buf_pool_free_all();

  clone_free();
  arch_free();

  os_thread_close();

  /* 6. Free the synchronisation infrastructure. */
  sync_check_close();

  ib::info(ER_IB_MSG_1155, ulonglong{shutdown_lsn});

  srv_start_has_been_called = false;
  srv_is_being_shutdown = false;
  srv_shutdown_state.store(SRV_SHUTDOWN_NONE);
  srv_start_state = SRV_START_STATE_NONE;
}

/** Get the encryption-data filename from the table name for a
single-table tablespace.
@param[in]	table		table object
@param[out]	filename	filename
@param[in]	max_len		filename max length */
void srv_get_encryption_data_filename(dict_table_t *table, char *filename,
                                      ulint max_len) {
  /* Make sure the data_dir_path is set. */
  dd_get_and_save_data_dir_path<dd::Table>(table, NULL, false);

  std::string path = dict_table_get_datadir(table);

  auto filepath = Fil_path::make(path, table->name.m_name, CFP, true);

  size_t len = strlen(filepath);
  ut_a(max_len >= len);

  strcpy(filename, filepath);

  ut_free(filepath);
}

/** Call exit(3) */
void srv_fatal_error() {
  ib::error(ER_IB_MSG_1156);

  fflush(stderr);

  ut_d(innodb_calling_exit = true);

  srv_shutdown_all_bg_threads();

  flush_error_log_messages();

  exit(3);
}<|MERGE_RESOLUTION|>--- conflicted
+++ resolved
@@ -2041,9 +2041,6 @@
 
   fil_init(srv_max_n_open_files);
 
-<<<<<<< HEAD
-  err = fil_scan_for_tablespaces(scan_directories, false);
-=======
   /* Must replace clone files before scanning directories. When
   clone replaces current database, cloned files are moved to data files
   at this stage. */
@@ -2053,8 +2050,7 @@
     return (srv_init_abort(err));
   }
 
-  err = fil_scan_for_tablespaces(scan_directories);
->>>>>>> 4869291f
+  err = fil_scan_for_tablespaces(scan_directories, false);
 
   if (err != DB_SUCCESS) {
     return (srv_init_abort(err));
@@ -3025,16 +3021,11 @@
 
 #ifndef XTRABACKUP
   /* Create the buffer pool dump/load thread */
-<<<<<<< HEAD
-  srv_threads.m_buf_dump_thread_active = true;
-  os_thread_create(buf_dump_thread_key, buf_dump_thread);
-#endif
-=======
   srv_threads.m_buf_dump =
       os_thread_create(buf_dump_thread_key, buf_dump_thread);
->>>>>>> 4869291f
 
   srv_threads.m_buf_dump.start();
+#endif
 
   /* Create the dict stats gathering thread */
   srv_threads.m_dict_stats =
