--- conflicted
+++ resolved
@@ -2194,22 +2194,11 @@
       respective file pages, for the last batch of
       recv_group_scan_log_recs(). */
 
-<<<<<<< HEAD
-      /* Don't allow IBUF operations for cloned database
+      /* Don't allow IBUF operations for crash
       recovery as it would add extra redo log and we may
       not have enough margin. */
-      if (recv_sys->is_cloned_db) {
+      if (!srv_read_only_mode) {
         recv_apply_hashed_log_recs(*log_sys, false);
-=======
-			if (!srv_read_only_mode) {
-				log_mutex_enter();
-				recv_apply_hashed_log_recs(FALSE);
-				log_mutex_exit();
-			} else {
-				recv_apply_hashed_log_recs(TRUE);
-			}
-			DBUG_PRINT("ib_log", ("apply completed"));
->>>>>>> 5ed0219d
 
       } else {
         recv_apply_hashed_log_recs(*log_sys, true);
