--- conflicted
+++ resolved
@@ -708,10 +708,9 @@
     return (DB_SUCCESS);
   }
 
-<<<<<<< HEAD
   if (!use_dumped_tablespace_keys || srv_backup_mode) {
-    byte key[ENCRYPTION_KEY_LEN];
-    byte iv[ENCRYPTION_KEY_LEN];
+    byte key[Encryption::KEY_LEN];
+    byte iv[Encryption::KEY_LEN];
     if (fsp_header_get_encryption_key(space->flags, key, iv, first_page)) {
       fsp_flags_set_encryption(space->flags);
       err = fil_set_encryption(space->id, Encryption::AES, key, iv);
@@ -720,14 +719,6 @@
       ut_free(first_page_buf);
       return (DB_FAIL);
     }
-=======
-  byte key[Encryption::KEY_LEN];
-  byte iv[Encryption::KEY_LEN];
-  if (fsp_header_get_encryption_key(space->flags, key, iv, first_page)) {
-    fsp_flags_set_encryption(space->flags);
-    err = fil_set_encryption(space->id, Encryption::AES, key, iv);
-    ut_ad(err == DB_SUCCESS);
->>>>>>> 7d10c821
   } else {
     err = xb_set_encryption(space);
     if (err != DB_SUCCESS) {
@@ -1898,7 +1889,6 @@
   return (flushed_lsn);
 }
 
-<<<<<<< HEAD
 /** At startup load the encryption information from first datafile
 to tablespace object
 @return DB_SUCCESS on succes, others on failure */
@@ -1923,15 +1913,9 @@
 
 /** Start InnoDB.
 @param[in]  create_new_db     Whether to create a new database
-@param[in]  scan_directories  Scan directories for .ibd files for
-                                        recovery "dir1;dir2; ... dirN"
 @param[in]  to_lsn            LSN to stop recovery at
 @return DB_SUCCESS or error code */
-dberr_t srv_start(bool create_new_db, const std::string &scan_directories,
-                  lsn_t to_lsn) {
-=======
-dberr_t srv_start(bool create_new_db) {
->>>>>>> 7d10c821
+dberr_t srv_start(bool create_new_db, lsn_t to_lsn) {
   lsn_t flushed_lsn;
 
   /* just for assertions */
@@ -2085,11 +2069,7 @@
     return (srv_init_abort(err));
   }
 
-<<<<<<< HEAD
-  err = fil_scan_for_tablespaces(scan_directories, false);
-=======
-  err = fil_scan_for_tablespaces();
->>>>>>> 7d10c821
+  err = fil_scan_for_tablespaces(false);
 
   if (err != DB_SUCCESS) {
     return (srv_init_abort(err));
