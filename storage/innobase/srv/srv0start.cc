/*****************************************************************************

Copyright (c) 1996, 2018, Oracle and/or its affiliates. All rights reserved.
Copyright (c) 2008, Google Inc.
Copyright (c) 2009, Percona Inc.

Portions of this file contain modifications contributed and copyrighted by
Google, Inc. Those modifications are gratefully acknowledged and are described
briefly in the InnoDB documentation. The contributions by Google are
incorporated with their permission, and subject to the conditions contained in
the file COPYING.Google.

Portions of this file contain modifications contributed and copyrighted
by Percona Inc.. Those modifications are
gratefully acknowledged and are described briefly in the InnoDB
documentation. The contributions by Percona Inc. are incorporated with
their permission, and subject to the conditions contained in the file
COPYING.Percona.

This program is free software; you can redistribute it and/or modify it under
the terms of the GNU General Public License, version 2.0, as published by the
Free Software Foundation.

This program is also distributed with certain software (including but not
limited to OpenSSL) that is licensed under separate terms, as designated in a
particular file or component or in included license documentation. The authors
of MySQL hereby grant you an additional permission to link the program and
your derivative works with the separately licensed software that they have
included with MySQL.

This program is distributed in the hope that it will be useful, but WITHOUT
ANY WARRANTY; without even the implied warranty of MERCHANTABILITY or FITNESS
FOR A PARTICULAR PURPOSE. See the GNU General Public License, version 2.0,
for more details.

You should have received a copy of the GNU General Public License along with
this program; if not, write to the Free Software Foundation, Inc.,
51 Franklin St, Fifth Floor, Boston, MA 02110-1301  USA

*****************************************************************************/

/** @file srv/srv0start.cc
 Starts the InnoDB database server

 Created 2/16/1996 Heikki Tuuri
 *************************************************************************/

#include <errno.h>
#include <stdio.h>
#include <stdlib.h>
#include <sys/types.h>

<<<<<<< HEAD
#include <zlib.h>
#include "btr0btr.h"
#include "btr0cur.h"
#include "buf0buf.h"
#include "buf0dump.h"
#include "current_thd.h"
=======
#include "my_dir.h"
#include <cstdio>

#include "row0ftsort.h"
#include "ut0mem.h"
#include "mem0mem.h"
>>>>>>> 170eb8c5
#include "data0data.h"
#include "data0type.h"
#include "dict0dict.h"
#include "fil0fil.h"
#include "fsp0fsp.h"
#include "fsp0sysspace.h"
#include "ha_prototypes.h"
#include "ibuf0ibuf.h"
#include "log0log.h"
#include "log0recv.h"
#include "mem0mem.h"
#include "mtr0mtr.h"
#include "my_compiler.h"
#include "my_dbug.h"
#include "my_inttypes.h"
#include "my_psi_config.h"
#include "mysql/psi/mysql_stage.h"
#include "mysqld.h"
#include "os0file.h"
#include "os0thread-create.h"
#include "os0thread.h"
#include "page0cur.h"
#include "page0page.h"
#include "rem0rec.h"
#include "row0ftsort.h"
#include "srv0srv.h"
<<<<<<< HEAD
#include "srv0start.h"
#include "trx0sys.h"
#include "trx0trx.h"
#include "ut0mem.h"
=======
#include "fsp0sysspace.h"
#include "row0trunc.h"
#include "xb0xb.h"
#ifndef UNIV_HOTBACKUP
# include "trx0rseg.h"
# include "os0proc.h"
# include "buf0flu.h"
# include "buf0rea.h"
# include "dict0boot.h"
# include "dict0load.h"
# include "dict0stats_bg.h"
# include "que0que.h"
# include "usr0sess.h"
# include "lock0lock.h"
# include "trx0roll.h"
# include "trx0purge.h"
# include "lock0lock.h"
# include "pars0pars.h"
# include "btr0sea.h"
# include "rem0cmp.h"
# include "dict0crea.h"
# include "row0ins.h"
# include "row0sel.h"
# include "row0upd.h"
# include "row0row.h"
# include "row0mysql.h"
# include "row0trunc.h"
# include "btr0pcur.h"
# include "os0event.h"
# include "zlib.h"
# include "ut0crc32.h"
# include "ut0new.h"

#ifdef HAVE_LZO1X
#include <lzo/lzo1x.h>
extern bool srv_lzo_disabled;
#endif /* HAVE_LZO1X */

/** Log sequence number immediately after startup */
lsn_t	srv_start_lsn;
/** Log sequence number at shutdown */
lsn_t	srv_shutdown_lsn;
>>>>>>> 170eb8c5

#include "arch0arch.h"
#include "btr0pcur.h"
#include "btr0sea.h"
#include "buf0flu.h"
#include "buf0rea.h"
#include "clone0api.h"
#include "dict0boot.h"
#include "dict0crea.h"
#include "dict0load.h"
#include "dict0stats_bg.h"
#include "lock0lock.h"
#include "os0event.h"
#include "os0proc.h"
#include "pars0pars.h"
#include "que0que.h"
#include "rem0cmp.h"
#include "row0ins.h"
#include "row0mysql.h"
#include "row0row.h"
#include "row0sel.h"
#include "row0upd.h"
#include "trx0purge.h"
#include "trx0roll.h"
#include "trx0rseg.h"
#include "usr0sess.h"
#include "ut0crc32.h"
#include "ut0new.h"

/** fil_space_t::flags for hard-coded tablespaces */
extern ulint predefined_flags;

/** Recovered persistent metadata */
static MetadataRecover *srv_dict_metadata;

/** TRUE if a raw partition is in use */
ibool srv_start_raw_disk_in_use = FALSE;

/** Number of IO threads to use */
ulint srv_n_file_io_threads = 0;

/** true if the server is being started */
bool srv_is_being_started = false;
/** true if SYS_TABLESPACES is available for lookups */
bool srv_sys_tablespaces_open = false;
/** true if the server is being started, before rolling back any
incomplete transactions */
bool srv_startup_is_before_trx_rollback_phase = false;
/** true if srv_pre_dd_shutdown() has been completed */
bool srv_is_being_shutdown = false;
/** true if srv_start() has been called */
static bool srv_start_has_been_called = false;

/** List of undo tablespace ids. */
undo::Tablespaces *undo::spaces;

/** Bit flags for tracking background thread creation. They are used to
determine which threads need to be stopped if we need to abort during
the initialisation step. */
enum srv_start_state_t {
  SRV_START_STATE_NONE = 0,     /*!< No thread started */
  SRV_START_STATE_LOCK_SYS = 1, /*!< Started lock-timeout
                                thread. */
  SRV_START_STATE_IO = 2,       /*!< Started IO threads */
  SRV_START_STATE_MONITOR = 4,  /*!< Started montior thread */
  SRV_START_STATE_MASTER = 8,   /*!< Started master threadd. */
  SRV_START_STATE_PURGE = 16,   /*!< Started purge thread(s) */
  SRV_START_STATE_STAT = 32     /*!< Started bufdump + dict stat
                                and FTS optimize thread. */
};

/** Track server thrd starting phases */
static uint64_t srv_start_state = SRV_START_STATE_NONE;

/** At a shutdown this value climbs from SRV_SHUTDOWN_NONE to
SRV_SHUTDOWN_CLEANUP and then to SRV_SHUTDOWN_LAST_PHASE, and so on */
enum srv_shutdown_t srv_shutdown_state = SRV_SHUTDOWN_NONE;

/** Files comprising the system tablespace */
<<<<<<< HEAD
static pfs_os_file_t files[1000];
=======
pfs_os_file_t	files[1000];

/** io_handler_thread parameters for thread identification */
static ulint		n[SRV_MAX_N_IO_THREADS + 6];
/** io_handler_thread identifiers, 32 is the maximum number of purge threads  */
static os_thread_id_t	thread_ids[SRV_MAX_N_IO_THREADS + 6 + 32];
>>>>>>> 170eb8c5

/** Name of srv_monitor_file */
static char *srv_monitor_file_name;

/** */
#define SRV_MAX_N_PENDING_SYNC_IOS 100

/* Keys to register InnoDB threads with performance schema */
#ifdef UNIV_PFS_THREAD
mysql_pfs_key_t archiver_thread_key;
mysql_pfs_key_t buf_dump_thread_key;
mysql_pfs_key_t buf_resize_thread_key;
mysql_pfs_key_t dict_stats_thread_key;
mysql_pfs_key_t fts_optimize_thread_key;
mysql_pfs_key_t fts_parallel_merge_thread_key;
mysql_pfs_key_t fts_parallel_tokenization_thread_key;
mysql_pfs_key_t io_handler_thread_key;
mysql_pfs_key_t io_ibuf_thread_key;
mysql_pfs_key_t io_log_thread_key;
mysql_pfs_key_t io_read_thread_key;
mysql_pfs_key_t io_write_thread_key;
mysql_pfs_key_t srv_error_monitor_thread_key;
mysql_pfs_key_t srv_lock_timeout_thread_key;
mysql_pfs_key_t srv_master_thread_key;
mysql_pfs_key_t srv_monitor_thread_key;
mysql_pfs_key_t srv_purge_thread_key;
mysql_pfs_key_t srv_worker_thread_key;
mysql_pfs_key_t trx_recovery_rollback_thread_key;
#endif /* UNIV_PFS_THREAD */

#ifdef HAVE_PSI_STAGE_INTERFACE
/** Array of all InnoDB stage events for monitoring activities via
performance schema. */
static PSI_stage_info *srv_stages[] = {
    &srv_stage_alter_table_end,
    &srv_stage_alter_table_flush,
    &srv_stage_alter_table_insert,
    &srv_stage_alter_table_log_index,
    &srv_stage_alter_table_log_table,
    &srv_stage_alter_table_merge_sort,
    &srv_stage_alter_table_read_pk_internal_sort,
    &srv_stage_buffer_pool_load,
    &srv_stage_clone_file_copy,
    &srv_stage_clone_redo_copy,
    &srv_stage_clone_page_copy,
};
#endif /* HAVE_PSI_STAGE_INTERFACE */

/** Check if a file can be opened in read-write mode.
 @return true if it doesn't exist or can be opened in rw mode. */
static bool srv_file_check_mode(const char *name) /*!< in: filename to check */
{
  os_file_stat_t stat;

  memset(&stat, 0x0, sizeof(stat));

  dberr_t err = os_file_get_status(name, &stat, true, srv_read_only_mode);

  if (err == DB_FAIL) {
    ib::error(ER_IB_MSG_1058, name);
    return (false);

  } else if (err == DB_SUCCESS) {
    /* Note: stat.rw_perm is only valid on files */

    if (stat.type == OS_FILE_TYPE_FILE) {
      /* rw_perm is true if it can be opened in
      srv_read_only_mode mode. */
      if (!stat.rw_perm) {
        const char *mode = srv_read_only_mode ? "read" : "read-write";

        ib::error(ER_IB_MSG_1059, name, mode);
        return (false);
      }
    } else {
      /* Not a regular file, bail out. */
      ib::error(ER_IB_MSG_1060, name);

      return (false);
    }
  } else {
    /* This is OK. If the file create fails on RO media, there
    is nothing we can do. */

    ut_a(err == DB_NOT_FOUND);
  }

  return (true);
}

/** I/o-handler thread function.
@param[in]	segment		The AIO segment the thread will work on */
static void io_handler_thread(ulint segment) {
  while (srv_shutdown_state != SRV_SHUTDOWN_EXIT_THREADS ||
         buf_page_cleaner_is_active || !os_aio_all_slots_free()) {
    fil_aio_wait(segment);
  }
}

/** Creates a log file.
 @return DB_SUCCESS or error code */
static MY_ATTRIBUTE((warn_unused_result)) dberr_t
    create_log_file(pfs_os_file_t *file, /*!< out: file handle */
                    const char *name)    /*!< in: log file name */
{
  bool ret;

  *file = os_file_create(innodb_log_file_key, name,
                         OS_FILE_CREATE | OS_FILE_ON_ERROR_NO_EXIT,
                         OS_FILE_NORMAL, OS_LOG_FILE, srv_read_only_mode, &ret);

  if (!ret) {
    ib::error(ER_IB_MSG_1061, name);
    return (DB_ERROR);
  }

  auto size = srv_log_file_size >> (20 - UNIV_PAGE_SIZE_SHIFT);

  ib::info(ER_IB_MSG_1062, name, size);

  ret = os_file_set_size(name, *file, 0, (os_offset_t)srv_log_file_size,
                         srv_read_only_mode, true);

  if (!ret) {
    ib::error(ER_IB_MSG_1063, name, size);

    /* Delete incomplete file if OOM */
    if (os_has_said_disk_full) {
      ret = os_file_close(*file);
      ut_a(ret);
      os_file_delete(innodb_log_file_key, name);
    }

    return (DB_ERROR);
  }

  ret = os_file_close(*file);
  ut_a(ret);

  return (DB_SUCCESS);
}

/** Initial number of the first redo log file */
#define INIT_LOG_FILE0 (SRV_N_LOG_FILES_MAX + 1)

/** Creates all log files.
@param[in,out]  logfilename	    buffer for log file name
@param[in]      dirnamelen      length of the directory path
@param[in]      lsn             FIL_PAGE_FILE_FLUSH_LSN value
@param[out]     logfile0	      name of the first log file
@param[out]     checkpoint_lsn  lsn of the first created checkpoint
@return DB_SUCCESS or error code */
static dberr_t create_log_files(char *logfilename, size_t dirnamelen, lsn_t lsn,
                                char *&logfile0, lsn_t &checkpoint_lsn) {
  dberr_t err;

  if (srv_read_only_mode) {
    ib::error(ER_IB_MSG_1064);
    return (DB_READ_ONLY);
  }

  /* Remove any old log files. */
  for (unsigned i = 0; i <= INIT_LOG_FILE0; i++) {
    sprintf(logfilename + dirnamelen, "ib_logfile%u", i);

    /* Ignore errors about non-existent files or files
    that cannot be removed. The create_log_file() will
    return an error when the file exists. */
#ifdef _WIN32
    DeleteFile((LPCTSTR)logfilename);
#else
    unlink(logfilename);
#endif /* _WIN32 */
    /* Crashing after deleting the first
    file should be recoverable. The buffer
    pool was clean, and we can simply create
    all log files from the scratch. */
    RECOVERY_CRASH(6);
  }

  ut_ad(!buf_pool_check_no_pending_io());

  RECOVERY_CRASH(7);

  for (unsigned i = 0; i < srv_n_log_files; i++) {
    sprintf(logfilename + dirnamelen, "ib_logfile%u", i ? i : INIT_LOG_FILE0);

    err = create_log_file(&files[i], logfilename);

    if (err != DB_SUCCESS) {
      return (err);
    }
  }

  RECOVERY_CRASH(8);

  /* We did not create the first log file initially as
  ib_logfile0, so that crash recovery cannot find it until it
  has been completed and renamed. */
  sprintf(logfilename + dirnamelen, "ib_logfile%u", INIT_LOG_FILE0);

  /* Disable the doublewrite buffer for log files, not required */

  fil_space_t *log_space = fil_space_create(
      "innodb_redo_log", dict_sys_t::s_log_space_first_id,
      fsp_flags_set_page_size(0, univ_page_size), FIL_TYPE_LOG);

  ut_ad(fil_validate());
  ut_a(log_space != nullptr);

  /* Once the redo log is set to be encrypted,
  initialize encryption information. */
  if (srv_redo_log_encrypt) {
    if (!Encryption::check_keyring()) {
      ib::error(ER_IB_MSG_1065);

      return (DB_ERROR);
    }

    log_space->flags |= FSP_FLAGS_MASK_ENCRYPTION;
    err = fil_set_encryption(log_space->id, Encryption::AES, NULL, NULL);
    ut_ad(err == DB_SUCCESS);
  }

  const ulonglong file_pages = srv_log_file_size / UNIV_PAGE_SIZE;

  logfile0 = fil_node_create(logfilename, static_cast<page_no_t>(file_pages),
                             log_space, false, false);

  ut_a(logfile0 != nullptr);

  for (unsigned i = 1; i < srv_n_log_files; i++) {
    sprintf(logfilename + dirnamelen, "ib_logfile%u", i);

    if (fil_node_create(logfilename, static_cast<page_no_t>(file_pages),
                        log_space, false, false) == nullptr) {
      ib::error(ER_IB_MSG_1066, logfilename);

      return (DB_ERROR);
    }
  }

  if (!log_sys_init(srv_n_log_files, srv_log_file_size,
                    dict_sys_t::s_log_space_first_id)) {
    return (DB_ERROR);
  }

  ut_a(log_sys != nullptr);

  fil_open_log_and_system_tablespace_files();

  /* Create the first checkpoint and flush headers of the first log
  file (the flushed headers store information about the checkpoint,
  format of redo log and that it is not created by mysqlbackup). */

  /* We start at the next log block. Note, that we keep invariant,
  that start lsn stored in header of the first log file is divisble
  by OS_FILE_LOG_BLOCK_SIZE. */
  lsn = ut_uint64_align_up(lsn, OS_FILE_LOG_BLOCK_SIZE);

  /* Checkpoint lsn should be outside header of log block. */
  lsn += LOG_BLOCK_HDR_SIZE;

  log_create_first_checkpoint(*log_sys, lsn);
  checkpoint_lsn = lsn;

  /* Write encryption information into the first log file header
  if redo log is set with encryption. */
  if (FSP_FLAGS_GET_ENCRYPTION(log_space->flags) &&
      !log_write_encryption(log_space->encryption_key, log_space->encryption_iv,
                            true)) {
    return (DB_ERROR);
  }

  /* Note that potentially some log files are still unflushed.
  However it does not matter, because ib_logfile0 is not present
  Before renaming ib_logfile101 to ib_logfile0, log files have
  to be flushed. We could postpone that to just before the rename,
  as we possibly will write some log records before doing the rename.

  However OS could anyway do the flush, and we prefer to minimize
  possible scenarios. Hence, to make situation more deterministic,
  we do the fsyncs now unconditionally and repeat the required
  flush just before the rename. */
  fil_flush_file_redo();

  return (DB_SUCCESS);
}

/** Renames the first log file. */
static void create_log_files_rename(
    char *logfilename, /*!< in/out: buffer for log file name */
    size_t dirnamelen, /*!< in: length of the directory path */
    lsn_t lsn,         /*!< in: checkpoint lsn (and start lsn) */
    char *logfile0)    /*!< in/out: name of the first log file */
{
  /* If innodb_flush_method=O_DSYNC,
  we need to explicitly flush the log buffers. */

  /* Note that we need to have fsync performed for the created files.
  This is the moment we do it. Keep in mind that fil_close_log_files()
  ensures there are no unflushed modifications in the files. */
  fil_flush_file_redo();

  /* Close the log files, so that we can rename
  the first one. */
  fil_close_log_files(false);

  /* Rename the first log file, now that a log
  checkpoint has been created. */
  sprintf(logfilename + dirnamelen, "ib_logfile%u", 0);

  RECOVERY_CRASH(9);

  ib::info(ER_IB_MSG_1067, logfile0, logfilename);

  ut_ad(strlen(logfile0) == 2 + strlen(logfilename));
  bool success = os_file_rename(innodb_log_file_key, logfile0, logfilename);
  ut_a(success);

  RECOVERY_CRASH(10);

  /* Replace the first file with ib_logfile0. */
  strcpy(logfile0, logfilename);

  fil_open_log_and_system_tablespace_files();

  /* For cloned database it is normal to resize redo logs. */
  ib::info(ER_IB_MSG_1068, lsn);
}

/** Opens a log file.
 @return DB_SUCCESS or error code */
static MY_ATTRIBUTE((warn_unused_result)) dberr_t
    open_log_file(pfs_os_file_t *file, /*!< out: file handle */
                  const char *name,    /*!< in: log file name */
                  os_offset_t *size)   /*!< out: file size */
{
  bool ret;

  *file = os_file_create(innodb_log_file_key, name, OS_FILE_OPEN, OS_FILE_AIO,
                         OS_LOG_FILE, srv_read_only_mode, &ret);
  if (!ret) {
    ib::error(ER_IB_MSG_1069, name);
    return (DB_ERROR);
  }

  *size = os_file_get_size(*file);

  ret = os_file_close(*file);
  ut_a(ret);
  return (DB_SUCCESS);
}

/** Create undo tablespace.
@param[in]	space_id	Undo Tablespace ID
@return DB_SUCCESS or error code */
static dberr_t srv_undo_tablespace_create(space_id_t space_id) {
  pfs_os_file_t fh;
  bool ret;
  dberr_t err = DB_SUCCESS;
  undo::Tablespace undo_space(space_id);
  char *file_name = undo_space.file_name();

  ut_a(!srv_read_only_mode);
  ut_a(!srv_force_recovery);

  os_file_create_subdirs_if_needed(file_name);

  /* Until this undo tablespace can become active, keep a truncate log
  file around so that if a cash happens it can be rebuilt at startup. */
  err = undo::start_logging(space_id);
  if (err != DB_SUCCESS) {
    ib::error(ER_IB_MSG_1070, (ulint)space_id);
  }
  ut_ad(err == DB_SUCCESS);

  fh = os_file_create(innodb_data_file_key, file_name,
                      srv_read_only_mode ? OS_FILE_OPEN : OS_FILE_CREATE,
                      OS_FILE_NORMAL, OS_DATA_FILE, srv_read_only_mode, &ret);

  if (ret == FALSE) {
    std::ostringstream stmt;

    if (os_file_get_last_error(false) == OS_FILE_ALREADY_EXISTS) {
      stmt << "since " << file_name << " already exists.";
    } else {
      stmt << ". os_file_create() returned " << ret << ".";
    }

    ib::error(ER_IB_MSG_1214, undo_space.space_name(), stmt.str().c_str());

    err = DB_ERROR;
  } else {
    ut_a(!srv_read_only_mode);

    /* We created the data file and now write it full of zeros */

    ib::info(ER_IB_MSG_1071, file_name);

    ulint size_mb =
        SRV_UNDO_TABLESPACE_SIZE_IN_PAGES << UNIV_PAGE_SIZE_SHIFT >> 20;

    ib::info(ER_IB_MSG_1072, file_name, (ulint)size_mb);

    ib::info(ER_IB_MSG_1073);

    ret = os_file_set_size(
        file_name, fh, 0,
        SRV_UNDO_TABLESPACE_SIZE_IN_PAGES << UNIV_PAGE_SIZE_SHIFT,
        srv_read_only_mode, true);

    if (!ret) {
      ib::info(ER_IB_MSG_1074, file_name);
      err = DB_OUT_OF_FILE_SPACE;
    }

    os_file_close(fh);

    /* Add this space to the list of undo tablespaces to
    construct by creating header pages. If an old undo
    tablespace needed fixup before it is upgraded,
    there is no need to construct it.*/
    if (undo::is_reserved(space_id)) {
      undo::add_space_to_construction_list(space_id);
    }
  }

  return (err);
}

/** Try to enable encryption of an undo log tablespace.
@param[in]	space_id	undo tablespace id
@return DB_SUCCESS if success */
static dberr_t srv_undo_tablespace_enable_encryption(space_id_t space_id) {
  fil_space_t *space;
  dberr_t err;

  if (Encryption::check_keyring() == false) {
    my_error(ER_CANNOT_FIND_KEY_IN_KEYRING, MYF(0));
    return (DB_ERROR);
  }

  /* Set the space flag, and the encryption metadata
  will be generated in fsp_header_init later. */
  space = fil_space_get(space_id);
  if (!FSP_FLAGS_GET_ENCRYPTION(space->flags)) {
    space->flags |= FSP_FLAGS_MASK_ENCRYPTION;
    err = fil_set_encryption(space_id, Encryption::AES, NULL, NULL);
    if (err != DB_SUCCESS) {
      ib::error(ER_IB_MSG_1075, space->name);
      return (err);
    }
  }

  return (DB_SUCCESS);
}

/** Try to read encryption metadata from an undo tablespace.
@param[in]	fh		file handle of undo log file
@param[in]	space		undo tablespace
@return DB_SUCCESS if success */
static dberr_t srv_undo_tablespace_read_encryption(pfs_os_file_t fh,
                                                   fil_space_t *space) {
  IORequest request;
  ulint n_read = 0;
  size_t page_size = UNIV_PAGE_SIZE_MAX;
  dberr_t err = DB_ERROR;

  byte *first_page_buf =
      static_cast<byte *>(ut_malloc_nokey(2 * UNIV_PAGE_SIZE_MAX));
  /* Align the memory for a possible read from a raw device */
  byte *first_page =
      static_cast<byte *>(ut_align(first_page_buf, UNIV_PAGE_SIZE));

  /* Don't want unnecessary complaints about partial reads. */
  request.disable_partial_io_warnings();

  err = os_file_read_no_error_handling(request, fh, first_page, 0, page_size,
                                       &n_read);

  if (err != DB_SUCCESS) {
    ib::info(ER_IB_MSG_1076, space->name, ut_strerr(err));
    ut_free(first_page_buf);
    return (err);
  }

  ulint offset;
  const page_size_t space_page_size(space->flags);

  offset = fsp_header_get_encryption_offset(space_page_size);
  ut_ad(offset);

  /* Return if the encryption metadata is empty. */
  if (memcmp(first_page + offset, ENCRYPTION_KEY_MAGIC_V3,
             ENCRYPTION_MAGIC_SIZE) != 0) {
    ut_free(first_page_buf);
    return (DB_SUCCESS);
  }

  byte key[ENCRYPTION_KEY_LEN];
  byte iv[ENCRYPTION_KEY_LEN];
  if (fsp_header_get_encryption_key(space->flags, key, iv, first_page)) {
    space->flags |= FSP_FLAGS_MASK_ENCRYPTION;
    err = fil_set_encryption(space->id, Encryption::AES, key, iv);
    ut_ad(err == DB_SUCCESS);
  } else {
    ut_free(first_page_buf);
    return (DB_FAIL);
  }

  ut_free(first_page_buf);

  return (DB_SUCCESS);
}

/** Fix up an independent undo tablespace if it was in the process of being
truncated when the server crashed. The truncation will need to be completed.
@param[in]	space_id	Tablespace ID
@return error code */
static dberr_t srv_undo_tablespace_fixup(space_id_t space_id) {
  undo::Tablespace undo_space(space_id);

  if (undo::is_active_truncate_log_present(space_id)) {
    ib::info(ER_IB_MSG_1077, (ulint)undo_space.num());

    if (srv_read_only_mode) {
      ib::error(ER_IB_MSG_1078);
      return (DB_READ_ONLY);
    }

    ib::info(ER_IB_MSG_1079, (ulint)undo_space.num());

    /* Flush any changes recovered in REDO */
    fil_flush(space_id);
    fil_space_close(space_id);

    os_file_delete_if_exists(innodb_data_file_key, undo_space.file_name(),
                             NULL);

    /* If an old undo tablespace needs fixup before it is
    upgraded, don't bother re-creating it. */
    if (undo::is_reserved(space_id)) {
      dberr_t err = srv_undo_tablespace_create(space_id);
      if (err != DB_SUCCESS) {
        return (err);
      }
    }
  }

  return (DB_SUCCESS);
}

/** Open an undo tablespace.
@param[in]	space_id	Undo tablespace ID
@return DB_SUCCESS or error code */
static dberr_t srv_undo_tablespace_open(space_id_t space_id) {
  pfs_os_file_t fh;
  bool success;
  ulint flags;
  bool atomic_write;
  std::string scanned_name;
  dberr_t err = DB_ERROR;
  undo::Tablespace undo_space(space_id);
  char *undo_name = undo_space.space_name();
  char *file_name = undo_space.file_name();

  /* See if the previous name in the file map is correct. */
  scanned_name = fil_system_open_fetch(space_id);

  if (scanned_name.length() != 0 && !Fil_path::equal(file_name, scanned_name)) {
    /* Make sure that this space_id is used by the
    correctly named undo tablespace. */
    ib::info(ER_IB_MSG_1080, file_name, scanned_name.c_str(), (ulint)space_id);

    return (DB_WRONG_FILE_NAME);
  }

  /* Check if it was already opened during redo recovery. */
  fil_space_t *space = fil_space_get(space_id);

  if (space != nullptr) {
#ifdef UNIV_DEBUG
    const auto &file = space->files.front();
    ut_ad(Fil_path::equal(scanned_name, file.name));
#endif /* UNIV_DEBUG */

    fil_flush(space_id);

    /* Close any current file handle so we can open
    a local one below. */
    fil_space_close(space_id);
  }

  if (!srv_file_check_mode(file_name)) {
    ib::error(ER_IB_MSG_1081, file_name,
              srv_read_only_mode ? "readable!" : "writable!");

    return (DB_READ_ONLY);
  }

  /* Open a local handle. */
  fh = os_file_create(
      innodb_data_file_key, file_name,
      OS_FILE_OPEN_RETRY | OS_FILE_ON_ERROR_NO_EXIT | OS_FILE_ON_ERROR_SILENT,
      OS_FILE_NORMAL, OS_DATA_FILE, srv_read_only_mode, &success);
  if (!success) {
    return (DB_CANNOT_OPEN_FILE);
  }

    /* Check if this file supports atomic write. */
#if !defined(NO_FALLOCATE) && defined(UNIV_LINUX)
  if (!srv_use_doublewrite_buf) {
    atomic_write = fil_fusionio_enable_atomic_write(fh);
  } else {
    atomic_write = false;
  }
#else
  atomic_write = false;
#endif /* !NO_FALLOCATE && UNIV_LINUX */

  if (space == nullptr) {
    /* Load the tablespace into InnoDB's internal data structures.
    Set the compressed page size to 0 (non-compressed) */
    flags = fsp_flags_init(univ_page_size, false, false, false, false);
    space = fil_space_create(undo_name, space_id, flags, FIL_TYPE_TABLESPACE);

    ut_a(space != nullptr);
    ut_ad(fil_validate());

    os_offset_t size = os_file_get_size(fh);
    ut_a(size != (os_offset_t)-1);
    page_no_t n_pages = static_cast<page_no_t>(size / UNIV_PAGE_SIZE);

    if (fil_node_create(file_name, n_pages, space, false, atomic_write) ==
        nullptr) {
      os_file_close(fh);

      ib::error(ER_IB_MSG_1082, undo_name);

<<<<<<< HEAD
      return (DB_ERROR);
    }
=======
/********************************************************************
Opens the configured number of undo tablespaces.
@return DB_SUCCESS or error code */
dberr_t
srv_undo_tablespaces_init(
/*======================*/
	bool		create_new_db,		/*!< in: TRUE if new db being
						created */
	bool		backup_mode,		/*!< in: TRUE disables reading
						the system tablespace (used in
						XtraBackup), FALSE is passed on
						recovery. */
	const ulint	n_conf_tablespaces,	/*!< in: configured undo
						tablespaces */
	ulint*		n_opened)		/*!< out: number of UNDO
						tablespaces successfully
						discovered and opened */
{
	ulint			i;
	dberr_t			err = DB_SUCCESS;
	ulint			prev_space_id = 0;
	ulint			n_undo_tablespaces;
	ulint			undo_tablespace_ids[TRX_SYS_N_RSEGS + 1];

	*n_opened = 0;

	ut_a(n_conf_tablespaces <= TRX_SYS_N_RSEGS);
	ut_a(!create_new_db || !backup_mode);

	memset(undo_tablespace_ids, 0x0, sizeof(undo_tablespace_ids));

	/* Create the undo spaces only if we are creating a new
	instance. We don't allow creating of new undo tablespaces
	in an existing instance (yet).  This restriction exists because
	we check in several places for SYSTEM tablespaces to be less than
	the min of user defined tablespace ids. Once we implement saving
	the location of the undo tablespaces and their space ids this
	restriction will/should be lifted. */

	for (i = 0; create_new_db && i < n_conf_tablespaces; ++i) {
		char		name[OS_FILE_MAX_PATH];
		ulint		space_id;

		DBUG_EXECUTE_IF("innodb_undo_upgrade",
			if (i == 0) {
				dict_hdr_get_new_id(
					NULL, NULL, &space_id, NULL, true);
				dict_hdr_get_new_id(
					NULL, NULL, &space_id, NULL, true);
				dict_hdr_get_new_id(
					NULL, NULL, &space_id, NULL, true);
			});

		dict_hdr_get_new_id(NULL, NULL, &space_id, NULL, true);

		fil_set_max_space_id_if_bigger(space_id);

		if (i == 0) {
			srv_undo_space_id_start = space_id;
			prev_space_id = srv_undo_space_id_start - 1;
		}
>>>>>>> 170eb8c5

  } else {
    auto &file = space->files.front();

    file.atomic_write = atomic_write;
  }

  /* Read the encryption metadata in this undo tablespace.
  If the encryption info in the first page cannot be decrypted
  by the master key, this table cannot be opened. */
  err = srv_undo_tablespace_read_encryption(fh, space);

<<<<<<< HEAD
  /* The file handle will no longer be needed. */
  success = os_file_close(fh);
  ut_ad(success);

  if (err != DB_SUCCESS) {
    ib::error(ER_IB_MSG_1083, undo_name);
    return (err);
  }
=======
		if (err != DB_SUCCESS) {
			ib::error() << "Could not create undo tablespace '"
				<< name << "'.";
			return(err);
		}
	}

	/* Get the tablespace ids of all the undo segments excluding the system
	tablespace (0). If we are creating a new instance then
	we build the undo_tablespace_ids ourselves since they don't
	already exist. If we are in the backup mode, don't read the trx header,
	we just need to add all available undo tablespaces to fil_system. */

	if (!create_new_db && !backup_mode) {
		n_undo_tablespaces = trx_rseg_get_n_undo_tablespaces(
			undo_tablespace_ids);
>>>>>>> 170eb8c5

  /* Now that space and node exist, make sure this undo tablespace
  is open so that it stays open until shutdown.
  But if it is under construction, we cannot open it until the
  header page has been written. */
  if (!undo::is_under_construction(space_id)) {
    bool success = fil_space_open(space_id);
    ut_a(success);
  }

  return (DB_SUCCESS);
}

/* Open existing undo tablespaces up to the number in target_undo_tablespace.
If we are making a new database, these have been created.
If doing recovery, these should exist and may be needed for recovery.
If we fail to open any of these it is a fatal error.
@param[in]	target_undo_spaces	number of undo tablespaces
@return DB_SUCCESS or error code */
static dberr_t srv_undo_tablespaces_open(ulong target_undo_spaces) {
  dberr_t err;

  /* Build a list of existing undo tablespaces from the references
  in the TRX_SYS page. (not including the system tablespace) */
  trx_rseg_get_n_undo_tablespaces(trx_sys_undo_spaces);

  /* If undo tablespaces are being tracked in trx_sys then these
  will need to be replaced by independent undo tablespaces with
  reserved space_ids and RSEG_ARRAY pages. */
  if (trx_sys_undo_spaces->size() > 0) {
    /* Open each undo tablespace tracked in TRX_SYS. */
    for (const auto space_id : *trx_sys_undo_spaces) {
      fil_set_max_space_id_if_bigger(space_id);

      /* Check if this undo tablespace was in the
      process of being truncated.  If so, recreate it
      and add it to the construction list. */
      err = srv_undo_tablespace_fixup(space_id);
      if (err != DB_SUCCESS) {
        return (err);
      }

      err = srv_undo_tablespace_open(space_id);
      if (err != DB_SUCCESS) {
        ib::error(ER_IB_MSG_1084, (ulint)space_id);
        return (err);
      }
    }
  }

  /* Open any independent undo tablespace that we can find. */
  undo::spaces->x_lock();
  ut_ad(undo::spaces->size() == 0);

  for (space_id_t num = 1; num <= FSP_MAX_UNDO_TABLESPACES; ++num) {
    space_id_t space_id = undo::num2id(num);

    ut_ad(!undo::spaces->contains(space_id));

    /* Check if this undo tablespace was in the
    process of being truncated.  If so, recreate it
    and add it to the construction list. */
    err = srv_undo_tablespace_fixup(space_id);
    if (err != DB_SUCCESS) {
      undo::spaces->x_unlock();
      return (err);
    }

    dberr_t err = srv_undo_tablespace_open(space_id);
    switch (err) {
      case DB_WRONG_FILE_NAME:
        /* An Undo tablespace was found where the mapping
        file said it was.  Now we have a different filename
        for it. The undo directory must have changed and
        the the files were not moved. Cannot startup. */
      case DB_READ_ONLY:
        /* The undo tablespace was found where it should be
        but it cannot be opened in read/write mode. */
      default:
        /* The undo tablespace was found where it should be
        but it cannot be used. */
        undo::spaces->x_unlock();
        return (err);

      case DB_SUCCESS:
        undo::spaces->add(space_id); /* fall thru */

      case DB_CANNOT_OPEN_FILE:
        /* Doesn't exist, keep looking */
        break;
    }
  }

  ulint n_found_new = undo::spaces->size();
  ulint n_found_old = trx_sys_undo_spaces->size();
  undo::spaces->x_unlock();

  if (target_undo_spaces != n_found_new + n_found_old || n_found_old != 0) {
    std::ostringstream msg;

    msg << "Expected to open " << target_undo_spaces
        << " undo tablespaces but found";
    if (n_found_old) {
      msg << " " << n_found_old << " undo tablespaces that"
          << " need to be upgraded";
    } else if (!n_found_new) {
      msg << " none";
    }

    if (n_found_new) {
      msg << (n_found_old ? " and " : " ") << n_found_new
          << (n_found_old ? " previously upgraded undo tablespaces." : ".");
    } else {
      msg << ".";
    }

    if (target_undo_spaces > n_found_new) {
      msg << " Will create " << (target_undo_spaces - n_found_new)
          << " new undo tablespaces.";
    }

    ib::info(ER_IB_MSG_1215) << msg.str();
  }

  if (n_found_new + n_found_old) {
    ib::info(ER_IB_MSG_1085, n_found_new + n_found_old);
  }

  return (DB_SUCCESS);
}

/** Create undo tablespaces if we are creating a new instance
or if there was not enough undo tablespaces previously existing.
@param[in]	target_undo_spaces	number of undo tablespaces
@return DB_SUCCESS or error code */
static dberr_t srv_undo_tablespaces_create(ulong target_undo_spaces) {
  dberr_t err = DB_SUCCESS;

  undo::spaces->x_lock();

  ulint initial_undo_spaces = undo::spaces->size();
  ulint cur_undo_spaces = initial_undo_spaces;

  if (initial_undo_spaces >= target_undo_spaces) {
    undo::spaces->x_unlock();
    return (DB_SUCCESS);
  }

  if (srv_read_only_mode || srv_force_recovery > 0) {
    const char *mode;

    mode = srv_read_only_mode ? "read_only" : "force_recovery",

    ib::warn(ER_IB_MSG_1086, mode, initial_undo_spaces);

    if (initial_undo_spaces == 0) {
      ib::error(ER_IB_MSG_1087, mode);

<<<<<<< HEAD
      undo::spaces->x_unlock();
      return (DB_ERROR);
    }
=======
		undo_tablespace_ids[n_conf_tablespaces] = ULINT_UNDEFINED;
	}
	if (backup_mode) {
		// Locate all undo files in the srv_undo_dir and
		// fill corresponding undo_tablespace_ids.
		int j = 0;
		MY_DIR* dir = my_dir(srv_undo_dir, MY_WANT_STAT);
		ut_a(dir);
		for (uint i = 0; i < dir->number_off_files; ++i) {
			const fileinfo& file = dir->dir_entry[i];
			ulint id = 0;
			if (MY_S_ISREG(file.mystat->st_mode) &&
			    sscanf(file.name, "undo%03lu", &id) == 1) {
				undo_tablespace_ids[j++] = id;
			}
		}
		my_dirend(dir);
		if (j > 0) {
			srv_undo_space_id_start = undo_tablespace_ids[0];
			prev_space_id = srv_undo_space_id_start - 1;
			n_undo_tablespaces = j;
			undo_tablespace_ids[j] = ULINT_UNDEFINED;
		}
	}
>>>>>>> 170eb8c5

    srv_undo_tablespaces = static_cast<ulong>(initial_undo_spaces);

    undo::spaces->x_unlock();
    return (DB_SUCCESS);
  }

  for (space_id_t num = 1; num <= FSP_MAX_UNDO_TABLESPACES; ++num) {
    space_id_t space_id = undo::num2id(num);

    /* Check if an independent undo space for this space_id
    has already been found. */
    if (undo::spaces->contains(space_id)) {
      continue;
    }

    /* Since it is not found, create it. */
    err = srv_undo_tablespace_create(space_id);
    if (err != DB_SUCCESS) {
      ib::info(ER_IB_MSG_1088, (ulint)num);
      break;
    }

    /* Open this new undo tablespace. */
    err = srv_undo_tablespace_open(space_id);
    if (err != DB_SUCCESS) {
      ib::info(ER_IB_MSG_1089, err, ut_strerr(err), (ulint)num);

      break;
    }

    undo::spaces->add(space_id);

    ++cur_undo_spaces;

    /* Quit when we have enough. */
    if (cur_undo_spaces >= target_undo_spaces) {
      break;
    }
  }

  undo::spaces->x_unlock();

  ulint new_spaces = cur_undo_spaces - initial_undo_spaces;

  ib::info(ER_IB_MSG_1090, new_spaces);

  return (err);
}

/** Finish building an undo tablespace. So far these tablespace files in
the construction list should be created and filled with zeros.
@param[in]	create_new_db	whether to create a new database
@return DB_SUCCESS or error code */
static dberr_t srv_undo_tablespaces_construct(bool create_new_db) {
  mtr_t mtr;
  dberr_t err;

  if (undo::s_under_construction.empty()) {
    return (DB_SUCCESS);
  }

  ut_a(!srv_read_only_mode);
  ut_a(!srv_force_recovery);

  for (auto space_id : undo::s_under_construction) {
    /* Enable undo log encryption if it's ON. */
    if (srv_undo_log_encrypt) {
      err = srv_undo_tablespace_enable_encryption(space_id);

      if (err != DB_SUCCESS) {
        ib::error(ER_IB_MSG_1091, (ulint)undo::id2num(space_id));

        return (err);
      }

      ib::info(ER_IB_MSG_1092, (ulint)undo::id2num(space_id));
    }

    mtr_start(&mtr);

    mtr_x_lock(fil_space_get_latch(space_id), &mtr);

    if (!fsp_header_init(space_id, SRV_UNDO_TABLESPACE_SIZE_IN_PAGES, &mtr,
                         create_new_db)) {
      ib::error(ER_IB_MSG_1093, (ulint)undo::id2num(space_id));

      mtr_commit(&mtr);
      return (DB_ERROR);
    }

<<<<<<< HEAD
    /* Add the RSEG_ARRAY page. */
    trx_rseg_array_create(space_id, &mtr);
=======
		if (n_conf_tablespaces == 0 && !backup_mode) {
			ib::warn() << "Will use system tablespace for all newly"
				<< " created rollback-segment as"
				<< " innodb_undo_tablespaces=0";
		}
	}
>>>>>>> 170eb8c5

    mtr_commit(&mtr);

    /* The rollback segments will get created later in
    trx_rseg_add_rollback_segments(). */
  }

  /* Flush any pages written during the construction process. */
  buf_LRU_flush_or_remove_pages(TRX_SYS_SPACE, BUF_REMOVE_FLUSH_WRITE, NULL);

  for (auto space_id : undo::s_under_construction) {
    buf_LRU_flush_or_remove_pages(space_id, BUF_REMOVE_FLUSH_WRITE, NULL);

    /* Remove the truncate redo log file if it exists. */
    if (undo::is_active_truncate_log_present(space_id)) {
      undo::done_logging(space_id);
    }
  }

  undo::spaces->s_lock();
  undo::clear_construction_list();
  undo::spaces->s_unlock();

  return (DB_SUCCESS);
}

/** Upgrade undo tablespaces by deleting the old undo tablespaces
referenced by the TRX_SYS page.
@return error code */
dberr_t srv_undo_tablespaces_upgrade() {
  if (trx_sys_undo_spaces->empty()) {
    return (DB_SUCCESS);
  }

  /* Recovered transactions in the prepared state prevent the old
  rsegs and undo tablespaces they are in from being deleted.
  These transactions must be either committed or rolled back by
  the mysql server.*/
  if (trx_sys->n_prepared_trx > 0) {
    ib::warn(ER_IB_MSG_1094);
    return (DB_SUCCESS);
  }

  ib::info(ER_IB_MSG_1095, trx_sys_undo_spaces->size(), srv_undo_tablespaces);

  /* All Undo Tablespaces found in the TRX_SYS page need to be
  deleted. The new independent undo tablespaces were created in
  in srv_undo_tablespaces_create() */
  for (const auto space_id : *trx_sys_undo_spaces) {
    undo::Tablespace undo_space(space_id);

    fil_space_close(undo_space.id());

    os_file_delete_if_exists(innodb_data_file_key, undo_space.file_name(),
                             NULL);
  }

  /* Remove the tracking of these undo tablespaces from TRX_SYS page and
  trx_sys->rsegs. */
  trx_rseg_upgrade_undo_tablespaces();

  /* Since we now have new format undo tablespaces, we will no longer
  look for undo tablespaces or rollback segments in the TRX_SYS page
  or the trx_sys->rsegs vector. */
  trx_sys_undo_spaces->clear();

  return (DB_SUCCESS);
}

/** Downgrade undo tablespaces by deleting the new undo tablespaces which
are not referenced by the TRX_SYS page.
@return error code */
static void srv_undo_tablespaces_downgrade() {
  ut_ad(srv_downgrade_logs);

  ib::info(ER_IB_MSG_1096, undo::spaces->size());

  /* All the new independent undo tablespaces that were created in
  in srv_undo_tablespaces_create() need to be deleted. */
  for (const auto undo_space : undo::spaces->m_spaces) {
    fil_space_close(undo_space->id());

    os_file_delete(innodb_data_file_key, undo_space->file_name());
  }
}

/** Update the number of active undo tablespaces.  Only one thread will
do this at a time since the server will synchronize changes to settings.
@param[in]	target		target value for srv_undo_tablespaces
@return error code */
dberr_t srv_undo_tablespaces_update(ulong target) {
  ut_ad(srv_undo_tablespaces >= FSP_MIN_UNDO_TABLESPACES);
  ut_ad(target >= FSP_MIN_UNDO_TABLESPACES);

  /* If target < srv_undo_tablespaces, the caller will set
  srv_undo_tablespaces to the target. Then only undo tablespaces
  up to the target will be used for new transactions.  The unused
  tablespaces eventually become inactive but will not be deleted. */

  if (target > srv_undo_tablespaces) {
    /* Create any that do not already exist. */
    dberr_t err = srv_undo_tablespaces_create(target);
    if (err != DB_SUCCESS) {
      return (err);
    }

    /* Write header, RSEG_ARRAY, and rollback segment pages
    to the undo tablespaces created above. */
    err = srv_undo_tablespaces_construct(false);
    if (err != DB_SUCCESS) {
      return (err);
    }

    /* Create the memory objects for these rollback segments. */
    if (!trx_rseg_adjust_rollback_segments(target, srv_rollback_segments)) {
      return (DB_ERROR);
    }
  }

  return (DB_SUCCESS);
}

/** Initialize undo::spaces and trx_sys_undo_spaces,
called once during srv_start(). */
static void undo_spaces_init() {
  ut_ad(undo::spaces == nullptr);

  undo::spaces = UT_NEW(undo::Tablespaces(), mem_key_undo_spaces);

  trx_sys_undo_spaces_init();
}

/** Free the resources occupied by undo::spaces and trx_sys_undo_spaces,
called once during thread de-initialization. */
static void undo_spaces_deinit() {
  if (srv_downgrade_logs) {
    srv_undo_tablespaces_downgrade();
  }

  if (undo::spaces != nullptr) {
    /* There can't be any active transactions. */
    undo::spaces->clear();

    UT_DELETE(undo::spaces);
    undo::spaces = nullptr;

    trx_sys_undo_spaces_deinit();
  }
}

/** Open the configured number of undo tablespaces.
@param[in]	create_new_db	true if new db being created
@return DB_SUCCESS or error code */
static dberr_t srv_undo_tablespaces_init(bool create_new_db) {
  dberr_t err = DB_SUCCESS;

  ut_ad(srv_undo_tablespaces >= FSP_MIN_UNDO_TABLESPACES);
  ut_ad(srv_undo_tablespaces <= FSP_MAX_UNDO_TABLESPACES);

  undo_spaces_init();

  if (!create_new_db) {
    err = srv_undo_tablespaces_open(srv_undo_tablespaces);
    if (err != DB_SUCCESS) {
      return (err);
    }
  }

  /* If this is opening an existing database, create and open any
  undo tablespaces that are still needed. For a new DB, create
  them all. */
  err = srv_undo_tablespaces_create(srv_undo_tablespaces);
  if (err != DB_SUCCESS) {
    return (err);
  }

  /* Finish building any undo tablespaces just created by adding
  header pages, rseg_array pages, and rollback segments. Then delete
  any undo truncation log files and clear the construction list.
  This list includes any tablespace newly created or fixed-up. */
  err = srv_undo_tablespaces_construct(create_new_db);
  if (err != DB_SUCCESS) {
    return (err);
  }

  return (DB_SUCCESS);
}

/********************************************************************
Wait for the purge thread(s) to start up. */
static void srv_start_wait_for_purge_to_start() {
  /* Wait for the purge coordinator and master thread to startup. */

  purge_state_t state = trx_purge_state();

  ut_a(state != PURGE_STATE_DISABLED);

  while (srv_shutdown_state == SRV_SHUTDOWN_NONE &&
         srv_force_recovery < SRV_FORCE_NO_BACKGROUND &&
         state == PURGE_STATE_INIT) {
    switch (state = trx_purge_state()) {
      case PURGE_STATE_RUN:
      case PURGE_STATE_STOP:
        break;

      case PURGE_STATE_INIT:
        ib::info(ER_IB_MSG_1097);

        os_thread_sleep(50000);
        break;

      case PURGE_STATE_EXIT:
      case PURGE_STATE_DISABLED:
        ut_error;
    }
  }
}

/** Create the temporary file tablespace.
@param[in]	create_new_db	whether we are creating a new database
@param[in,out]	tmp_space	Shared Temporary SysTablespace
@return DB_SUCCESS or error code. */
static dberr_t srv_open_tmp_tablespace(bool create_new_db,
                                       SysTablespace *tmp_space) {
  page_no_t sum_of_new_sizes;

  /* Will try to remove if there is existing file left-over by last
  unclean shutdown */
  tmp_space->set_sanity_check_status(true);
  tmp_space->delete_files();
  tmp_space->set_ignore_read_only(true);

  ib::info(ER_IB_MSG_1098);

  bool create_new_temp_space = true;

  tmp_space->set_space_id(dict_sys_t::s_temp_space_id);

  RECOVERY_CRASH(100);

  dberr_t err =
      tmp_space->check_file_spec(create_new_temp_space, 12 * 1024 * 1024);

  if (err == DB_FAIL) {
    ib::error(ER_IB_MSG_1099, tmp_space->name());

    err = DB_ERROR;

  } else if (err != DB_SUCCESS) {
    ib::error(ER_IB_MSG_1100, tmp_space->name());

  } else if ((err = tmp_space->open_or_create(true, create_new_db,
                                              &sum_of_new_sizes, NULL)) !=
             DB_SUCCESS) {
    ib::error(ER_IB_MSG_1101, tmp_space->name());

  } else {
    mtr_t mtr;
    page_no_t size = tmp_space->get_sum_of_sizes();

    /* Open this shared temp tablespace in the fil_system so that
    it stays open until shutdown. */
    if (fil_space_open(tmp_space->space_id())) {
      /* Initialize the header page */
      mtr_start(&mtr);
      mtr_set_log_mode(&mtr, MTR_LOG_NO_REDO);

      fsp_header_init(tmp_space->space_id(), size, &mtr, false);

      mtr_commit(&mtr);
    } else {
      /* This file was just opened in the code above! */
      ib::error(ER_IB_MSG_1102, tmp_space->name());

      err = DB_ERROR;
    }
  }

  return (err);
}

/** Create SDI Indexes in system tablespace. */
static void srv_create_sdi_indexes() {
  btr_sdi_create_index(SYSTEM_TABLE_SPACE, false);
}

/** Set state to indicate start of particular group of threads in InnoDB. */
UNIV_INLINE
void srv_start_state_set(
    srv_start_state_t state) /*!< in: indicate current state of
                             thread startup */
{
  srv_start_state |= state;
}

/** Check if following group of threads is started.
 @return true if started */
UNIV_INLINE
bool srv_start_state_is_set(
    srv_start_state_t state) /*!< in: state to check for */
{
  return (srv_start_state & state);
}

/**
Shutdown all background threads created by InnoDB. */
void srv_shutdown_all_bg_threads() {
  ulint i;

  srv_shutdown_state = SRV_SHUTDOWN_EXIT_THREADS;

  if (srv_start_state == SRV_START_STATE_NONE) {
    return;
  }

  if (log_sys != nullptr) {
    log_t &log = *log_sys;

    if (log_threads_active(log)) {
      log_stop_background_threads(log);
    }

    log_background_threads_inactive_validate(log);
  }

  UT_DELETE(srv_dict_metadata);
  srv_dict_metadata = NULL;

  /* All threads end up waiting for certain events. Put those events
  to the signaled state. Then the threads will exit themselves after
  os_event_wait(). */
  for (i = 0; i < 1000; i++) {
    /* NOTE: IF YOU CREATE THREADS IN INNODB, YOU MUST EXIT THEM
    HERE OR EARLIER */

    if (!srv_read_only_mode) {
      if (srv_start_state_is_set(SRV_START_STATE_LOCK_SYS)) {
        /* a. Let the lock timeout thread exit */
        os_event_set(lock_sys->timeout_event);
      }

      /* b. srv error monitor thread exits automatically,
      no need to do anything here */

      if (srv_start_state_is_set(SRV_START_STATE_MASTER)) {
        /* c. We wake the master thread so that
        it exits */
        srv_wake_master_thread();
      }

      if (srv_start_state_is_set(SRV_START_STATE_PURGE)) {
        /* d. Wakeup purge threads. */
        srv_purge_wakeup();
      }
    }

    if (srv_start_state_is_set(SRV_START_STATE_IO)) {
      /* e. Exit the i/o threads */
      if (!srv_read_only_mode) {
        if (recv_sys->flush_start != NULL) {
          os_event_set(recv_sys->flush_start);
        }
        if (recv_sys->flush_end != NULL) {
          os_event_set(recv_sys->flush_end);
        }
      }

      os_event_set(buf_flush_event);

      if (!buf_page_cleaner_is_active && os_aio_all_slots_free()) {
        os_aio_wake_all_threads_at_shutdown();
      }
    }

    /* f. dict_stats_thread is signaled from
    logs_empty_and_mark_files_at_shutdown() and should have
    already quit or is quitting right now. */

    /* Stop archiver thread. */
    if (archiver_is_active) {
      os_event_set(archiver_thread_event);
    }

    bool active = os_thread_any_active();

    os_thread_sleep(100000);

    if (!active) {
      break;
    }
  }

  if (i == 1000) {
    ib::warn(ER_IB_MSG_1103, os_thread_count.load());

#ifdef UNIV_DEBUG
    os_aio_print_pending_io(stderr);
    ut_ad(0);
#endif /* UNIV_DEBUG */
  } else {
    /* Reset the start state. */
    srv_start_state = SRV_START_STATE_NONE;
  }
}

#ifdef UNIV_DEBUG
#define srv_init_abort(_db_err) \
  srv_init_abort_low(create_new_db, __FILE__, __LINE__, _db_err)
#else
#define srv_init_abort(_db_err) srv_init_abort_low(create_new_db, _db_err)
#endif /* UNIV_DEBUG */

/** Innobase start-up aborted. Perform cleanup actions.
@param[in]	create_new_db	TRUE if new db is  being created
@param[in]	file		File name
@param[in]	line		Line number
@param[in]	err		Reason for aborting InnoDB startup
@return DB_SUCCESS or error code. */
static dberr_t srv_init_abort_low(bool create_new_db,
#ifdef UNIV_DEBUG
                                  const char *file, ulint line,
#endif /* UNIV_DEBUG */
                                  dberr_t err) {
  std::ostringstream msg;

#ifdef UNIV_DEBUG
  msg << "at " << innobase_basename(file) << "[" << line << "] ";
#endif /* UNIV_DEBUG */

  if (create_new_db) {
    ib::error(ER_IB_MSG_1104, msg.str().c_str(), ut_strerr(err));
  } else {
    ib::error(ER_IB_MSG_1105, msg.str().c_str(), ut_strerr(err));
  }

  undo_spaces_deinit();

  srv_shutdown_all_bg_threads();

  return (err);
}

/** Prepare to delete the redo log files. Flush the dirty pages from all the
buffer pools.  Flush the redo log buffer to the redo log file.
@param[in]	n_files		number of old redo log files
@return lsn upto which data pages have been flushed. */
static lsn_t srv_prepare_to_delete_redo_log_files(ulint n_files) {
  lsn_t flushed_lsn;
  ulint pending_io = 0;
  ulint count = 0;

  do {
    /* Clean the buffer pool. */
    buf_flush_sync_all_buf_pools();

    RECOVERY_CRASH(1);

    flushed_lsn = log_get_lsn(*log_sys);

    {
      std::ostringstream info;

      if (srv_log_file_size == 0) {
        info << "Upgrading redo log: ";
      } else {
        info << "Resizing redo log from " << n_files << "*" << srv_log_file_size
             << " to ";
      }

      info << srv_n_log_files << "*" << srv_log_file_size_requested
           << " bytes, LSN=" << flushed_lsn;

      ib::info(ER_IB_MSG_1216) << info.str();
    }

    /* Flush the old log files. */
    log_write_up_to(*log_sys, flushed_lsn, true);

    /* If innodb_flush_method=O_DSYNC, we need to explicitly
    flush the log buffers. */
    fil_flush_file_redo();

    ut_ad(flushed_lsn == log_get_lsn(*log_sys));

    /* Check if the buffer pools are clean.  If not
    retry till it is clean. */
    pending_io = buf_pool_check_no_pending_io();

    if (pending_io > 0) {
      count++;
      /* Print a message every 60 seconds if we
      are waiting to clean the buffer pools */
      if (count >= 600) {
        ib::info(ER_IB_MSG_1106, pending_io);
        count = 0;
      }
    }
    os_thread_sleep(100000);

  } while (buf_pool_check_no_pending_io());

  return (flushed_lsn);
}

/** Start InnoDB.
@param[in]	create_new_db		Whether to create a new database
@param[in]	scan_directories	Scan directories for .ibd files for
                                        recovery "dir1;dir2; ... dirN"
@return DB_SUCCESS or error code */
dberr_t srv_start(bool create_new_db, const std::string &scan_directories) {
  lsn_t flushed_lsn;

  /* just for assertions */
  lsn_t previous_lsn;

  /* output from call to create_log_files(...) */
  lsn_t new_checkpoint_lsn = 0;

  page_no_t sum_of_data_file_sizes;
  page_no_t tablespace_size_in_header;
  dberr_t err;
  ulint srv_n_log_files_found = srv_n_log_files;
  mtr_t mtr;
  purge_pq_t *purge_queue;
  char logfilename[10000];
  char *logfile0 = NULL;
  size_t dirnamelen;
  unsigned i = 0;

  DBUG_ASSERT(srv_dict_metadata == NULL);
  /* Reset the start state. */
  srv_start_state = SRV_START_STATE_NONE;

#ifdef UNIV_LINUX
#ifdef HAVE_FALLOC_PUNCH_HOLE_AND_KEEP_SIZE
  ib::info(ER_IB_MSG_1107);
#else
  ib::info(ER_IB_MSG_1108);
#endif /* HAVE_FALLOC_PUNCH_HOLE_AND_KEEP_SIZE */
#endif /* UNIV_LINUX */

  if (sizeof(ulint) != sizeof(void *)) {
    ib::error(ER_IB_MSG_1109, sizeof(ulint), sizeof(void *));
  }

  if (srv_is_upgrade_mode) {
    if (srv_read_only_mode) {
      ib::error(ER_IB_MSG_1110);
      return (srv_init_abort(DB_ERROR));
    }
    if (srv_force_recovery != 0) {
      ib::error(ER_IB_MSG_1111);
      return (srv_init_abort(DB_ERROR));
    }
  }

#ifdef UNIV_DEBUG
  ib::info(ER_IB_MSG_1112) << "!!!!!!!! UNIV_DEBUG switched on !!!!!!!!!";
#endif

#ifdef UNIV_IBUF_DEBUG
  ib::info(ER_IB_MSG_1113) << "!!!!!!!! UNIV_IBUF_DEBUG switched on !!!!!!!!!";
#ifdef UNIV_IBUF_COUNT_DEBUG
  ib::info(ER_IB_MSG_1114)
      << "!!!!!!!! UNIV_IBUF_COUNT_DEBUG switched on !!!!!!!!!";
  ib::error(ER_IB_MSG_1115)
      << "Crash recovery will fail with UNIV_IBUF_COUNT_DEBUG";
#endif
#endif

#ifdef UNIV_LOG_LSN_DEBUG
  ib::info(ER_IB_MSG_1116)
      << "!!!!!!!! UNIV_LOG_LSN_DEBUG switched on !!!!!!!!!";
#endif /* UNIV_LOG_LSN_DEBUG */

#if defined(COMPILER_HINTS_ENABLED)
  ib::info(ER_IB_MSG_1117) << "Compiler hints enabled.";
#endif /* defined(COMPILER_HINTS_ENABLED) */

  ib::info(ER_IB_MSG_1118) << IB_ATOMICS_STARTUP_MSG;
  ib::info(ER_IB_MSG_1119) << MUTEX_TYPE;
  ib::info(ER_IB_MSG_1120) << IB_MEMORY_BARRIER_STARTUP_MSG;

  if (srv_force_recovery > 0) {
    ib::info(ER_IB_MSG_1121) << "!!! innodb_force_recovery is set to "
                             << srv_force_recovery << " !!!";
  }

#ifndef HAVE_MEMORY_BARRIER
#if defined __i386__ || defined __x86_64__ || defined _M_IX86 || \
    defined _M_X64 || defined _WIN32
#else
  ib::warn(ER_IB_MSG_1122);
#endif /* IA32 or AMD64 */
#endif /* HAVE_MEMORY_BARRIER */

#ifdef UNIV_ZIP_DEBUG
  ib::info(ER_IB_MSG_1123, ZLIB_VERSION) << " with validation";
#else
  ib::info(ER_IB_MSG_1123, ZLIB_VERSION);
#endif /* UNIV_ZIP_DEBUG */

#ifdef UNIV_ZIP_COPY
  ib::info(ER_IB_MSG_1124) << "and extra copying";
#endif /* UNIV_ZIP_COPY */

  /* Since InnoDB does not currently clean up all its internal data
  structures in MySQL Embedded Server Library server_end(), we
  print an error message if someone tries to start up InnoDB a
  second time during the process lifetime. */

  if (srv_start_has_been_called) {
    ib::error(ER_IB_MSG_1125);
  }

  srv_start_has_been_called = true;

  srv_is_being_started = true;

  /* Register performance schema stages before any real work has been
  started which may need to be instrumented. */
  mysql_stage_register("innodb", srv_stages, UT_ARR_SIZE(srv_stages));

  /* Switch latching order checks on in sync0debug.cc, if
  --innodb-sync-debug=false (default) */
  ut_d(sync_check_enable());

  srv_boot();

  ib::info(ER_IB_MSG_1126) << (ut_crc32_cpu_enabled ? "Using" : "Not using")
                           << " CPU crc32 instructions";

  os_create_block_cache();

  fil_init(srv_max_n_open_files);

<<<<<<< HEAD
  err = fil_scan_for_tablespaces(scan_directories);
=======
	} else if (0 == ut_strcmp(srv_file_flush_method_str, "ALL_O_DIRECT")) {
		srv_unix_file_flush_method = SRV_UNIX_ALL_O_DIRECT;

	} else if (0 == ut_strcmp(srv_file_flush_method_str, "O_DIRECT_NO_FSYNC")) {
		srv_unix_file_flush_method = SRV_UNIX_O_DIRECT_NO_FSYNC;
>>>>>>> 170eb8c5

  if (err != DB_SUCCESS) {
    return (srv_init_abort(err));
  }

<<<<<<< HEAD
  if (!srv_read_only_mode) {
    mutex_create(LATCH_ID_SRV_MONITOR_FILE, &srv_monitor_file_mutex);
=======
	} else if (0 == ut_strcmp(srv_file_flush_method_str, "nosync")) {
		srv_unix_file_flush_method = SRV_UNIX_NOSYNC;
	} else if (0 == ut_strcmp(srv_file_flush_method_str, "ALL_O_DIRECT")) {

		/* ALL_O_DIRECT is currently accepted, but ignored by
		XtraBackup */
		ib::warn() << "ignoring innodb_flush_method=ALL_O_DIRECT\n";
#else
		srv_win_file_flush_method = SRV_WIN_IO_UNBUFFERED;
	} else if (0 == ut_strcmp(srv_file_flush_method_str, "normal")) {
		srv_win_file_flush_method = SRV_WIN_IO_NORMAL;
		srv_use_native_aio = FALSE;

	} else if (0 == ut_strcmp(srv_file_flush_method_str, "unbuffered")) {
		srv_win_file_flush_method = SRV_WIN_IO_UNBUFFERED;
		srv_use_native_aio = FALSE;

	} else if (0 == ut_strcmp(srv_file_flush_method_str,
				  "async_unbuffered")) {
		srv_win_file_flush_method = SRV_WIN_IO_UNBUFFERED;
#endif /* _WIN32 */
	} else {
		ib::error() << "Unrecognized value "
			<< srv_file_flush_method_str
			<< " for innodb_flush_method";
		return(srv_init_abort(DB_ERROR));
	}
>>>>>>> 170eb8c5

    if (srv_innodb_status) {
      srv_monitor_file_name = static_cast<char *>(ut_malloc_nokey(
          MySQL_datadir_path.len() + 20 + sizeof "/innodb_status."));

      sprintf(srv_monitor_file_name, "%s/innodb_status." ULINTPF,
              static_cast<const char *>(MySQL_datadir_path),
              os_proc_get_number());

      srv_monitor_file = fopen(srv_monitor_file_name, "w+");

      if (!srv_monitor_file) {
        ib::error(ER_IB_MSG_1127, srv_monitor_file_name, strerror(errno));

        return (srv_init_abort(DB_ERROR));
      }
    } else {
      srv_monitor_file_name = NULL;
      srv_monitor_file = os_file_create_tmpfile(NULL);

      if (!srv_monitor_file) {
        return (srv_init_abort(DB_ERROR));
      }
    }

    mutex_create(LATCH_ID_SRV_DICT_TMPFILE, &srv_dict_tmpfile_mutex);

    srv_dict_tmpfile = os_file_create_tmpfile(NULL);

    if (!srv_dict_tmpfile) {
      return (srv_init_abort(DB_ERROR));
    }

    mutex_create(LATCH_ID_SRV_MISC_TMPFILE, &srv_misc_tmpfile_mutex);

    srv_misc_tmpfile = os_file_create_tmpfile(NULL);

    if (!srv_misc_tmpfile) {
      return (srv_init_abort(DB_ERROR));
    }
  }

  srv_n_file_io_threads = srv_n_read_io_threads;

  srv_n_file_io_threads += srv_n_write_io_threads;

  if (!srv_read_only_mode) {
    /* Add the log and ibuf IO threads. */
    srv_n_file_io_threads += 2;
  } else {
    ib::info(ER_IB_MSG_1128);
  }

  ut_a(srv_n_file_io_threads <= SRV_MAX_N_IO_THREADS);

  if (!os_aio_init(srv_n_read_io_threads, srv_n_write_io_threads,
                   SRV_MAX_N_PENDING_SYNC_IOS)) {
    ib::error(ER_IB_MSG_1129);

    return (srv_init_abort(DB_ERROR));
  }

  double size;
  char unit;

  if (srv_buf_pool_size >= 1024 * 1024 * 1024) {
    size = ((double)srv_buf_pool_size) / (1024 * 1024 * 1024);
    unit = 'G';
  } else {
    size = ((double)srv_buf_pool_size) / (1024 * 1024);
    unit = 'M';
  }

  double chunk_size;
  char chunk_unit;

  if (srv_buf_pool_chunk_unit >= 1024 * 1024 * 1024) {
    chunk_size = srv_buf_pool_chunk_unit / 1024.0 / 1024 / 1024;
    chunk_unit = 'G';
  } else {
    chunk_size = srv_buf_pool_chunk_unit / 1024.0 / 1024;
    chunk_unit = 'M';
  }

  ib::info(ER_IB_MSG_1130, size, unit, srv_buf_pool_instances, chunk_size,
           chunk_unit);

  err = buf_pool_init(srv_buf_pool_size, srv_buf_pool_instances);

  if (err != DB_SUCCESS) {
    ib::error(ER_IB_MSG_1131);

    return (srv_init_abort(DB_ERROR));
  }

  ib::info(ER_IB_MSG_1132);

#ifdef UNIV_DEBUG
  /* We have observed deadlocks with a 5MB buffer pool but
  the actual lower limit could very well be a little higher. */

  if (srv_buf_pool_size <= 5 * 1024 * 1024) {
    ib::info(ER_IB_MSG_1133, srv_buf_pool_size / 1024 / 1024);
  }
#endif /* UNIV_DEBUG */

  fsp_init();
  pars_init();
  clone_init();
  arch_init();

  recv_sys_create();
  recv_sys_init(buf_pool_get_curr_size());
  trx_sys_create();
  lock_sys_create(srv_lock_table_size);
  srv_start_state_set(SRV_START_STATE_LOCK_SYS);

  /* Create i/o-handler threads: */

  /* For read only mode, we don't need ibuf and log I/O thread.
  Please see innobase_start_or_create_for_mysql() */
  ulint start = (srv_read_only_mode) ? 0 : 2;

  for (ulint t = 0; t < srv_n_file_io_threads; ++t) {
    if (t < start) {
      if (t == 0) {
        os_thread_create(io_ibuf_thread_key, io_handler_thread, t);
      } else {
        ut_ad(t == 1);
        os_thread_create(io_log_thread_key, io_handler_thread, t);
      }
    } else if (t >= start && t < (start + srv_n_read_io_threads)) {
      os_thread_create(io_read_thread_key, io_handler_thread, t);

    } else if (t >= (start + srv_n_read_io_threads) &&
               t < (start + srv_n_read_io_threads + srv_n_write_io_threads)) {
      os_thread_create(io_write_thread_key, io_handler_thread, t);
    } else {
      os_thread_create(io_handler_thread_key, io_handler_thread, t);
    }
  }

  /* Even in read-only mode there could be flush job generated by
  intrinsic table operations. */
  buf_flush_page_cleaner_init(srv_n_page_cleaners);

  srv_start_state_set(SRV_START_STATE_IO);

  srv_startup_is_before_trx_rollback_phase = !create_new_db;

  if (create_new_db) {
    recv_sys_free();
  }

  /* Open or create the data files. */
  page_no_t sum_of_new_sizes;

  err = srv_sys_space.open_or_create(false, create_new_db, &sum_of_new_sizes,
                                     &flushed_lsn);

  /* FIXME: This can be done earlier, but we now have to wait for
  checking of system tablespace. */
  dict_persist_init();

  switch (err) {
    case DB_SUCCESS:
      break;
    case DB_CANNOT_OPEN_FILE:
      ib::error(ER_IB_MSG_1134);
      /* fall through */
    default:

      /* Other errors might come from
      Datafile::validate_first_page() */

      return (srv_init_abort(err));
  }

  dirnamelen = strlen(srv_log_group_home_dir);
  ut_a(dirnamelen < (sizeof logfilename) - 10 - sizeof "ib_logfile");
  memcpy(logfilename, srv_log_group_home_dir, dirnamelen);

  /* Add a path separator if needed. */
  if (dirnamelen && logfilename[dirnamelen - 1] != OS_PATH_SEPARATOR) {
    logfilename[dirnamelen++] = OS_PATH_SEPARATOR;
  }

  srv_log_file_size_requested = srv_log_file_size;

  if (create_new_db) {
    ut_a(buf_are_flush_lists_empty_validate());

    /* TODO: Was there any reason for which we were skipping
    here the log block which starts at LOG_START_LSN in 5.7 ? */
    flushed_lsn = LOG_START_LSN;

    err = create_log_files(logfilename, dirnamelen, flushed_lsn, logfile0,
                           new_checkpoint_lsn);

    if (err != DB_SUCCESS) {
      return (srv_init_abort(err));
    }

    flushed_lsn = new_checkpoint_lsn;

    ut_a(new_checkpoint_lsn == LOG_START_LSN + LOG_BLOCK_HDR_SIZE);

  } else {
    for (i = 0; i < SRV_N_LOG_FILES_MAX; i++) {
      os_offset_t size;
      os_file_stat_t stat_info;

      sprintf(logfilename + dirnamelen, "ib_logfile%u", i);

      err = os_file_get_status(logfilename, &stat_info, false,
                               srv_read_only_mode);

      if (err == DB_NOT_FOUND) {
        if (i == 0) {
          if (flushed_lsn < static_cast<lsn_t>(1000)) {
            ib::error(ER_IB_MSG_1135);
            return (srv_init_abort(DB_ERROR));
          }

          err = create_log_files(logfilename, dirnamelen, flushed_lsn, logfile0,
                                 new_checkpoint_lsn);

<<<<<<< HEAD
          if (err != DB_SUCCESS) {
            return (srv_init_abort(err));
          }

          create_log_files_rename(logfilename, dirnamelen, new_checkpoint_lsn,
                                  logfile0);

          /* Suppress the message about
          crash recovery. */
          flushed_lsn = new_checkpoint_lsn;
          ut_a(log_sys != nullptr);
          goto files_checked;
        } else if (i < 2) {
          /* must have at least 2 log files */
          ib::error(ER_IB_MSG_1136);
          return (srv_init_abort(err));
        }
=======
	if (srv_n_log_files * srv_log_file_size >= ULINT_MAX) {
		/* fil_io() takes ulint as an argument and we are passing
		(next_offset / UNIV_PAGE_SIZE) to it in log_group_write_buf().
		So (next_offset / UNIV_PAGE_SIZE) must be less than ULINT_MAX.
		So next_offset must be < ULINT_MAX * UNIV_PAGE_SIZE. This
		means that we are limited to ULINT_MAX * UNIV_PAGE_SIZE which
		is 64 TB on 32 bit systems. */
		ib::error() << "Combined size of log files must be < "
			<< ULINT_MAX / 1073741824 * UNIV_PAGE_SIZE << " GB";

		return(srv_init_abort(DB_ERROR));
	}
>>>>>>> 170eb8c5

        /* opened all files */
        break;
      }

      if (!srv_file_check_mode(logfilename)) {
        return (srv_init_abort(DB_ERROR));
      }

      err = open_log_file(&files[i], logfilename, &size);

      if (err != DB_SUCCESS) {
        return (srv_init_abort(err));
      }

      ut_a(size != (os_offset_t)-1);

      if (size & ((1 << UNIV_PAGE_SIZE_SHIFT) - 1)) {
        ib::error(ER_IB_MSG_1137, logfilename, size);
        return (srv_init_abort(DB_ERROR));
      }

      if (i == 0) {
        srv_log_file_size = size;
      } else if (size != srv_log_file_size) {
        ib::error(ER_IB_MSG_1138, logfilename, size, srv_log_file_size);

        return (srv_init_abort(DB_ERROR));
      }
    }

    srv_n_log_files_found = i;

    /* Create the in-memory file space objects. */

    sprintf(logfilename + dirnamelen, "ib_logfile%u", 0);

    /* Disable the doublewrite buffer for log files. */
    fil_space_t *log_space = fil_space_create(
        "innodb_redo_log", dict_sys_t::s_log_space_first_id,
        fsp_flags_set_page_size(0, univ_page_size), FIL_TYPE_LOG);

    ut_ad(fil_validate());
    ut_a(log_space != nullptr);

<<<<<<< HEAD
    /* srv_log_file_size is measured in bytes */
    ut_a(srv_log_file_size / UNIV_PAGE_SIZE <= PAGE_NO_MAX);
=======
		if (err != DB_SUCCESS) {
			return(srv_init_abort(err));
		}
	} else {
		for (i = 0; i < SRV_N_LOG_FILES_MAX; i++) {
			os_offset_t	size;
			os_file_stat_t	stat_info;

			sprintf(logfilename + dirnamelen,
				"ib_logfile%u", i);

			err = os_file_get_status(
				logfilename, &stat_info, false,
				srv_read_only_mode);

			if (err == DB_NOT_FOUND) {
				if (i == 0) {
					if (flushed_lsn
					    < static_cast<lsn_t>(1000)) {
						ib::error()
							<< "Cannot create"
							" log files because"
							" data files are"
							" corrupt or the"
							" database was not"
							" shut down cleanly"
							" after creating"
							" the data files.";
						return(srv_init_abort(
							DB_ERROR));
					}

					err = create_log_files(
						logfilename, dirnamelen,
						flushed_lsn, logfile0);

					if (err != DB_SUCCESS) {
						return(srv_init_abort(err));
					}

					create_log_files_rename(
						logfilename, dirnamelen,
						flushed_lsn, logfile0);

					/* Suppress the message about
					crash recovery. */
					flushed_lsn = log_get_lsn();
					goto files_checked;
#if 0
				} else if (i < 2) {
					/* must have at least 2 log files */
					ib::error() << "Only one log file"
						" found.";
					return(srv_init_abort(err));
#endif
				}

				/* opened all files */
				break;
			}

			if (!srv_file_check_mode(logfilename)) {
				return(srv_init_abort(DB_ERROR));
			}

			err = open_log_file(&files[i], logfilename, &size);

			if (err != DB_SUCCESS) {
				return(srv_init_abort(err));
			}

			ut_a(size != (os_offset_t) -1);

			if (size & ((1 << UNIV_PAGE_SIZE_SHIFT) - 1)) {

				ib::error() << "Log file " << logfilename
					<< " size " << size << " is not a"
					" multiple of innodb_page_size";
				return(srv_init_abort(DB_ERROR));
			}

			size >>= UNIV_PAGE_SIZE_SHIFT;

			if (i == 0) {
				srv_log_file_size = size;
			} else if (size != srv_log_file_size) {

				ib::error() << "Log file " << logfilename
					<< " is of different size "
					<< (size << UNIV_PAGE_SIZE_SHIFT)
					<< " bytes than other log files "
					<< (srv_log_file_size
					    << UNIV_PAGE_SIZE_SHIFT)
					<< " bytes!";
				return(srv_init_abort(DB_ERROR));
			}
		}
>>>>>>> 170eb8c5

    for (unsigned j = 0; j < i; j++) {
      sprintf(logfilename + dirnamelen, "ib_logfile%u", j);

      const ulonglong file_pages = srv_log_file_size / UNIV_PAGE_SIZE;

      if (fil_node_create(logfilename, static_cast<page_no_t>(file_pages),
                          log_space, false, false) == nullptr) {
        return (srv_init_abort(DB_ERROR));
      }
    }

    if (!log_sys_init(i, srv_log_file_size, dict_sys_t::s_log_space_first_id)) {
      return (srv_init_abort(DB_ERROR));
    }

    /* Read the first log file header to get the encryption
    information if it exist. */
    if (srv_force_recovery < SRV_FORCE_NO_LOG_REDO && !log_read_encryption()) {
      return (srv_init_abort(DB_ERROR));
    }
  }

  ut_a(log_sys != nullptr);

  /* Open all log files and data files in the system
  tablespace: we keep them open until database shutdown.

  When we use goto files_checked; we don't need the line below,
  because in such case, it's been already called at the end of
  create_log_files_rename(). */

  fil_open_log_and_system_tablespace_files();

files_checked:

  if (create_new_db) {
    ut_a(!srv_read_only_mode);

<<<<<<< HEAD
    ut_a(log_sys->last_checkpoint_lsn == LOG_START_LSN + LOG_BLOCK_HDR_SIZE);
=======
	err = srv_undo_tablespaces_init(
		create_new_db,
		FALSE,
		srv_undo_tablespaces,
		&srv_undo_tablespaces_open);
>>>>>>> 170eb8c5

    ut_a(flushed_lsn == LOG_START_LSN + LOG_BLOCK_HDR_SIZE);

    log_start(*log_sys, 0, flushed_lsn, flushed_lsn);

    log_start_background_threads(*log_sys);

    err = srv_undo_tablespaces_init(true);

    if (err != DB_SUCCESS) {
      return (srv_init_abort(err));
    }

    mtr_start(&mtr);

    bool ret = fsp_header_init(0, sum_of_new_sizes, &mtr, false);

    mtr_commit(&mtr);

    if (!ret) {
      return (srv_init_abort(DB_ERROR));
    }

    /* To maintain backward compatibility we create only
    the first rollback segment before the double write buffer.
    All the remaining rollback segments will be created later,
    after the double write buffers haves been created. */
    trx_sys_create_sys_pages();

    purge_queue = trx_sys_init_at_db_start();

    /* The purge system needs to create the purge view and
    therefore requires that the trx_sys is inited. */

    trx_purge_sys_create(srv_n_purge_threads, purge_queue);

    err = dict_create();

    if (err != DB_SUCCESS) {
      return (srv_init_abort(err));
    }

    srv_create_sdi_indexes();

    previous_lsn = log_get_lsn(*log_sys);

    buf_flush_sync_all_buf_pools();

    log_stop_background_threads(*log_sys);

    flushed_lsn = log_get_lsn(*log_sys);

    ut_a(flushed_lsn == previous_lsn);

<<<<<<< HEAD
    err = fil_write_flushed_lsn(flushed_lsn);
    ut_a(err == DB_SUCCESS);
=======
		fil_write_flushed_lsn_to_data_files(flushed_lsn);
>>>>>>> 170eb8c5

    create_log_files_rename(logfilename, dirnamelen, new_checkpoint_lsn,
                            logfile0);

    log_start_background_threads(*log_sys);

    ut_a(buf_are_flush_lists_empty_validate());

  } else {
    /* Invalidate the buffer pool to ensure that we reread
    the page that we read above, during recovery.
    Note that this is not as heavy weight as it seems. At
    this point there will be only ONE page in the buf_LRU
    and there must be no page in the buf_flush list. */
    buf_pool_invalidate();

    /* We always try to do a recovery, even if the database had
    been shut down normally: this is the normal startup path */

    err = recv_recovery_from_checkpoint_start(*log_sys, flushed_lsn);

    recv_sys->dblwr.pages.clear();

    if (err == DB_SUCCESS) {
      /* Initialize the change buffer. */
      err = dict_boot();
    }

    if (err != DB_SUCCESS) {
      return (srv_init_abort(err));
    }

    /* We need to start log threads before asking to flush
    all dirty pages. That's because some dirty pages could
    be dirty because of ibuf merges. The ibuf merges could
    have written log records to the log buffer. The redo
    log has to be flushed up to the newest_modification of
    a dirty page, before the page might be flushed to disk.
    Hence we need the log_flusher thread which will flush
    log records related to the ibuf merges, allowing to
    flush the modified pages. That's why we need to start
    the log threads before flushing dirty pages. */

    if (!srv_read_only_mode) {
      log_start_background_threads(*log_sys);
    }

    if (srv_force_recovery < SRV_FORCE_NO_LOG_REDO) {
      /* Apply the hashed log records to the
      respective file pages, for the last batch of
      recv_group_scan_log_recs(). */

      /* Don't allow IBUF operations for cloned database
      recovery as it would add extra redo log and we may
      not have enough margin. */
      if (recv_sys->is_cloned_db) {
        recv_apply_hashed_log_recs(*log_sys, false);

      } else {
        recv_apply_hashed_log_recs(*log_sys, true);
      }

      if (recv_sys->found_corrupt_log) {
        err = DB_ERROR;
        return (srv_init_abort(err));
      }

      DBUG_PRINT("ib_log", ("apply completed"));

      /* Check and print if there were any tablespaces
      which had redo log records but we couldn't apply
      them because the filenames were missing. */
    }

    if (srv_force_recovery < SRV_FORCE_NO_LOG_REDO) {
      /* Recovery complete, start verifying the
      page LSN on read. */
      recv_lsn_checks_on = true;
    }

    /* We have gone through the redo log, now check if all the
    tablespaces were found and recovered. */

    if (srv_force_recovery == 0 && fil_check_missing_tablespaces()) {
      ib::error(ER_IB_MSG_1139);

      /* Set the abort flag to true. */
      auto p = recv_recovery_from_checkpoint_finish(*log_sys, true);

      ut_a(p == nullptr);

<<<<<<< HEAD
      return (srv_init_abort(DB_ERROR));
    }
=======
		/* The purge system needs to create the purge view and
		therefore requires that the trx_sys is inited. */

		trx_purge_sys_create(srv_n_purge_threads, purge_queue);

		/* recv_recovery_from_checkpoint_finish needs trx lists which
		are initialized in trx_sys_init_at_db_start(). */

		recv_recovery_from_checkpoint_finish();

		/* Fix-up truncate of tables in the system tablespace
		if server crashed while truncate was active. The non-
		system tables are done after tablespace discovery. Do
		this now because this procedure assumes that no pages
		have changed since redo recovery.  Tablespace discovery
		can do updates to pages in the system tablespace.*/
		err = truncate_t::fixup_tables_in_system_tablespace();

		if (srv_apply_log_only) {

			/* wake main loop of page cleaner up */
			os_event_set(buf_flush_event);

			goto skip_processes;
		}

		/* do not create system tablespaces for xtrabackup */
#if 0
		if (srv_force_recovery < SRV_FORCE_NO_IBUF_MERGE) {
			/* Open or Create SYS_TABLESPACES and SYS_DATAFILES
			so that tablespace names and other metadata can be
			found. */
			srv_sys_tablespaces_open = true;
			err = dict_create_or_check_sys_tablespace();
			if (err != DB_SUCCESS) {
				return(srv_init_abort(err));
			}

			/* The following call is necessary for the insert
			buffer to work with multiple tablespaces. We must
			know the mapping between space id's and .ibd file
			names.

			In a crash recovery, we check that the info in data
			dictionary is consistent with what we already know
			about space id's from the calls to fil_ibd_load().

			In a normal startup, we create the space objects for
			every table in the InnoDB data dictionary that has
			an .ibd file.

			We also determine the maximum tablespace id used.

			The 'validate' flag indicates that when a tablespace
			is opened, we also read the header page and validate
			the contents to the data dictionary. This is time
			consuming, especially for databases with lots of ibd
			files.  So only do it after a crash and not forcing
			recovery.  Open rw transactions at this point is not
			a good reason to validate. */
			bool validate = recv_needed_recovery
				&& srv_force_recovery == 0;

			dict_check_tablespaces_and_store_max_id(validate);
		}
#endif
>>>>>>> 170eb8c5

    /* We have successfully recovered from the redo log. The
    data dictionary should now be readable. */

    if (srv_force_recovery < SRV_FORCE_NO_LOG_REDO && recv_needed_recovery) {
      trx_sys_print_mysql_binlog_offset();
    }

    if (recv_sys->found_corrupt_log) {
      ib::warn(ER_IB_MSG_1140);
    }

    if (!srv_force_recovery && !srv_read_only_mode) {
      buf_flush_sync_all_buf_pools();
    }

    srv_dict_metadata = recv_recovery_from_checkpoint_finish(*log_sys, false);

    if (!srv_force_recovery && !recv_sys->found_corrupt_log &&
        (srv_log_file_size_requested != srv_log_file_size ||
         srv_n_log_files_found != srv_n_log_files)) {
      /* Prepare to replace the redo log files. */

      if (srv_read_only_mode) {
        ib::error(ER_IB_MSG_1141);
        return (srv_init_abort(DB_READ_ONLY));
      }

      if (srv_dict_metadata != nullptr && !srv_dict_metadata->empty()) {
        /* Open this table in case srv_dict_metadata
        should be applied to this table before
        checkpoint. And because DD is not fully up yet,
        the table can be opened by internal APIs. */

        fil_space_t *space = fil_space_acquire_silent(dict_sys_t::s_space_id);
        if (space == nullptr) {
          dberr_t error =
              fil_ibd_open(true, FIL_TYPE_TABLESPACE, dict_sys_t::s_space_id,
                           predefined_flags, dict_sys_t::s_dd_space_name,
                           dict_sys_t::s_dd_space_name,
                           dict_sys_t::s_dd_space_file_name, true, false);
          if (error != DB_SUCCESS) {
            ib::error(ER_IB_MSG_1142);
            return (srv_init_abort(DB_ERROR));
          }
        } else {
          fil_space_release(space);
        }

        dict_persist->table_buffer = UT_NEW_NOKEY(DDTableBuffer());
        /* This writes redo logs. Since the log file
        size hasn't changed now, there should be enough
        room in log files, supposing log_free_check()
        works fine before crash */
        srv_dict_metadata->store();
      }

<<<<<<< HEAD
      /* Prepare to delete the old redo log files */
      flushed_lsn = srv_prepare_to_delete_redo_log_files(i);
=======
			/* Stamp the LSN to the data files. */
			fil_write_flushed_lsn_to_data_files(flushed_lsn);
>>>>>>> 170eb8c5

      log_stop_background_threads(*log_sys);

      /* Prohibit redo log writes from any other
      threads until creating a log checkpoint at the
      end of create_log_files(). */
      ut_d(log_sys->disable_redo_writes = true);

      ut_ad(!buf_pool_check_no_pending_io());

      RECOVERY_CRASH(3);

      /* Stamp the LSN to the data files. */
      err = fil_write_flushed_lsn(flushed_lsn);
      ut_a(err == DB_SUCCESS);

      RECOVERY_CRASH(4);

      /* Close and free the redo log files, so that
      we can replace them. */
      fil_close_log_files(true);

      RECOVERY_CRASH(5);

      log_sys_close();

      ib::info(ER_IB_MSG_1143);

<<<<<<< HEAD
      srv_log_file_size = srv_log_file_size_requested;
=======
		/* It is possible that file_format tag has never
		been set. In this case we initialize it to minimum
		value.  Important to note that we can do it ONLY after
		we have finished the recovery process so that the
		image of TRX_SYS_PAGE_NO is not stale. */
		if (!srv_read_only_mode) {
			trx_sys_file_format_tag_init();
		}
	}
>>>>>>> 170eb8c5

      err = create_log_files(logfilename, dirnamelen, flushed_lsn, logfile0,
                             new_checkpoint_lsn);

      if (err != DB_SUCCESS) {
        return (srv_init_abort(err));
      }

      create_log_files_rename(logfilename, dirnamelen, new_checkpoint_lsn,
                              logfile0);

      ut_d(log_sys->disable_redo_writes = false);

      flushed_lsn = new_checkpoint_lsn;

      log_start(*log_sys, 0, flushed_lsn, flushed_lsn);

      log_start_background_threads(*log_sys);

    } else if (recv_sys->is_cloned_db) {
      /* Reset creator for log */

      log_stop_background_threads(*log_sys);

<<<<<<< HEAD
      log_files_header_read(*log_sys, 0);
=======
	/* Here the double write buffer has already been created and so
	any new rollback segments will be allocated after the double
	write buffer. The default segment should already exist.
	We create the new segments only if it's a new database or
	the database was shutdown cleanly. */

	/* Note: When creating the extra rollback segments during an upgrade
	we violate the latching order, even if the change buffer is empty.
	We make an exception in sync0sync.cc and check srv_is_being_started
	for that violation. It cannot create a deadlock because we are still
	running in single threaded mode essentially. Only the IO threads
	should be running at this stage. */

	/* Deprecate innodb_undo_logs.  But still use it if it is set to
	non-default and innodb_rollback_segments is default. */
	ut_a(srv_rollback_segments > 0);
	ut_a(srv_rollback_segments <= TRX_SYS_N_RSEGS);
//	ut_a(srv_undo_logs > 0);
//	ut_a(srv_undo_logs <= TRX_SYS_N_RSEGS);
	if (srv_undo_logs != 0 && srv_undo_logs < TRX_SYS_N_RSEGS) {
		ib::warn() << deprecated_undo_logs;
		if (srv_rollback_segments == TRX_SYS_N_RSEGS) {
			srv_rollback_segments = srv_undo_logs;
		}
	}
>>>>>>> 170eb8c5

      lsn_t start_lsn;
      start_lsn =
          mach_read_from_8(log_sys->checkpoint_buf + LOG_HEADER_START_LSN);

      log_files_header_read(*log_sys, LOG_CHECKPOINT_1);

      log_files_header_flush(*log_sys, 0, start_lsn);

      log_start_background_threads(*log_sys);
    }

    if (sum_of_new_sizes > 0) {
      /* New data file(s) were added */
      mtr_start(&mtr);

      fsp_header_inc_size(0, sum_of_new_sizes, &mtr);

<<<<<<< HEAD
      mtr_commit(&mtr);
=======
	/* Do not re-create system tables in XtraBackup */
#if 0
	/* Create the SYS_FOREIGN and SYS_FOREIGN_COLS system tables */
	err = dict_create_or_check_foreign_constraint_tables();
	if (err != DB_SUCCESS) {
		return(srv_init_abort(err));
	}
>>>>>>> 170eb8c5

      /* Immediately write the log record about
      increased tablespace size to disk, so that it
      is durable even if mysqld would crash
      quickly */

<<<<<<< HEAD
      log_buffer_flush_to_disk(*log_sys);
    }
=======
	/* Create the SYS_VIRTUAL system table */
	err = dict_create_or_check_sys_virtual();
	if (err != DB_SUCCESS) {
		return(srv_init_abort(err));
	}
#endif
>>>>>>> 170eb8c5

    err = srv_undo_tablespaces_init(false);

    if (err != DB_SUCCESS && srv_force_recovery < SRV_FORCE_NO_UNDO_LOG_SCAN) {
      if (err == DB_TABLESPACE_NOT_FOUND) {
        /* A tablespace was not found.
        The user must force recovery. */

        srv_fatal_error();
      }

      return (srv_init_abort(err));
    }

    purge_queue = trx_sys_init_at_db_start();

    if (srv_is_upgrade_mode) {
      if (!purge_queue->empty()) {
        ib::info(ER_IB_MSG_1144);
        srv_upgrade_old_undo_found = true;
      }
      /* Either the old or new undo tablespaces will
      be deleted later depending on the value of
      'failed_upgrade' in dd_upgrade_finish(). */
    } else {
      /* New undo tablespaces have been created.
      Delete the old undo tablespaces and the references
      to them in the TRX_SYS page. */
      srv_undo_tablespaces_upgrade();
    }

    DBUG_EXECUTE_IF("check_no_undo", ut_ad(purge_queue->empty()););

    /* The purge system needs to create the purge view and
    therefore requires that the trx_sys and trx lists were
    initialized in trx_sys_init_at_db_start(). */
    trx_purge_sys_create(srv_n_purge_threads, purge_queue);
  }

  /* Open temp-tablespace and keep it open until shutdown. */
  err = srv_open_tmp_tablespace(create_new_db, &srv_tmp_space);
  if (err != DB_SUCCESS) {
    return (srv_init_abort(err));
  }

  /* Create the doublewrite buffer to a new tablespace */
  if (buf_dblwr == NULL && !buf_dblwr_create()) {
    return (srv_init_abort(DB_ERROR));
  }

  /* Here the double write buffer has already been created and so
  any new rollback segments will be allocated after the double
  write buffer. The default segment should already exist.
  We create the new segments only if it's a new database or
  the database was shutdown cleanly. */

  /* Note: When creating the extra rollback segments during an upgrade
  we violate the latching order, even if the change buffer is empty.
  We make an exception in sync0sync.cc and check srv_is_being_started
  for that violation. It cannot create a deadlock because we are still
  running in single threaded mode essentially. Only the IO threads
  should be running at this stage. */

  ut_a(srv_rollback_segments > 0);
  ut_a(srv_rollback_segments <= TRX_SYS_N_RSEGS);

<<<<<<< HEAD
  /* Make sure there are enough rollback segments in each tablespace
  and that each rollback segment has an associated memory object.
  If any of these rollback segments contain undo logs, load them into
  the purge queue */
  if (!trx_rseg_adjust_rollback_segments(srv_undo_tablespaces,
                                         srv_rollback_segments)) {
    return (srv_init_abort(DB_ERROR));
  }

  /* Now that all rsegs are ready for use, make them active. */
  for (auto undo_space : undo::spaces->m_spaces) {
    undo_space->rsegs()->x_lock();
    undo_space->rsegs()->set_active();
    undo_space->rsegs()->x_unlock();
  }

  /* Undo Tablespaces and Rollback Segments are ready. */
  srv_startup_is_before_trx_rollback_phase = false;

  if (!srv_read_only_mode) {
    if (create_new_db) {
      srv_buffer_pool_load_at_startup = FALSE;
    }

    /* Create the thread which watches the timeouts
    for lock waits */
    srv_threads.m_timeout_thread_active = true;
    os_thread_create(srv_lock_timeout_thread_key, lock_wait_timeout_thread);

    /* Create the thread which warns of long semaphore waits */
    srv_threads.m_error_monitor_thread_active = true;
    os_thread_create(srv_error_monitor_thread_key, srv_error_monitor_thread);

    /* Create the thread which prints InnoDB monitor info */
    srv_threads.m_monitor_thread_active = true;
    os_thread_create(srv_monitor_thread_key, srv_monitor_thread);

    srv_start_state_set(SRV_START_STATE_MONITOR);
  }

  srv_sys_tablespaces_open = true;

  /* Rotate the encryption key for recovery. It's because
  server could crash in middle of key rotation. Some tablespace
  didn't complete key rotation. Here, we will resume the
  rotation. */
  if (!srv_read_only_mode && !create_new_db &&
      srv_force_recovery < SRV_FORCE_NO_LOG_REDO) {
    if (!fil_encryption_rotate()) {
      ib::info(ER_IB_MSG_1146) << "fil_encryption_rotate() failed!";
    }
  }

  srv_is_being_started = false;

  ut_a(trx_purge_state() == PURGE_STATE_INIT);

  /* wake main loop of page cleaner up */
  os_event_set(buf_flush_event);

  sum_of_data_file_sizes = srv_sys_space.get_sum_of_sizes();
  ut_a(sum_of_new_sizes != FIL_NULL);

  tablespace_size_in_header = fsp_header_get_tablespace_size();

  if (!srv_read_only_mode && !srv_sys_space.can_auto_extend_last_file() &&
      sum_of_data_file_sizes != tablespace_size_in_header) {
    ib::error(ER_IB_MSG_1147, (ulint)tablespace_size_in_header,
              (ulint)sum_of_data_file_sizes);

    if (srv_force_recovery == 0 &&
        sum_of_data_file_sizes < tablespace_size_in_header) {
      /* This is a fatal error, the tail of a tablespace is
      missing */

      ib::error(ER_IB_MSG_1148);

      return (srv_init_abort(DB_ERROR));
    }
  }

  if (!srv_read_only_mode && srv_sys_space.can_auto_extend_last_file() &&
      sum_of_data_file_sizes < tablespace_size_in_header) {
    ib::error(ER_IB_MSG_1149, (ulint)tablespace_size_in_header,
              (ulint)sum_of_data_file_sizes);

    if (srv_force_recovery == 0) {
      ib::error(ER_IB_MSG_1150);

      return (srv_init_abort(DB_ERROR));
    }
  }

  ib::info(ER_IB_MSG_1151, INNODB_VERSION_STR, log_get_lsn(*log_sys));
=======
	if (!srv_read_only_mode
	    && srv_sys_space.can_auto_extend_last_file()
	    && sum_of_data_file_sizes < tablespace_size_in_header) {

#if 0
		ib::error() << "Tablespace size stored in header is "
			<< tablespace_size_in_header << " pages, but the sum"
			" of data file sizes is only "
			<< sum_of_data_file_sizes << " pages";

		if (srv_force_recovery == 0) {

			ib::error()
				<< "Cannot start InnoDB. The tail of"
				" the system tablespace is"
				" missing. Have you edited"
				" innodb_data_file_path in my.cnf in an"
				" InnoDB: inappropriate way, removing"
				" ibdata files from there?"
				" You can set innodb_force_recovery=1"
				" in my.cnf to force"
				" InnoDB: a startup if you are trying to"
				" recover a badly corrupt database.";

			return(srv_init_abort(DB_ERROR));
		}
#endif
	}

	if (srv_rebuild_indexes) {
		xb_compact_rebuild_indexes();
	}
>>>>>>> 170eb8c5

  return (DB_SUCCESS);
}

/** Applier of dynamic metadata */
struct metadata_applier {
  /** Default constructor */
  metadata_applier() {}
  /** Visitor.
  @param[in]      table   table to visit */
  void operator()(dict_table_t *table) const {
    ut_ad(dict_sys->dynamic_metadata != NULL);
    ib_uint64_t autoinc = table->autoinc;
    dict_table_load_dynamic_metadata(table);
    /* For those tables which were not opened by
    ha_innobase::open() and not initialized by
    innobase_initialize_autoinc(), the next counter should be
    advanced properly */
    if (autoinc != table->autoinc && table->autoinc != ~0ULL) {
      ++table->autoinc;
    }
  }
};

/** Apply the dynamic metadata to all tables */
static void apply_dynamic_metadata() {
  const metadata_applier applier;

  dict_sys->for_each_table(applier);

  if (srv_dict_metadata != NULL) {
    srv_dict_metadata->apply();
    UT_DELETE(srv_dict_metadata);
    srv_dict_metadata = NULL;
  }
}

/** On a restart, initialize the remaining InnoDB subsystems so that
any tables (including data dictionary tables) can be accessed. */
void srv_dict_recover_on_restart() {
  trx_resurrect_locks();

  /* Roll back any recovered data dictionary transactions, so
  that the data dictionary tables will be free of any locks.
  The data dictionary latch should guarantee that there is at
  most one data dictionary transaction active at a time. */
  if (srv_force_recovery < SRV_FORCE_NO_TRX_UNDO && trx_sys_need_rollback()) {
    trx_rollback_or_clean_recovered(FALSE);
  }

  /* Do after all DD transactions recovery, to get consistent metadata */
  apply_dynamic_metadata();

  if (srv_force_recovery < SRV_FORCE_NO_IBUF_MERGE) {
    srv_sys_tablespaces_open = true;
  }
}

<<<<<<< HEAD
/** Start purge threads. During upgrade we start
purge threads early to apply purge. */
void srv_start_purge_threads() {
  /* Start purge threads only if they are not started
  earlier. */
  if (srv_start_state_is_set(SRV_START_STATE_PURGE)) {
    return;
  }
=======
		/* Don't create the buffer pool dump/load thread
		for XtraBackup */
#if 0
		os_thread_create(buf_dump_thread, NULL, NULL);
#endif
>>>>>>> 170eb8c5

  os_thread_create(srv_purge_thread_key, srv_purge_coordinator_thread);

  /* We've already created the purge coordinator thread above. */
  for (ulong i = 1; i < srv_n_purge_threads; ++i) {
    os_thread_create(srv_worker_thread_key, srv_worker_thread);
  }

  srv_start_wait_for_purge_to_start();

<<<<<<< HEAD
  srv_start_state_set(SRV_START_STATE_PURGE);
}
=======
skip_processes:
	/* Create the buffer pool resize thread */
	os_thread_create(buf_resize_thread, NULL, NULL);
>>>>>>> 170eb8c5

/** Start up the remaining InnoDB service threads.
@param[in]	bootstrap	True if this is in bootstrap */
void srv_start_threads(bool bootstrap) {
  if (!srv_read_only_mode) {
    /* Before 8.0, it was master thread that was doing periodical
    checkpoints (every 7s). Since 8.0, it is the log checkpointer
    thread, which is owned by log_sys, that is responsible for
    periodical checkpoints (every innodb_log_checkpoint_every ms).
    Note that the log checkpointer thread was created earlier and
    is already active, but the periodical checkpoints were disabled.
    Only the required checkpoints were allowed, which includes:
            - checkpoints because of too old last_checkpoint_lsn,
            - checkpoints explicitly requested (because of call to
              log_make_latest_checkpoint()).
    The reason was to make the situation more deterministic during
    the startup, because then:
            - it is easier to write mtr tests,
            - there are less possible flows - smaller risk of bug.
    Now we start allowing periodical checkpoints! Since now, it's
    hard to predict when checkpoints are written! */
    log_sys->periodical_checkpoints_enabled = true;
  }

  srv_threads.m_buf_resize_thread_active = true;
  os_thread_create(buf_resize_thread_key, buf_resize_thread);

  if (srv_read_only_mode) {
    purge_sys->state = PURGE_STATE_DISABLED;
    return;
  }

  if (!bootstrap && srv_force_recovery < SRV_FORCE_NO_TRX_UNDO &&
      trx_sys_need_rollback()) {
    /* Rollback all recovered transactions that are
    not in committed nor in XA PREPARE state. */
    trx_rollback_or_clean_is_active = true;

    os_thread_create(trx_recovery_rollback_thread_key,
                     trx_recovery_rollback_thread);
  }

  /* Create the master thread which does purge and other utility
  operations */
  srv_threads.m_master_thread_active = true;
  os_thread_create(srv_master_thread_key, srv_master_thread);

  srv_start_state_set(SRV_START_STATE_MASTER);

  if (srv_force_recovery == 0) {
    /* In the insert buffer we may have even bigger tablespace
    id's, because we may have dropped those tablespaces, but
    insert buffer merge has not had time to clean the records from
    the ibuf tree. */

    ibuf_update_max_tablespace_id();
  }

  /* Create the buffer pool dump/load thread */
  srv_threads.m_buf_dump_thread_active = true;
  os_thread_create(buf_dump_thread_key, buf_dump_thread);

  dict_stats_thread_init();

  /* Create the dict stats gathering thread */
  srv_threads.m_dict_stats_thread_active = true;
  os_thread_create(dict_stats_thread_key, dict_stats_thread);

  /* Create the thread that will optimize the FTS sub-system. */
  fts_optimize_init();

  srv_start_state_set(SRV_START_STATE_STAT);
}

#if 0
/********************************************************************
Sync all FTS cache before shutdown */
static
void
srv_fts_close(void)
{
	dict_table_t*	table;

	for (table = UT_LIST_GET_FIRST(dict_sys->table_LRU);
	     table; table = UT_LIST_GET_NEXT(table_LRU, table)) {
		fts_t*	fts = table->fts;

		if (fts != NULL) {
			fts_sync_table(table);
		}
	}

	for (table = UT_LIST_GET_FIRST(dict_sys->table_non_LRU);
	     table; table = UT_LIST_GET_NEXT(table_LRU, table)) {
		fts_t*	fts = table->fts;

		if (fts != NULL) {
			fts_sync_table(table);
		}
	}
}
#endif

/** Shut down all InnoDB background tasks that may look up objects in
the data dictionary. */
void srv_pre_dd_shutdown() {
  ut_a(!srv_is_being_shutdown);

  if (srv_read_only_mode) {
    /* In read-only mode, no background tasks should
    access the data dictionary. */
    srv_is_being_shutdown = true;
    return;
  }

  if (srv_start_state_is_set(SRV_START_STATE_STAT)) {
    fts_optimize_shutdown();
    dict_stats_shutdown();
  }

  /* On slow shutdown, we have to wait for background thread
  doing the rollback to finish first because it can add undo to
  purge. So exit this thread before initiating purge shutdown. */
  while (srv_fast_shutdown == 0 && trx_rollback_or_clean_is_active) {
    /* we should wait until rollback after recovery end
    for slow shutdown */
    os_thread_sleep(100000);
  }

  /* Here, we will only shut down the tasks that may be looking up
  tables or other objects in the Global Data Dictionary.
  The following background tasks will not be affected:
  * background rollback of recovered transactions (those table
  definitions were already looked up IX-locked at server startup)
  * change buffer merge (until we replace the IBUF_DUMMY objects
  with access to the data dictionary)
  * I/O subsystem (page cleaners, I/O threads, redo log) */

  srv_shutdown_state = SRV_SHUTDOWN_CLEANUP;
  srv_purge_wakeup();

  if (srv_start_state_is_set(SRV_START_STATE_STAT)) {
    os_event_set(dict_stats_event);
  }

  for (ulint count = 1;;) {
    bool wait = srv_purge_threads_active();

    if (wait) {
      srv_purge_wakeup();
      if (count % 600 == 0) {
        ib::info(ER_IB_MSG_1152) << "Waiting for purge to complete";
      }
    } else {
      switch (trx_purge_state()) {
        case PURGE_STATE_INIT:
        case PURGE_STATE_EXIT:
        case PURGE_STATE_DISABLED:
          srv_start_state &= ~SRV_START_STATE_PURGE;
          break;
        case PURGE_STATE_RUN:
        case PURGE_STATE_STOP:
          ut_ad(0);
      }
    }

    if (srv_threads.m_dict_stats_thread_active) {
      wait = true;

      os_event_set(dict_stats_event);

      if (count % 600 == 0) {
        ib::info(ER_IB_MSG_1153);
      }
    }

    if (!wait) {
      break;
    }

    count++;
    os_thread_sleep(100000);
  }

  if (srv_start_state_is_set(SRV_START_STATE_STAT)) {
    dict_stats_thread_deinit();
  }

  srv_is_being_shutdown = true;
}

static void srv_shutdown_arch() {
  int count = 0;

<<<<<<< HEAD
  while (archiver_is_active) {
    ++count;
    os_event_set(archiver_thread_event);
=======
	if (!srv_read_only_mode && !srv_apply_log_only) {
		fts_optimize_shutdown();
		dict_stats_shutdown();
	}
>>>>>>> 170eb8c5

    os_thread_sleep(100000);

    if (count > 600) {
      ib::info(ER_IB_MSG_1246) << "Waiting for archiver to"
                                  " finish archiving page and log";
      count = 0;
    }
  }
}

static lsn_t srv_shutdown_log() {
  std::atomic_thread_fence(std::memory_order_seq_cst);

  ib::info(ER_IB_MSG_1247) << "Starting shutdown...";

  srv_shutdown_state = SRV_SHUTDOWN_CLEANUP;

  if (srv_fast_shutdown == 2 && !srv_read_only_mode) {
    /* In this scenario, no checkpoint would be done.
    So write back metadata here explicitly, in case
    dict_close() has problems. */
    dict_persist_to_dd_table_buffer();
  }

  os_thread_sleep(100 * 1000);

  /* Wait until all background threads except master thread
  have been stopped. */
  for (uint32_t count = 0;; ++count) {
    const char *thread_name = srv_any_background_threads_are_active();

    if (thread_name == nullptr) {
      break;
    }

    /* Print a message every 60 seconds if we are waiting
    for the monitor thread to exit. The master thread
    will be checked later. */

    if (count >= 600) {
      ib::info(ER_IB_MSG_1248) << "Waiting for " << thread_name << " to exit.";
      count = 0;
    }
    os_thread_sleep(100 * 1000);
  }

  std::atomic_thread_fence(std::memory_order_seq_cst);
  ut_a(srv_any_background_threads_are_active() == nullptr);

  /* Check that there are no longer transactions, except for
  XA PREPARE ones. We need this wait even for the 'very fast'
  shutdown, because the InnoDB layer may have committed or
  prepared transactions and we don't want to lose them. */

  for (uint32_t count = 0;; ++count) {
    const ulint total_trx = trx_sys_any_active_transactions();

    if (total_trx == 0) {
      break;
    }

    if (count >= 600) {
      ib::info(ER_IB_MSG_1249) << "Waiting for " << total_trx << " active"
                               << " transactions to finish.";

      count = 0;
    }
    os_thread_sleep(100 * 1000);
  }

  std::atomic_thread_fence(std::memory_order_seq_cst);

  /* Wait until master thread has been stopped. */
  for (uint32_t count = 0;; ++count) {
    if (!srv_master_thread_active()) {
      break;
    }

    /* Print a message every 60 seconds if we are waiting
    for the monitor thread to exit. The master thread
    will be checked later. */

    if (count >= 600) {
      ib::info(ER_IB_MSG_1250) << "Waiting for master thread"
                               << " to be suspended.";
      count = 0;
    }
    os_thread_sleep(100 * 1000);
  }

  std::atomic_thread_fence(std::memory_order_seq_cst);
  ut_a(!srv_master_thread_active());

  /* At this point only page_cleaner should be active. We wait
  here to let it complete the flushing of the buffer pools
  before proceeding further. */
  srv_shutdown_state = SRV_SHUTDOWN_FLUSH_PHASE;

  for (uint32_t count = 0; buf_page_cleaner_is_active; ++count) {
    if (count >= 600) {
      ib::info(ER_IB_MSG_1251) << "Waiting for page_cleaner to"
                               << " finish flushing of buffer pool.";
      count = 0;
    }
    os_thread_sleep(100000);
  }

  std::atomic_thread_fence(std::memory_order_seq_cst);

  for (uint32_t count = 0;; ++count) {
    const ulint pending_io = buf_pool_check_no_pending_io();

    if (pending_io == 0) {
      break;
    }

    if (count >= 600) {
      ib::info(ER_IB_MSG_1252) << "Waiting for " << pending_io << " buffer"
                               << " page I/Os to complete.";
      count = 0;
    }
    os_thread_sleep(100 * 1000);
  }

  std::atomic_thread_fence(std::memory_order_seq_cst);

  if (srv_fast_shutdown == 2) {
    if (!srv_read_only_mode) {
      ib::info(ER_IB_MSG_1253) << "MySQL has requested a very fast"
                                  " shutdown without flushing the InnoDB buffer"
                                  " pool to data files. At the next mysqld"
                                  " startup InnoDB will do a crash recovery!";

      /* In this fastest shutdown we do not flush the
      buffer pool:

      it is essentially a 'crash' of the InnoDB server.
      Make sure that the log is all flushed to disk, so
      that we can recover all committed transactions in
      a crash recovery. We must not write the lsn stamps
      to the data files, since at a startup InnoDB deduces
      from the stamps if the previous shutdown was clean.

      In this path, there is no checkpoint, so we have to
      write back persistent metadata before flushing.
      There should be no concurrent DML, so no need to
      require dict_persist::lock. */

      dict_persist_to_dd_table_buffer();

      log_stop_background_threads(*log_sys);
    }

    /* No redo log might be generated since now. */
    log_background_threads_inactive_validate(*log_sys);

    std::atomic_thread_fence(std::memory_order_seq_cst);

    srv_shutdown_state = SRV_SHUTDOWN_LAST_PHASE;

    fil_close_all_files();

    /* Stop Archiver background thread. */
    srv_shutdown_arch();

    return (log_get_lsn(*log_sys));
  }

  if (!srv_read_only_mode) {
    while (log_make_latest_checkpoint(*log_sys)) {
      /* It could happen, that when writing a new checkpoint,
      DD dynamic metadata was persisted, making some pages
      dirty (with the persisted data) and writing new redo
      records to protect those modifications. In such case,
      current lsn would be higher than lsn and we would need
      another iteration to ensure, that checkpoint lsn points
      to the newest lsn. */
    }

    log_stop_background_threads(*log_sys);
  }

  /* No redo log might be generated since now. */
  log_background_threads_inactive_validate(*log_sys);
  buf_must_be_all_freed();

  std::atomic_thread_fence(std::memory_order_seq_cst);

  const lsn_t lsn = log_get_lsn(*log_sys);

  std::atomic_thread_fence(std::memory_order_seq_cst);

  if (!srv_read_only_mode) {
    fil_flush_file_spaces(to_int(FIL_TYPE_TABLESPACE) | to_int(FIL_TYPE_LOG));
  }

  srv_shutdown_state = SRV_SHUTDOWN_LAST_PHASE;

  if (srv_downgrade_logs) {
    ut_a(!srv_read_only_mode);

    log_files_downgrade(*log_sys);

    fil_flush_file_redo();
  }

  /* Validate lsn and write it down. */
  ut_a(log_lsn_validate(lsn) || srv_force_recovery >= SRV_FORCE_NO_LOG_REDO);

  ut_a(lsn == log_sys->last_checkpoint_lsn ||
       srv_force_recovery >= SRV_FORCE_NO_LOG_REDO);

  ut_a(lsn == log_get_lsn(*log_sys));

  if (!srv_read_only_mode) {
    ut_a(srv_force_recovery < SRV_FORCE_NO_LOG_REDO);

    auto err = fil_write_flushed_lsn(lsn);
    ut_a(err == DB_SUCCESS);
  }

  fil_close_all_files();

  /* Stop Archiver background thread. */
  srv_shutdown_arch();

  /* Make some checks that the server really is quiet. */
  buf_must_be_all_freed();
  log_background_threads_inactive_validate(*log_sys);
  ut_a(srv_any_background_threads_are_active() == nullptr);
  ut_a(!srv_master_thread_active());
  ut_a(lsn == log_get_lsn(*log_sys));

  return (lsn);
}

/** Shut down the InnoDB database. */
void srv_shutdown() {
  ut_a(!srv_is_being_started);
  ut_a(srv_is_being_shutdown);

  lsn_t shutdown_lsn;

  /* 1. Flush the buffer pool to disk, write the current lsn to
  the tablespace header(s), and copy all log data to archive.
  The step 1 is the real InnoDB shutdown. The remaining steps 2 - ...
  just free data structures after the shutdown. */

  /* We force DD to flush table buffers to redo so they have opportunity
  to be written to redo and flushed before redo is shut down.*/
  dict_persist_to_dd_table_buffer();

  shutdown_lsn = srv_shutdown_log();

  if (srv_conc_get_active_threads() != 0) {
    ib::warn(ER_IB_MSG_1154, srv_conc_get_active_threads());
  }

  /* 2. Make all threads created by InnoDB to exit */
  srv_shutdown_all_bg_threads();

  if (srv_monitor_file) {
    fclose(srv_monitor_file);
    srv_monitor_file = 0;
    if (srv_monitor_file_name) {
      unlink(srv_monitor_file_name);
      ut_free(srv_monitor_file_name);
    }
    mutex_free(&srv_monitor_file_mutex);
  }

  if (srv_dict_tmpfile) {
    fclose(srv_dict_tmpfile);
    srv_dict_tmpfile = 0;
    mutex_free(&srv_dict_tmpfile_mutex);
  }

  if (srv_misc_tmpfile) {
    fclose(srv_misc_tmpfile);
    srv_misc_tmpfile = 0;
    mutex_free(&srv_misc_tmpfile_mutex);
  }

  /* This must be disabled before closing the buffer pool
  and closing the data dictionary.  */
  btr_search_disable(true);

  ibuf_close();
  clone_free();
  arch_free();
  ddl_log_close();
  log_sys_close();
  recv_sys_close();
  trx_sys_close();
  lock_sys_close();
  trx_pool_close();

  dict_close();
  dict_persist_close();
  btr_search_sys_free();
  undo_spaces_deinit();

  UT_DELETE(srv_dict_metadata);

  /* 3. Free all InnoDB's own mutexes and the os_fast_mutexes inside
  them */
  os_aio_free();
  que_close();
  row_mysql_close();
  srv_free();
  fil_close();
  pars_close();

  /* 4. Free all allocated memory */

  pars_lexer_close();
  buf_pool_free_all();

  /* 6. Free the thread management resoruces. */
  os_thread_close();

  /* 7. Free the synchronisation infrastructure. */
  sync_check_close();

  ib::info(ER_IB_MSG_1155, shutdown_lsn);

  srv_start_has_been_called = false;
  srv_is_being_shutdown = false;
  srv_shutdown_state = SRV_SHUTDOWN_NONE;
  srv_start_state = SRV_START_STATE_NONE;
}

#if 0  // TODO: Enable this in WL#6608
/********************************************************************
Signal all per-table background threads to shutdown, and wait for them to do
so. */
static
void
srv_shutdown_table_bg_threads(void)
{
	dict_table_t*	table;
	dict_table_t*	first;
	dict_table_t*	last = NULL;

	mutex_enter(&dict_sys->mutex);

	/* Signal all threads that they should stop. */
	table = UT_LIST_GET_FIRST(dict_sys->table_LRU);
	first = table;
	while (table) {
		dict_table_t*	next;
		fts_t*		fts = table->fts;

		if (fts != NULL) {
			fts_start_shutdown(table, fts);
		}

		next = UT_LIST_GET_NEXT(table_LRU, table);

		if (!next) {
			last = table;
		}

		table = next;
	}

	/* We must release dict_sys->mutex here; if we hold on to it in the
	loop below, we will deadlock if any of the background threads try to
	acquire it (for example, the FTS thread by calling que_eval_sql).

	Releasing it here and going through dict_sys->table_LRU without
	holding it is safe because:

	 a) MySQL only starts the shutdown procedure after all client
	 threads have been disconnected and no new ones are accepted, so no
	 new tables are added or old ones dropped.

	 b) Despite its name, the list is not LRU, and the order stays
	 fixed.

	To safeguard against the above assumptions ever changing, we store
	the first and last items in the list above, and then check that
	they've stayed the same below. */

	mutex_exit(&dict_sys->mutex);

	/* Wait for the threads of each table to stop. This is not inside
	the above loop, because by signaling all the threads first we can
	overlap their shutting down delays. */
	table = UT_LIST_GET_FIRST(dict_sys->table_LRU);
	ut_a(first == table);
	while (table) {
		dict_table_t*	next;
		fts_t*		fts = table->fts;

		if (fts != NULL) {
			fts_shutdown(table, fts);
		}

		next = UT_LIST_GET_NEXT(table_LRU, table);

		if (table == last) {
			ut_a(!next);
		}

		table = next;
	}
}
#endif

/** Get the encryption-data filename from the table name for a
single-table tablespace.
@param[in]	table		table object
@param[out]	filename	filename
@param[in]	max_len		filename max length */
void srv_get_encryption_data_filename(dict_table_t *table, char *filename,
                                      ulint max_len) {
  /* Make sure the data_dir_path is set. */
  dd_get_and_save_data_dir_path<dd::Table>(table, NULL, false);

  std::string path = dict_table_get_datadir(table);

  auto filepath = Fil_path::make(path, table->name.m_name, CFP, true);

  size_t len = strlen(filepath);
  ut_a(max_len >= len);

  strcpy(filename, filepath);

  ut_free(filepath);
}

/** Call exit(3) */
void srv_fatal_error() {
  ib::error(ER_IB_MSG_1156);

  fflush(stderr);

  ut_d(innodb_calling_exit = true);

  srv_shutdown_all_bg_threads();

  exit(3);
}<|MERGE_RESOLUTION|>--- conflicted
+++ resolved
@@ -50,21 +50,12 @@
 #include <stdlib.h>
 #include <sys/types.h>
 
-<<<<<<< HEAD
 #include <zlib.h>
 #include "btr0btr.h"
 #include "btr0cur.h"
 #include "buf0buf.h"
 #include "buf0dump.h"
 #include "current_thd.h"
-=======
-#include "my_dir.h"
-#include <cstdio>
-
-#include "row0ftsort.h"
-#include "ut0mem.h"
-#include "mem0mem.h"
->>>>>>> 170eb8c5
 #include "data0data.h"
 #include "data0type.h"
 #include "dict0dict.h"
@@ -91,55 +82,10 @@
 #include "rem0rec.h"
 #include "row0ftsort.h"
 #include "srv0srv.h"
-<<<<<<< HEAD
 #include "srv0start.h"
 #include "trx0sys.h"
 #include "trx0trx.h"
 #include "ut0mem.h"
-=======
-#include "fsp0sysspace.h"
-#include "row0trunc.h"
-#include "xb0xb.h"
-#ifndef UNIV_HOTBACKUP
-# include "trx0rseg.h"
-# include "os0proc.h"
-# include "buf0flu.h"
-# include "buf0rea.h"
-# include "dict0boot.h"
-# include "dict0load.h"
-# include "dict0stats_bg.h"
-# include "que0que.h"
-# include "usr0sess.h"
-# include "lock0lock.h"
-# include "trx0roll.h"
-# include "trx0purge.h"
-# include "lock0lock.h"
-# include "pars0pars.h"
-# include "btr0sea.h"
-# include "rem0cmp.h"
-# include "dict0crea.h"
-# include "row0ins.h"
-# include "row0sel.h"
-# include "row0upd.h"
-# include "row0row.h"
-# include "row0mysql.h"
-# include "row0trunc.h"
-# include "btr0pcur.h"
-# include "os0event.h"
-# include "zlib.h"
-# include "ut0crc32.h"
-# include "ut0new.h"
-
-#ifdef HAVE_LZO1X
-#include <lzo/lzo1x.h>
-extern bool srv_lzo_disabled;
-#endif /* HAVE_LZO1X */
-
-/** Log sequence number immediately after startup */
-lsn_t	srv_start_lsn;
-/** Log sequence number at shutdown */
-lsn_t	srv_shutdown_lsn;
->>>>>>> 170eb8c5
 
 #include "arch0arch.h"
 #include "btr0pcur.h"
@@ -219,16 +165,7 @@
 enum srv_shutdown_t srv_shutdown_state = SRV_SHUTDOWN_NONE;
 
 /** Files comprising the system tablespace */
-<<<<<<< HEAD
 static pfs_os_file_t files[1000];
-=======
-pfs_os_file_t	files[1000];
-
-/** io_handler_thread parameters for thread identification */
-static ulint		n[SRV_MAX_N_IO_THREADS + 6];
-/** io_handler_thread identifiers, 32 is the maximum number of purge threads  */
-static os_thread_id_t	thread_ids[SRV_MAX_N_IO_THREADS + 6 + 32];
->>>>>>> 170eb8c5
 
 /** Name of srv_monitor_file */
 static char *srv_monitor_file_name;
@@ -869,72 +806,8 @@
 
       ib::error(ER_IB_MSG_1082, undo_name);
 
-<<<<<<< HEAD
       return (DB_ERROR);
     }
-=======
-/********************************************************************
-Opens the configured number of undo tablespaces.
-@return DB_SUCCESS or error code */
-dberr_t
-srv_undo_tablespaces_init(
-/*======================*/
-	bool		create_new_db,		/*!< in: TRUE if new db being
-						created */
-	bool		backup_mode,		/*!< in: TRUE disables reading
-						the system tablespace (used in
-						XtraBackup), FALSE is passed on
-						recovery. */
-	const ulint	n_conf_tablespaces,	/*!< in: configured undo
-						tablespaces */
-	ulint*		n_opened)		/*!< out: number of UNDO
-						tablespaces successfully
-						discovered and opened */
-{
-	ulint			i;
-	dberr_t			err = DB_SUCCESS;
-	ulint			prev_space_id = 0;
-	ulint			n_undo_tablespaces;
-	ulint			undo_tablespace_ids[TRX_SYS_N_RSEGS + 1];
-
-	*n_opened = 0;
-
-	ut_a(n_conf_tablespaces <= TRX_SYS_N_RSEGS);
-	ut_a(!create_new_db || !backup_mode);
-
-	memset(undo_tablespace_ids, 0x0, sizeof(undo_tablespace_ids));
-
-	/* Create the undo spaces only if we are creating a new
-	instance. We don't allow creating of new undo tablespaces
-	in an existing instance (yet).  This restriction exists because
-	we check in several places for SYSTEM tablespaces to be less than
-	the min of user defined tablespace ids. Once we implement saving
-	the location of the undo tablespaces and their space ids this
-	restriction will/should be lifted. */
-
-	for (i = 0; create_new_db && i < n_conf_tablespaces; ++i) {
-		char		name[OS_FILE_MAX_PATH];
-		ulint		space_id;
-
-		DBUG_EXECUTE_IF("innodb_undo_upgrade",
-			if (i == 0) {
-				dict_hdr_get_new_id(
-					NULL, NULL, &space_id, NULL, true);
-				dict_hdr_get_new_id(
-					NULL, NULL, &space_id, NULL, true);
-				dict_hdr_get_new_id(
-					NULL, NULL, &space_id, NULL, true);
-			});
-
-		dict_hdr_get_new_id(NULL, NULL, &space_id, NULL, true);
-
-		fil_set_max_space_id_if_bigger(space_id);
-
-		if (i == 0) {
-			srv_undo_space_id_start = space_id;
-			prev_space_id = srv_undo_space_id_start - 1;
-		}
->>>>>>> 170eb8c5
 
   } else {
     auto &file = space->files.front();
@@ -947,7 +820,6 @@
   by the master key, this table cannot be opened. */
   err = srv_undo_tablespace_read_encryption(fh, space);
 
-<<<<<<< HEAD
   /* The file handle will no longer be needed. */
   success = os_file_close(fh);
   ut_ad(success);
@@ -956,24 +828,6 @@
     ib::error(ER_IB_MSG_1083, undo_name);
     return (err);
   }
-=======
-		if (err != DB_SUCCESS) {
-			ib::error() << "Could not create undo tablespace '"
-				<< name << "'.";
-			return(err);
-		}
-	}
-
-	/* Get the tablespace ids of all the undo segments excluding the system
-	tablespace (0). If we are creating a new instance then
-	we build the undo_tablespace_ids ourselves since they don't
-	already exist. If we are in the backup mode, don't read the trx header,
-	we just need to add all available undo tablespaces to fil_system. */
-
-	if (!create_new_db && !backup_mode) {
-		n_undo_tablespaces = trx_rseg_get_n_undo_tablespaces(
-			undo_tablespace_ids);
->>>>>>> 170eb8c5
 
   /* Now that space and node exist, make sure this undo tablespace
   is open so that it stays open until shutdown.
@@ -991,35 +845,40 @@
 If we are making a new database, these have been created.
 If doing recovery, these should exist and may be needed for recovery.
 If we fail to open any of these it is a fatal error.
-@param[in]	target_undo_spaces	number of undo tablespaces
+@param[in]  target_undo_spaces  number of undo tablespaces
+@param[in]  true disables reading the system tablespace (used in XtraBackup),
+            false is passed on recovery.
 @return DB_SUCCESS or error code */
-static dberr_t srv_undo_tablespaces_open(ulong target_undo_spaces) {
+static dberr_t srv_undo_tablespaces_open(ulong target_undo_spaces,
+                                         bool backup_mode) {
   dberr_t err;
 
-  /* Build a list of existing undo tablespaces from the references
-  in the TRX_SYS page. (not including the system tablespace) */
-  trx_rseg_get_n_undo_tablespaces(trx_sys_undo_spaces);
-
-  /* If undo tablespaces are being tracked in trx_sys then these
-  will need to be replaced by independent undo tablespaces with
-  reserved space_ids and RSEG_ARRAY pages. */
-  if (trx_sys_undo_spaces->size() > 0) {
-    /* Open each undo tablespace tracked in TRX_SYS. */
-    for (const auto space_id : *trx_sys_undo_spaces) {
-      fil_set_max_space_id_if_bigger(space_id);
-
-      /* Check if this undo tablespace was in the
-      process of being truncated.  If so, recreate it
-      and add it to the construction list. */
-      err = srv_undo_tablespace_fixup(space_id);
-      if (err != DB_SUCCESS) {
-        return (err);
-      }
-
-      err = srv_undo_tablespace_open(space_id);
-      if (err != DB_SUCCESS) {
-        ib::error(ER_IB_MSG_1084, (ulint)space_id);
-        return (err);
+  if (!backup_mode) {
+    /* Build a list of existing undo tablespaces from the references
+    in the TRX_SYS page. (not including the system tablespace) */
+    trx_rseg_get_n_undo_tablespaces(trx_sys_undo_spaces);
+
+    /* If undo tablespaces are being tracked in trx_sys then these
+    will need to be replaced by independent undo tablespaces with
+    reserved space_ids and RSEG_ARRAY pages. */
+    if (trx_sys_undo_spaces->size() > 0) {
+      /* Open each undo tablespace tracked in TRX_SYS. */
+      for (const auto space_id : *trx_sys_undo_spaces) {
+        fil_set_max_space_id_if_bigger(space_id);
+
+        /* Check if this undo tablespace was in the
+        process of being truncated.  If so, recreate it
+        and add it to the construction list. */
+        err = srv_undo_tablespace_fixup(space_id);
+        if (err != DB_SUCCESS) {
+          return (err);
+        }
+
+        err = srv_undo_tablespace_open(space_id);
+        if (err != DB_SUCCESS) {
+          ib::error(ER_IB_MSG_1084, (ulint)space_id);
+          return (err);
+        }
       }
     }
   }
@@ -1132,36 +991,9 @@
     if (initial_undo_spaces == 0) {
       ib::error(ER_IB_MSG_1087, mode);
 
-<<<<<<< HEAD
       undo::spaces->x_unlock();
       return (DB_ERROR);
     }
-=======
-		undo_tablespace_ids[n_conf_tablespaces] = ULINT_UNDEFINED;
-	}
-	if (backup_mode) {
-		// Locate all undo files in the srv_undo_dir and
-		// fill corresponding undo_tablespace_ids.
-		int j = 0;
-		MY_DIR* dir = my_dir(srv_undo_dir, MY_WANT_STAT);
-		ut_a(dir);
-		for (uint i = 0; i < dir->number_off_files; ++i) {
-			const fileinfo& file = dir->dir_entry[i];
-			ulint id = 0;
-			if (MY_S_ISREG(file.mystat->st_mode) &&
-			    sscanf(file.name, "undo%03lu", &id) == 1) {
-				undo_tablespace_ids[j++] = id;
-			}
-		}
-		my_dirend(dir);
-		if (j > 0) {
-			srv_undo_space_id_start = undo_tablespace_ids[0];
-			prev_space_id = srv_undo_space_id_start - 1;
-			n_undo_tablespaces = j;
-			undo_tablespace_ids[j] = ULINT_UNDEFINED;
-		}
-	}
->>>>>>> 170eb8c5
 
     srv_undo_tablespaces = static_cast<ulong>(initial_undo_spaces);
 
@@ -1253,17 +1085,8 @@
       return (DB_ERROR);
     }
 
-<<<<<<< HEAD
     /* Add the RSEG_ARRAY page. */
     trx_rseg_array_create(space_id, &mtr);
-=======
-		if (n_conf_tablespaces == 0 && !backup_mode) {
-			ib::warn() << "Will use system tablespace for all newly"
-				<< " created rollback-segment as"
-				<< " innodb_undo_tablespaces=0";
-		}
-	}
->>>>>>> 170eb8c5
 
     mtr_commit(&mtr);
 
@@ -1398,7 +1221,7 @@
 
 /** Free the resources occupied by undo::spaces and trx_sys_undo_spaces,
 called once during thread de-initialization. */
-static void undo_spaces_deinit() {
+void undo_spaces_deinit() {
   if (srv_downgrade_logs) {
     srv_undo_tablespaces_downgrade();
   }
@@ -1416,8 +1239,10 @@
 
 /** Open the configured number of undo tablespaces.
 @param[in]	create_new_db	true if new db being created
+@param[in]  true disables reading the system tablespace (used in XtraBackup),
+            false is passed on recovery.
 @return DB_SUCCESS or error code */
-static dberr_t srv_undo_tablespaces_init(bool create_new_db) {
+dberr_t srv_undo_tablespaces_init(bool create_new_db, bool backup_mode) {
   dberr_t err = DB_SUCCESS;
 
   ut_ad(srv_undo_tablespaces >= FSP_MIN_UNDO_TABLESPACES);
@@ -1426,7 +1251,7 @@
   undo_spaces_init();
 
   if (!create_new_db) {
-    err = srv_undo_tablespaces_open(srv_undo_tablespaces);
+    err = srv_undo_tablespaces_open(srv_undo_tablespaces, backup_mode);
     if (err != DB_SUCCESS) {
       return (err);
     }
@@ -1900,52 +1725,14 @@
 
   fil_init(srv_max_n_open_files);
 
-<<<<<<< HEAD
   err = fil_scan_for_tablespaces(scan_directories);
-=======
-	} else if (0 == ut_strcmp(srv_file_flush_method_str, "ALL_O_DIRECT")) {
-		srv_unix_file_flush_method = SRV_UNIX_ALL_O_DIRECT;
-
-	} else if (0 == ut_strcmp(srv_file_flush_method_str, "O_DIRECT_NO_FSYNC")) {
-		srv_unix_file_flush_method = SRV_UNIX_O_DIRECT_NO_FSYNC;
->>>>>>> 170eb8c5
 
   if (err != DB_SUCCESS) {
     return (srv_init_abort(err));
   }
 
-<<<<<<< HEAD
   if (!srv_read_only_mode) {
     mutex_create(LATCH_ID_SRV_MONITOR_FILE, &srv_monitor_file_mutex);
-=======
-	} else if (0 == ut_strcmp(srv_file_flush_method_str, "nosync")) {
-		srv_unix_file_flush_method = SRV_UNIX_NOSYNC;
-	} else if (0 == ut_strcmp(srv_file_flush_method_str, "ALL_O_DIRECT")) {
-
-		/* ALL_O_DIRECT is currently accepted, but ignored by
-		XtraBackup */
-		ib::warn() << "ignoring innodb_flush_method=ALL_O_DIRECT\n";
-#else
-		srv_win_file_flush_method = SRV_WIN_IO_UNBUFFERED;
-	} else if (0 == ut_strcmp(srv_file_flush_method_str, "normal")) {
-		srv_win_file_flush_method = SRV_WIN_IO_NORMAL;
-		srv_use_native_aio = FALSE;
-
-	} else if (0 == ut_strcmp(srv_file_flush_method_str, "unbuffered")) {
-		srv_win_file_flush_method = SRV_WIN_IO_UNBUFFERED;
-		srv_use_native_aio = FALSE;
-
-	} else if (0 == ut_strcmp(srv_file_flush_method_str,
-				  "async_unbuffered")) {
-		srv_win_file_flush_method = SRV_WIN_IO_UNBUFFERED;
-#endif /* _WIN32 */
-	} else {
-		ib::error() << "Unrecognized value "
-			<< srv_file_flush_method_str
-			<< " for innodb_flush_method";
-		return(srv_init_abort(DB_ERROR));
-	}
->>>>>>> 170eb8c5
 
     if (srv_innodb_status) {
       srv_monitor_file_name = static_cast<char *>(ut_malloc_nokey(
@@ -2173,7 +1960,6 @@
           err = create_log_files(logfilename, dirnamelen, flushed_lsn, logfile0,
                                  new_checkpoint_lsn);
 
-<<<<<<< HEAD
           if (err != DB_SUCCESS) {
             return (srv_init_abort(err));
           }
@@ -2186,25 +1972,13 @@
           flushed_lsn = new_checkpoint_lsn;
           ut_a(log_sys != nullptr);
           goto files_checked;
+#if !defined(XTRABACKUP)
         } else if (i < 2) {
           /* must have at least 2 log files */
           ib::error(ER_IB_MSG_1136);
           return (srv_init_abort(err));
+#endif
         }
-=======
-	if (srv_n_log_files * srv_log_file_size >= ULINT_MAX) {
-		/* fil_io() takes ulint as an argument and we are passing
-		(next_offset / UNIV_PAGE_SIZE) to it in log_group_write_buf().
-		So (next_offset / UNIV_PAGE_SIZE) must be less than ULINT_MAX.
-		So next_offset must be < ULINT_MAX * UNIV_PAGE_SIZE. This
-		means that we are limited to ULINT_MAX * UNIV_PAGE_SIZE which
-		is 64 TB on 32 bit systems. */
-		ib::error() << "Combined size of log files must be < "
-			<< ULINT_MAX / 1073741824 * UNIV_PAGE_SIZE << " GB";
-
-		return(srv_init_abort(DB_ERROR));
-	}
->>>>>>> 170eb8c5
 
         /* opened all files */
         break;
@@ -2250,108 +2024,8 @@
     ut_ad(fil_validate());
     ut_a(log_space != nullptr);
 
-<<<<<<< HEAD
     /* srv_log_file_size is measured in bytes */
     ut_a(srv_log_file_size / UNIV_PAGE_SIZE <= PAGE_NO_MAX);
-=======
-		if (err != DB_SUCCESS) {
-			return(srv_init_abort(err));
-		}
-	} else {
-		for (i = 0; i < SRV_N_LOG_FILES_MAX; i++) {
-			os_offset_t	size;
-			os_file_stat_t	stat_info;
-
-			sprintf(logfilename + dirnamelen,
-				"ib_logfile%u", i);
-
-			err = os_file_get_status(
-				logfilename, &stat_info, false,
-				srv_read_only_mode);
-
-			if (err == DB_NOT_FOUND) {
-				if (i == 0) {
-					if (flushed_lsn
-					    < static_cast<lsn_t>(1000)) {
-						ib::error()
-							<< "Cannot create"
-							" log files because"
-							" data files are"
-							" corrupt or the"
-							" database was not"
-							" shut down cleanly"
-							" after creating"
-							" the data files.";
-						return(srv_init_abort(
-							DB_ERROR));
-					}
-
-					err = create_log_files(
-						logfilename, dirnamelen,
-						flushed_lsn, logfile0);
-
-					if (err != DB_SUCCESS) {
-						return(srv_init_abort(err));
-					}
-
-					create_log_files_rename(
-						logfilename, dirnamelen,
-						flushed_lsn, logfile0);
-
-					/* Suppress the message about
-					crash recovery. */
-					flushed_lsn = log_get_lsn();
-					goto files_checked;
-#if 0
-				} else if (i < 2) {
-					/* must have at least 2 log files */
-					ib::error() << "Only one log file"
-						" found.";
-					return(srv_init_abort(err));
-#endif
-				}
-
-				/* opened all files */
-				break;
-			}
-
-			if (!srv_file_check_mode(logfilename)) {
-				return(srv_init_abort(DB_ERROR));
-			}
-
-			err = open_log_file(&files[i], logfilename, &size);
-
-			if (err != DB_SUCCESS) {
-				return(srv_init_abort(err));
-			}
-
-			ut_a(size != (os_offset_t) -1);
-
-			if (size & ((1 << UNIV_PAGE_SIZE_SHIFT) - 1)) {
-
-				ib::error() << "Log file " << logfilename
-					<< " size " << size << " is not a"
-					" multiple of innodb_page_size";
-				return(srv_init_abort(DB_ERROR));
-			}
-
-			size >>= UNIV_PAGE_SIZE_SHIFT;
-
-			if (i == 0) {
-				srv_log_file_size = size;
-			} else if (size != srv_log_file_size) {
-
-				ib::error() << "Log file " << logfilename
-					<< " is of different size "
-					<< (size << UNIV_PAGE_SIZE_SHIFT)
-					<< " bytes than other log files "
-					<< (srv_log_file_size
-					    << UNIV_PAGE_SIZE_SHIFT)
-					<< " bytes!";
-				return(srv_init_abort(DB_ERROR));
-			}
-		}
->>>>>>> 170eb8c5
 
     for (unsigned j = 0; j < i; j++) {
       sprintf(logfilename + dirnamelen, "ib_logfile%u", j);
@@ -2391,15 +2065,7 @@
   if (create_new_db) {
     ut_a(!srv_read_only_mode);
 
-<<<<<<< HEAD
     ut_a(log_sys->last_checkpoint_lsn == LOG_START_LSN + LOG_BLOCK_HDR_SIZE);
-=======
-	err = srv_undo_tablespaces_init(
-		create_new_db,
-		FALSE,
-		srv_undo_tablespaces,
-		&srv_undo_tablespaces_open);
->>>>>>> 170eb8c5
 
     ut_a(flushed_lsn == LOG_START_LSN + LOG_BLOCK_HDR_SIZE);
 
@@ -2407,7 +2073,7 @@
 
     log_start_background_threads(*log_sys);
 
-    err = srv_undo_tablespaces_init(true);
+    err = srv_undo_tablespaces_init(true, false);
 
     if (err != DB_SUCCESS) {
       return (srv_init_abort(err));
@@ -2454,12 +2120,8 @@
 
     ut_a(flushed_lsn == previous_lsn);
 
-<<<<<<< HEAD
     err = fil_write_flushed_lsn(flushed_lsn);
     ut_a(err == DB_SUCCESS);
-=======
-		fil_write_flushed_lsn_to_data_files(flushed_lsn);
->>>>>>> 170eb8c5
 
     create_log_files_rename(logfilename, dirnamelen, new_checkpoint_lsn,
                             logfile0);
@@ -2543,85 +2205,12 @@
     /* We have gone through the redo log, now check if all the
     tablespaces were found and recovered. */
 
-    if (srv_force_recovery == 0 && fil_check_missing_tablespaces()) {
-      ib::error(ER_IB_MSG_1139);
-
-      /* Set the abort flag to true. */
-      auto p = recv_recovery_from_checkpoint_finish(*log_sys, true);
-
-      ut_a(p == nullptr);
-
-<<<<<<< HEAD
-      return (srv_init_abort(DB_ERROR));
-    }
-=======
-		/* The purge system needs to create the purge view and
-		therefore requires that the trx_sys is inited. */
-
-		trx_purge_sys_create(srv_n_purge_threads, purge_queue);
-
-		/* recv_recovery_from_checkpoint_finish needs trx lists which
-		are initialized in trx_sys_init_at_db_start(). */
-
-		recv_recovery_from_checkpoint_finish();
-
-		/* Fix-up truncate of tables in the system tablespace
-		if server crashed while truncate was active. The non-
-		system tables are done after tablespace discovery. Do
-		this now because this procedure assumes that no pages
-		have changed since redo recovery.  Tablespace discovery
-		can do updates to pages in the system tablespace.*/
-		err = truncate_t::fixup_tables_in_system_tablespace();
-
-		if (srv_apply_log_only) {
-
-			/* wake main loop of page cleaner up */
-			os_event_set(buf_flush_event);
-
-			goto skip_processes;
-		}
-
-		/* do not create system tablespaces for xtrabackup */
-#if 0
-		if (srv_force_recovery < SRV_FORCE_NO_IBUF_MERGE) {
-			/* Open or Create SYS_TABLESPACES and SYS_DATAFILES
-			so that tablespace names and other metadata can be
-			found. */
-			srv_sys_tablespaces_open = true;
-			err = dict_create_or_check_sys_tablespace();
-			if (err != DB_SUCCESS) {
-				return(srv_init_abort(err));
-			}
-
-			/* The following call is necessary for the insert
-			buffer to work with multiple tablespaces. We must
-			know the mapping between space id's and .ibd file
-			names.
-
-			In a crash recovery, we check that the info in data
-			dictionary is consistent with what we already know
-			about space id's from the calls to fil_ibd_load().
-
-			In a normal startup, we create the space objects for
-			every table in the InnoDB data dictionary that has
-			an .ibd file.
-
-			We also determine the maximum tablespace id used.
-
-			The 'validate' flag indicates that when a tablespace
-			is opened, we also read the header page and validate
-			the contents to the data dictionary. This is time
-			consuming, especially for databases with lots of ibd
-			files.  So only do it after a crash and not forcing
-			recovery.  Open rw transactions at this point is not
-			a good reason to validate. */
-			bool validate = recv_needed_recovery
-				&& srv_force_recovery == 0;
-
-			dict_check_tablespaces_and_store_max_id(validate);
-		}
-#endif
->>>>>>> 170eb8c5
+    if(srv_force_recovery == 0 && fil_check_missing_tablespaces()) {
+      // Missing tablespaces in the redo log are a valid possibility
+      // with partial backups.
+      // But keep them in the output for visibility
+      ib::warn(ER_IB_MSG_1139);
+    }
 
     /* We have successfully recovered from the redo log. The
     data dictionary should now be readable. */
@@ -2679,13 +2268,8 @@
         srv_dict_metadata->store();
       }
 
-<<<<<<< HEAD
       /* Prepare to delete the old redo log files */
       flushed_lsn = srv_prepare_to_delete_redo_log_files(i);
-=======
-			/* Stamp the LSN to the data files. */
-			fil_write_flushed_lsn_to_data_files(flushed_lsn);
->>>>>>> 170eb8c5
 
       log_stop_background_threads(*log_sys);
 
@@ -2714,19 +2298,7 @@
 
       ib::info(ER_IB_MSG_1143);
 
-<<<<<<< HEAD
       srv_log_file_size = srv_log_file_size_requested;
-=======
-		/* It is possible that file_format tag has never
-		been set. In this case we initialize it to minimum
-		value.  Important to note that we can do it ONLY after
-		we have finished the recovery process so that the
-		image of TRX_SYS_PAGE_NO is not stale. */
-		if (!srv_read_only_mode) {
-			trx_sys_file_format_tag_init();
-		}
-	}
->>>>>>> 170eb8c5
 
       err = create_log_files(logfilename, dirnamelen, flushed_lsn, logfile0,
                              new_checkpoint_lsn);
@@ -2751,35 +2323,7 @@
 
       log_stop_background_threads(*log_sys);
 
-<<<<<<< HEAD
       log_files_header_read(*log_sys, 0);
-=======
-	/* Here the double write buffer has already been created and so
-	any new rollback segments will be allocated after the double
-	write buffer. The default segment should already exist.
-	We create the new segments only if it's a new database or
-	the database was shutdown cleanly. */
-
-	/* Note: When creating the extra rollback segments during an upgrade
-	we violate the latching order, even if the change buffer is empty.
-	We make an exception in sync0sync.cc and check srv_is_being_started
-	for that violation. It cannot create a deadlock because we are still
-	running in single threaded mode essentially. Only the IO threads
-	should be running at this stage. */
-
-	/* Deprecate innodb_undo_logs.  But still use it if it is set to
-	non-default and innodb_rollback_segments is default. */
-	ut_a(srv_rollback_segments > 0);
-	ut_a(srv_rollback_segments <= TRX_SYS_N_RSEGS);
-//	ut_a(srv_undo_logs > 0);
-//	ut_a(srv_undo_logs <= TRX_SYS_N_RSEGS);
-	if (srv_undo_logs != 0 && srv_undo_logs < TRX_SYS_N_RSEGS) {
-		ib::warn() << deprecated_undo_logs;
-		if (srv_rollback_segments == TRX_SYS_N_RSEGS) {
-			srv_rollback_segments = srv_undo_logs;
-		}
-	}
->>>>>>> 170eb8c5
 
       lsn_t start_lsn;
       start_lsn =
@@ -2798,36 +2342,17 @@
 
       fsp_header_inc_size(0, sum_of_new_sizes, &mtr);
 
-<<<<<<< HEAD
       mtr_commit(&mtr);
-=======
-	/* Do not re-create system tables in XtraBackup */
-#if 0
-	/* Create the SYS_FOREIGN and SYS_FOREIGN_COLS system tables */
-	err = dict_create_or_check_foreign_constraint_tables();
-	if (err != DB_SUCCESS) {
-		return(srv_init_abort(err));
-	}
->>>>>>> 170eb8c5
 
       /* Immediately write the log record about
       increased tablespace size to disk, so that it
       is durable even if mysqld would crash
       quickly */
 
-<<<<<<< HEAD
       log_buffer_flush_to_disk(*log_sys);
     }
-=======
-	/* Create the SYS_VIRTUAL system table */
-	err = dict_create_or_check_sys_virtual();
-	if (err != DB_SUCCESS) {
-		return(srv_init_abort(err));
-	}
-#endif
->>>>>>> 170eb8c5
-
-    err = srv_undo_tablespaces_init(false);
+
+    err = srv_undo_tablespaces_init(false, false);
 
     if (err != DB_SUCCESS && srv_force_recovery < SRV_FORCE_NO_UNDO_LOG_SCAN) {
       if (err == DB_TABLESPACE_NOT_FOUND) {
@@ -2892,7 +2417,6 @@
   ut_a(srv_rollback_segments > 0);
   ut_a(srv_rollback_segments <= TRX_SYS_N_RSEGS);
 
-<<<<<<< HEAD
   /* Make sure there are enough rollback segments in each tablespace
   and that each rollback segment has an associated memory object.
   If any of these rollback segments contain undo logs, load them into
@@ -2987,40 +2511,6 @@
   }
 
   ib::info(ER_IB_MSG_1151, INNODB_VERSION_STR, log_get_lsn(*log_sys));
-=======
-	if (!srv_read_only_mode
-	    && srv_sys_space.can_auto_extend_last_file()
-	    && sum_of_data_file_sizes < tablespace_size_in_header) {
-
-#if 0
-		ib::error() << "Tablespace size stored in header is "
-			<< tablespace_size_in_header << " pages, but the sum"
-			" of data file sizes is only "
-			<< sum_of_data_file_sizes << " pages";
-
-		if (srv_force_recovery == 0) {
-
-			ib::error()
-				<< "Cannot start InnoDB. The tail of"
-				" the system tablespace is"
-				" missing. Have you edited"
-				" innodb_data_file_path in my.cnf in an"
-				" InnoDB: inappropriate way, removing"
-				" ibdata files from there?"
-				" You can set innodb_force_recovery=1"
-				" in my.cnf to force"
-				" InnoDB: a startup if you are trying to"
-				" recover a badly corrupt database.";
-
-			return(srv_init_abort(DB_ERROR));
-		}
-#endif
-	}
-
-	if (srv_rebuild_indexes) {
-		xb_compact_rebuild_indexes();
-	}
->>>>>>> 170eb8c5
 
   return (DB_SUCCESS);
 }
@@ -3079,7 +2569,6 @@
   }
 }
 
-<<<<<<< HEAD
 /** Start purge threads. During upgrade we start
 purge threads early to apply purge. */
 void srv_start_purge_threads() {
@@ -3088,13 +2577,6 @@
   if (srv_start_state_is_set(SRV_START_STATE_PURGE)) {
     return;
   }
-=======
-		/* Don't create the buffer pool dump/load thread
-		for XtraBackup */
-#if 0
-		os_thread_create(buf_dump_thread, NULL, NULL);
-#endif
->>>>>>> 170eb8c5
 
   os_thread_create(srv_purge_thread_key, srv_purge_coordinator_thread);
 
@@ -3105,14 +2587,8 @@
 
   srv_start_wait_for_purge_to_start();
 
-<<<<<<< HEAD
   srv_start_state_set(SRV_START_STATE_PURGE);
 }
-=======
-skip_processes:
-	/* Create the buffer pool resize thread */
-	os_thread_create(buf_resize_thread, NULL, NULL);
->>>>>>> 170eb8c5
 
 /** Start up the remaining InnoDB service threads.
 @param[in]	bootstrap	True if this is in bootstrap */
@@ -3307,16 +2783,9 @@
 static void srv_shutdown_arch() {
   int count = 0;
 
-<<<<<<< HEAD
   while (archiver_is_active) {
     ++count;
     os_event_set(archiver_thread_event);
-=======
-	if (!srv_read_only_mode && !srv_apply_log_only) {
-		fts_optimize_shutdown();
-		dict_stats_shutdown();
-	}
->>>>>>> 170eb8c5
 
     os_thread_sleep(100000);
 
