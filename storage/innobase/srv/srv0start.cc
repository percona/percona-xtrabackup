/*****************************************************************************

Copyright (c) 1996, 2017, Oracle and/or its affiliates. All rights reserved.
Copyright (c) 2008, Google Inc.
Copyright (c) 2009, Percona Inc.

Portions of this file contain modifications contributed and copyrighted by
Google, Inc. Those modifications are gratefully acknowledged and are described
briefly in the InnoDB documentation. The contributions by Google are
incorporated with their permission, and subject to the conditions contained in
the file COPYING.Google.

Portions of this file contain modifications contributed and copyrighted
by Percona Inc.. Those modifications are
gratefully acknowledged and are described briefly in the InnoDB
documentation. The contributions by Percona Inc. are incorporated with
their permission, and subject to the conditions contained in the file
COPYING.Percona.

This program is free software; you can redistribute it and/or modify it under
the terms of the GNU General Public License as published by the Free Software
Foundation; version 2 of the License.

This program is distributed in the hope that it will be useful, but WITHOUT
ANY WARRANTY; without even the implied warranty of MERCHANTABILITY or FITNESS
FOR A PARTICULAR PURPOSE. See the GNU General Public License for more details.

You should have received a copy of the GNU General Public License along with
this program; if not, write to the Free Software Foundation, Inc.,
51 Franklin Street, Suite 500, Boston, MA 02110-1335 USA

*****************************************************************************/

/********************************************************************//**
@file srv/srv0start.cc
Starts the InnoDB database server

Created 2/16/1996 Heikki Tuuri
*************************************************************************/

#include "my_global.h"

#include "ha_prototypes.h"

#include "mysqld.h"
#include "mysql/psi/mysql_stage.h"
#include "mysql/psi/psi.h"

#include "row0ftsort.h"
#include "ut0mem.h"
#include "mem0mem.h"
#include "data0data.h"
#include "data0type.h"
#include "dict0dict.h"
#include "buf0buf.h"
#include "buf0dump.h"
#include "os0file.h"
#include "os0thread.h"
#include "fil0fil.h"
#include "fsp0fsp.h"
#include "rem0rec.h"
#include "mtr0mtr.h"
#include "log0log.h"
#include "log0recv.h"
#include "page0page.h"
#include "page0cur.h"
#include "trx0trx.h"
#include "trx0sys.h"
#include "btr0btr.h"
#include "btr0cur.h"
#include "rem0rec.h"
#include "ibuf0ibuf.h"
#include "srv0start.h"
#include "srv0srv.h"
#include "fsp0sysspace.h"
#include "row0trunc.h"
#include "xb0xb.h"
#ifndef UNIV_HOTBACKUP
# include "trx0rseg.h"
# include "os0proc.h"
# include "buf0flu.h"
# include "buf0rea.h"
# include "dict0boot.h"
# include "dict0load.h"
# include "dict0stats_bg.h"
# include "que0que.h"
# include "usr0sess.h"
# include "lock0lock.h"
# include "trx0roll.h"
# include "trx0purge.h"
# include "lock0lock.h"
# include "pars0pars.h"
# include "btr0sea.h"
# include "rem0cmp.h"
# include "dict0crea.h"
# include "row0ins.h"
# include "row0sel.h"
# include "row0upd.h"
# include "row0row.h"
# include "row0mysql.h"
# include "row0trunc.h"
# include "btr0pcur.h"
# include "os0event.h"
# include "zlib.h"
# include "ut0crc32.h"
# include "ut0new.h"

#ifdef HAVE_LZO1X
#include <lzo/lzo1x.h>
extern bool srv_lzo_disabled;
#endif /* HAVE_LZO1X */

/** Log sequence number immediately after startup */
lsn_t	srv_start_lsn;
/** Log sequence number at shutdown */
lsn_t	srv_shutdown_lsn;

/** TRUE if a raw partition is in use */
ibool	srv_start_raw_disk_in_use = FALSE;

/** UNDO tablespaces starts with space id. */
ulint	srv_undo_space_id_start;

/** Number of IO threads to use */
ulint	srv_n_file_io_threads = 0;

/** TRUE if the server is being started, before rolling back any
incomplete transactions */
bool	srv_startup_is_before_trx_rollback_phase = false;
/** TRUE if the server is being started */
bool	srv_is_being_started = false;
/** TRUE if SYS_TABLESPACES is available for lookups */
bool	srv_sys_tablespaces_open = false;
/** TRUE if the server was successfully started */
ibool	srv_was_started = FALSE;
/** TRUE if innobase_start_or_create_for_mysql() has been called */
static ibool	srv_start_has_been_called = FALSE;

/** Bit flags for tracking background thread creation. They are used to
determine which threads need to be stopped if we need to abort during
the initialisation step. */
enum srv_start_state_t {
	SRV_START_STATE_NONE = 0,		/*!< No thread started */
	SRV_START_STATE_LOCK_SYS = 1,		/*!< Started lock-timeout
						thread. */
	SRV_START_STATE_IO = 2,			/*!< Started IO threads */
	SRV_START_STATE_MONITOR = 4,		/*!< Started montior thread */
	SRV_START_STATE_MASTER = 8,		/*!< Started master threadd. */
	SRV_START_STATE_PURGE = 16,		/*!< Started purge thread(s) */
	SRV_START_STATE_STAT = 32		/*!< Started bufdump + dict stat
						and FTS optimize thread. */
};

/** Track server thrd starting phases */
static ulint	srv_start_state;

/** At a shutdown this value climbs from SRV_SHUTDOWN_NONE to
SRV_SHUTDOWN_CLEANUP and then to SRV_SHUTDOWN_LAST_PHASE, and so on */
enum srv_shutdown_t	srv_shutdown_state = SRV_SHUTDOWN_NONE;

/** Files comprising the system tablespace */
<<<<<<< HEAD
os_file_t	files[1000];
=======
static pfs_os_file_t	files[1000];
>>>>>>> a533e2c7

/** io_handler_thread parameters for thread identification */
static ulint		n[SRV_MAX_N_IO_THREADS + 6];
/** io_handler_thread identifiers, 32 is the maximum number of purge threads  */
static os_thread_id_t	thread_ids[SRV_MAX_N_IO_THREADS + 6 + 32];

/** Name of srv_monitor_file */
static char*	srv_monitor_file_name;
#endif /* !UNIV_HOTBACKUP */

/** Minimum expected tablespace size. (10M) */
static const ulint MIN_EXPECTED_TABLESPACE_SIZE = 5 * 1024 * 1024;

/** */
#define SRV_MAX_N_PENDING_SYNC_IOS	100

#ifdef UNIV_PFS_THREAD
/* Keys to register InnoDB threads with performance schema */
mysql_pfs_key_t	buf_dump_thread_key;
mysql_pfs_key_t	dict_stats_thread_key;
mysql_pfs_key_t	io_handler_thread_key;
mysql_pfs_key_t	io_ibuf_thread_key;
mysql_pfs_key_t	io_log_thread_key;
mysql_pfs_key_t	io_read_thread_key;
mysql_pfs_key_t	io_write_thread_key;
mysql_pfs_key_t	srv_error_monitor_thread_key;
mysql_pfs_key_t	srv_lock_timeout_thread_key;
mysql_pfs_key_t	srv_master_thread_key;
mysql_pfs_key_t	srv_monitor_thread_key;
mysql_pfs_key_t	srv_purge_thread_key;
mysql_pfs_key_t	srv_worker_thread_key;
#endif /* UNIV_PFS_THREAD */

#ifdef HAVE_PSI_STAGE_INTERFACE
/** Array of all InnoDB stage events for monitoring activities via
performance schema. */
static PSI_stage_info*	srv_stages[] =
{
	&srv_stage_alter_table_end,
	&srv_stage_alter_table_flush,
	&srv_stage_alter_table_insert,
	&srv_stage_alter_table_log_index,
	&srv_stage_alter_table_log_table,
	&srv_stage_alter_table_merge_sort,
	&srv_stage_alter_table_read_pk_internal_sort,
	&srv_stage_buffer_pool_load,
};
#endif /* HAVE_PSI_STAGE_INTERFACE */

/*********************************************************************//**
Check if a file can be opened in read-write mode.
@return true if it doesn't exist or can be opened in rw mode. */
static
bool
srv_file_check_mode(
/*================*/
	const char*	name)		/*!< in: filename to check */
{
	os_file_stat_t	stat;

	memset(&stat, 0x0, sizeof(stat));

	dberr_t		err = os_file_get_status(
		name, &stat, true, srv_read_only_mode);

	if (err == DB_FAIL) {
		ib::error() << "os_file_get_status() failed on '" << name
			<< "'. Can't determine file permissions.";
		return(false);

	} else if (err == DB_SUCCESS) {

		/* Note: stat.rw_perm is only valid of files */

		if (stat.type == OS_FILE_TYPE_FILE) {

			if (!stat.rw_perm) {
				const char*	mode = srv_read_only_mode
					? "read" : "read-write";
				ib::error() << name << " can't be opened in "
					<< mode << " mode.";
				return(false);
			}
		} else {
			/* Not a regular file, bail out. */
			ib::error() << "'" << name << "' not a regular file.";

			return(false);
		}
	} else {

		/* This is OK. If the file create fails on RO media, there
		is nothing we can do. */

		ut_a(err == DB_NOT_FOUND);
	}

	return(true);
}

#ifndef UNIV_HOTBACKUP
/********************************************************************//**
I/o-handler thread function.
@return OS_THREAD_DUMMY_RETURN */
extern "C"
os_thread_ret_t
DECLARE_THREAD(io_handler_thread)(
/*==============================*/
	void*	arg)	/*!< in: pointer to the number of the segment in
			the aio array */
{
	ulint	segment;

	segment = *((ulint*) arg);

#ifdef UNIV_DEBUG_THREAD_CREATION
	ib::info() << "Io handler thread " << segment << " starts, id "
		<< os_thread_pf(os_thread_get_curr_id());
#endif

#ifdef UNIV_PFS_THREAD
	/* For read only mode, we don't need ibuf and log I/O thread.
	Please see innobase_start_or_create_for_mysql() */
	ulint   start = (srv_read_only_mode) ? 0 : 2;

	if (segment < start) {
		if (segment == 0) {
			pfs_register_thread(io_ibuf_thread_key);
		} else {
			ut_ad(segment == 1);
			pfs_register_thread(io_log_thread_key);
		}
	} else if (segment >= start
		   && segment < (start + srv_n_read_io_threads)) {
			pfs_register_thread(io_read_thread_key);

	} else if (segment >= (start + srv_n_read_io_threads)
		   && segment < (start + srv_n_read_io_threads
				 + srv_n_write_io_threads)) {
		pfs_register_thread(io_write_thread_key);

	} else {
		pfs_register_thread(io_handler_thread_key);
	}
#endif /* UNIV_PFS_THREAD */

	while (srv_shutdown_state != SRV_SHUTDOWN_EXIT_THREADS
	       || buf_page_cleaner_is_active
	       || !os_aio_all_slots_free()) {
		fil_aio_wait(segment);
	}

	/* We count the number of threads in os_thread_exit(). A created
	thread should always use that to exit and not use return() to exit.
	The thread actually never comes here because it is exited in an
	os_event_wait(). */

	os_thread_exit();

	OS_THREAD_DUMMY_RETURN;
}
#endif /* !UNIV_HOTBACKUP */

#ifndef UNIV_HOTBACKUP
/*********************************************************************//**
Creates a log file.
@return DB_SUCCESS or error code */
static MY_ATTRIBUTE((nonnull, warn_unused_result))
dberr_t
create_log_file(
/*============*/
	pfs_os_file_t*	file,	/*!< out: file handle */
	const char*	name)	/*!< in: log file name */
{
	bool		ret;

	*file = os_file_create(
		innodb_log_file_key, name,
		OS_FILE_CREATE|OS_FILE_ON_ERROR_NO_EXIT, OS_FILE_NORMAL,
		OS_LOG_FILE, srv_read_only_mode, &ret);

	if (!ret) {
		ib::error() << "Cannot create " << name;
		return(DB_ERROR);
	}

	ib::info() << "Setting log file " << name << " size to "
		<< (srv_log_file_size >> (20 - UNIV_PAGE_SIZE_SHIFT))
		<< " MB";

	ret = os_file_set_size(name, *file,
			       (os_offset_t) srv_log_file_size
			       << UNIV_PAGE_SIZE_SHIFT,
			       srv_read_only_mode);
	if (!ret) {
		ib::error() << "Cannot set log file " << name << " to size "
			<< (srv_log_file_size >> (20 - UNIV_PAGE_SIZE_SHIFT))
			<< " MB";
		return(DB_ERROR);
	}

	ret = os_file_close(*file);
	ut_a(ret);

	return(DB_SUCCESS);
}

/** Initial number of the first redo log file */
#define INIT_LOG_FILE0	(SRV_N_LOG_FILES_MAX + 1)

/*********************************************************************//**
Creates all log files.
@return DB_SUCCESS or error code */
static
dberr_t
create_log_files(
/*=============*/
	char*	logfilename,	/*!< in/out: buffer for log file name */
	size_t	dirnamelen,	/*!< in: length of the directory path */
	lsn_t	lsn,		/*!< in: FIL_PAGE_FILE_FLUSH_LSN value */
	char*&	logfile0)	/*!< out: name of the first log file */
{
	dberr_t err;

	if (srv_read_only_mode) {
		ib::error() << "Cannot create log files in read-only mode";
		return(DB_READ_ONLY);
	}

	/* Remove any old log files. */
	for (unsigned i = 0; i <= INIT_LOG_FILE0; i++) {
		sprintf(logfilename + dirnamelen, "ib_logfile%u", i);

		/* Ignore errors about non-existent files or files
		that cannot be removed. The create_log_file() will
		return an error when the file exists. */
#ifdef _WIN32
		DeleteFile((LPCTSTR) logfilename);
#else
		unlink(logfilename);
#endif
		/* Crashing after deleting the first
		file should be recoverable. The buffer
		pool was clean, and we can simply create
		all log files from the scratch. */
		RECOVERY_CRASH(6);
	}

	ut_ad(!buf_pool_check_no_pending_io());

	RECOVERY_CRASH(7);

	for (unsigned i = 0; i < srv_n_log_files; i++) {
		sprintf(logfilename + dirnamelen,
			"ib_logfile%u", i ? i : INIT_LOG_FILE0);

		err = create_log_file(&files[i], logfilename);

		if (err != DB_SUCCESS) {
			return(err);
		}
	}

	RECOVERY_CRASH(8);

	/* We did not create the first log file initially as
	ib_logfile0, so that crash recovery cannot find it until it
	has been completed and renamed. */
	sprintf(logfilename + dirnamelen, "ib_logfile%u", INIT_LOG_FILE0);

	/* Disable the doublewrite buffer for log files, not required */

	fil_space_t*	log_space = fil_space_create(
		"innodb_redo_log", SRV_LOG_SPACE_FIRST_ID,
		fsp_flags_set_page_size(0, univ_page_size),
		FIL_TYPE_LOG);
	ut_a(fil_validate());
	ut_a(log_space != NULL);

	logfile0 = fil_node_create(
		logfilename, (ulint) srv_log_file_size,
		log_space, false, false);
	ut_a(logfile0);

	for (unsigned i = 1; i < srv_n_log_files; i++) {

		sprintf(logfilename + dirnamelen, "ib_logfile%u", i);

		if (!fil_node_create(logfilename,
				     (ulint) srv_log_file_size,
				     log_space, false, false)) {

			ib::error()
				<< "Cannot create file node for log file "
				<< logfilename;

			return(DB_ERROR);
		}
	}

	if (!log_group_init(0, srv_n_log_files,
			    srv_log_file_size * UNIV_PAGE_SIZE,
			    SRV_LOG_SPACE_FIRST_ID)) {
		return(DB_ERROR);
	}

	fil_open_log_and_system_tablespace_files();

	/* Create a log checkpoint. */
	log_mutex_enter();
	ut_d(recv_no_log_write = false);
	recv_reset_logs(lsn);
	log_mutex_exit();

	return(DB_SUCCESS);
}

/*********************************************************************//**
Renames the first log file. */
static
void
create_log_files_rename(
/*====================*/
	char*	logfilename,	/*!< in/out: buffer for log file name */
	size_t	dirnamelen,	/*!< in: length of the directory path */
	lsn_t	lsn,		/*!< in: FIL_PAGE_FILE_FLUSH_LSN value */
	char*	logfile0)	/*!< in/out: name of the first log file */
{
	/* If innodb_flush_method=O_DSYNC,
	we need to explicitly flush the log buffers. */
	fil_flush(SRV_LOG_SPACE_FIRST_ID);
	/* Close the log files, so that we can rename
	the first one. */
	fil_close_log_files(false);

	/* Rename the first log file, now that a log
	checkpoint has been created. */
	sprintf(logfilename + dirnamelen, "ib_logfile%u", 0);

	RECOVERY_CRASH(9);

	ib::info() << "Renaming log file " << logfile0 << " to "
		<< logfilename;

	log_mutex_enter();
	ut_ad(strlen(logfile0) == 2 + strlen(logfilename));
	bool success = os_file_rename(
		innodb_log_file_key, logfile0, logfilename);
	ut_a(success);

	RECOVERY_CRASH(10);

	/* Replace the first file with ib_logfile0. */
	strcpy(logfile0, logfilename);
	log_mutex_exit();

	fil_open_log_and_system_tablespace_files();

	ib::warn() << "New log files created, LSN=" << lsn;
}

/*********************************************************************//**
Opens a log file.
@return DB_SUCCESS or error code */
static MY_ATTRIBUTE((nonnull, warn_unused_result))
dberr_t
open_log_file(
/*==========*/
	pfs_os_file_t*	file,	/*!< out: file handle */
	const char*	name,	/*!< in: log file name */
	os_offset_t*	size)	/*!< out: file size */
{
	bool	ret;

	*file = os_file_create(innodb_log_file_key, name,
			       OS_FILE_OPEN, OS_FILE_AIO,
			       OS_LOG_FILE, srv_read_only_mode, &ret);
	if (!ret) {
		ib::error() << "Unable to open '" << name << "'";
		return(DB_ERROR);
	}

	*size = os_file_get_size(*file);

	ret = os_file_close(*file);
	ut_a(ret);
	return(DB_SUCCESS);
}

/*********************************************************************//**
Create undo tablespace.
@return DB_SUCCESS or error code */
static
dberr_t
srv_undo_tablespace_create(
/*=======================*/
	const char*	name,		/*!< in: tablespace name */
	ulint		size)		/*!< in: tablespace size in pages */
{
	pfs_os_file_t	fh;
	bool		ret;
	dberr_t		err = DB_SUCCESS;

	os_file_create_subdirs_if_needed(name);

	fh = os_file_create(
		innodb_data_file_key,
		name,
		srv_read_only_mode ? OS_FILE_OPEN : OS_FILE_CREATE,
		OS_FILE_NORMAL, OS_DATA_FILE, srv_read_only_mode, &ret);

	if (srv_read_only_mode && ret) {

		ib::info() << name << " opened in read-only mode";

	} else if (ret == FALSE) {
		if (os_file_get_last_error(false) != OS_FILE_ALREADY_EXISTS) {

			ib::error() << "Can't create UNDO tablespace "
				<< name;
		}
		err = DB_ERROR;
	} else {
		ut_a(!srv_read_only_mode);

		/* We created the data file and now write it full of zeros */

		ib::info() << "Data file " << name << " did not exist: new to"
			" be created";

		ib::info() << "Setting file " << name << " size to "
			<< (size >> (20 - UNIV_PAGE_SIZE_SHIFT)) << " MB";

		ib::info() << "Database physically writes the file full: "
			<< "wait...";

		ret = os_file_set_size(
			name, fh, size << UNIV_PAGE_SIZE_SHIFT,
			srv_read_only_mode);

		if (!ret) {
			ib::info() << "Error in creating " << name
				<< ": probably out of disk space";

			err = DB_ERROR;
		}

		os_file_close(fh);
	}

	return(err);
}
/*********************************************************************//**
Open an undo tablespace.
@return DB_SUCCESS or error code */
static
dberr_t
srv_undo_tablespace_open(
/*=====================*/
	const char*	name,		/*!< in: tablespace file name */
	ulint		space_id)	/*!< in: tablespace id */
{
	pfs_os_file_t	fh;
	bool		ret;
	ulint		flags;
	dberr_t		err	= DB_ERROR;
	char		undo_name[sizeof "innodb_undo000"];

	ut_snprintf(undo_name, sizeof(undo_name),
		   "innodb_undo%03u", static_cast<unsigned>(space_id));

	if (!srv_file_check_mode(name)) {
		ib::error() << "UNDO tablespaces must be " <<
			(srv_read_only_mode ? "writable" : "readable") << "!";

		return(DB_ERROR);
	}

	fh = os_file_create(
		innodb_data_file_key, name,
		OS_FILE_OPEN_RETRY
		| OS_FILE_ON_ERROR_NO_EXIT
		| OS_FILE_ON_ERROR_SILENT,
		OS_FILE_NORMAL,
		OS_DATA_FILE,
		srv_read_only_mode,
		&ret);

	/* If the file open was successful then load the tablespace. */

	if (ret) {
		os_offset_t	size;
		fil_space_t*	space;

		bool	atomic_write;

#if !defined(NO_FALLOCATE) && defined(UNIV_LINUX)
		if (!srv_use_doublewrite_buf) {
			atomic_write = fil_fusionio_enable_atomic_write(fh);
		} else {
			atomic_write = false;
		}
#else
		atomic_write = false;
#endif /* !NO_FALLOCATE && UNIV_LINUX */

		size = os_file_get_size(fh);
		ut_a(size != (os_offset_t) -1);

		ret = os_file_close(fh);
		ut_a(ret);

		/* Load the tablespace into InnoDB's internal
		data structures. */

		/* We set the biggest space id to the undo tablespace
		because InnoDB hasn't opened any other tablespace apart
		from the system tablespace. */

		fil_set_max_space_id_if_bigger(space_id);

		/* Set the compressed page size to 0 (non-compressed) */
		flags = fsp_flags_init(
			univ_page_size, false, false, false, false);
		space = fil_space_create(
			undo_name, space_id, flags, FIL_TYPE_TABLESPACE);

		ut_a(fil_validate());
		ut_a(space);

		os_offset_t	n_pages = size / UNIV_PAGE_SIZE;

		/* On 32-bit platforms, ulint is 32 bits and os_offset_t
		is 64 bits. It is OK to cast the n_pages to ulint because
		the unit has been scaled to pages and page number is always
		32 bits. */
		if (fil_node_create(
			name, (ulint) n_pages, space, false, atomic_write)) {

			err = DB_SUCCESS;
		}
	}

	return(err);
}

/** Check if undo tablespaces and redo log files exist before creating a
new system tablespace
@retval DB_SUCCESS  if all undo and redo logs are not found
@retval DB_ERROR    if any undo and redo logs are found */
static
dberr_t
srv_check_undo_redo_logs_exists()
{
	bool		ret;
	pfs_os_file_t	fh;
	char	name[OS_FILE_MAX_PATH];

	/* Check if any undo tablespaces exist */
	for (ulint i = 1; i <= srv_undo_tablespaces; ++i) {

		ut_snprintf(
			name, sizeof(name),
			"%s%cundo%03lu",
			srv_undo_dir, OS_PATH_SEPARATOR,
			i);

		fh = os_file_create(
			innodb_data_file_key, name,
			OS_FILE_OPEN_RETRY
			| OS_FILE_ON_ERROR_NO_EXIT
			| OS_FILE_ON_ERROR_SILENT,
			OS_FILE_NORMAL,
			OS_DATA_FILE,
			srv_read_only_mode,
			&ret);

		if (ret) {
			os_file_close(fh);
			ib::error()
				<< "undo tablespace '" << name << "' exists."
				" Creating system tablespace with existing undo"
				" tablespaces is not supported. Please delete"
				" all undo tablespaces before creating new"
				" system tablespace.";
			return(DB_ERROR);
		}
	}

	/* Check if any redo log files exist */
	char	logfilename[OS_FILE_MAX_PATH];
	size_t dirnamelen = strlen(srv_log_group_home_dir);
	memcpy(logfilename, srv_log_group_home_dir, dirnamelen);

	for (unsigned i = 0; i < srv_n_log_files; i++) {
		sprintf(logfilename + dirnamelen,
			"ib_logfile%u", i);

		fh = os_file_create(
			innodb_log_file_key, logfilename,
			OS_FILE_OPEN_RETRY
			| OS_FILE_ON_ERROR_NO_EXIT
			| OS_FILE_ON_ERROR_SILENT,
			OS_FILE_NORMAL,
			OS_LOG_FILE,
			srv_read_only_mode,
			&ret);

		if (ret) {
			os_file_close(fh);
			ib::error() << "redo log file '" << logfilename
				<< "' exists. Creating system tablespace with"
				" existing redo log files is not recommended."
				" Please delete all redo log files before"
				" creating new system tablespace.";
			return(DB_ERROR);
		}
	}

	return(DB_SUCCESS);
}

undo::undo_spaces_t	undo::Truncate::s_fix_up_spaces;

/********************************************************************
Opens the configured number of undo tablespaces.
@return DB_SUCCESS or error code */
dberr_t
srv_undo_tablespaces_init(
/*======================*/
	bool		create_new_db,		/*!< in: TRUE if new db being
						created */
	ibool		backup_mode,		/*!< in: TRUE disables reading
						the system tablespace (used in
						XtraBackup), FALSE is passed on
						recovery. */
	const ulint	n_conf_tablespaces,	/*!< in: configured undo
						tablespaces */
	ulint*		n_opened)		/*!< out: number of UNDO
						tablespaces successfully
						discovered and opened */
{
	ulint			i;
	dberr_t			err = DB_SUCCESS;
	ulint			prev_space_id = 0;
	ulint			n_undo_tablespaces;
	ulint			undo_tablespace_ids[TRX_SYS_N_RSEGS + 1];

	*n_opened = 0;

	ut_a(n_conf_tablespaces <= TRX_SYS_N_RSEGS);
	ut_a(!create_new_db || !backup_mode);

	memset(undo_tablespace_ids, 0x0, sizeof(undo_tablespace_ids));

	/* Create the undo spaces only if we are creating a new
	instance. We don't allow creating of new undo tablespaces
	in an existing instance (yet).  This restriction exists because
	we check in several places for SYSTEM tablespaces to be less than
	the min of user defined tablespace ids. Once we implement saving
	the location of the undo tablespaces and their space ids this
	restriction will/should be lifted. */

	for (i = 0; create_new_db && i < n_conf_tablespaces; ++i) {
		char		name[OS_FILE_MAX_PATH];
		ulint		space_id;

		DBUG_EXECUTE_IF("innodb_undo_upgrade",
			if (i == 0) {
				dict_hdr_get_new_id(
					NULL, NULL, &space_id, NULL, true);
				dict_hdr_get_new_id(
					NULL, NULL, &space_id, NULL, true);
				dict_hdr_get_new_id(
					NULL, NULL, &space_id, NULL, true);
			});

		dict_hdr_get_new_id(NULL, NULL, &space_id, NULL, true);

		fil_set_max_space_id_if_bigger(space_id);

		if (i == 0) {
			srv_undo_space_id_start = space_id;
			prev_space_id = srv_undo_space_id_start - 1;
		}

		ut_snprintf(
			name, sizeof(name),
			"%s%cundo%03lu",
			srv_undo_dir, OS_PATH_SEPARATOR, space_id);

		undo_tablespace_ids[i] = space_id;

		err = srv_undo_tablespace_create(
			name, SRV_UNDO_TABLESPACE_SIZE_IN_PAGES);

		if (err != DB_SUCCESS) {
			ib::error() << "Could not create undo tablespace '"
				<< name << "'.";
			return(err);
		}
	}

	/* Get the tablespace ids of all the undo segments excluding the system
	tablespace (0). If we are creating a new instance then
	we build the undo_tablespace_ids ourselves since they don't
	already exist. If we are in the backup mode, don't read the trx header,
	we just need to add all available undo tablespaces to fil_system. */

	if (!create_new_db && !backup_mode) {
		n_undo_tablespaces = trx_rseg_get_n_undo_tablespaces(
			undo_tablespace_ids);

		srv_undo_tablespaces_active = n_undo_tablespaces;

		if (srv_undo_tablespaces_active != 0) {
			srv_undo_space_id_start = undo_tablespace_ids[0];
			prev_space_id = srv_undo_space_id_start - 1;
		}

		/* Check if any of the UNDO tablespace needs fix-up because
		server crashed while truncate was active on UNDO tablespace.*/
		for (i = 0; i < n_undo_tablespaces; ++i) {

			undo::Truncate	undo_trunc;

			if (undo_trunc.needs_fix_up(undo_tablespace_ids[i])) {

				char	name[OS_FILE_MAX_PATH];

				ut_snprintf(name, sizeof(name),
					    "%s%cundo%03lu",
					    srv_undo_dir, OS_PATH_SEPARATOR,
					    undo_tablespace_ids[i]);

				os_file_delete(innodb_data_file_key, name);

				err = srv_undo_tablespace_create(
					name,
					SRV_UNDO_TABLESPACE_SIZE_IN_PAGES);

				if (err != DB_SUCCESS) {
					ib::error() << "Could not fix-up undo "
						" tablespace truncate '"
						<< name << "'.";
					return(err);
				}

				undo::Truncate::s_fix_up_spaces.push_back(
					undo_tablespace_ids[i]);
			}
		}
	} else {
		n_undo_tablespaces = n_conf_tablespaces;

		undo_tablespace_ids[n_conf_tablespaces] = ULINT_UNDEFINED;
	}

	/* Open all the undo tablespaces that are currently in use. If we
	fail to open any of these it is a fatal error. The tablespace ids
	should be contiguous. It is a fatal error because they are required
	for recovery and are referenced by the UNDO logs (a.k.a RBS). */

	for (i = 0; i < n_undo_tablespaces; ++i) {
		char	name[OS_FILE_MAX_PATH];

		ut_snprintf(
			name, sizeof(name),
			"%s%cundo%03lu",
			srv_undo_dir, OS_PATH_SEPARATOR,
			undo_tablespace_ids[i]);

		/* Should be no gaps in undo tablespace ids. */
		ut_a(prev_space_id + 1 == undo_tablespace_ids[i]);

		/* The system space id should not be in this array. */
		ut_a(undo_tablespace_ids[i] != 0);
		ut_a(undo_tablespace_ids[i] != ULINT_UNDEFINED);

		fil_set_max_space_id_if_bigger(undo_tablespace_ids[i]);

		err = srv_undo_tablespace_open(name, undo_tablespace_ids[i]);

		if (err != DB_SUCCESS) {
			ib::error() << "Unable to open undo tablespace '"
				<< name << "'.";
			return(err);
		}

		prev_space_id = undo_tablespace_ids[i];

		++*n_opened;
	}

	/* Open any extra unused undo tablespaces. These must be contiguous.
	We stop at the first failure. These are undo tablespaces that are
	not in use and therefore not required by recovery. We only check
	that there are no gaps. */

	for (i = prev_space_id + 1; i < TRX_SYS_N_RSEGS; ++i) {
		char	name[OS_FILE_MAX_PATH];

		ut_snprintf(
			name, sizeof(name),
			"%s%cundo%03lu", srv_undo_dir, OS_PATH_SEPARATOR, i);

		err = srv_undo_tablespace_open(name, i);

		if (err != DB_SUCCESS) {
			break;
		}

		/** Note the first undo tablespace id in case of
		no active undo tablespace. */
		if (n_undo_tablespaces == 0) {
			srv_undo_space_id_start = i;
		}

		++n_undo_tablespaces;

		++*n_opened;
	}

	/** Explictly specify the srv_undo_space_id_start
	as zero when there are no undo tablespaces. */
	if (n_undo_tablespaces == 0) {
		srv_undo_space_id_start = 0;
	}

	/* If the user says that there are fewer than what we find we
	tolerate that discrepancy but not the inverse. Because there could
	be unused undo tablespaces for future use. */

	if (n_conf_tablespaces > n_undo_tablespaces) {
		ib::error() << "Expected to open " << n_conf_tablespaces
			<< " undo tablespaces but was able to find only "
			<< n_undo_tablespaces << " undo tablespaces. Set the"
			" innodb_undo_tablespaces parameter to the correct"
			" value and retry. Suggested value is "
			<< n_undo_tablespaces;

		return(err != DB_SUCCESS ? err : DB_ERROR);

	} else  if (n_undo_tablespaces > 0) {

		ib::info() << "Opened " << n_undo_tablespaces
			<< " undo tablespaces";

		ib::info() << srv_undo_tablespaces_active << " undo tablespaces"
			<< " made active";

		if (n_conf_tablespaces == 0 && !backup_mode) {
			ib::warn() << "Will use system tablespace for all newly"
				<< " created rollback-segment as"
				<< " innodb_undo_tablespaces=0";
		}
	}

	if (create_new_db) {
		mtr_t	mtr;

		mtr_start(&mtr);

		/* The undo log tablespace */
		for (i = 0; i < n_undo_tablespaces; ++i) {

			fsp_header_init(
				undo_tablespace_ids[i],
				SRV_UNDO_TABLESPACE_SIZE_IN_PAGES, &mtr);
		}

		mtr_commit(&mtr);
	}

	if (!undo::Truncate::s_fix_up_spaces.empty()) {

		/* Step-1: Initialize the tablespace header and rsegs header. */
		mtr_t		mtr;
		trx_sysf_t*	sys_header;

		mtr_start(&mtr);
		/* Turn off REDO logging. We are in server start mode and fixing
		UNDO tablespace even before REDO log is read. Let's say we
		do REDO logging here then this REDO log record will be applied
		as part of the current recovery process. We surely don't need
		that as this is fix-up action parallel to REDO logging. */
		mtr_set_log_mode(&mtr, MTR_LOG_NO_REDO);
		sys_header = trx_sysf_get(&mtr);

		for (undo::undo_spaces_t::const_iterator it
			     = undo::Truncate::s_fix_up_spaces.begin();
		     it != undo::Truncate::s_fix_up_spaces.end();
		     ++it) {

			undo::Truncate::add_space_to_trunc_list(*it);

			fsp_header_init(
				*it, SRV_UNDO_TABLESPACE_SIZE_IN_PAGES, &mtr);

			mtr_x_lock(fil_space_get_latch(*it, NULL), &mtr);

			for (ulint i = 0; i < TRX_SYS_N_RSEGS; i++) {

				ulint	space_id = trx_sysf_rseg_get_space(
						sys_header, i, &mtr);

				if (space_id == *it) {
					trx_rseg_header_create(
						*it, univ_page_size, ULINT_MAX,
						i, &mtr);
				}
			}

			undo::Truncate::clear_trunc_list();
		}
		mtr_commit(&mtr);

		/* Step-2: Flush the dirty pages from the buffer pool. */
		for (undo::undo_spaces_t::const_iterator it
			     = undo::Truncate::s_fix_up_spaces.begin();
		     it != undo::Truncate::s_fix_up_spaces.end();
		     ++it) {

			buf_LRU_flush_or_remove_pages(
				TRX_SYS_SPACE, BUF_REMOVE_FLUSH_WRITE, NULL);

			buf_LRU_flush_or_remove_pages(
				*it, BUF_REMOVE_FLUSH_WRITE, NULL);

			/* Remove the truncate redo log file. */
			undo::Truncate	undo_trunc;
			undo_trunc.done_logging(*it);
		}
	}

	return(DB_SUCCESS);
}

/********************************************************************
Wait for the purge thread(s) to start up. */
static
void
srv_start_wait_for_purge_to_start()
/*===============================*/
{
	/* Wait for the purge coordinator and master thread to startup. */

	purge_state_t	state = trx_purge_state();

	ut_a(state != PURGE_STATE_DISABLED);

	while (srv_shutdown_state == SRV_SHUTDOWN_NONE
	       && srv_force_recovery < SRV_FORCE_NO_BACKGROUND
	       && state == PURGE_STATE_INIT) {

		switch (state = trx_purge_state()) {
		case PURGE_STATE_RUN:
		case PURGE_STATE_STOP:
			break;

		case PURGE_STATE_INIT:
			ib::info() << "Waiting for purge to start";

			os_thread_sleep(50000);
			break;

		case PURGE_STATE_EXIT:
		case PURGE_STATE_DISABLED:
			ut_error;
		}
	}
}

/** Create the temporary file tablespace.
@param[in]	create_new_db	whether we are creating a new database
@param[in,out]	tmp_space	Shared Temporary SysTablespace
@return DB_SUCCESS or error code. */
static
dberr_t
srv_open_tmp_tablespace(
	bool		create_new_db,
	SysTablespace*	tmp_space)
{
	ulint	sum_of_new_sizes;

	/* Will try to remove if there is existing file left-over by last
	unclean shutdown */
	tmp_space->set_sanity_check_status(true);
	tmp_space->delete_files();
	tmp_space->set_ignore_read_only(true);

	ib::info() << "Creating shared tablespace for temporary tables";

	bool	create_new_temp_space;
	ulint	temp_space_id = ULINT_UNDEFINED;

	dict_hdr_get_new_id(NULL, NULL, &temp_space_id, NULL, true);

	tmp_space->set_space_id(temp_space_id);

	RECOVERY_CRASH(100);

	dberr_t	err = tmp_space->check_file_spec(
			&create_new_temp_space, 12 * 1024 * 1024);

	if (err == DB_FAIL) {

		ib::error() << "The " << tmp_space->name()
			<< " data file must be writable!";

		err = DB_ERROR;

	} else if (err != DB_SUCCESS) {
		ib::error() << "Could not create the shared "
			<< tmp_space->name() << ".";

	} else if ((err = tmp_space->open_or_create(
			    true, create_new_db, &sum_of_new_sizes, NULL))
		   != DB_SUCCESS) {

		ib::error() << "Unable to create the shared "
			<< tmp_space->name();

	} else {

		mtr_t	mtr;
		ulint	size = tmp_space->get_sum_of_sizes();

		ut_a(temp_space_id != ULINT_UNDEFINED);
		ut_a(tmp_space->space_id() == temp_space_id);

		/* Open this shared temp tablespace in the fil_system so that
		it stays open until shutdown. */
		if (fil_space_open(tmp_space->name())) {

			/* Initialize the header page */
			mtr_start(&mtr);
			mtr_set_log_mode(&mtr, MTR_LOG_NO_REDO);

			fsp_header_init(tmp_space->space_id(), size, &mtr);

			mtr_commit(&mtr);
		} else {
			/* This file was just opened in the code above! */
			ib::error() << "The " << tmp_space->name()
				<< " data file cannot be re-opened"
				" after check_file_spec() succeeded!";

			err = DB_ERROR;
		}
	}

	return(err);
}

/****************************************************************//**
Set state to indicate start of particular group of threads in InnoDB. */
UNIV_INLINE
void
srv_start_state_set(
/*================*/
	srv_start_state_t state)	/*!< in: indicate current state of
					thread startup */
{
	srv_start_state |= state;
}

/****************************************************************//**
Check if following group of threads is started.
@return true if started */
UNIV_INLINE
bool
srv_start_state_is_set(
/*===================*/
	srv_start_state_t state)	/*!< in: state to check for */
{
	return(srv_start_state & state);
}

/**
Shutdown all background threads created by InnoDB. */
void
srv_shutdown_all_bg_threads()
{
	ulint	i;

	srv_shutdown_state = SRV_SHUTDOWN_EXIT_THREADS;

	if (!srv_start_state) {
		return;
	}

	/* All threads end up waiting for certain events. Put those events
	to the signaled state. Then the threads will exit themselves after
	os_event_wait(). */
	for (i = 0; i < 1000; i++) {
		/* NOTE: IF YOU CREATE THREADS IN INNODB, YOU MUST EXIT THEM
		HERE OR EARLIER */

		if (!srv_read_only_mode) {

			if (srv_start_state_is_set(SRV_START_STATE_LOCK_SYS)) {
				/* a. Let the lock timeout thread exit */
				os_event_set(lock_sys->timeout_event);
			}

			/* b. srv error monitor thread exits automatically,
			no need to do anything here */

			if (srv_start_state_is_set(SRV_START_STATE_MASTER)) {
				/* c. We wake the master thread so that
				it exits */
				srv_wake_master_thread();
			}

			if (srv_start_state_is_set(SRV_START_STATE_PURGE)) {
				/* d. Wakeup purge threads. */
				srv_purge_wakeup();
			}
		}

		if (srv_start_state_is_set(SRV_START_STATE_IO)) {
			/* e. Exit the i/o threads */
			if (!srv_read_only_mode) {
				if (recv_sys->flush_start != NULL) {
					os_event_set(recv_sys->flush_start);
				}
				if (recv_sys->flush_end != NULL) {
					os_event_set(recv_sys->flush_end);
				}
			}

			os_event_set(buf_flush_event);

			if (!buf_page_cleaner_is_active
			    && os_aio_all_slots_free()) {
				os_aio_wake_all_threads_at_shutdown();
			}
		}

		/* f. dict_stats_thread is signaled from
		logs_empty_and_mark_files_at_shutdown() and should have
		already quit or is quitting right now. */

		bool	active = os_thread_active();

		os_thread_sleep(100000);

		if (!active) {
			break;
		}
	}

	if (i == 1000) {
		ib::warn() << os_thread_count << " threads created by InnoDB"
			" had not exited at shutdown!";
#ifdef UNIV_DEBUG
		os_aio_print_pending_io(stderr);
		ut_ad(0);
#endif /* UNIV_DEBUG */
	} else {
		/* Reset the start state. */
		srv_start_state = SRV_START_STATE_NONE;
	}
}

#ifdef UNIV_DEBUG
# define srv_init_abort(_db_err)	\
	srv_init_abort_low(create_new_db, __FILE__, __LINE__, _db_err)
#else
# define srv_init_abort(_db_err)	\
	srv_init_abort_low(create_new_db, _db_err)
#endif /* UNIV_DEBUG */

/** Innobase start-up aborted. Perform cleanup actions.
@param[in]	create_new_db	TRUE if new db is  being created
@param[in]	file		File name
@param[in]	line		Line number
@param[in]	err		Reason for aborting InnoDB startup
@return DB_SUCCESS or error code. */
static
dberr_t
srv_init_abort_low(
	bool		create_new_db,
#ifdef UNIV_DEBUG
	const char*	file,
	ulint		line,
#endif /* UNIV_DEBUG */
	dberr_t		err)
{
	if (create_new_db) {
		ib::error() << "InnoDB Database creation was aborted"
#ifdef UNIV_DEBUG
			" at " << innobase_basename(file) << "[" << line << "]"
#endif /* UNIV_DEBUG */
			" with error " << ut_strerr(err) << ". You may need"
			" to delete the ibdata1 file before trying to start"
			" up again.";
	} else {
		ib::error() << "Plugin initialization aborted"
#ifdef UNIV_DEBUG
			" at " << innobase_basename(file) << "[" << line << "]"
#endif /* UNIV_DEBUG */
			" with error " << ut_strerr(err);
	}

	srv_shutdown_all_bg_threads();
	return(err);
}

/** Prepare to delete the redo log files. Flush the dirty pages from all the
buffer pools.  Flush the redo log buffer to the redo log file.
@param[in]	n_files		number of old redo log files
@return lsn upto which data pages have been flushed. */
static
lsn_t
srv_prepare_to_delete_redo_log_files(
	ulint	n_files)
{
	lsn_t	flushed_lsn;
	ulint	pending_io = 0;
	ulint	count = 0;

	do {
		/* Clean the buffer pool. */
		buf_flush_sync_all_buf_pools();

		RECOVERY_CRASH(1);

		log_mutex_enter();

		fil_names_clear(log_sys->lsn, false);

		flushed_lsn = log_sys->lsn;

		{
			ib::warn	warning;
			if (srv_log_file_size == 0) {
				warning << "Upgrading redo log: ";
			} else {
				warning << "Resizing redo log from "
					<< n_files << "*"
					<< srv_log_file_size << " to ";
			}
			warning << srv_n_log_files << "*"
				<< srv_log_file_size_requested
				<< " pages, LSN=" << flushed_lsn;
		}

		/* Flush the old log files. */
		log_mutex_exit();

		log_write_up_to(flushed_lsn, true);

		/* If innodb_flush_method=O_DSYNC,
		we need to explicitly flush the log buffers. */
		fil_flush(SRV_LOG_SPACE_FIRST_ID);

		ut_ad(flushed_lsn == log_get_lsn());

		/* Check if the buffer pools are clean.  If not
		retry till it is clean. */
		pending_io = buf_pool_check_no_pending_io();

		if (pending_io > 0) {
			count++;
			/* Print a message every 60 seconds if we
			are waiting to clean the buffer pools */
			if (srv_print_verbose_log && count > 600) {
				ib::info() << "Waiting for "
					<< pending_io << " buffer "
					<< "page I/Os to complete";
				count = 0;
			}
		}
		os_thread_sleep(100000);

	} while (buf_pool_check_no_pending_io());

	return(flushed_lsn);
}

/********************************************************************
Starts InnoDB and creates a new database if database files
are not found and the user wants.
@return DB_SUCCESS or error code */
dberr_t
innobase_start_or_create_for_mysql(void)
/*====================================*/
{
	bool		create_new_db = false;
	lsn_t		flushed_lsn;
	ulint		sum_of_data_file_sizes;
	ulint		tablespace_size_in_header;
	dberr_t		err;
	ulint		srv_n_log_files_found = srv_n_log_files;
	mtr_t		mtr;
	purge_pq_t*	purge_queue;
	char		logfilename[10000];
	char*		logfile0	= NULL;
	size_t		dirnamelen;
	unsigned	i = 0;

	/* Reset the start state. */
	srv_start_state = SRV_START_STATE_NONE;

	if (srv_force_recovery == SRV_FORCE_NO_LOG_REDO) {
		srv_read_only_mode = true;
	}

	high_level_read_only = srv_read_only_mode
		|| srv_force_recovery > SRV_FORCE_NO_TRX_UNDO;

	if (srv_read_only_mode) {
		ib::info() << "Started in read only mode";

		/* There is no write except to intrinsic table and so turn-off
		doublewrite mechanism completely. */
		srv_use_doublewrite_buf = FALSE;
	}

#ifdef HAVE_LZO1X
	if (lzo_init() != LZO_E_OK) {
		ib::warn() << "lzo_init() failed, support disabled";
		srv_lzo_disabled = true;
	} else {
		ib::info() << "LZO1X support available";
		srv_lzo_disabled = false;
	}
#endif /* HAVE_LZO1X */

#ifdef UNIV_LINUX
# ifdef HAVE_FALLOC_PUNCH_HOLE_AND_KEEP_SIZE
	ib::info() << "PUNCH HOLE support available";
# else
	ib::info() << "PUNCH HOLE support not available";
# endif /* HAVE_FALLOC_PUNCH_HOLE_AND_KEEP_SIZE */
#endif /* UNIV_LINUX */

	if (sizeof(ulint) != sizeof(void*)) {
		ib::error() << "Size of InnoDB's ulint is " << sizeof(ulint)
			<< ", but size of void* is " << sizeof(void*)
			<< ". The sizes should be the same so that on"
			" a 64-bit platforms you can allocate more than 4 GB"
			" of memory.";
	}

#ifdef UNIV_DEBUG
	ib::info() << "!!!!!!!! UNIV_DEBUG switched on !!!!!!!!!";
#endif

#ifdef UNIV_IBUF_DEBUG
	ib::info() << "!!!!!!!! UNIV_IBUF_DEBUG switched on !!!!!!!!!";
# ifdef UNIV_IBUF_COUNT_DEBUG
	ib::info() << "!!!!!!!! UNIV_IBUF_COUNT_DEBUG switched on !!!!!!!!!";
	ib::error() << "Crash recovery will fail with UNIV_IBUF_COUNT_DEBUG";
# endif
#endif

#ifdef UNIV_LOG_LSN_DEBUG
	ib::info() << "!!!!!!!! UNIV_LOG_LSN_DEBUG switched on !!!!!!!!!";
#endif /* UNIV_LOG_LSN_DEBUG */

#if defined(COMPILER_HINTS_ENABLED)
	ib::info() << "Compiler hints enabled.";
#endif /* defined(COMPILER_HINTS_ENABLED) */

	ib::info() << IB_ATOMICS_STARTUP_MSG;
	ib::info() << MUTEX_TYPE;
	ib::info() << IB_MEMORY_BARRIER_STARTUP_MSG;

#ifndef HAVE_MEMORY_BARRIER
#if defined __i386__ || defined __x86_64__ || defined _M_IX86 || defined _M_X64 || defined _WIN32
#else
	ib::warn() << "MySQL was built without a memory barrier capability on"
		" this architecture, which might allow a mutex/rw_lock"
		" violation under high thread concurrency. This may cause a"
		" hang.";
#endif /* IA32 or AMD64 */
#endif /* HAVE_MEMORY_BARRIER */

	ib::info() << "Compressed tables use zlib " ZLIB_VERSION
#ifdef UNIV_ZIP_DEBUG
	      " with validation"
#endif /* UNIV_ZIP_DEBUG */
	      ;
#ifdef UNIV_ZIP_COPY
	ib::info() << "and extra copying";
#endif /* UNIV_ZIP_COPY */

	/* Since InnoDB does not currently clean up all its internal data
	structures in MySQL Embedded Server Library server_end(), we
	print an error message if someone tries to start up InnoDB a
	second time during the process lifetime. */

	if (srv_start_has_been_called) {
		ib::error() << "Startup called second time"
			" during the process lifetime."
			" In the MySQL Embedded Server Library"
			" you cannot call server_init() more than"
			" once during the process lifetime.";
	}

	srv_start_has_been_called = TRUE;

	srv_is_being_started = true;

#ifdef _WIN32
	srv_use_native_aio = TRUE;

#elif defined(LINUX_NATIVE_AIO)

	if (srv_use_native_aio) {
		ib::info() << "Using Linux native AIO";
	}
#else
	/* Currently native AIO is supported only on windows and linux
	and that also when the support is compiled in. In all other
	cases, we ignore the setting of innodb_use_native_aio. */
	srv_use_native_aio = FALSE;
#endif /* _WIN32 */

	/* Register performance schema stages before any real work has been
	started which may need to be instrumented. */
	mysql_stage_register("innodb", srv_stages, UT_ARR_SIZE(srv_stages));

	if (srv_file_flush_method_str == NULL) {
		/* These are the default options */
#ifndef _WIN32
		srv_unix_file_flush_method = SRV_UNIX_FSYNC;
	} else if (0 == ut_strcmp(srv_file_flush_method_str, "fsync")) {
		srv_unix_file_flush_method = SRV_UNIX_FSYNC;

	} else if (0 == ut_strcmp(srv_file_flush_method_str, "O_DSYNC")) {
		srv_unix_file_flush_method = SRV_UNIX_O_DSYNC;

	} else if (0 == ut_strcmp(srv_file_flush_method_str, "O_DIRECT")) {
		srv_unix_file_flush_method = SRV_UNIX_O_DIRECT;

	} else if (0 == ut_strcmp(srv_file_flush_method_str, "ALL_O_DIRECT")) {
		srv_unix_file_flush_method = SRV_UNIX_ALL_O_DIRECT;

	} else if (0 == ut_strcmp(srv_file_flush_method_str, "O_DIRECT_NO_FSYNC")) {
		srv_unix_file_flush_method = SRV_UNIX_O_DIRECT_NO_FSYNC;

	} else if (0 == ut_strcmp(srv_file_flush_method_str, "littlesync")) {
		srv_unix_file_flush_method = SRV_UNIX_LITTLESYNC;

	} else if (0 == ut_strcmp(srv_file_flush_method_str, "nosync")) {
		srv_unix_file_flush_method = SRV_UNIX_NOSYNC;
	} else if (0 == ut_strcmp(srv_file_flush_method_str, "ALL_O_DIRECT")) {

		/* ALL_O_DIRECT is currently accepted, but ignored by
		XtraBackup */
		ib::warn() << "ignoring innodb_flush_method=ALL_O_DIRECT\n";
#else
		srv_win_file_flush_method = SRV_WIN_IO_UNBUFFERED;
	} else if (0 == ut_strcmp(srv_file_flush_method_str, "normal")) {
		srv_win_file_flush_method = SRV_WIN_IO_NORMAL;
		srv_use_native_aio = FALSE;

	} else if (0 == ut_strcmp(srv_file_flush_method_str, "unbuffered")) {
		srv_win_file_flush_method = SRV_WIN_IO_UNBUFFERED;
		srv_use_native_aio = FALSE;

	} else if (0 == ut_strcmp(srv_file_flush_method_str,
				  "async_unbuffered")) {
		srv_win_file_flush_method = SRV_WIN_IO_UNBUFFERED;
#endif /* _WIN32 */
	} else {
		ib::error() << "Unrecognized value "
			<< srv_file_flush_method_str
			<< " for innodb_flush_method";
		return(srv_init_abort(DB_ERROR));
	}

	/* Note that the call srv_boot() also changes the values of
	some variables to the units used by InnoDB internally */

	/* Set the maximum number of threads which can wait for a semaphore
	inside InnoDB: this is the 'sync wait array' size, as well as the
	maximum number of threads that can wait in the 'srv_conc array' for
	their time to enter InnoDB. */

	srv_max_n_threads = 1   /* io_ibuf_thread */
			    + 1 /* io_log_thread */
			    + 1 /* lock_wait_timeout_thread */
			    + 1 /* srv_error_monitor_thread */
			    + 1 /* srv_monitor_thread */
			    + 1 /* srv_master_thread */
			    + 1 /* srv_purge_coordinator_thread */
			    + 1 /* buf_dump_thread */
			    + 1 /* dict_stats_thread */
			    + 1 /* fts_optimize_thread */
			    + 1 /* recv_writer_thread */
			    + 1 /* trx_rollback_or_clean_all_recovered */
			    + 128 /* added as margin, for use of
				  InnoDB Memcached etc. */
			    + max_connections
			    + srv_n_read_io_threads
			    + srv_n_write_io_threads
			    + srv_n_purge_threads
			    + srv_n_page_cleaners
			    /* FTS Parallel Sort */
			    + fts_sort_pll_degree * FTS_NUM_AUX_INDEX
			      * max_connections;

	if (srv_buf_pool_size >= BUF_POOL_SIZE_THRESHOLD) {

		if (srv_buf_pool_instances == srv_buf_pool_instances_default) {
#if defined(_WIN32) && !defined(_WIN64)
			/* Do not allocate too large of a buffer pool on
			Windows 32-bit systems, which can have trouble
			allocating larger single contiguous memory blocks. */
			srv_buf_pool_instances = ut_min(
				static_cast<ulong>(MAX_BUFFER_POOLS),
				static_cast<ulong>(srv_buf_pool_size
						   / (128 * 1024 * 1024)));
#else /* defined(_WIN32) && !defined(_WIN64) */
			/* Default to 8 instances when size > 1GB. */
			srv_buf_pool_instances = 8;
#endif /* defined(_WIN32) && !defined(_WIN64) */
		}
	} else {
		/* If buffer pool is less than 1 GiB, assume fewer
		threads. Also use only one buffer pool instance. */
		if (srv_buf_pool_instances != srv_buf_pool_instances_default
		    && srv_buf_pool_instances != 1) {
			/* We can't distinguish whether the user has explicitly
			started mysqld with --innodb-buffer-pool-instances=0,
			(srv_buf_pool_instances_default is 0) or has not
			specified that option at all. Thus we have the
			limitation that if the user started with =0, we
			will not emit a warning here, but we should actually
			do so. */
			ib::info()
				<< "Adjusting innodb_buffer_pool_instances"
				" from " << srv_buf_pool_instances << " to 1"
				" since innodb_buffer_pool_size is less than "
				<< BUF_POOL_SIZE_THRESHOLD / (1024 * 1024)
				<< " MiB";
		}

		srv_buf_pool_instances = 1;
	}

	if (srv_buf_pool_chunk_unit * srv_buf_pool_instances
	    > srv_buf_pool_size) {
		/* Size unit of buffer pool is larger than srv_buf_pool_size.
		adjust srv_buf_pool_chunk_unit for srv_buf_pool_size. */
		srv_buf_pool_chunk_unit
			= static_cast<ulong>(srv_buf_pool_size)
			  / srv_buf_pool_instances;
		if (srv_buf_pool_size % srv_buf_pool_instances != 0) {
			++srv_buf_pool_chunk_unit;
		}
	}

	srv_buf_pool_size = buf_pool_size_align(srv_buf_pool_size);

	if (srv_n_page_cleaners > srv_buf_pool_instances) {
		/* limit of page_cleaner parallelizability
		is number of buffer pool instances. */
		srv_n_page_cleaners = srv_buf_pool_instances;
	}

	srv_boot();

	ib::info() << (ut_crc32_sse2_enabled ? "Using" : "Not using")
		<< " CPU crc32 instructions";

	if (!srv_read_only_mode) {

		mutex_create(LATCH_ID_SRV_MONITOR_FILE,
			     &srv_monitor_file_mutex);

		if (srv_innodb_status) {

			srv_monitor_file_name = static_cast<char*>(
				ut_malloc_nokey(
					strlen(fil_path_to_mysql_datadir)
					+ 20 + sizeof "/innodb_status."));

			sprintf(srv_monitor_file_name,
				"%s/innodb_status." ULINTPF,
				fil_path_to_mysql_datadir,
				os_proc_get_number());

			srv_monitor_file = fopen(srv_monitor_file_name, "w+");

			if (!srv_monitor_file) {
				ib::error() << "Unable to create "
					<< srv_monitor_file_name << ": "
					<< strerror(errno);
				return(srv_init_abort(DB_ERROR));
			}
		} else {

			srv_monitor_file_name = NULL;
			srv_monitor_file = os_file_create_tmpfile(NULL);

			if (!srv_monitor_file) {
				return(srv_init_abort(DB_ERROR));
			}
		}

		mutex_create(LATCH_ID_SRV_DICT_TMPFILE,
			     &srv_dict_tmpfile_mutex);

		srv_dict_tmpfile = os_file_create_tmpfile(NULL);

		if (!srv_dict_tmpfile) {
			return(srv_init_abort(DB_ERROR));
		}

		mutex_create(LATCH_ID_SRV_MISC_TMPFILE,
			     &srv_misc_tmpfile_mutex);

		srv_misc_tmpfile = os_file_create_tmpfile(NULL);

		if (!srv_misc_tmpfile) {
			return(srv_init_abort(DB_ERROR));
		}
	}

	srv_n_file_io_threads = srv_n_read_io_threads;

	srv_n_file_io_threads += srv_n_write_io_threads;

	if (!srv_read_only_mode) {
		/* Add the log and ibuf IO threads. */
		srv_n_file_io_threads += 2;
	} else {
		ib::info() << "Disabling background log and ibuf IO write"
			<< " threads.";
	}

	ut_a(srv_n_file_io_threads <= SRV_MAX_N_IO_THREADS);

	if (!os_aio_init(srv_n_read_io_threads,
			 srv_n_write_io_threads,
			 SRV_MAX_N_PENDING_SYNC_IOS)) {

		ib::error() << "Cannot initialize AIO sub-system";

		return(srv_init_abort(DB_ERROR));
	}

	fil_init(srv_file_per_table ? 50000 : 5000, srv_max_n_open_files);

	double	size;
	char	unit;

	if (srv_buf_pool_size >= 1024 * 1024 * 1024) {
		size = ((double) srv_buf_pool_size) / (1024 * 1024 * 1024);
		unit = 'G';
	} else {
		size = ((double) srv_buf_pool_size) / (1024 * 1024);
		unit = 'M';
	}

	double	chunk_size;
	char	chunk_unit;

	if (srv_buf_pool_chunk_unit >= 1024 * 1024 * 1024) {
		chunk_size = srv_buf_pool_chunk_unit / 1024.0 / 1024 / 1024;
		chunk_unit = 'G';
	} else {
		chunk_size = srv_buf_pool_chunk_unit / 1024.0 / 1024;
		chunk_unit = 'M';
	}

	ib::info() << "Initializing buffer pool, total size = "
		<< size << unit << ", instances = " << srv_buf_pool_instances
		<< ", chunk size = " << chunk_size << chunk_unit;

	err = buf_pool_init(srv_buf_pool_size, srv_buf_pool_instances);

	if (err != DB_SUCCESS) {
		ib::error() << "Cannot allocate memory for the buffer pool";

		return(srv_init_abort(DB_ERROR));
	}

	ib::info() << "Completed initialization of buffer pool";

#ifdef UNIV_DEBUG
	/* We have observed deadlocks with a 5MB buffer pool but
	the actual lower limit could very well be a little higher. */

	if (srv_buf_pool_size <= 5 * 1024 * 1024) {

		ib::info() << "Small buffer pool size ("
			<< srv_buf_pool_size / 1024 / 1024
			<< "M), the flst_validate() debug function can cause a"
			<< " deadlock if the buffer pool fills up.";
	}
#endif /* UNIV_DEBUG */

	fsp_init();
	log_init();

	recv_sys_create();
	recv_sys_init(buf_pool_get_curr_size());
	lock_sys_create(srv_lock_table_size);
	srv_start_state_set(SRV_START_STATE_LOCK_SYS);

	/* Create i/o-handler threads: */

	for (ulint t = 0; t < srv_n_file_io_threads; ++t) {

		n[t] = t;

		os_thread_create(io_handler_thread, n + t, thread_ids + t);
	}

	/* Even in read-only mode there could be flush job generated by
	intrinsic table operations. */
	buf_flush_page_cleaner_init();

	os_thread_create(buf_flush_page_cleaner_coordinator,
			 NULL, NULL);

	for (i = 1; i < srv_n_page_cleaners; ++i) {
		os_thread_create(buf_flush_page_cleaner_worker,
				 NULL, NULL);
	}

	/* Make sure page cleaner is active. */
	while (!buf_page_cleaner_is_active) {
		os_thread_sleep(10000);
	}

	srv_start_state_set(SRV_START_STATE_IO);

	if (srv_n_log_files * srv_log_file_size >= ULINT_MAX) {
		/* fil_io() takes ulint as an argument and we are passing
		(next_offset / UNIV_PAGE_SIZE) to it in log_group_write_buf().
		So (next_offset / UNIV_PAGE_SIZE) must be less than ULINT_MAX.
		So next_offset must be < ULINT_MAX * UNIV_PAGE_SIZE. This
		means that we are limited to ULINT_MAX * UNIV_PAGE_SIZE which
		is 64 TB on 32 bit systems. */
		ib::error() << "Combined size of log files must be < "
			<< ULINT_MAX / 1073741824 * UNIV_PAGE_SIZE << " GB";

		return(srv_init_abort(DB_ERROR));
	}

	os_normalize_path(srv_data_home);

	/* Check if the data files exist or not. */
	err = srv_sys_space.check_file_spec(
		&create_new_db, MIN_EXPECTED_TABLESPACE_SIZE);

	if (err != DB_SUCCESS) {
		return(srv_init_abort(DB_ERROR));
	}

	srv_startup_is_before_trx_rollback_phase = !create_new_db;

	/* Check if undo tablespaces and redo log files exist before creating
	a new system tablespace */
	if (create_new_db) {
		err = srv_check_undo_redo_logs_exists();
		if (err != DB_SUCCESS) {
			return(srv_init_abort(DB_ERROR));
		}
		recv_sys_debug_free();
	}

	/* Open or create the data files. */
	ulint	sum_of_new_sizes;

	err = srv_sys_space.open_or_create(
		false, create_new_db, &sum_of_new_sizes, &flushed_lsn);

	switch (err) {
	case DB_SUCCESS:
		break;
	case DB_CANNOT_OPEN_FILE:
		ib::error()
			<< "Could not open or create the system tablespace. If"
			" you tried to add new data files to the system"
			" tablespace, and it failed here, you should now"
			" edit innodb_data_file_path in my.cnf back to what"
			" it was, and remove the new ibdata files InnoDB"
			" created in this failed attempt. InnoDB only wrote"
			" those files full of zeros, but did not yet use"
			" them in any way. But be careful: do not remove"
			" old data files which contain your precious data!";
		/* fall through */
	default:
		/* Other errors might come from Datafile::validate_first_page() */
		return(srv_init_abort(err));
	}

	dirnamelen = strlen(srv_log_group_home_dir);
	ut_a(dirnamelen < (sizeof logfilename) - 10 - sizeof "ib_logfile");
	memcpy(logfilename, srv_log_group_home_dir, dirnamelen);

	/* Add a path separator if needed. */
	if (dirnamelen && logfilename[dirnamelen - 1] != OS_PATH_SEPARATOR) {
		logfilename[dirnamelen++] = OS_PATH_SEPARATOR;
	}

	srv_log_file_size_requested = srv_log_file_size;

	if (create_new_db) {

		buf_flush_sync_all_buf_pools();

		flushed_lsn = log_get_lsn();

		err = create_log_files(
			logfilename, dirnamelen, flushed_lsn, logfile0);

		if (err != DB_SUCCESS) {
			return(srv_init_abort(err));
		}
	} else {
		for (i = 0; i < SRV_N_LOG_FILES_MAX; i++) {
			os_offset_t	size;
			os_file_stat_t	stat_info;

			sprintf(logfilename + dirnamelen,
				"ib_logfile%u", i);

			err = os_file_get_status(
				logfilename, &stat_info, false,
				srv_read_only_mode);

			if (err == DB_NOT_FOUND) {
				if (i == 0) {
					if (flushed_lsn
					    < static_cast<lsn_t>(1000)) {
						ib::error()
							<< "Cannot create"
							" log files because"
							" data files are"
							" corrupt or the"
							" database was not"
							" shut down cleanly"
							" after creating"
							" the data files.";
						return(srv_init_abort(
							DB_ERROR));
					}

					err = create_log_files(
						logfilename, dirnamelen,
						flushed_lsn, logfile0);

					if (err != DB_SUCCESS) {
						return(srv_init_abort(err));
					}

					create_log_files_rename(
						logfilename, dirnamelen,
						flushed_lsn, logfile0);

					/* Suppress the message about
					crash recovery. */
					flushed_lsn = log_get_lsn();
					goto files_checked;
#if 0
				} else if (i < 2) {
					/* must have at least 2 log files */
					ib::error() << "Only one log file"
						" found.";
					return(srv_init_abort(err));
#endif
				}

				/* opened all files */
				break;
			}

			if (!srv_file_check_mode(logfilename)) {
				return(srv_init_abort(DB_ERROR));
			}

			err = open_log_file(&files[i], logfilename, &size);

			if (err != DB_SUCCESS) {
				return(srv_init_abort(err));
			}

			ut_a(size != (os_offset_t) -1);

			if (size & ((1 << UNIV_PAGE_SIZE_SHIFT) - 1)) {

				ib::error() << "Log file " << logfilename
					<< " size " << size << " is not a"
					" multiple of innodb_page_size";
				return(srv_init_abort(DB_ERROR));
			}

			size >>= UNIV_PAGE_SIZE_SHIFT;

			if (i == 0) {
				srv_log_file_size = size;
			} else if (size != srv_log_file_size) {

				ib::error() << "Log file " << logfilename
					<< " is of different size "
					<< (size << UNIV_PAGE_SIZE_SHIFT)
					<< " bytes than other log files "
					<< (srv_log_file_size
					    << UNIV_PAGE_SIZE_SHIFT)
					<< " bytes!";
				return(srv_init_abort(DB_ERROR));
			}
		}

		srv_n_log_files_found = i;

		/* Create the in-memory file space objects. */

		sprintf(logfilename + dirnamelen, "ib_logfile%u", 0);

		/* Disable the doublewrite buffer for log files. */
		fil_space_t*	log_space = fil_space_create(
			"innodb_redo_log",
			SRV_LOG_SPACE_FIRST_ID,
			fsp_flags_set_page_size(0, univ_page_size),
			FIL_TYPE_LOG);

		ut_a(fil_validate());
		ut_a(log_space);

		/* srv_log_file_size is measured in pages; if page size is 16KB,
		then we have a limit of 64TB on 32 bit systems */
		ut_a(srv_log_file_size <= ULINT_MAX);

		for (unsigned j = 0; j < i; j++) {
			sprintf(logfilename + dirnamelen, "ib_logfile%u", j);

			if (!fil_node_create(logfilename,
					     (ulint) srv_log_file_size,
					     log_space, false, false)) {
				return(srv_init_abort(DB_ERROR));
			}
		}

		if (!log_group_init(0, i, srv_log_file_size * UNIV_PAGE_SIZE,
				    SRV_LOG_SPACE_FIRST_ID)) {
			return(srv_init_abort(DB_ERROR));
		}
	}

files_checked:
	/* Open all log files and data files in the system
	tablespace: we keep them open until database
	shutdown */

	fil_open_log_and_system_tablespace_files();

	err = srv_undo_tablespaces_init(
		create_new_db,
		FALSE,
		srv_undo_tablespaces,
		&srv_undo_tablespaces_open);

	/* If the force recovery is set very high then we carry on regardless
	of all errors. Basically this is fingers crossed mode. */

	if (err != DB_SUCCESS
	    && srv_force_recovery < SRV_FORCE_NO_UNDO_LOG_SCAN) {

		return(srv_init_abort(err));
	}

	/* Initialize objects used by dict stats gathering thread, which
	can also be used by recovery if it tries to drop some table */
	if (!srv_read_only_mode) {
		dict_stats_thread_init();
	}

	trx_sys_file_format_init();

	trx_sys_create();

	if (create_new_db) {

		ut_a(!srv_read_only_mode);

		mtr_start(&mtr);

		bool ret = fsp_header_init(0, sum_of_new_sizes, &mtr);

		mtr_commit(&mtr);

		if (!ret) {
			return(srv_init_abort(DB_ERROR));
		}

		/* To maintain backward compatibility we create only
		the first rollback segment before the double write buffer.
		All the remaining rollback segments will be created later,
		after the double write buffer has been created. */
		trx_sys_create_sys_pages();

		purge_queue = trx_sys_init_at_db_start();

		DBUG_EXECUTE_IF("check_no_undo",
				ut_ad(purge_queue->empty());
				);

		/* The purge system needs to create the purge view and
		therefore requires that the trx_sys is inited. */

		trx_purge_sys_create(srv_n_purge_threads, purge_queue);

		err = dict_create();

		if (err != DB_SUCCESS) {
			return(srv_init_abort(err));
		}

		buf_flush_sync_all_buf_pools();

		flushed_lsn = log_get_lsn();

		fil_write_flushed_lsn_to_data_files(flushed_lsn);

		create_log_files_rename(
			logfilename, dirnamelen, flushed_lsn, logfile0);

	} else {

		/* Check if we support the max format that is stamped
		on the system tablespace.
		Note:  We are NOT allowed to make any modifications to
		the TRX_SYS_PAGE_NO page before recovery  because this
		page also contains the max_trx_id etc. important system
		variables that are required for recovery.  We need to
		ensure that we return the system to a state where normal
		recovery is guaranteed to work. We do this by
		invalidating the buffer cache, this will force the
		reread of the page and restoration to its last known
		consistent state, this is REQUIRED for the recovery
		process to work. */
		err = trx_sys_file_format_max_check(
			srv_max_file_format_at_startup);

		if (err != DB_SUCCESS) {
			return(srv_init_abort(err));
		}

		/* Invalidate the buffer pool to ensure that we reread
		the page that we read above, during recovery.
		Note that this is not as heavy weight as it seems. At
		this point there will be only ONE page in the buf_LRU
		and there must be no page in the buf_flush list. */
		buf_pool_invalidate();

		/* Scan and locate truncate log files. Parsed located files
		and add table to truncate information to central vector for
		truncate fix-up action post recovery. */
		err = TruncateLogParser::scan_and_parse(srv_log_group_home_dir);
		if (err != DB_SUCCESS) {

			return(srv_init_abort(DB_ERROR));
		}

		/* We always try to do a recovery, even if the database had
		been shut down normally: this is the normal startup path */

		err = recv_recovery_from_checkpoint_start(flushed_lsn);

		recv_sys->dblwr.pages.clear();

		if (err == DB_SUCCESS) {
			/* Initialize the change buffer. */
			err = dict_boot();
		}

		if (err != DB_SUCCESS) {

			/* A tablespace was not found during recovery. The
			user must force recovery. */

			if (err == DB_TABLESPACE_NOT_FOUND) {

				srv_fatal_error();

				ut_error;
			}

			return(srv_init_abort(DB_ERROR));
		}

		purge_queue = trx_sys_init_at_db_start();

		if (srv_force_recovery < SRV_FORCE_NO_LOG_REDO) {
			/* Apply the hashed log records to the
			respective file pages, for the last batch of
			recv_group_scan_log_recs(). */

			recv_apply_hashed_log_recs(TRUE);
			DBUG_PRINT("ib_log", ("apply completed"));

			if (recv_needed_recovery) {
				trx_sys_print_mysql_binlog_offset();
			}
		}

		if (recv_sys->found_corrupt_log) {
			ib::warn()
				<< "The log file may have been corrupt and it"
				" is possible that the log scan or parsing"
				" did not proceed far enough in recovery."
				" Please run CHECK TABLE on your InnoDB tables"
				" to check that they are ok!"
				" It may be safest to recover your"
				" InnoDB database from a backup!";
		}

		/* The purge system needs to create the purge view and
		therefore requires that the trx_sys is inited. */

		trx_purge_sys_create(srv_n_purge_threads, purge_queue);

		/* recv_recovery_from_checkpoint_finish needs trx lists which
		are initialized in trx_sys_init_at_db_start(). */

		recv_recovery_from_checkpoint_finish();

		/* Fix-up truncate of tables in the system tablespace
		if server crashed while truncate was active. The non-
		system tables are done after tablespace discovery. Do
		this now because this procedure assumes that no pages
		have changed since redo recovery.  Tablespace discovery
		can do updates to pages in the system tablespace.*/
		err = truncate_t::fixup_tables_in_system_tablespace();

		if (srv_apply_log_only) {

			/* wake main loop of page cleaner up */
			os_event_set(buf_flush_event);

			goto skip_processes;
		}

		/* do not create system tablespaces for xtrabackup */
#if 0
		if (srv_force_recovery < SRV_FORCE_NO_IBUF_MERGE) {
			/* Open or Create SYS_TABLESPACES and SYS_DATAFILES
			so that tablespace names and other metadata can be
			found. */
			srv_sys_tablespaces_open = true;
			err = dict_create_or_check_sys_tablespace();
			if (err != DB_SUCCESS) {
				return(srv_init_abort(err));
			}

			/* The following call is necessary for the insert
			buffer to work with multiple tablespaces. We must
			know the mapping between space id's and .ibd file
			names.

			In a crash recovery, we check that the info in data
			dictionary is consistent with what we already know
			about space id's from the calls to fil_ibd_load().

			In a normal startup, we create the space objects for
			every table in the InnoDB data dictionary that has
			an .ibd file.

			We also determine the maximum tablespace id used.

			The 'validate' flag indicates that when a tablespace
			is opened, we also read the header page and validate
			the contents to the data dictionary. This is time
			consuming, especially for databases with lots of ibd
			files.  So only do it after a crash and not forcing
			recovery.  Open rw transactions at this point is not
			a good reason to validate. */
			bool validate = recv_needed_recovery
				&& srv_force_recovery == 0;

			dict_check_tablespaces_and_store_max_id(validate);
		}
#endif

		/* Rotate the encryption key for recovery. It's because
		server could crash in middle of key rotation. Some tablespace
		didn't complete key rotation. Here, we will resume the
		rotation. */
		if (!srv_read_only_mode
		    && srv_force_recovery < SRV_FORCE_NO_LOG_REDO) {
			fil_encryption_rotate();
		}


		/* Fix-up truncate of table if server crashed while truncate
		was active. */
		err = truncate_t::fixup_tables_in_non_system_tablespace();

		if (err != DB_SUCCESS) {
			return(srv_init_abort(err));
		}

		if (!srv_force_recovery
		    && !recv_sys->found_corrupt_log
		    && (srv_log_file_size_requested != srv_log_file_size
			|| srv_n_log_files_found != srv_n_log_files)) {

			/* Prepare to replace the redo log files. */

			if (srv_read_only_mode) {
				ib::error() << "Cannot resize log files"
					" in read-only mode.";
				return(srv_init_abort(DB_READ_ONLY));
			}

			/* Prepare to delete the old redo log files */
			flushed_lsn = srv_prepare_to_delete_redo_log_files(i);

			/* Prohibit redo log writes from any other
			threads until creating a log checkpoint at the
			end of create_log_files(). */
			ut_d(recv_no_log_write = true);
			ut_ad(!buf_pool_check_no_pending_io());

			RECOVERY_CRASH(3);

			/* Stamp the LSN to the data files. */
			fil_write_flushed_lsn_to_data_files(flushed_lsn);

			RECOVERY_CRASH(4);

			/* Close and free the redo log files, so that
			we can replace them. */
			fil_close_log_files(true);

			RECOVERY_CRASH(5);

			/* Free the old log file space. */
			log_group_close_all();

			ib::warn() << "Starting to delete and rewrite log"
				" files.";

			srv_log_file_size = srv_log_file_size_requested;

			err = create_log_files(
				logfilename, dirnamelen, flushed_lsn,
				logfile0);

			if (err != DB_SUCCESS) {
				return(srv_init_abort(err));
			}

			create_log_files_rename(
				logfilename, dirnamelen, flushed_lsn,
				logfile0);
		}

		recv_recovery_rollback_active();

		/* It is possible that file_format tag has never
		been set. In this case we initialize it to minimum
		value.  Important to note that we can do it ONLY after
		we have finished the recovery process so that the
		image of TRX_SYS_PAGE_NO is not stale. */
		if (!srv_read_only_mode) {
			trx_sys_file_format_tag_init();
		}
	}

	if (!create_new_db && sum_of_new_sizes > 0) {
		/* New data file(s) were added */
		mtr_start(&mtr);

		fsp_header_inc_size(0, sum_of_new_sizes, &mtr);

		mtr_commit(&mtr);

		/* Immediately write the log record about increased tablespace
		size to disk, so that it is durable even if mysqld would crash
		quickly */

		log_buffer_flush_to_disk();
	}

	/* Open temp-tablespace and keep it open until shutdown. */

	err = srv_open_tmp_tablespace(create_new_db, &srv_tmp_space);

	if (err != DB_SUCCESS) {
		return(srv_init_abort(err));
	}

	/* Create the doublewrite buffer to a new tablespace */
	if (buf_dblwr == NULL && !buf_dblwr_create()) {
		return(srv_init_abort(DB_ERROR));
	}

	/* Here the double write buffer has already been created and so
	any new rollback segments will be allocated after the double
	write buffer. The default segment should already exist.
	We create the new segments only if it's a new database or
	the database was shutdown cleanly. */

	/* Note: When creating the extra rollback segments during an upgrade
	we violate the latching order, even if the change buffer is empty.
	We make an exception in sync0sync.cc and check srv_is_being_started
	for that violation. It cannot create a deadlock because we are still
	running in single threaded mode essentially. Only the IO threads
	should be running at this stage. */

	/* Deprecate innodb_undo_logs.  But still use it if it is set to
	non-default and innodb_rollback_segments is default. */
	ut_a(srv_rollback_segments > 0);
	ut_a(srv_rollback_segments <= TRX_SYS_N_RSEGS);
	ut_a(srv_undo_logs > 0);
	ut_a(srv_undo_logs <= TRX_SYS_N_RSEGS);
	if (srv_undo_logs < TRX_SYS_N_RSEGS) {
		ib::warn() << deprecated_undo_logs;
		if (srv_rollback_segments == TRX_SYS_N_RSEGS) {
			srv_rollback_segments = srv_undo_logs;
		}
	}

	/* The number of rsegs that exist in InnoDB is given by status
	variable srv_available_undo_logs. The number of rsegs to use can
	be set using the dynamic global variable srv_rollback_segments. */

	srv_available_undo_logs = trx_sys_create_rsegs(
		srv_undo_tablespaces, srv_rollback_segments, srv_tmp_undo_logs);

	if (srv_available_undo_logs == ULINT_UNDEFINED) {
		/* Can only happen if server is read only. */
		ut_a(srv_read_only_mode);
		srv_rollback_segments = ULONG_UNDEFINED;
	} else if (srv_available_undo_logs < srv_rollback_segments
		   && !srv_force_recovery && !recv_needed_recovery) {
		ib::error() << "System or UNDO tablespace is running of out"
			    << " of space";
		/* Should due to out of file space. */
		return(srv_init_abort(DB_ERROR));
	}

	srv_startup_is_before_trx_rollback_phase = false;

	if (!srv_read_only_mode) {
		/* Create the thread which watches the timeouts
		for lock waits */
		os_thread_create(
			lock_wait_timeout_thread,
			NULL, thread_ids + 2 + SRV_MAX_N_IO_THREADS);

		/* Create the thread which warns of long semaphore waits */
		os_thread_create(
			srv_error_monitor_thread,
			NULL, thread_ids + 3 + SRV_MAX_N_IO_THREADS);

		/* Create the thread which prints InnoDB monitor info */
		os_thread_create(
			srv_monitor_thread,
			NULL, thread_ids + 4 + SRV_MAX_N_IO_THREADS);

		srv_start_state_set(SRV_START_STATE_MONITOR);
	}

	/* Do not re-create system tables in XtraBackup */
#if 0
	/* Create the SYS_FOREIGN and SYS_FOREIGN_COLS system tables */
	err = dict_create_or_check_foreign_constraint_tables();
	if (err != DB_SUCCESS) {
		return(srv_init_abort(err));
	}

	/* Create the SYS_TABLESPACES system table */
	err = dict_create_or_check_sys_tablespace();
	if (err != DB_SUCCESS) {
		return(srv_init_abort(err));
	}
	srv_sys_tablespaces_open = true;

	/* Create the SYS_VIRTUAL system table */
	err = dict_create_or_check_sys_virtual();
	if (err != DB_SUCCESS) {
		return(srv_init_abort(err));
	}
#endif

	srv_is_being_started = false;

	ut_a(trx_purge_state() == PURGE_STATE_INIT);

	/* Create the master thread which does purge and other utility
	operations */

	if (!srv_read_only_mode) {

		os_thread_create(
			srv_master_thread,
			NULL, thread_ids + (1 + SRV_MAX_N_IO_THREADS));

		srv_start_state_set(SRV_START_STATE_MASTER);
	}

	if (!srv_read_only_mode
	    && srv_force_recovery < SRV_FORCE_NO_BACKGROUND) {

		os_thread_create(
			srv_purge_coordinator_thread,
			NULL, thread_ids + 5 + SRV_MAX_N_IO_THREADS);

		ut_a(UT_ARR_SIZE(thread_ids)
		     > 5 + srv_n_purge_threads + SRV_MAX_N_IO_THREADS);

		/* We've already created the purge coordinator thread above. */
		for (i = 1; i < srv_n_purge_threads; ++i) {
			os_thread_create(
				srv_worker_thread, NULL,
				thread_ids + 5 + i + SRV_MAX_N_IO_THREADS);
		}

		srv_start_wait_for_purge_to_start();

		srv_start_state_set(SRV_START_STATE_PURGE);
	} else {
		purge_sys->state = PURGE_STATE_DISABLED;
	}

	/* wake main loop of page cleaner up */
	os_event_set(buf_flush_event);

	sum_of_data_file_sizes = srv_sys_space.get_sum_of_sizes();
	ut_a(sum_of_new_sizes != ULINT_UNDEFINED);

	tablespace_size_in_header = fsp_header_get_tablespace_size();

	if (!srv_read_only_mode
	    && !srv_sys_space.can_auto_extend_last_file()
	    && sum_of_data_file_sizes != tablespace_size_in_header) {

		ib::error() << "Tablespace size stored in header is "
			<< tablespace_size_in_header << " pages, but the sum"
			" of data file sizes is " << sum_of_data_file_sizes
			<< " pages";

		if (srv_force_recovery == 0
		    && sum_of_data_file_sizes < tablespace_size_in_header) {
			/* This is a fatal error, the tail of a tablespace is
			missing */

			ib::error()
				<< "Cannot start InnoDB."
				" The tail of the system tablespace is"
				" missing. Have you edited"
				" innodb_data_file_path in my.cnf in an"
				" inappropriate way, removing"
				" ibdata files from there?"
				" You can set innodb_force_recovery=1"
				" in my.cnf to force"
				" a startup if you are trying"
				" to recover a badly corrupt database.";

			return(srv_init_abort(DB_ERROR));
		}
	}

	if (!srv_read_only_mode
	    && srv_sys_space.can_auto_extend_last_file()
	    && sum_of_data_file_sizes < tablespace_size_in_header) {

#if 0
		ib::error() << "Tablespace size stored in header is "
			<< tablespace_size_in_header << " pages, but the sum"
			" of data file sizes is only "
			<< sum_of_data_file_sizes << " pages";

		if (srv_force_recovery == 0) {

			ib::error()
				<< "Cannot start InnoDB. The tail of"
				" the system tablespace is"
				" missing. Have you edited"
				" innodb_data_file_path in my.cnf in an"
				" InnoDB: inappropriate way, removing"
				" ibdata files from there?"
				" You can set innodb_force_recovery=1"
				" in my.cnf to force"
				" InnoDB: a startup if you are trying to"
				" recover a badly corrupt database.";

			return(srv_init_abort(DB_ERROR));
		}
#endif
	}

	if (srv_rebuild_indexes) {
		xb_compact_rebuild_indexes();
	}

	if (srv_print_verbose_log) {
		ib::info() << INNODB_VERSION_STR
			<< " started; log sequence number "
			<< srv_start_lsn;
	}

	if (srv_force_recovery > 0) {
		ib::info() << "!!! innodb_force_recovery is set to "
			<< srv_force_recovery << " !!!";
	}

	if (srv_force_recovery == 0) {
		/* In the insert buffer we may have even bigger tablespace
		id's, because we may have dropped those tablespaces, but
		insert buffer merge has not had time to clean the records from
		the ibuf tree. */

		ibuf_update_max_tablespace_id();
	}

	if (!srv_read_only_mode) {
		if (create_new_db) {
			srv_buffer_pool_load_at_startup = FALSE;
		}

		/* Don't create the buffer pool dump/load thread
		for XtraBackup */
#if 0
		os_thread_create(buf_dump_thread, NULL, NULL);
#endif

		/* Create the dict stats gathering thread */
		os_thread_create(dict_stats_thread, NULL, NULL);

		/* Create the thread that will optimize the FTS sub-system. */
		fts_optimize_init();

		srv_start_state_set(SRV_START_STATE_STAT);
	}

skip_processes:
	/* Create the buffer pool resize thread */
	os_thread_create(buf_resize_thread, NULL, NULL);

	srv_was_started = TRUE;
	return(DB_SUCCESS);
}

#if 0
/********************************************************************
Sync all FTS cache before shutdown */
static
void
srv_fts_close(void)
/*===============*/
{
	dict_table_t*	table;

	for (table = UT_LIST_GET_FIRST(dict_sys->table_LRU);
	     table; table = UT_LIST_GET_NEXT(table_LRU, table)) {
		fts_t*          fts = table->fts;

		if (fts != NULL) {
			fts_sync_table(table);
		}
	}

	for (table = UT_LIST_GET_FIRST(dict_sys->table_non_LRU);
	     table; table = UT_LIST_GET_NEXT(table_LRU, table)) {
		fts_t*          fts = table->fts;

		if (fts != NULL) {
			fts_sync_table(table);
		}
	}
}
#endif

/****************************************************************//**
Shuts down the InnoDB database.
@return DB_SUCCESS or error code */
dberr_t
innobase_shutdown_for_mysql(void)
/*=============================*/
{
	if (!srv_was_started) {
		if (srv_is_being_started) {
			ib::warn() << "Shutting down an improperly started,"
				" or created database!";
		}

		return(DB_SUCCESS);
	}

	if (!srv_read_only_mode && !srv_apply_log_only) {
		fts_optimize_shutdown();
		dict_stats_shutdown();
	}

	/* 1. Flush the buffer pool to disk, write the current lsn to
	the tablespace header(s), and copy all log data to archive.
	The step 1 is the real InnoDB shutdown. The remaining steps 2 - ...
	just free data structures after the shutdown. */

	logs_empty_and_mark_files_at_shutdown();

	if (srv_conc_get_active_threads() != 0) {
		ib::warn() << "Query counter shows "
			<< srv_conc_get_active_threads() << " queries still"
			" inside InnoDB at shutdown";
	}

	/* 2. Make all threads created by InnoDB to exit */
	srv_shutdown_all_bg_threads();


	if (srv_monitor_file) {
		fclose(srv_monitor_file);
		srv_monitor_file = 0;
		if (srv_monitor_file_name) {
			unlink(srv_monitor_file_name);
			ut_free(srv_monitor_file_name);
		}
	}

	if (srv_dict_tmpfile) {
		fclose(srv_dict_tmpfile);
		srv_dict_tmpfile = 0;
	}

	if (srv_misc_tmpfile) {
		fclose(srv_misc_tmpfile);
		srv_misc_tmpfile = 0;
	}

	if (!srv_read_only_mode) {
		dict_stats_thread_deinit();
	}

	/* This must be disabled before closing the buffer pool
	and closing the data dictionary.  */
	btr_search_disable(true);

	ibuf_close();
	log_shutdown();
	trx_sys_file_format_close();
	trx_sys_close();
	lock_sys_close();

	trx_pool_close();

	/* We don't create these mutexes in RO mode because we don't create
	the temp files that the cover. */
	if (!srv_read_only_mode) {
		mutex_free(&srv_monitor_file_mutex);
		mutex_free(&srv_dict_tmpfile_mutex);
		mutex_free(&srv_misc_tmpfile_mutex);
	}

	dict_close();
	btr_search_sys_free();

	/* 3. Free all InnoDB's own mutexes and the os_fast_mutexes inside
	them */
	os_aio_free();
	que_close();
	row_mysql_close();
	srv_free();
	fil_close();

	/* 4. Free all allocated memory */

	pars_lexer_close();
	log_mem_free();
	buf_pool_free(srv_buf_pool_instances);

	/* 6. Free the thread management resoruces. */
	os_thread_free();

	/* 7. Free the synchronisation infrastructure. */
	sync_check_close();

	if (dict_foreign_err_file) {
		fclose(dict_foreign_err_file);
	}

	if (srv_print_verbose_log) {
		ib::info() << "Shutdown completed; log sequence number "
			<< srv_shutdown_lsn;
	}

	srv_was_started = FALSE;
	srv_start_has_been_called = FALSE;

	return(DB_SUCCESS);
}
#endif /* !UNIV_HOTBACKUP */


/********************************************************************
Signal all per-table background threads to shutdown, and wait for them to do
so. */
void
srv_shutdown_table_bg_threads(void)
/*===============================*/
{
	dict_table_t*	table;
	dict_table_t*	first;
	dict_table_t*	last = NULL;

	mutex_enter(&dict_sys->mutex);

	/* Signal all threads that they should stop. */
	table = UT_LIST_GET_FIRST(dict_sys->table_LRU);
	first = table;
	while (table) {
		dict_table_t*	next;
		fts_t*		fts = table->fts;

		if (fts != NULL) {
			fts_start_shutdown(table, fts);
		}

		next = UT_LIST_GET_NEXT(table_LRU, table);

		if (!next) {
			last = table;
		}

		table = next;
	}

	/* We must release dict_sys->mutex here; if we hold on to it in the
	loop below, we will deadlock if any of the background threads try to
	acquire it (for example, the FTS thread by calling que_eval_sql).

	Releasing it here and going through dict_sys->table_LRU without
	holding it is safe because:

	 a) MySQL only starts the shutdown procedure after all client
	 threads have been disconnected and no new ones are accepted, so no
	 new tables are added or old ones dropped.

	 b) Despite its name, the list is not LRU, and the order stays
	 fixed.

	To safeguard against the above assumptions ever changing, we store
	the first and last items in the list above, and then check that
	they've stayed the same below. */

	mutex_exit(&dict_sys->mutex);

	/* Wait for the threads of each table to stop. This is not inside
	the above loop, because by signaling all the threads first we can
	overlap their shutting down delays. */
	table = UT_LIST_GET_FIRST(dict_sys->table_LRU);
	ut_a(first == table);
	while (table) {
		dict_table_t*	next;
		fts_t*		fts = table->fts;

		if (fts != NULL) {
			fts_shutdown(table, fts);
		}

		next = UT_LIST_GET_NEXT(table_LRU, table);

		if (table == last) {
			ut_a(!next);
		}

		table = next;
	}
}

/** Get the meta-data filename from the table name for a
single-table tablespace.
@param[in]	table		table object
@param[out]	filename	filename
@param[in]	max_len		filename max length */
void
srv_get_meta_data_filename(
	dict_table_t*	table,
	char*		filename,
	ulint		max_len)
{
	ulint		len;
	char*		path;

	/* Make sure the data_dir_path is set. */
	dict_get_and_save_data_dir_path(table, false);

	if (DICT_TF_HAS_DATA_DIR(table->flags)) {
		ut_a(table->data_dir_path);

		path = fil_make_filepath(
			table->data_dir_path, table->name.m_name, CFG, true);
	} else {
		path = fil_make_filepath(NULL, table->name.m_name, CFG, false);
	}

	ut_a(path);
	len = ut_strlen(path);
	ut_a(max_len >= len);

	strcpy(filename, path);

	ut_free(path);
}

/** Get the encryption-data filename from the table name for a
single-table tablespace.
@param[in]	table		table object
@param[out]	filename	filename
@param[in]	max_len		filename max length */
void
srv_get_encryption_data_filename(
	dict_table_t*	table,
	char*		filename,
	ulint		max_len)
{
	ulint		len;
	char*		path;

	/* Make sure the data_dir_path is set. */
	dict_get_and_save_data_dir_path(table, false);

	if (DICT_TF_HAS_DATA_DIR(table->flags)) {
		ut_a(table->data_dir_path);

		path = fil_make_filepath(
			table->data_dir_path, table->name.m_name, CFP, true);
	} else {
		path = fil_make_filepath(NULL, table->name.m_name, CFP, false);
	}

	ut_a(path);
	len = ut_strlen(path);
	ut_a(max_len >= len);

	strcpy(filename, path);

	ut_free(path);
}<|MERGE_RESOLUTION|>--- conflicted
+++ resolved
@@ -45,6 +45,9 @@
 #include "mysqld.h"
 #include "mysql/psi/mysql_stage.h"
 #include "mysql/psi/psi.h"
+
+#include "my_dir.h"
+#include <cstdio>
 
 #include "row0ftsort.h"
 #include "ut0mem.h"
@@ -159,11 +162,7 @@
 enum srv_shutdown_t	srv_shutdown_state = SRV_SHUTDOWN_NONE;
 
 /** Files comprising the system tablespace */
-<<<<<<< HEAD
-os_file_t	files[1000];
-=======
-static pfs_os_file_t	files[1000];
->>>>>>> a533e2c7
+pfs_os_file_t	files[1000];
 
 /** io_handler_thread parameters for thread identification */
 static ulint		n[SRV_MAX_N_IO_THREADS + 6];
@@ -796,7 +795,7 @@
 /*======================*/
 	bool		create_new_db,		/*!< in: TRUE if new db being
 						created */
-	ibool		backup_mode,		/*!< in: TRUE disables reading
+	bool		backup_mode,		/*!< in: TRUE disables reading
 						the system tablespace (used in
 						XtraBackup), FALSE is passed on
 						recovery. */
@@ -920,6 +919,28 @@
 		n_undo_tablespaces = n_conf_tablespaces;
 
 		undo_tablespace_ids[n_conf_tablespaces] = ULINT_UNDEFINED;
+	}
+	if (backup_mode) {
+		// Locate all undo files in the srv_undo_dir and
+		// fill corresponding undo_tablespace_ids.
+		int j = 0;
+		MY_DIR* dir = my_dir(srv_undo_dir, MY_WANT_STAT);
+		ut_a(dir);
+		for (uint i = 0; i < dir->number_off_files; ++i) {
+			const fileinfo& file = dir->dir_entry[i];
+			ulint id = 0;
+			if (MY_S_ISREG(file.mystat->st_mode) &&
+			    sscanf(file.name, "undo%03lu", &id) == 1) {
+				undo_tablespace_ids[j++] = id;
+			}
+		}
+		my_dirend(dir);
+		if (j > 0) {
+			srv_undo_space_id_start = undo_tablespace_ids[0];
+			prev_space_id = srv_undo_space_id_start - 1;
+			n_undo_tablespaces = j;
+			undo_tablespace_ids[j] = ULINT_UNDEFINED;
+		}
 	}
 
 	/* Open all the undo tablespaces that are currently in use. If we
@@ -2480,9 +2501,9 @@
 	non-default and innodb_rollback_segments is default. */
 	ut_a(srv_rollback_segments > 0);
 	ut_a(srv_rollback_segments <= TRX_SYS_N_RSEGS);
-	ut_a(srv_undo_logs > 0);
-	ut_a(srv_undo_logs <= TRX_SYS_N_RSEGS);
-	if (srv_undo_logs < TRX_SYS_N_RSEGS) {
+//	ut_a(srv_undo_logs > 0);
+//	ut_a(srv_undo_logs <= TRX_SYS_N_RSEGS);
+	if (srv_undo_logs != 0 && srv_undo_logs < TRX_SYS_N_RSEGS) {
 		ib::warn() << deprecated_undo_logs;
 		if (srv_rollback_segments == TRX_SYS_N_RSEGS) {
 			srv_rollback_segments = srv_undo_logs;
