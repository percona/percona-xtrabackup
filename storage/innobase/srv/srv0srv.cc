--- conflicted
+++ resolved
@@ -1787,52 +1787,6 @@
 /** Increment the server activity count. */
 void srv_inc_activity_count(void) { srv_sys->activity_count.inc(); }
 
-<<<<<<< HEAD
-/** Check whether any background thread (except the master thread) is active.
-Send the threads wakeup signal.
-
-NOTE: this check is part of the final shutdown, when the first phase of
-shutdown has already been completed.
-@see srv_pre_dd_shutdown()
-@return name of thread that is active
-@retval NULL if no thread is active */
-const char *srv_any_background_threads_are_active() {
-  const char *thread_active = NULL;
-
-  ut_ad(!srv_threads.m_ts_alter_encrypt_thread_active);
-  ut_ad(!srv_threads.m_dict_stats_thread_active);
-
-  if (srv_read_only_mode) {
-    if (srv_threads.m_buf_resize_thread_active) {
-      thread_active = "buf_resize_thread";
-    }
-    os_event_set(srv_buf_resize_event);
-    return (thread_active);
-  } else if (srv_threads.m_error_monitor_thread_active) {
-    thread_active = "srv_error_monitor_thread";
-  } else if (srv_threads.m_timeout_thread_active) {
-    thread_active = "srv_lock_timeout thread";
-  } else if (srv_threads.m_monitor_thread_active) {
-    thread_active = "srv_monitor_thread";
-#ifndef XTRABACKUP
-  } else if (srv_threads.m_buf_dump_thread_active) {
-    thread_active = "buf_dump_thread";
-#endif
-  } else if (srv_threads.m_buf_resize_thread_active) {
-    thread_active = "buf_resize_thread";
-  }
-
-  os_event_set(srv_error_event);
-  os_event_set(srv_monitor_event);
-  os_event_set(srv_buf_dump_event);
-  os_event_set(lock_sys->timeout_event);
-  os_event_set(srv_buf_resize_event);
-
-  return (thread_active);
-}
-
-=======
->>>>>>> 4869291f
 /** Check whether the master thread is active.
 This is polled during the final phase of shutdown.
 The first phase of server shutdown must have already been executed
