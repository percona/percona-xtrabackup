/*****************************************************************************

Copyright (c) 1996, 2009, Innobase Oy. All Rights Reserved.

This program is free software; you can redistribute it and/or modify it under
the terms of the GNU General Public License as published by the Free Software
Foundation; version 2 of the License.

This program is distributed in the hope that it will be useful, but WITHOUT
ANY WARRANTY; without even the implied warranty of MERCHANTABILITY or FITNESS
FOR A PARTICULAR PURPOSE. See the GNU General Public License for more details.

You should have received a copy of the GNU General Public License along with
this program; if not, write to the Free Software Foundation, Inc., 59 Temple
Place, Suite 330, Boston, MA 02111-1307 USA

*****************************************************************************/

/**************************************************//**
@file trx/trx0undo.c
Transaction undo log

Created 3/26/1996 Heikki Tuuri
*******************************************************/

#include "trx0undo.h"

#ifdef UNIV_NONINL
#include "trx0undo.ic"
#endif

#include "fsp0fsp.h"
#ifndef UNIV_HOTBACKUP
#include "mach0data.h"
#include "mtr0log.h"
#include "trx0rseg.h"
#include "trx0trx.h"
#include "srv0srv.h"
#include "trx0rec.h"
#include "trx0purge.h"

/* How should the old versions in the history list be managed?
   ----------------------------------------------------------
If each transaction is given a whole page for its update undo log, file
space consumption can be 10 times higher than necessary. Therefore,
partly filled update undo log pages should be reusable. But then there
is no way individual pages can be ordered so that the ordering agrees
with the serialization numbers of the transactions on the pages. Thus,
the history list must be formed of undo logs, not their header pages as
it was in the old implementation.
	However, on a single header page the transactions are placed in
the order of their serialization numbers. As old versions are purged, we
may free the page when the last transaction on the page has been purged.
	A problem is that the purge has to go through the transactions
in the serialization order. This means that we have to look through all
rollback segments for the one that has the smallest transaction number
in its history list.
	When should we do a purge? A purge is necessary when space is
running out in any of the rollback segments. Then we may have to purge
also old version which might be needed by some consistent read. How do
we trigger the start of a purge? When a transaction writes to an undo log,
it may notice that the space is running out. When a read view is closed,
it may make some history superfluous. The server can have an utility which
periodically checks if it can purge some history.
	In a parallellized purge we have the problem that a query thread
can remove a delete marked clustered index record before another query
thread has processed an earlier version of the record, which cannot then
be done because the row cannot be constructed from the clustered index
record. To avoid this problem, we will store in the update and delete mark
undo record also the columns necessary to construct the secondary index
entries which are modified.
	We can latch the stack of versions of a single clustered index record
by taking a latch on the clustered index page. As long as the latch is held,
no new versions can be added and no versions removed by undo. But, a purge
can still remove old versions from the bottom of the stack. */

/* How to protect rollback segments, undo logs, and history lists with
   -------------------------------------------------------------------
latches?
-------
The contention of the trx_sys_t:::mutex should be minimized. When a transaction
does its first insert or modify in an index, an undo log is assigned for it.
Then we must have an x-latch to the rollback segment header.
	When the transaction does more modifys or rolls back, the undo log is
protected with undo_mutex in the transaction.
	When the transaction commits, its insert undo log is either reset and
cached for a fast reuse, or freed. In these cases we must have an x-latch on
the rollback segment page. The update undo log is put to the history list. If
it is not suitable for reuse, its slot in the rollback segment is reset. In
both cases, an x-latch must be acquired on the rollback segment.
	The purge operation steps through the history list without modifying
it until a truncate operation occurs, which can remove undo logs from the end
of the list and release undo log segments. In stepping through the list,
s-latches on the undo log pages are enough, but in a truncate, x-latches must
be obtained on the rollback segment and individual pages. */
#endif /* !UNIV_HOTBACKUP */

/********************************************************************//**
Initializes the fields in an undo log segment page. */
static
void
trx_undo_page_init(
/*===============*/
	page_t* undo_page,	/*!< in: undo log segment page */
	ulint	type,		/*!< in: undo log segment type */
	mtr_t*	mtr);		/*!< in: mtr */

#ifndef UNIV_HOTBACKUP
/********************************************************************//**
Creates and initializes an undo log memory object.
@return	own: the undo log memory object */
static
trx_undo_t*
trx_undo_mem_create(
/*================*/
	trx_rseg_t*	rseg,	/*!< in: rollback segment memory object */
	ulint		id,	/*!< in: slot index within rseg */
	ulint		type,	/*!< in: type of the log: TRX_UNDO_INSERT or
				TRX_UNDO_UPDATE */
	trx_id_t	trx_id,	/*!< in: id of the trx for which the undo log
				is created */
	const XID*	xid,	/*!< in: X/Open XA transaction identification*/
	ulint		page_no,/*!< in: undo log header page number */
	ulint		offset);/*!< in: undo log header byte offset on page */
#endif /* !UNIV_HOTBACKUP */
/***************************************************************//**
Initializes a cached insert undo log header page for new use. NOTE that this
function has its own log record type MLOG_UNDO_HDR_REUSE. You must NOT change
the operation of this function!
@return	undo log header byte offset on page */
static
ulint
trx_undo_insert_header_reuse(
/*=========================*/
	page_t*		undo_page,	/*!< in/out: insert undo log segment
					header page, x-latched */
	trx_id_t	trx_id,		/*!< in: transaction id */
	mtr_t*		mtr);		/*!< in: mtr */
/**********************************************************************//**
If an update undo log can be discarded immediately, this function frees the
space, resetting the page to the proper state for caching. */
static
void
trx_undo_discard_latest_update_undo(
/*================================*/
	page_t*	undo_page,	/*!< in: header page of an undo log of size 1 */
	mtr_t*	mtr);		/*!< in: mtr */

#ifndef UNIV_HOTBACKUP
/***********************************************************************//**
Gets the previous record in an undo log from the previous page.
@return	undo log record, the page s-latched, NULL if none */
static
trx_undo_rec_t*
trx_undo_get_prev_rec_from_prev_page(
/*=================================*/
	trx_undo_rec_t*	rec,	/*!< in: undo record */
	ulint		page_no,/*!< in: undo log header page number */
	ulint		offset,	/*!< in: undo log header offset on page */
	mtr_t*		mtr)	/*!< in: mtr */
{
	ulint	space;
	ulint	zip_size;
	ulint	prev_page_no;
	page_t* prev_page;
	page_t*	undo_page;

	undo_page = page_align(rec);

	prev_page_no = flst_get_prev_addr(undo_page + TRX_UNDO_PAGE_HDR
					  + TRX_UNDO_PAGE_NODE, mtr)
		.page;

	if (prev_page_no == FIL_NULL) {

		return(NULL);
	}

	space = page_get_space_id(undo_page);
	zip_size = fil_space_get_zip_size(space);

	prev_page = trx_undo_page_get_s_latched(space, zip_size,
						prev_page_no, mtr);

	return(trx_undo_page_get_last_rec(prev_page, page_no, offset));
}

/***********************************************************************//**
Gets the previous record in an undo log.
@return	undo log record, the page s-latched, NULL if none */
UNIV_INTERN
trx_undo_rec_t*
trx_undo_get_prev_rec(
/*==================*/
	trx_undo_rec_t*	rec,	/*!< in: undo record */
	ulint		page_no,/*!< in: undo log header page number */
	ulint		offset,	/*!< in: undo log header offset on page */
	mtr_t*		mtr)	/*!< in: mtr */
{
	trx_undo_rec_t*	prev_rec;

	prev_rec = trx_undo_page_get_prev_rec(rec, page_no, offset);

	if (prev_rec) {

		return(prev_rec);
	}

	/* We have to go to the previous undo log page to look for the
	previous record */

	return(trx_undo_get_prev_rec_from_prev_page(rec, page_no, offset,
						    mtr));
}

/***********************************************************************//**
Gets the next record in an undo log from the next page.
@return	undo log record, the page latched, NULL if none */
static
trx_undo_rec_t*
trx_undo_get_next_rec_from_next_page(
/*=================================*/
	ulint	space,	/*!< in: undo log header space */
	ulint	zip_size,/*!< in: compressed page size in bytes
			or 0 for uncompressed pages */
	page_t*	undo_page, /*!< in: undo log page */
	ulint	page_no,/*!< in: undo log header page number */
	ulint	offset,	/*!< in: undo log header offset on page */
	ulint	mode,	/*!< in: latch mode: RW_S_LATCH or RW_X_LATCH */
	mtr_t*	mtr)	/*!< in: mtr */
{
	trx_ulogf_t*	log_hdr;
	ulint		next_page_no;
	page_t*		next_page;
	ulint		next;

	if (page_no == page_get_page_no(undo_page)) {

		log_hdr = undo_page + offset;
		next = mach_read_from_2(log_hdr + TRX_UNDO_NEXT_LOG);

		if (next != 0) {

			return(NULL);
		}
	}

	next_page_no = flst_get_next_addr(undo_page + TRX_UNDO_PAGE_HDR
					  + TRX_UNDO_PAGE_NODE, mtr)
		.page;
	if (next_page_no == FIL_NULL) {

		return(NULL);
	}

	if (mode == RW_S_LATCH) {
		next_page = trx_undo_page_get_s_latched(space, zip_size,
							next_page_no, mtr);
	} else {
		ut_ad(mode == RW_X_LATCH);
		next_page = trx_undo_page_get(space, zip_size,
					      next_page_no, mtr);
	}

	return(trx_undo_page_get_first_rec(next_page, page_no, offset));
}

/***********************************************************************//**
Gets the next record in an undo log.
@return	undo log record, the page s-latched, NULL if none */
UNIV_INTERN
trx_undo_rec_t*
trx_undo_get_next_rec(
/*==================*/
	trx_undo_rec_t*	rec,	/*!< in: undo record */
	ulint		page_no,/*!< in: undo log header page number */
	ulint		offset,	/*!< in: undo log header offset on page */
	mtr_t*		mtr)	/*!< in: mtr */
{
	ulint		space;
	ulint		zip_size;
	trx_undo_rec_t*	next_rec;

	next_rec = trx_undo_page_get_next_rec(rec, page_no, offset);

	if (next_rec) {
		return(next_rec);
	}

	space = page_get_space_id(page_align(rec));
	zip_size = fil_space_get_zip_size(space);

	return(trx_undo_get_next_rec_from_next_page(space, zip_size,
						    page_align(rec),
						    page_no, offset,
						    RW_S_LATCH, mtr));
}

/***********************************************************************//**
Gets the first record in an undo log.
@return	undo log record, the page latched, NULL if none */
UNIV_INTERN
trx_undo_rec_t*
trx_undo_get_first_rec(
/*===================*/
	ulint	space,	/*!< in: undo log header space */
	ulint	zip_size,/*!< in: compressed page size in bytes
			or 0 for uncompressed pages */
	ulint	page_no,/*!< in: undo log header page number */
	ulint	offset,	/*!< in: undo log header offset on page */
	ulint	mode,	/*!< in: latching mode: RW_S_LATCH or RW_X_LATCH */
	mtr_t*	mtr)	/*!< in: mtr */
{
	page_t*		undo_page;
	trx_undo_rec_t*	rec;

	if (mode == RW_S_LATCH) {
		undo_page = trx_undo_page_get_s_latched(space, zip_size,
							page_no, mtr);
	} else {
		undo_page = trx_undo_page_get(space, zip_size, page_no, mtr);
	}

	rec = trx_undo_page_get_first_rec(undo_page, page_no, offset);

	if (rec) {
		return(rec);
	}

	return(trx_undo_get_next_rec_from_next_page(space, zip_size,
						    undo_page, page_no, offset,
						    mode, mtr));
}

/*============== UNDO LOG FILE COPY CREATION AND FREEING ==================*/

/**********************************************************************//**
Writes the mtr log entry of an undo log page initialization. */
UNIV_INLINE
void
trx_undo_page_init_log(
/*===================*/
	page_t* undo_page,	/*!< in: undo log page */
	ulint	type,		/*!< in: undo log type */
	mtr_t*	mtr)		/*!< in: mtr */
{
	mlog_write_initial_log_record(undo_page, MLOG_UNDO_INIT, mtr);

	mlog_catenate_ulint_compressed(mtr, type);
}
#else /* !UNIV_HOTBACKUP */
# define trx_undo_page_init_log(undo_page,type,mtr) ((void) 0)
#endif /* !UNIV_HOTBACKUP */

/***********************************************************//**
Parses the redo log entry of an undo log page initialization.
@return	end of log record or NULL */
UNIV_INTERN
byte*
trx_undo_parse_page_init(
/*=====================*/
	byte*	ptr,	/*!< in: buffer */
	byte*	end_ptr,/*!< in: buffer end */
	page_t*	page,	/*!< in: page or NULL */
	mtr_t*	mtr)	/*!< in: mtr or NULL */
{
	ulint	type;

	ptr = mach_parse_compressed(ptr, end_ptr, &type);

	if (ptr == NULL) {

		return(NULL);
	}

	if (page) {
		trx_undo_page_init(page, type, mtr);
	}

	return(ptr);
}

/********************************************************************//**
Initializes the fields in an undo log segment page. */
static
void
trx_undo_page_init(
/*===============*/
	page_t* undo_page,	/*!< in: undo log segment page */
	ulint	type,		/*!< in: undo log segment type */
	mtr_t*	mtr)		/*!< in: mtr */
{
	trx_upagef_t*	page_hdr;

	page_hdr = undo_page + TRX_UNDO_PAGE_HDR;

	mach_write_to_2(page_hdr + TRX_UNDO_PAGE_TYPE, type);

	mach_write_to_2(page_hdr + TRX_UNDO_PAGE_START,
			TRX_UNDO_PAGE_HDR + TRX_UNDO_PAGE_HDR_SIZE);
	mach_write_to_2(page_hdr + TRX_UNDO_PAGE_FREE,
			TRX_UNDO_PAGE_HDR + TRX_UNDO_PAGE_HDR_SIZE);

	fil_page_set_type(undo_page, FIL_PAGE_UNDO_LOG);

	trx_undo_page_init_log(undo_page, type, mtr);
}

#ifndef UNIV_HOTBACKUP
/***************************************************************//**
Creates a new undo log segment in file.
@return DB_SUCCESS if page creation OK possible error codes are:
DB_TOO_MANY_CONCURRENT_TRXS DB_OUT_OF_FILE_SPACE */
static
ulint
trx_undo_seg_create(
/*================*/
	trx_rseg_t*	rseg __attribute__((unused)),/*!< in: rollback segment */
	trx_rsegf_t*	rseg_hdr,/*!< in: rollback segment header, page
				x-latched */
	ulint		type,	/*!< in: type of the segment: TRX_UNDO_INSERT or
				TRX_UNDO_UPDATE */
	ulint*		id,	/*!< out: slot index within rseg header */
	page_t**	undo_page,
				/*!< out: segment header page x-latched, NULL
				if there was an error */
	mtr_t*		mtr)	/*!< in: mtr */
{
	ulint		slot_no;
	ulint		space;
	buf_block_t*	block;
	trx_upagef_t*	page_hdr;
	trx_usegf_t*	seg_hdr;
	ulint		n_reserved;
	ibool		success;
	ulint		err = DB_SUCCESS;

	ut_ad(mtr && id && rseg_hdr);
	ut_ad(mutex_own(&(rseg->mutex)));

	/*	fputs(type == TRX_UNDO_INSERT
	? "Creating insert undo log segment\n"
	: "Creating update undo log segment\n", stderr); */
	slot_no = trx_rsegf_undo_find_free(rseg_hdr, mtr);

	if (slot_no == ULINT_UNDEFINED) {
		ut_print_timestamp(stderr);
		fprintf(stderr,
			"  InnoDB: Warning: cannot find a free slot for"
			" an undo log. Do you have too\n"
			"InnoDB: many active transactions"
			" running concurrently?\n");

		return(DB_TOO_MANY_CONCURRENT_TRXS);
	}

	space = page_get_space_id(page_align(rseg_hdr));

	success = fsp_reserve_free_extents(&n_reserved, space, 2, FSP_UNDO,
					   mtr);
	if (!success) {

		return(DB_OUT_OF_FILE_SPACE);
	}

	/* Allocate a new file segment for the undo log */
	block = fseg_create_general(space, 0,
				    TRX_UNDO_SEG_HDR
				    + TRX_UNDO_FSEG_HEADER, TRUE, mtr);

	fil_space_release_free_extents(space, n_reserved);

	if (block == NULL) {
		/* No space left */

		return(DB_OUT_OF_FILE_SPACE);
	}

	buf_block_dbg_add_level(block, SYNC_TRX_UNDO_PAGE);

	*undo_page = buf_block_get_frame(block);

	page_hdr = *undo_page + TRX_UNDO_PAGE_HDR;
	seg_hdr = *undo_page + TRX_UNDO_SEG_HDR;

	trx_undo_page_init(*undo_page, type, mtr);

	mlog_write_ulint(page_hdr + TRX_UNDO_PAGE_FREE,
			 TRX_UNDO_SEG_HDR + TRX_UNDO_SEG_HDR_SIZE,
			 MLOG_2BYTES, mtr);

	mlog_write_ulint(seg_hdr + TRX_UNDO_LAST_LOG, 0, MLOG_2BYTES, mtr);

	flst_init(seg_hdr + TRX_UNDO_PAGE_LIST, mtr);

	flst_add_last(seg_hdr + TRX_UNDO_PAGE_LIST,
		      page_hdr + TRX_UNDO_PAGE_NODE, mtr);

	trx_rsegf_set_nth_undo(rseg_hdr, slot_no,
			       page_get_page_no(*undo_page), mtr);
	*id = slot_no;

	return(err);
}

/**********************************************************************//**
Writes the mtr log entry of an undo log header initialization. */
UNIV_INLINE
void
trx_undo_header_create_log(
/*=======================*/
	const page_t*	undo_page,	/*!< in: undo log header page */
	trx_id_t	trx_id,		/*!< in: transaction id */
	mtr_t*		mtr)		/*!< in: mtr */
{
	mlog_write_initial_log_record(undo_page, MLOG_UNDO_HDR_CREATE, mtr);

	mlog_catenate_ull_compressed(mtr, trx_id);
}
#else /* !UNIV_HOTBACKUP */
# define trx_undo_header_create_log(undo_page,trx_id,mtr) ((void) 0)
#endif /* !UNIV_HOTBACKUP */

/***************************************************************//**
Creates a new undo log header in file. NOTE that this function has its own
log record type MLOG_UNDO_HDR_CREATE. You must NOT change the operation of
this function!
@return	header byte offset on page */
static
ulint
trx_undo_header_create(
/*===================*/
	page_t*		undo_page,	/*!< in/out: undo log segment
					header page, x-latched; it is
					assumed that there is
					TRX_UNDO_LOG_XA_HDR_SIZE bytes
					free space on it */
	trx_id_t	trx_id,		/*!< in: transaction id */
	mtr_t*		mtr)		/*!< in: mtr */
{
	trx_upagef_t*	page_hdr;
	trx_usegf_t*	seg_hdr;
	trx_ulogf_t*	log_hdr;
	trx_ulogf_t*	prev_log_hdr;
	ulint		prev_log;
	ulint		free;
	ulint		new_free;

	ut_ad(mtr && undo_page);

	page_hdr = undo_page + TRX_UNDO_PAGE_HDR;
	seg_hdr = undo_page + TRX_UNDO_SEG_HDR;

	free = mach_read_from_2(page_hdr + TRX_UNDO_PAGE_FREE);

	log_hdr = undo_page + free;

	new_free = free + TRX_UNDO_LOG_OLD_HDR_SIZE;

	ut_a(free + TRX_UNDO_LOG_XA_HDR_SIZE < UNIV_PAGE_SIZE - 100);

	mach_write_to_2(page_hdr + TRX_UNDO_PAGE_START, new_free);

	mach_write_to_2(page_hdr + TRX_UNDO_PAGE_FREE, new_free);

	mach_write_to_2(seg_hdr + TRX_UNDO_STATE, TRX_UNDO_ACTIVE);

	prev_log = mach_read_from_2(seg_hdr + TRX_UNDO_LAST_LOG);

	if (prev_log != 0) {
		prev_log_hdr = undo_page + prev_log;

		mach_write_to_2(prev_log_hdr + TRX_UNDO_NEXT_LOG, free);
	}

	mach_write_to_2(seg_hdr + TRX_UNDO_LAST_LOG, free);

	log_hdr = undo_page + free;

	mach_write_to_2(log_hdr + TRX_UNDO_DEL_MARKS, TRUE);

	mach_write_to_8(log_hdr + TRX_UNDO_TRX_ID, trx_id);
	mach_write_to_2(log_hdr + TRX_UNDO_LOG_START, new_free);

	mach_write_to_1(log_hdr + TRX_UNDO_XID_EXISTS, FALSE);
	mach_write_to_1(log_hdr + TRX_UNDO_DICT_TRANS, FALSE);

	mach_write_to_2(log_hdr + TRX_UNDO_NEXT_LOG, 0);
	mach_write_to_2(log_hdr + TRX_UNDO_PREV_LOG, prev_log);

	/* Write the log record about the header creation */
	trx_undo_header_create_log(undo_page, trx_id, mtr);

	return(free);
}

#ifndef UNIV_HOTBACKUP
/********************************************************************//**
Write X/Open XA Transaction Identification (XID) to undo log header */
static
void
trx_undo_write_xid(
/*===============*/
	trx_ulogf_t*	log_hdr,/*!< in: undo log header */
	const XID*	xid,	/*!< in: X/Open XA Transaction Identification */
	mtr_t*		mtr)	/*!< in: mtr */
{
	mlog_write_ulint(log_hdr + TRX_UNDO_XA_FORMAT,
			 (ulint)xid->formatID, MLOG_4BYTES, mtr);

	mlog_write_ulint(log_hdr + TRX_UNDO_XA_TRID_LEN,
			 (ulint)xid->gtrid_length, MLOG_4BYTES, mtr);

	mlog_write_ulint(log_hdr + TRX_UNDO_XA_BQUAL_LEN,
			 (ulint)xid->bqual_length, MLOG_4BYTES, mtr);

	mlog_write_string(log_hdr + TRX_UNDO_XA_XID, (const byte*) xid->data,
			  XIDDATASIZE, mtr);
}

/********************************************************************//**
Read X/Open XA Transaction Identification (XID) from undo log header */
static
void
trx_undo_read_xid(
/*==============*/
	trx_ulogf_t*	log_hdr,/*!< in: undo log header */
	XID*		xid)	/*!< out: X/Open XA Transaction Identification */
{
	xid->formatID = (long)mach_read_from_4(log_hdr + TRX_UNDO_XA_FORMAT);

	xid->gtrid_length
		= (long) mach_read_from_4(log_hdr + TRX_UNDO_XA_TRID_LEN);
	xid->bqual_length
		= (long) mach_read_from_4(log_hdr + TRX_UNDO_XA_BQUAL_LEN);

	memcpy(xid->data, log_hdr + TRX_UNDO_XA_XID, XIDDATASIZE);
}

/***************************************************************//**
Adds space for the XA XID after an undo log old-style header. */
static
void
trx_undo_header_add_space_for_xid(
/*==============================*/
	page_t*		undo_page,/*!< in: undo log segment header page */
	trx_ulogf_t*	log_hdr,/*!< in: undo log header */
	mtr_t*		mtr)	/*!< in: mtr */
{
	trx_upagef_t*	page_hdr;
	ulint		free;
	ulint		new_free;

	page_hdr = undo_page + TRX_UNDO_PAGE_HDR;

	free = mach_read_from_2(page_hdr + TRX_UNDO_PAGE_FREE);

	/* free is now the end offset of the old style undo log header */

	ut_a(free == (ulint)(log_hdr - undo_page) + TRX_UNDO_LOG_OLD_HDR_SIZE);

	new_free = free + (TRX_UNDO_LOG_XA_HDR_SIZE
			   - TRX_UNDO_LOG_OLD_HDR_SIZE);

	/* Add space for a XID after the header, update the free offset
	fields on the undo log page and in the undo log header */

	mlog_write_ulint(page_hdr + TRX_UNDO_PAGE_START, new_free,
			 MLOG_2BYTES, mtr);

	mlog_write_ulint(page_hdr + TRX_UNDO_PAGE_FREE, new_free,
			 MLOG_2BYTES, mtr);

	mlog_write_ulint(log_hdr + TRX_UNDO_LOG_START, new_free,
			 MLOG_2BYTES, mtr);
}

/**********************************************************************//**
Writes the mtr log entry of an undo log header reuse. */
UNIV_INLINE
void
trx_undo_insert_header_reuse_log(
/*=============================*/
	const page_t*	undo_page,	/*!< in: undo log header page */
	trx_id_t	trx_id,		/*!< in: transaction id */
	mtr_t*		mtr)		/*!< in: mtr */
{
	mlog_write_initial_log_record(undo_page, MLOG_UNDO_HDR_REUSE, mtr);

	mlog_catenate_ull_compressed(mtr, trx_id);
}
#else /* !UNIV_HOTBACKUP */
# define trx_undo_insert_header_reuse_log(undo_page,trx_id,mtr) ((void) 0)
#endif /* !UNIV_HOTBACKUP */

/***********************************************************//**
Parses the redo log entry of an undo log page header create or reuse.
@return	end of log record or NULL */
UNIV_INTERN
byte*
trx_undo_parse_page_header(
/*=======================*/
	ulint	type,	/*!< in: MLOG_UNDO_HDR_CREATE or MLOG_UNDO_HDR_REUSE */
	byte*	ptr,	/*!< in: buffer */
	byte*	end_ptr,/*!< in: buffer end */
	page_t*	page,	/*!< in: page or NULL */
	mtr_t*	mtr)	/*!< in: mtr or NULL */
{
	trx_id_t	trx_id;
	/* Silence a GCC warning about possibly uninitialized variable
	when mach_ull_parse_compressed() is not inlined. */
	ut_d(trx_id = 0);
	/* Declare the variable uninitialized in Valgrind, so that the
	above initialization will not mask any bugs. */
	UNIV_MEM_INVALID(&trx_id, sizeof trx_id);

	ptr = mach_ull_parse_compressed(ptr, end_ptr, &trx_id);

	if (ptr == NULL) {

		return(NULL);
	}

	if (page) {
		if (type == MLOG_UNDO_HDR_CREATE) {
			trx_undo_header_create(page, trx_id, mtr);
		} else {
			ut_ad(type == MLOG_UNDO_HDR_REUSE);
			trx_undo_insert_header_reuse(page, trx_id, mtr);
		}
	}

	return(ptr);
}

/***************************************************************//**
Initializes a cached insert undo log header page for new use. NOTE that this
function has its own log record type MLOG_UNDO_HDR_REUSE. You must NOT change
the operation of this function!
@return	undo log header byte offset on page */
static
ulint
trx_undo_insert_header_reuse(
/*=========================*/
	page_t*		undo_page,	/*!< in/out: insert undo log segment
					header page, x-latched */
	trx_id_t	trx_id,		/*!< in: transaction id */
	mtr_t*		mtr)		/*!< in: mtr */
{
	trx_upagef_t*	page_hdr;
	trx_usegf_t*	seg_hdr;
	trx_ulogf_t*	log_hdr;
	ulint		free;
	ulint		new_free;

	ut_ad(mtr && undo_page);

	page_hdr = undo_page + TRX_UNDO_PAGE_HDR;
	seg_hdr = undo_page + TRX_UNDO_SEG_HDR;

	free = TRX_UNDO_SEG_HDR + TRX_UNDO_SEG_HDR_SIZE;

	ut_a(free + TRX_UNDO_LOG_XA_HDR_SIZE < UNIV_PAGE_SIZE - 100);

	log_hdr = undo_page + free;

	new_free = free + TRX_UNDO_LOG_OLD_HDR_SIZE;

	/* Insert undo data is not needed after commit: we may free all
	the space on the page */

	ut_a(mach_read_from_2(undo_page + TRX_UNDO_PAGE_HDR
			      + TRX_UNDO_PAGE_TYPE)
	     == TRX_UNDO_INSERT);

	mach_write_to_2(page_hdr + TRX_UNDO_PAGE_START, new_free);

	mach_write_to_2(page_hdr + TRX_UNDO_PAGE_FREE, new_free);

	mach_write_to_2(seg_hdr + TRX_UNDO_STATE, TRX_UNDO_ACTIVE);

	log_hdr = undo_page + free;

	mach_write_to_8(log_hdr + TRX_UNDO_TRX_ID, trx_id);
	mach_write_to_2(log_hdr + TRX_UNDO_LOG_START, new_free);

	mach_write_to_1(log_hdr + TRX_UNDO_XID_EXISTS, FALSE);
	mach_write_to_1(log_hdr + TRX_UNDO_DICT_TRANS, FALSE);

	/* Write the log record MLOG_UNDO_HDR_REUSE */
	trx_undo_insert_header_reuse_log(undo_page, trx_id, mtr);

	return(free);
}

#ifndef UNIV_HOTBACKUP
/**********************************************************************//**
Writes the redo log entry of an update undo log header discard. */
UNIV_INLINE
void
trx_undo_discard_latest_log(
/*========================*/
	page_t* undo_page,	/*!< in: undo log header page */
	mtr_t*	mtr)		/*!< in: mtr */
{
	mlog_write_initial_log_record(undo_page, MLOG_UNDO_HDR_DISCARD, mtr);
}
#else /* !UNIV_HOTBACKUP */
# define trx_undo_discard_latest_log(undo_page, mtr) ((void) 0)
#endif /* !UNIV_HOTBACKUP */

/***********************************************************//**
Parses the redo log entry of an undo log page header discard.
@return	end of log record or NULL */
UNIV_INTERN
byte*
trx_undo_parse_discard_latest(
/*==========================*/
	byte*	ptr,	/*!< in: buffer */
	byte*	end_ptr __attribute__((unused)), /*!< in: buffer end */
	page_t*	page,	/*!< in: page or NULL */
	mtr_t*	mtr)	/*!< in: mtr or NULL */
{
	ut_ad(end_ptr);

	if (page) {
		trx_undo_discard_latest_update_undo(page, mtr);
	}

	return(ptr);
}

/**********************************************************************//**
If an update undo log can be discarded immediately, this function frees the
space, resetting the page to the proper state for caching. */
static
void
trx_undo_discard_latest_update_undo(
/*================================*/
	page_t*	undo_page,	/*!< in: header page of an undo log of size 1 */
	mtr_t*	mtr)		/*!< in: mtr */
{
	trx_usegf_t*	seg_hdr;
	trx_upagef_t*	page_hdr;
	trx_ulogf_t*	log_hdr;
	trx_ulogf_t*	prev_log_hdr;
	ulint		free;
	ulint		prev_hdr_offset;

	seg_hdr = undo_page + TRX_UNDO_SEG_HDR;
	page_hdr = undo_page + TRX_UNDO_PAGE_HDR;

	free = mach_read_from_2(seg_hdr + TRX_UNDO_LAST_LOG);
	log_hdr = undo_page + free;

	prev_hdr_offset = mach_read_from_2(log_hdr + TRX_UNDO_PREV_LOG);

	if (prev_hdr_offset != 0) {
		prev_log_hdr = undo_page + prev_hdr_offset;

		mach_write_to_2(page_hdr + TRX_UNDO_PAGE_START,
				mach_read_from_2(prev_log_hdr
						 + TRX_UNDO_LOG_START));
		mach_write_to_2(prev_log_hdr + TRX_UNDO_NEXT_LOG, 0);
	}

	mach_write_to_2(page_hdr + TRX_UNDO_PAGE_FREE, free);

	mach_write_to_2(seg_hdr + TRX_UNDO_STATE, TRX_UNDO_CACHED);
	mach_write_to_2(seg_hdr + TRX_UNDO_LAST_LOG, prev_hdr_offset);

	trx_undo_discard_latest_log(undo_page, mtr);
}

#ifndef UNIV_HOTBACKUP
/********************************************************************//**
Tries to add a page to the undo log segment where the undo log is placed.
@return	page number if success, else FIL_NULL */
UNIV_INTERN
ulint
trx_undo_add_page(
/*==============*/
	trx_t*		trx,	/*!< in: transaction */
	trx_undo_t*	undo,	/*!< in: undo log memory object */
	mtr_t*		mtr)	/*!< in: mtr which does not have a latch to any
				undo log page; the caller must have reserved
				the rollback segment mutex */
{
	page_t*		header_page;
	page_t*		new_page;
	trx_rseg_t*	rseg;
	ulint		page_no;
	ulint		n_reserved;
	ibool		success;

	ut_ad(mutex_own(&(trx->undo_mutex)));
	ut_ad(mutex_own(&(trx->rseg->mutex)));

	rseg = trx->rseg;

	if (rseg->curr_size == rseg->max_size) {

		return(FIL_NULL);
	}

	header_page = trx_undo_page_get(undo->space, undo->zip_size,
					undo->hdr_page_no, mtr);

	success = fsp_reserve_free_extents(&n_reserved, undo->space, 1,
					   FSP_UNDO, mtr);
	if (!success) {

		return(FIL_NULL);
	}

	page_no = fseg_alloc_free_page_general(header_page + TRX_UNDO_SEG_HDR
					       + TRX_UNDO_FSEG_HEADER,
					       undo->top_page_no + 1, FSP_UP,
					       TRUE, mtr);

	fil_space_release_free_extents(undo->space, n_reserved);

	if (page_no == FIL_NULL) {

		/* No space left */

		return(FIL_NULL);
	}

	undo->last_page_no = page_no;

	new_page = trx_undo_page_get(undo->space, undo->zip_size,
				     page_no, mtr);

	trx_undo_page_init(new_page, undo->type, mtr);

	flst_add_last(header_page + TRX_UNDO_SEG_HDR + TRX_UNDO_PAGE_LIST,
		      new_page + TRX_UNDO_PAGE_HDR + TRX_UNDO_PAGE_NODE, mtr);
	undo->size++;
	rseg->curr_size++;

	return(page_no);
}

/********************************************************************//**
Frees an undo log page that is not the header page.
@return	last page number in remaining log */
static
ulint
trx_undo_free_page(
/*===============*/
	trx_rseg_t* rseg,	/*!< in: rollback segment */
	ibool	in_history,	/*!< in: TRUE if the undo log is in the history
				list */
	ulint	space,		/*!< in: space */
	ulint	hdr_page_no,	/*!< in: header page number */
	ulint	page_no,	/*!< in: page number to free: must not be the
				header page */
	mtr_t*	mtr)		/*!< in: mtr which does not have a latch to any
				undo log page; the caller must have reserved
				the rollback segment mutex */
{
	page_t*		header_page;
	page_t*		undo_page;
	fil_addr_t	last_addr;
	trx_rsegf_t*	rseg_header;
	ulint		hist_size;
	ulint		zip_size;

	ut_a(hdr_page_no != page_no);
	ut_ad(mutex_own(&(rseg->mutex)));

	zip_size = rseg->zip_size;

	undo_page = trx_undo_page_get(space, zip_size, page_no, mtr);

	header_page = trx_undo_page_get(space, zip_size, hdr_page_no, mtr);

	flst_remove(header_page + TRX_UNDO_SEG_HDR + TRX_UNDO_PAGE_LIST,
		    undo_page + TRX_UNDO_PAGE_HDR + TRX_UNDO_PAGE_NODE, mtr);

	fseg_free_page(header_page + TRX_UNDO_SEG_HDR + TRX_UNDO_FSEG_HEADER,
		       space, page_no, mtr);

	last_addr = flst_get_last(header_page + TRX_UNDO_SEG_HDR
				  + TRX_UNDO_PAGE_LIST, mtr);
	rseg->curr_size--;

	if (in_history) {
		rseg_header = trx_rsegf_get(space, zip_size,
					    rseg->page_no, mtr);

		hist_size = mtr_read_ulint(rseg_header + TRX_RSEG_HISTORY_SIZE,
					   MLOG_4BYTES, mtr);
		ut_ad(hist_size > 0);
		mlog_write_ulint(rseg_header + TRX_RSEG_HISTORY_SIZE,
				 hist_size - 1, MLOG_4BYTES, mtr);
	}

	return(last_addr.page);
}

/********************************************************************//**
Frees an undo log page when there is also the memory object for the undo
log. */
static
void
trx_undo_free_page_in_rollback(
/*===========================*/
	trx_t*		trx __attribute__((unused)), /*!< in: transaction */
	trx_undo_t*	undo,	/*!< in: undo log memory copy */
	ulint		page_no,/*!< in: page number to free: must not be the
				header page */
	mtr_t*		mtr)	/*!< in: mtr which does not have a latch to any
				undo log page; the caller must have reserved
				the rollback segment mutex */
{
	ulint	last_page_no;

	ut_ad(undo->hdr_page_no != page_no);
	ut_ad(mutex_own(&(trx->undo_mutex)));

	last_page_no = trx_undo_free_page(undo->rseg, FALSE, undo->space,
					  undo->hdr_page_no, page_no, mtr);

	undo->last_page_no = last_page_no;
	undo->size--;
}

/********************************************************************//**
Empties an undo log header page of undo records for that undo log. Other
undo logs may still have records on that page, if it is an update undo log. */
static
void
trx_undo_empty_header_page(
/*=======================*/
	ulint	space,		/*!< in: space */
	ulint	zip_size,	/*!< in: compressed page size in bytes
				or 0 for uncompressed pages */
	ulint	hdr_page_no,	/*!< in: header page number */
	ulint	hdr_offset,	/*!< in: header offset */
	mtr_t*	mtr)		/*!< in: mtr */
{
	page_t*		header_page;
	trx_ulogf_t*	log_hdr;
	ulint		end;

	header_page = trx_undo_page_get(space, zip_size, hdr_page_no, mtr);

	log_hdr = header_page + hdr_offset;

	end = trx_undo_page_get_end(header_page, hdr_page_no, hdr_offset);

	mlog_write_ulint(log_hdr + TRX_UNDO_LOG_START, end, MLOG_2BYTES, mtr);
}

/***********************************************************************//**
Truncates an undo log from the end. This function is used during a rollback
to free space from an undo log. */
UNIV_INTERN
void
trx_undo_truncate_end(
/*==================*/
	trx_t*		trx,	/*!< in: transaction whose undo log it is */
	trx_undo_t*	undo,	/*!< in: undo log */
	undo_no_t	limit)	/*!< in: all undo records with undo number
				>= this value should be truncated */
{
	page_t*		undo_page;
	ulint		last_page_no;
	trx_undo_rec_t* rec;
	trx_undo_rec_t* trunc_here;
	mtr_t		mtr;

	ut_ad(mutex_own(&(trx->undo_mutex)));
	ut_ad(mutex_own(&(trx->rseg->mutex)));

	for (;;) {
		mtr_start(&mtr);

		trunc_here = NULL;

		last_page_no = undo->last_page_no;

		undo_page = trx_undo_page_get(undo->space, undo->zip_size,
					      last_page_no, &mtr);

		rec = trx_undo_page_get_last_rec(undo_page, undo->hdr_page_no,
						 undo->hdr_offset);
		for (;;) {
			if (rec == NULL) {
				if (last_page_no == undo->hdr_page_no) {

					goto function_exit;
				}

				trx_undo_free_page_in_rollback(
					trx, undo, last_page_no, &mtr);
				break;
			}

			if (trx_undo_rec_get_undo_no(rec) >= limit) {
				/* Truncate at least this record off, maybe
				more */
				trunc_here = rec;
			} else {
				goto function_exit;
			}

			rec = trx_undo_page_get_prev_rec(rec,
							 undo->hdr_page_no,
							 undo->hdr_offset);
		}

		mtr_commit(&mtr);
	}

function_exit:
	if (trunc_here) {
		mlog_write_ulint(undo_page + TRX_UNDO_PAGE_HDR
				 + TRX_UNDO_PAGE_FREE,
				 trunc_here - undo_page, MLOG_2BYTES, &mtr);
	}

	mtr_commit(&mtr);
}

/***********************************************************************//**
Truncates an undo log from the start. This function is used during a purge
operation. */
UNIV_INTERN
void
trx_undo_truncate_start(
/*====================*/
	trx_rseg_t*	rseg,		/*!< in: rollback segment */
	ulint		space,		/*!< in: space id of the log */
	ulint		hdr_page_no,	/*!< in: header page number */
	ulint		hdr_offset,	/*!< in: header offset on the page */
	undo_no_t	limit)		/*!< in: all undo pages with
					undo numbers < this value
					should be truncated; NOTE that
					the function only frees whole
					pages; the header page is not
					freed, but emptied, if all the
					records there are < limit */
{
	page_t*		undo_page;
	trx_undo_rec_t* rec;
	trx_undo_rec_t* last_rec;
	ulint		page_no;
	mtr_t		mtr;

	ut_ad(mutex_own(&(rseg->mutex)));

	if (!limit) {

		return;
	}
loop:
	mtr_start(&mtr);

	rec = trx_undo_get_first_rec(space, rseg->zip_size,
				     hdr_page_no, hdr_offset,
				     RW_X_LATCH, &mtr);
	if (rec == NULL) {
		/* Already empty */

		mtr_commit(&mtr);

		return;
	}

	undo_page = page_align(rec);

	last_rec = trx_undo_page_get_last_rec(undo_page, hdr_page_no,
					      hdr_offset);
	if (trx_undo_rec_get_undo_no(last_rec) >= limit) {

		mtr_commit(&mtr);

		return;
	}

	page_no = page_get_page_no(undo_page);

	if (page_no == hdr_page_no) {
		trx_undo_empty_header_page(space, rseg->zip_size,
					   hdr_page_no, hdr_offset,
					   &mtr);
	} else {
		trx_undo_free_page(rseg, TRUE, space, hdr_page_no,
				   page_no, &mtr);
	}

	mtr_commit(&mtr);

	goto loop;
}

/**********************************************************************//**
Frees an undo log segment which is not in the history list. */
static
void
trx_undo_seg_free(
/*==============*/
	trx_undo_t*	undo)	/*!< in: undo log */
{
	trx_rseg_t*	rseg;
	fseg_header_t*	file_seg;
	trx_rsegf_t*	rseg_header;
	trx_usegf_t*	seg_header;
	ibool		finished;
	mtr_t		mtr;

	rseg = undo->rseg;

	do {

		mtr_start(&mtr);

		mutex_enter(&(rseg->mutex));

		seg_header = trx_undo_page_get(undo->space, undo->zip_size,
					       undo->hdr_page_no,
					       &mtr) + TRX_UNDO_SEG_HDR;

		file_seg = seg_header + TRX_UNDO_FSEG_HEADER;

		finished = fseg_free_step(file_seg, &mtr);

		if (finished) {
			/* Update the rseg header */
			rseg_header = trx_rsegf_get(
				rseg->space, rseg->zip_size, rseg->page_no,
				&mtr);
			trx_rsegf_set_nth_undo(rseg_header, undo->id, FIL_NULL,
					       &mtr);
		}

		mutex_exit(&(rseg->mutex));
		mtr_commit(&mtr);
	} while (!finished);
}

/*========== UNDO LOG MEMORY COPY INITIALIZATION =====================*/

/********************************************************************//**
Creates and initializes an undo log memory object according to the values
in the header in file, when the database is started. The memory object is
inserted in the appropriate list of rseg.
@return	own: the undo log memory object */
static
trx_undo_t*
trx_undo_mem_create_at_db_start(
/*============================*/
	trx_rseg_t*	rseg,	/*!< in: rollback segment memory object */
	ulint		id,	/*!< in: slot index within rseg */
	ulint		page_no,/*!< in: undo log segment page number */
	mtr_t*		mtr)	/*!< in: mtr */
{
	page_t*		undo_page;
	trx_upagef_t*	page_header;
	trx_usegf_t*	seg_header;
	trx_ulogf_t*	undo_header;
	trx_undo_t*	undo;
	ulint		type;
	ulint		state;
	trx_id_t	trx_id;
	ulint		offset;
	fil_addr_t	last_addr;
	page_t*		last_page;
	trx_undo_rec_t*	rec;
	XID		xid;
	ibool		xid_exists = FALSE;

	if (id >= TRX_RSEG_N_SLOTS) {
		fprintf(stderr,
			"InnoDB: Error: undo->id is %lu\n", (ulong) id);
		ut_error;
	}

	undo_page = trx_undo_page_get(rseg->space, rseg->zip_size,
				      page_no, mtr);

	page_header = undo_page + TRX_UNDO_PAGE_HDR;

	type = mtr_read_ulint(page_header + TRX_UNDO_PAGE_TYPE, MLOG_2BYTES,
			      mtr);
	seg_header = undo_page + TRX_UNDO_SEG_HDR;

	state = mach_read_from_2(seg_header + TRX_UNDO_STATE);

	offset = mach_read_from_2(seg_header + TRX_UNDO_LAST_LOG);

	undo_header = undo_page + offset;

	trx_id = mach_read_from_8(undo_header + TRX_UNDO_TRX_ID);

	xid_exists = mtr_read_ulint(undo_header + TRX_UNDO_XID_EXISTS,
				    MLOG_1BYTE, mtr);

	/* Read X/Open XA transaction identification if it exists, or
	set it to NULL. */

	memset(&xid, 0, sizeof(xid));
	xid.formatID = -1;

	if (xid_exists == TRUE) {
		trx_undo_read_xid(undo_header, &xid);
	}

	mutex_enter(&(rseg->mutex));

	undo = trx_undo_mem_create(rseg, id, type, trx_id, &xid,
				   page_no, offset);
	mutex_exit(&(rseg->mutex));

	undo->dict_operation =	mtr_read_ulint(
		undo_header + TRX_UNDO_DICT_TRANS, MLOG_1BYTE, mtr);

	undo->table_id = mach_read_from_8(undo_header + TRX_UNDO_TABLE_ID);
	undo->state = state;
	undo->size = flst_get_len(seg_header + TRX_UNDO_PAGE_LIST, mtr);

	/* If the log segment is being freed, the page list is inconsistent! */
	if (state == TRX_UNDO_TO_FREE) {

		goto add_to_list;
	}

	last_addr = flst_get_last(seg_header + TRX_UNDO_PAGE_LIST, mtr);

	undo->last_page_no = last_addr.page;
	undo->top_page_no = last_addr.page;

	last_page = trx_undo_page_get(rseg->space, rseg->zip_size,
				      undo->last_page_no, mtr);

	rec = trx_undo_page_get_last_rec(last_page, page_no, offset);

	if (rec == NULL) {
		undo->empty = TRUE;
	} else {
		undo->empty = FALSE;
		undo->top_offset = rec - last_page;
		undo->top_undo_no = trx_undo_rec_get_undo_no(rec);
	}
add_to_list:
	if (type == TRX_UNDO_INSERT) {
		if (state != TRX_UNDO_CACHED) {
			UT_LIST_ADD_LAST(undo_list, rseg->insert_undo_list,
					 undo);
		} else {
			UT_LIST_ADD_LAST(undo_list, rseg->insert_undo_cached,
					 undo);
		}
	} else {
		ut_ad(type == TRX_UNDO_UPDATE);
		if (state != TRX_UNDO_CACHED) {
			UT_LIST_ADD_LAST(undo_list, rseg->update_undo_list,
					 undo);
		} else {
			UT_LIST_ADD_LAST(undo_list, rseg->update_undo_cached,
					 undo);
		}
	}

	return(undo);
}

/********************************************************************//**
Initializes the undo log lists for a rollback segment memory copy. This
function is only called when the database is started or a new rollback
segment is created.
@return	the combined size of undo log segments in pages */
UNIV_INTERN
ulint
trx_undo_lists_init(
/*================*/
	trx_rseg_t*	rseg)	/*!< in: rollback segment memory object */
{
	ulint		page_no;
	trx_undo_t*	undo;
	ulint		size	= 0;
	trx_rsegf_t*	rseg_header;
	ulint		i;
	mtr_t		mtr;

	UT_LIST_INIT(rseg->update_undo_list);
	UT_LIST_INIT(rseg->update_undo_cached);
	UT_LIST_INIT(rseg->insert_undo_list);
	UT_LIST_INIT(rseg->insert_undo_cached);

	mtr_start(&mtr);

	rseg_header = trx_rsegf_get_new(rseg->space, rseg->zip_size,
					rseg->page_no, &mtr);

	for (i = 0; i < TRX_RSEG_N_SLOTS; i++) {
		page_no = trx_rsegf_get_nth_undo(rseg_header, i, &mtr);

		/* In forced recovery: try to avoid operations which look
		at database pages; undo logs are rapidly changing data, and
		the probability that they are in an inconsistent state is
		high */

		if (page_no != FIL_NULL
		    && srv_force_recovery < SRV_FORCE_NO_UNDO_LOG_SCAN) {

			undo = trx_undo_mem_create_at_db_start(rseg, i,
							       page_no, &mtr);
			size += undo->size;

			mtr_commit(&mtr);

			mtr_start(&mtr);

			rseg_header = trx_rsegf_get(
				rseg->space, rseg->zip_size, rseg->page_no,
				&mtr);
		}
	}

	mtr_commit(&mtr);

	return(size);
}

/********************************************************************//**
Creates and initializes an undo log memory object.
@return	own: the undo log memory object */
static
trx_undo_t*
trx_undo_mem_create(
/*================*/
	trx_rseg_t*	rseg,	/*!< in: rollback segment memory object */
	ulint		id,	/*!< in: slot index within rseg */
	ulint		type,	/*!< in: type of the log: TRX_UNDO_INSERT or
				TRX_UNDO_UPDATE */
	trx_id_t	trx_id,	/*!< in: id of the trx for which the undo log
				is created */
	const XID*	xid,	/*!< in: X/Open transaction identification */
	ulint		page_no,/*!< in: undo log header page number */
	ulint		offset)	/*!< in: undo log header byte offset on page */
{
	trx_undo_t*	undo;

	ut_ad(mutex_own(&(rseg->mutex)));

	if (id >= TRX_RSEG_N_SLOTS) {
		fprintf(stderr,
			"InnoDB: Error: undo->id is %lu\n", (ulong) id);
		ut_error;
	}

	undo = mem_alloc(sizeof(trx_undo_t));

	if (undo == NULL) {

		return NULL;
	}

	undo->id = id;
	undo->type = type;
	undo->state = TRX_UNDO_ACTIVE;
	undo->del_marks = FALSE;
	undo->trx_id = trx_id;
	undo->xid = *xid;

	undo->dict_operation = FALSE;

	undo->rseg = rseg;

	undo->space = rseg->space;
	undo->zip_size = rseg->zip_size;
	undo->hdr_page_no = page_no;
	undo->hdr_offset = offset;
	undo->last_page_no = page_no;
	undo->size = 1;

	undo->empty = TRUE;
	undo->top_page_no = page_no;
	undo->guess_block = NULL;

	return(undo);
}

/********************************************************************//**
Initializes a cached undo log object for new use. */
static
void
trx_undo_mem_init_for_reuse(
/*========================*/
	trx_undo_t*	undo,	/*!< in: undo log to init */
	trx_id_t	trx_id,	/*!< in: id of the trx for which the undo log
				is created */
	const XID*	xid,	/*!< in: X/Open XA transaction identification*/
	ulint		offset)	/*!< in: undo log header byte offset on page */
{
	ut_ad(mutex_own(&((undo->rseg)->mutex)));

	if (UNIV_UNLIKELY(undo->id >= TRX_RSEG_N_SLOTS)) {
		fprintf(stderr, "InnoDB: Error: undo->id is %lu\n",
			(ulong) undo->id);

		mem_analyze_corruption(undo);
		ut_error;
	}

	undo->state = TRX_UNDO_ACTIVE;
	undo->del_marks = FALSE;
	undo->trx_id = trx_id;
	undo->xid = *xid;

	undo->dict_operation = FALSE;

	undo->hdr_offset = offset;
	undo->empty = TRUE;
}

/********************************************************************//**
Frees an undo log memory copy. */
UNIV_INTERN
void
trx_undo_mem_free(
/*==============*/
	trx_undo_t*	undo)	/*!< in: the undo object to be freed */
{
	if (undo->id >= TRX_RSEG_N_SLOTS) {
		fprintf(stderr,
			"InnoDB: Error: undo->id is %lu\n", (ulong) undo->id);
		ut_error;
	}

	mem_free(undo);
}

/**********************************************************************//**
Creates a new undo log.
@return DB_SUCCESS if successful in creating the new undo lob object,
possible error codes are: DB_TOO_MANY_CONCURRENT_TRXS
DB_OUT_OF_FILE_SPACE DB_OUT_OF_MEMORY */
static
ulint
trx_undo_create(
/*============*/
	trx_t*		trx,	/*!< in: transaction */
	trx_rseg_t*	rseg,	/*!< in: rollback segment memory copy */
	ulint		type,	/*!< in: type of the log: TRX_UNDO_INSERT or
				TRX_UNDO_UPDATE */
	trx_id_t	trx_id,	/*!< in: id of the trx for which the undo log
				is created */
	const XID*	xid,	/*!< in: X/Open transaction identification*/
	trx_undo_t**	undo,	/*!< out: the new undo log object, undefined
				 * if did not succeed */
	mtr_t*		mtr)	/*!< in: mtr */
{
	trx_rsegf_t*	rseg_header;
	ulint		page_no;
	ulint		offset;
	ulint		id;
	page_t*		undo_page;
	ulint		err;

	ut_ad(mutex_own(&(rseg->mutex)));

	if (rseg->curr_size == rseg->max_size) {

		return(DB_OUT_OF_FILE_SPACE);
	}

	rseg->curr_size++;

	rseg_header = trx_rsegf_get(rseg->space, rseg->zip_size, rseg->page_no,
				    mtr);

	err = trx_undo_seg_create(rseg, rseg_header, type, &id,
				  &undo_page, mtr);

	if (err != DB_SUCCESS) {
		/* Did not succeed */

		rseg->curr_size--;

		return(err);
	}

	page_no = page_get_page_no(undo_page);

	offset = trx_undo_header_create(undo_page, trx_id, mtr);

	if (trx->support_xa) {
		trx_undo_header_add_space_for_xid(undo_page,
						  undo_page + offset, mtr);
	}

	*undo = trx_undo_mem_create(rseg, id, type, trx_id, xid,
				   page_no, offset);
	if (*undo == NULL) {

		err = DB_OUT_OF_MEMORY;
	}

	return(err);
}

/*================ UNDO LOG ASSIGNMENT AND CLEANUP =====================*/

/********************************************************************//**
Reuses a cached undo log.
@return	the undo log memory object, NULL if none cached */
static
trx_undo_t*
trx_undo_reuse_cached(
/*==================*/
	trx_t*		trx,	/*!< in: transaction */
	trx_rseg_t*	rseg,	/*!< in: rollback segment memory object */
	ulint		type,	/*!< in: type of the log: TRX_UNDO_INSERT or
				TRX_UNDO_UPDATE */
	trx_id_t	trx_id,	/*!< in: id of the trx for which the undo log
				is used */
	const XID*	xid,	/*!< in: X/Open XA transaction identification */
	mtr_t*		mtr)	/*!< in: mtr */
{
	trx_undo_t*	undo;
	page_t*		undo_page;
	ulint		offset;

	ut_ad(mutex_own(&(rseg->mutex)));

	if (type == TRX_UNDO_INSERT) {

		undo = UT_LIST_GET_FIRST(rseg->insert_undo_cached);
		if (undo == NULL) {

			return(NULL);
		}

		UT_LIST_REMOVE(undo_list, rseg->insert_undo_cached, undo);
	} else {
		ut_ad(type == TRX_UNDO_UPDATE);

		undo = UT_LIST_GET_FIRST(rseg->update_undo_cached);
		if (undo == NULL) {

			return(NULL);
		}

		UT_LIST_REMOVE(undo_list, rseg->update_undo_cached, undo);
	}

	ut_ad(undo->size == 1);

	if (undo->id >= TRX_RSEG_N_SLOTS) {
		fprintf(stderr, "InnoDB: Error: undo->id is %lu\n",
			(ulong) undo->id);
		mem_analyze_corruption(undo);
		ut_error;
	}

	undo_page = trx_undo_page_get(undo->space, undo->zip_size,
				      undo->hdr_page_no, mtr);

	if (type == TRX_UNDO_INSERT) {
		offset = trx_undo_insert_header_reuse(undo_page, trx_id, mtr);

		if (trx->support_xa) {
			trx_undo_header_add_space_for_xid(
				undo_page, undo_page + offset, mtr);
		}
	} else {
		ut_a(mach_read_from_2(undo_page + TRX_UNDO_PAGE_HDR
				      + TRX_UNDO_PAGE_TYPE)
		     == TRX_UNDO_UPDATE);

		offset = trx_undo_header_create(undo_page, trx_id, mtr);

		if (trx->support_xa) {
			trx_undo_header_add_space_for_xid(
				undo_page, undo_page + offset, mtr);
		}
	}

	trx_undo_mem_init_for_reuse(undo, trx_id, xid, offset);

	return(undo);
}

/**********************************************************************//**
Marks an undo log header as a header of a data dictionary operation
transaction. */
static
void
trx_undo_mark_as_dict_operation(
/*============================*/
	trx_t*		trx,	/*!< in: dict op transaction */
	trx_undo_t*	undo,	/*!< in: assigned undo log */
	mtr_t*		mtr)	/*!< in: mtr */
{
	page_t*	hdr_page;

	hdr_page = trx_undo_page_get(undo->space, undo->zip_size,
				     undo->hdr_page_no, mtr);

	switch (trx_get_dict_operation(trx)) {
	case TRX_DICT_OP_NONE:
		ut_error;
	case TRX_DICT_OP_INDEX:
		/* Do not discard the table on recovery. */
		undo->table_id = 0;
		break;
	case TRX_DICT_OP_TABLE:
		undo->table_id = trx->table_id;
		break;
	}

	mlog_write_ulint(hdr_page + undo->hdr_offset
			 + TRX_UNDO_DICT_TRANS,
			 TRUE, MLOG_1BYTE, mtr);

	mlog_write_ull(hdr_page + undo->hdr_offset + TRX_UNDO_TABLE_ID,
		       undo->table_id, mtr);

	undo->dict_operation = TRUE;
}

/**********************************************************************//**
Assigns an undo log for a transaction. A new undo log is created or a cached
undo log reused.
@return DB_SUCCESS if undo log assign successful, possible error codes
are: DB_TOO_MANY_CONCURRENT_TRXS DB_OUT_OF_FILE_SPACE
DB_OUT_OF_MEMORY */
UNIV_INTERN
ulint
trx_undo_assign_undo(
/*=================*/
	trx_t*		trx,	/*!< in: transaction */
	ulint		type)	/*!< in: TRX_UNDO_INSERT or TRX_UNDO_UPDATE */
{
	trx_rseg_t*	rseg;
	trx_undo_t*	undo;
	mtr_t		mtr;
	ulint		err = DB_SUCCESS;

	ut_ad(trx);
	ut_ad(trx->rseg);

	rseg = trx->rseg;

	ut_ad(mutex_own(&(trx->undo_mutex)));

	mtr_start(&mtr);

	mutex_enter(&rseg->mutex);

	undo = trx_undo_reuse_cached(trx, rseg, type, trx->id, &trx->xid,
				     &mtr);
	if (undo == NULL) {
		err = trx_undo_create(trx, rseg, type, trx->id, &trx->xid,
								&undo, &mtr);
		if (err != DB_SUCCESS) {

			goto func_exit;
		}
	}

	if (type == TRX_UNDO_INSERT) {
		UT_LIST_ADD_FIRST(undo_list, rseg->insert_undo_list, undo);
		ut_ad(trx->insert_undo == NULL);
		trx->insert_undo = undo;
	} else {
		UT_LIST_ADD_FIRST(undo_list, rseg->update_undo_list, undo);
		ut_ad(trx->update_undo == NULL);
		trx->update_undo = undo;
	}

	if (trx_get_dict_operation(trx) != TRX_DICT_OP_NONE) {
		trx_undo_mark_as_dict_operation(trx, undo, &mtr);
	}

func_exit:
	mutex_exit(&(rseg->mutex));
	mtr_commit(&mtr);

	return err;
}

/******************************************************************//**
Sets the state of the undo log segment at a transaction finish.
@return	undo log segment header page, x-latched */
UNIV_INTERN
page_t*
trx_undo_set_state_at_finish(
/*=========================*/
	trx_undo_t*	undo,	/*!< in: undo log memory copy */
	mtr_t*		mtr)	/*!< in: mtr */
{
	trx_usegf_t*	seg_hdr;
	trx_upagef_t*	page_hdr;
	page_t*		undo_page;
	ulint		state;

<<<<<<< HEAD
	ut_ad(mtr);
	ut_ad(undo);
=======
	ut_ad(undo);
	ut_ad(mtr);
>>>>>>> 68f3a194

	if (undo->id >= TRX_RSEG_N_SLOTS) {
		fprintf(stderr, "InnoDB: Error: undo->id is %lu\n",
			(ulong) undo->id);
		mem_analyze_corruption(undo);
		ut_error;
	}

	undo_page = trx_undo_page_get(undo->space, undo->zip_size,
				      undo->hdr_page_no, mtr);

	seg_hdr = undo_page + TRX_UNDO_SEG_HDR;
	page_hdr = undo_page + TRX_UNDO_PAGE_HDR;

	if (undo->size == 1
	    && mach_read_from_2(page_hdr + TRX_UNDO_PAGE_FREE)
	       < TRX_UNDO_PAGE_REUSE_LIMIT) {

		state = TRX_UNDO_CACHED;

	} else if (undo->type == TRX_UNDO_INSERT) {

		state = TRX_UNDO_TO_FREE;
	} else {
		state = TRX_UNDO_TO_PURGE;
	}

	undo->state = state;

	mlog_write_ulint(seg_hdr + TRX_UNDO_STATE, state, MLOG_2BYTES, mtr);

	return(undo_page);
}

/******************************************************************//**
Sets the state of the undo log segment at a transaction prepare.
@return	undo log segment header page, x-latched */
UNIV_INTERN
page_t*
trx_undo_set_state_at_prepare(
/*==========================*/
	trx_t*		trx,	/*!< in: transaction */
	trx_undo_t*	undo,	/*!< in: undo log memory copy */
	mtr_t*		mtr)	/*!< in: mtr */
{
	trx_usegf_t*	seg_hdr;
	trx_ulogf_t*	undo_header;
	page_t*		undo_page;
	ulint		offset;

	ut_ad(trx && undo && mtr);

	if (undo->id >= TRX_RSEG_N_SLOTS) {
		fprintf(stderr, "InnoDB: Error: undo->id is %lu\n",
			(ulong) undo->id);
		mem_analyze_corruption(undo);
		ut_error;
	}

	undo_page = trx_undo_page_get(undo->space, undo->zip_size,
				      undo->hdr_page_no, mtr);

	seg_hdr = undo_page + TRX_UNDO_SEG_HDR;

	/*------------------------------*/
	undo->state = TRX_UNDO_PREPARED;
	undo->xid   = trx->xid;
	/*------------------------------*/

	mlog_write_ulint(seg_hdr + TRX_UNDO_STATE, undo->state,
			 MLOG_2BYTES, mtr);

	offset = mach_read_from_2(seg_hdr + TRX_UNDO_LAST_LOG);
	undo_header = undo_page + offset;

	mlog_write_ulint(undo_header + TRX_UNDO_XID_EXISTS,
			 TRUE, MLOG_1BYTE, mtr);

	trx_undo_write_xid(undo_header, &undo->xid, mtr);

	return(undo_page);
}

/**********************************************************************//**
Adds the update undo log header as the first in the history list, and
frees the memory object, or puts it to the list of cached update undo log
segments. */
UNIV_INTERN
void
trx_undo_update_cleanup(
/*====================*/
	trx_t*	trx,		/*!< in: trx owning the update undo log */
	page_t*	undo_page,	/*!< in: update undo log header page,
				x-latched */
	mtr_t*	mtr)		/*!< in: mtr */
{
	trx_rseg_t*	rseg;
	trx_undo_t*	undo;

	undo = trx->update_undo;
	rseg = trx->rseg;

	ut_ad(mutex_own(&(rseg->mutex)));

	trx_purge_add_update_undo_to_history(trx, undo_page, mtr);

	UT_LIST_REMOVE(undo_list, rseg->update_undo_list, undo);

	trx->update_undo = NULL;

	if (undo->state == TRX_UNDO_CACHED) {

		UT_LIST_ADD_FIRST(undo_list, rseg->update_undo_cached, undo);
	} else {
		ut_ad(undo->state == TRX_UNDO_TO_PURGE
		      || undo->state == TRX_UNDO_TO_FREE);

		trx_undo_mem_free(undo);
	}
}

/******************************************************************//**
Frees or caches an insert undo log after a transaction commit or rollback.
Knowledge of inserts is not needed after a commit or rollback, therefore
the data can be discarded. */
UNIV_INTERN
void
trx_undo_insert_cleanup(
/*====================*/
	trx_t*	trx)	/*!< in: transaction handle */
{
	trx_undo_t*	undo;
	trx_rseg_t*	rseg;

	undo = trx->insert_undo;
	ut_ad(undo);

	rseg = trx->rseg;

	mutex_enter(&(rseg->mutex));

	UT_LIST_REMOVE(undo_list, rseg->insert_undo_list, undo);
	trx->insert_undo = NULL;

	if (undo->state == TRX_UNDO_CACHED) {

		UT_LIST_ADD_FIRST(undo_list, rseg->insert_undo_cached, undo);
	} else {
		ut_ad(undo->state == TRX_UNDO_TO_FREE);

		/* Delete first the undo log segment in the file */

		mutex_exit(&(rseg->mutex));

		trx_undo_seg_free(undo);

		mutex_enter(&(rseg->mutex));

		ut_ad(rseg->curr_size > undo->size);

		rseg->curr_size -= undo->size;

		trx_undo_mem_free(undo);
	}

	mutex_exit(&(rseg->mutex));
}
#endif /* !UNIV_HOTBACKUP */<|MERGE_RESOLUTION|>--- conflicted
+++ resolved
@@ -1800,14 +1800,6 @@
 	page_t*		undo_page;
 	ulint		state;
 
-<<<<<<< HEAD
-	ut_ad(mtr);
-	ut_ad(undo);
-=======
-	ut_ad(undo);
-	ut_ad(mtr);
->>>>>>> 68f3a194
-
 	if (undo->id >= TRX_RSEG_N_SLOTS) {
 		fprintf(stderr, "InnoDB: Error: undo->id is %lu\n",
 			(ulong) undo->id);
