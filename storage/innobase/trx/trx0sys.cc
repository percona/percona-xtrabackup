--- conflicted
+++ resolved
@@ -53,16 +53,6 @@
 #include "trx0trx.h"
 #include "trx0undo.h"
 
-/** If this MySQL server uses binary logging, after InnoDB has been inited
-and if it has done a crash recovery, we store the binlog file name and position
-here. */
-/* @{ */
-/** Binlog file name */
-char trx_sys_mysql_bin_log_name[TRX_SYS_MYSQL_LOG_NAME_LEN];
-/** Binlog file position, or -1 if unknown */
-ib_uint64_t trx_sys_mysql_bin_log_pos = -1;
-/* @} */
-
 /** The transaction system */
 trx_sys_t *trx_sys = NULL;
 
@@ -252,19 +242,6 @@
   offset = (offset << 32);
   offset |= static_cast<uint64_t>(low);
 
-<<<<<<< HEAD
-  trx_sys_mysql_bin_log_pos =
-      (((ib_uint64_t)trx_sys_mysql_bin_log_pos_high) << 32) +
-      (ib_uint64_t)trx_sys_mysql_bin_log_pos_low;
-
-  ut_memcpy(trx_sys_mysql_bin_log_name,
-            sys_header + TRX_SYS_MYSQL_LOG_INFO + TRX_SYS_MYSQL_LOG_NAME,
-            TRX_SYS_MYSQL_LOG_NAME_LEN);
-
-  ib::info(ER_IB_MSG_1197) << "xtrabackup: Last MySQL binlog file position "
-                           << trx_sys_mysql_bin_log_pos << ", file name "
-                           << trx_sys_mysql_bin_log_name;
-=======
   mtr_commit(&mtr);
 }
 
@@ -299,7 +276,6 @@
   mtr_t mtr;
   mtr_start(&mtr);
   byte *binlog_pos = trx_sysf_get(&mtr) + TRX_SYS_MYSQL_LOG_INFO;
->>>>>>> 4869291f
 
   /* Return If position is already updated. */
   if (binlog_position_changed(last_file, last_offset, binlog_pos)) {
