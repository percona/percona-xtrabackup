/*****************************************************************************

Copyright (c) 1996, 2013, Oracle and/or its affiliates. All Rights Reserved.

This program is free software; you can redistribute it and/or modify it under
the terms of the GNU General Public License as published by the Free Software
Foundation; version 2 of the License.

This program is distributed in the hope that it will be useful, but WITHOUT
ANY WARRANTY; without even the implied warranty of MERCHANTABILITY or FITNESS
FOR A PARTICULAR PURPOSE. See the GNU General Public License for more details.

You should have received a copy of the GNU General Public License along with
this program; if not, write to the Free Software Foundation, Inc.,
51 Franklin Street, Suite 500, Boston, MA 02110-1335 USA

*****************************************************************************/

/**************************************************//**
@file trx/trx0roll.cc
Transaction rollback

Created 3/26/1996 Heikki Tuuri
*******************************************************/

#include "trx0roll.h"

#ifdef UNIV_NONINL
#include "trx0roll.ic"
#endif

#include "fsp0fsp.h"
#include "mach0data.h"
#include "trx0rseg.h"
#include "trx0trx.h"
#include "trx0undo.h"
#include "trx0rec.h"
#include "que0que.h"
#include "usr0sess.h"
#include "srv0start.h"
#include "read0read.h"
#include "row0undo.h"
#include "row0mysql.h"
#include "lock0lock.h"
#include "pars0pars.h"
#include "srv0mon.h"
#include "trx0sys.h"

/** This many pages must be undone before a truncate is tried within
rollback */
#define TRX_ROLL_TRUNC_THRESHOLD	1

/** In crash recovery, the current trx to be rolled back; NULL otherwise */
static const trx_t*	trx_roll_crash_recv_trx	= NULL;

/** In crash recovery we set this to the undo n:o of the current trx to be
rolled back. Then we can print how many % the rollback has progressed. */
static undo_no_t	trx_roll_max_undo_no;

/** Auxiliary variable which tells the previous progress % we printed */
static ulint		trx_roll_progress_printed_pct;

/****************************************************************//**
Finishes a transaction rollback. */
static
void
trx_rollback_finish(
/*================*/
	trx_t*		trx);	/*!< in: transaction */

/*******************************************************************//**
Rollback a transaction used in MySQL. */
static
void
trx_rollback_to_savepoint_low(
/*==========================*/
	trx_t*		trx,	/*!< in: transaction handle */
	trx_savept_t*	savept)	/*!< in: pointer to savepoint undo number, if
				partial rollback requested, or NULL for
				complete rollback */
{
	que_thr_t*	thr;
	mem_heap_t*	heap;
	roll_node_t*	roll_node;

	heap = mem_heap_create(512);

	roll_node = roll_node_create(heap);

	if (savept != NULL) {
		roll_node->partial = TRUE;
		roll_node->savept = *savept;
		assert_trx_in_list(trx);
	}  else {
		assert_trx_nonlocking_or_in_list(trx);
	}

	trx->error_state = DB_SUCCESS;

	if (trx->insert_undo != 0 || trx->update_undo != 0) {
		ut_ad(trx->rseg != 0);
		thr = pars_complete_graph_for_exec(roll_node, trx, heap);

		ut_a(thr == que_fork_start_command(
			static_cast<que_fork_t*>(que_node_get_parent(thr))));

		que_run_threads(thr);

		ut_a(roll_node->undo_thr != NULL);
		que_run_threads(roll_node->undo_thr);

		/* Free the memory reserved by the undo graph. */
		que_graph_free(static_cast<que_t*>(
				       roll_node->undo_thr->common.parent));
	}

	if (savept == NULL) {
		trx_rollback_finish(trx);
		MONITOR_INC(MONITOR_TRX_ROLLBACK);
	} else {
		trx->lock.que_state = TRX_QUE_RUNNING;
		MONITOR_INC(MONITOR_TRX_ROLLBACK_SAVEPOINT);
	}

	ut_a(trx->error_state == DB_SUCCESS);
	ut_a(trx->lock.que_state == TRX_QUE_RUNNING);

	mem_heap_free(heap);

	MONITOR_DEC(MONITOR_TRX_ACTIVE);
}

/*******************************************************************//**
Rollback a transaction to a given savepoint or do a complete rollback.
@return	error code or DB_SUCCESS */
UNIV_INTERN
dberr_t
trx_rollback_to_savepoint(
/*======================*/
	trx_t*		trx,	/*!< in: transaction handle */
	trx_savept_t*	savept)	/*!< in: pointer to savepoint undo number, if
				partial rollback requested, or NULL for
				complete rollback */
{
	ut_ad(!trx_mutex_own(trx));

	/* Tell Innobase server that there might be work for
	utility threads: */

	srv_active_wake_master_thread();

	trx_start_if_not_started_xa(trx, true);

	trx_rollback_to_savepoint_low(trx, savept);

	/* Tell Innobase server that there might be work for
	utility threads: */

	srv_active_wake_master_thread();

	return(trx->error_state);
}

/*******************************************************************//**
Rollback a transaction used in MySQL.
@return	error code or DB_SUCCESS */
static
dberr_t
trx_rollback_for_mysql_low(
/*=======================*/
	trx_t*	trx)	/*!< in/out: transaction */
{
	srv_active_wake_master_thread();

	trx->op_info = "rollback";

	/* If we are doing the XA recovery of prepared transactions,
	then the transaction object does not have an InnoDB session
	object, and we set a dummy session that we use for all MySQL
	transactions. */

	trx_rollback_to_savepoint_low(trx, NULL);

	trx->op_info = "";

	ut_a(trx->error_state == DB_SUCCESS);

	srv_active_wake_master_thread();

	return(trx->error_state);
}

/*******************************************************************//**
Rollback a transaction used in MySQL.
@return	error code or DB_SUCCESS */
UNIV_INTERN
dberr_t
trx_rollback_for_mysql(
/*===================*/
	trx_t*	trx)	/*!< in/out: transaction */
{
	/* We are reading trx->state without holding trx_sys->mutex
	here, because the rollback should be invoked for a running
	active MySQL transaction (or recovered prepared transaction)
	that is associated with the current thread. */

	switch (trx->state) {
	case TRX_STATE_NOT_STARTED:
		ut_ad(trx->in_mysql_trx_list);
		return(DB_SUCCESS);

	case TRX_STATE_ACTIVE:
		ut_ad(trx->in_mysql_trx_list);
		assert_trx_nonlocking_or_in_list(trx);
		return(trx_rollback_for_mysql_low(trx));

	case TRX_STATE_PREPARED:
		ut_ad(!trx_is_autocommit_non_locking(trx));
		return(trx_rollback_for_mysql_low(trx));

	case TRX_STATE_COMMITTED_IN_MEMORY:
		assert_trx_in_list(trx);
		break;
	}

	ut_error;
	return(DB_CORRUPTION);
}

/*******************************************************************//**
Rollback the latest SQL statement for MySQL.
@return	error code or DB_SUCCESS */
UNIV_INTERN
dberr_t
trx_rollback_last_sql_stat_for_mysql(
/*=================================*/
	trx_t*	trx)	/*!< in/out: transaction */
{
	dberr_t	err;

	/* We are reading trx->state without holding trx_sys->mutex
	here, because the statement rollback should be invoked for a
	running active MySQL transaction that is associated with the
	current thread. */
	ut_ad(trx->in_mysql_trx_list);

	switch (trx->state) {
	case TRX_STATE_NOT_STARTED:
		return(DB_SUCCESS);
	case TRX_STATE_ACTIVE:
		assert_trx_nonlocking_or_in_list(trx);

		trx->op_info = "rollback of SQL statement";

		err = trx_rollback_to_savepoint(
			trx, &trx->last_sql_stat_start);

		if (trx->fts_trx) {
			fts_savepoint_rollback_last_stmt(trx);
		}

		/* The following call should not be needed,
		but we play it safe: */
		trx_mark_sql_stat_end(trx);

		trx->op_info = "";

		return(err);
	case TRX_STATE_PREPARED:
	case TRX_STATE_COMMITTED_IN_MEMORY:
		/* The statement rollback is only allowed on an ACTIVE
		transaction, not a PREPARED or COMMITTED one. */
		break;
	}

	ut_error;
	return(DB_CORRUPTION);
}

/*******************************************************************//**
Search for a savepoint using name.
@return savepoint if found else NULL */
static
trx_named_savept_t*
trx_savepoint_find(
/*===============*/
	trx_t*		trx,			/*!< in: transaction */
	const char*	name)			/*!< in: savepoint name */
{
	trx_named_savept_t*	savep;

	for (savep = UT_LIST_GET_FIRST(trx->trx_savepoints);
	     savep != NULL;
	     savep = UT_LIST_GET_NEXT(trx_savepoints, savep)) {

		if (0 == ut_strcmp(savep->name, name)) {
			return(savep);
		}
	}

	return(NULL);
}

/*******************************************************************//**
Frees a single savepoint struct. */
static
void
trx_roll_savepoint_free(
/*=====================*/
	trx_t*			trx,	/*!< in: transaction handle */
	trx_named_savept_t*	savep)	/*!< in: savepoint to free */
{
	UT_LIST_REMOVE(trx_savepoints, trx->trx_savepoints, savep);
	mem_free(savep->name);
	mem_free(savep);
}

/*******************************************************************//**
Frees savepoint structs starting from savep. */
UNIV_INTERN
void
trx_roll_savepoints_free(
/*=====================*/
	trx_t*			trx,	/*!< in: transaction handle */
	trx_named_savept_t*	savep)	/*!< in: free all savepoints starting
					with this savepoint i*/
{
	while (savep != NULL) {
		trx_named_savept_t*	next_savep;

		next_savep = UT_LIST_GET_NEXT(trx_savepoints, savep);

		trx_roll_savepoint_free(trx, savep);

		savep = next_savep;
	}
}

/*******************************************************************//**
Rolls back a transaction back to a named savepoint. Modifications after the
savepoint are undone but InnoDB does NOT release the corresponding locks
which are stored in memory. If a lock is 'implicit', that is, a new inserted
row holds a lock where the lock information is carried by the trx id stored in
the row, these locks are naturally released in the rollback. Savepoints which
were set after this savepoint are deleted.
@return if no savepoint of the name found then DB_NO_SAVEPOINT,
otherwise DB_SUCCESS */
static __attribute__((nonnull, warn_unused_result))
dberr_t
trx_rollback_to_savepoint_for_mysql_low(
/*====================================*/
	trx_t*			trx,	/*!< in/out: transaction */
	trx_named_savept_t*	savep,	/*!< in/out: savepoint */
	ib_int64_t*		mysql_binlog_cache_pos)
					/*!< out: the MySQL binlog
					cache position corresponding
					to this savepoint; MySQL needs
					this information to remove the
					binlog entries of the queries
					executed after the savepoint */
{
	dberr_t	err;

	ut_ad(trx_state_eq(trx, TRX_STATE_ACTIVE));
	ut_ad(trx->in_mysql_trx_list);

	/* Free all savepoints strictly later than savep. */

	trx_roll_savepoints_free(
		trx, UT_LIST_GET_NEXT(trx_savepoints, savep));

	*mysql_binlog_cache_pos = savep->mysql_binlog_cache_pos;

	trx->op_info = "rollback to a savepoint";

	err = trx_rollback_to_savepoint(trx, &savep->savept);

	/* Store the current undo_no of the transaction so that
	we know where to roll back if we have to roll back the
	next SQL statement: */

	trx_mark_sql_stat_end(trx);

	trx->op_info = "";

	return(err);
}

/*******************************************************************//**
Rolls back a transaction back to a named savepoint. Modifications after the
savepoint are undone but InnoDB does NOT release the corresponding locks
which are stored in memory. If a lock is 'implicit', that is, a new inserted
row holds a lock where the lock information is carried by the trx id stored in
the row, these locks are naturally released in the rollback. Savepoints which
were set after this savepoint are deleted.
@return if no savepoint of the name found then DB_NO_SAVEPOINT,
otherwise DB_SUCCESS */
UNIV_INTERN
dberr_t
trx_rollback_to_savepoint_for_mysql(
/*================================*/
	trx_t*		trx,			/*!< in: transaction handle */
	const char*	savepoint_name,		/*!< in: savepoint name */
	ib_int64_t*	mysql_binlog_cache_pos)	/*!< out: the MySQL binlog cache
						position corresponding to this
						savepoint; MySQL needs this
						information to remove the
						binlog entries of the queries
						executed after the savepoint */
{
	trx_named_savept_t*	savep;

	/* We are reading trx->state without holding trx_sys->mutex
	here, because the savepoint rollback should be invoked for a
	running active MySQL transaction that is associated with the
	current thread. */
	ut_ad(trx->in_mysql_trx_list);

	savep = trx_savepoint_find(trx, savepoint_name);

	if (savep == NULL) {
		return(DB_NO_SAVEPOINT);
	}

	switch (trx->state) {
	case TRX_STATE_NOT_STARTED:
		ut_print_timestamp(stderr);
		fputs("  InnoDB: Error: transaction has a savepoint ", stderr);
		ut_print_name(stderr, trx, FALSE, savep->name);
		fputs(" though it is not started\n", stderr);
		return(DB_ERROR);
	case TRX_STATE_ACTIVE:
		return(trx_rollback_to_savepoint_for_mysql_low(
				trx, savep, mysql_binlog_cache_pos));
	case TRX_STATE_PREPARED:
	case TRX_STATE_COMMITTED_IN_MEMORY:
		/* The savepoint rollback is only allowed on an ACTIVE
		transaction, not a PREPARED or COMMITTED one. */
		break;
	}

	ut_error;
	return(DB_CORRUPTION);
}

/*******************************************************************//**
Creates a named savepoint. If the transaction is not yet started, starts it.
If there is already a savepoint of the same name, this call erases that old
savepoint and replaces it with a new. Savepoints are deleted in a transaction
commit or rollback.
@return	always DB_SUCCESS */
UNIV_INTERN
dberr_t
trx_savepoint_for_mysql(
/*====================*/
	trx_t*		trx,			/*!< in: transaction handle */
	const char*	savepoint_name,		/*!< in: savepoint name */
	ib_int64_t	binlog_cache_pos)	/*!< in: MySQL binlog cache
						position corresponding to this
						connection at the time of the
						savepoint */
{
	trx_named_savept_t*	savep;

	trx_start_if_not_started_xa(trx, true);

	savep = trx_savepoint_find(trx, savepoint_name);

	if (savep) {
		/* There is a savepoint with the same name: free that */

		UT_LIST_REMOVE(trx_savepoints, trx->trx_savepoints, savep);

		mem_free(savep->name);
		mem_free(savep);
	}

	/* Create a new savepoint and add it as the last in the list */

	savep = static_cast<trx_named_savept_t*>(mem_alloc(sizeof(*savep)));

	savep->name = mem_strdup(savepoint_name);

	savep->savept = trx_savept_take(trx);

	savep->mysql_binlog_cache_pos = binlog_cache_pos;

	UT_LIST_ADD_LAST(trx_savepoints, trx->trx_savepoints, savep);

	return(DB_SUCCESS);
}

/*******************************************************************//**
Releases only the named savepoint. Savepoints which were set after this
savepoint are left as is.
@return if no savepoint of the name found then DB_NO_SAVEPOINT,
otherwise DB_SUCCESS */
UNIV_INTERN
dberr_t
trx_release_savepoint_for_mysql(
/*============================*/
	trx_t*		trx,			/*!< in: transaction handle */
	const char*	savepoint_name)		/*!< in: savepoint name */
{
	trx_named_savept_t*	savep;

	ut_ad(trx_state_eq(trx, TRX_STATE_ACTIVE));
	ut_ad(trx->in_mysql_trx_list);

	savep = trx_savepoint_find(trx, savepoint_name);

	if (savep != NULL) {
		trx_roll_savepoint_free(trx, savep);
	}

	return(savep != NULL ? DB_SUCCESS : DB_NO_SAVEPOINT);
}

/*******************************************************************//**
Determines if this transaction is rolling back an incomplete transaction
in crash recovery.
@return TRUE if trx is an incomplete transaction that is being rolled
back in crash recovery */
UNIV_INTERN
ibool
trx_is_recv(
/*========*/
	const trx_t*	trx)	/*!< in: transaction */
{
	return(trx == trx_roll_crash_recv_trx);
}

/*******************************************************************//**
Returns a transaction savepoint taken at this point in time.
@return	savepoint */
UNIV_INTERN
trx_savept_t
trx_savept_take(
/*============*/
	trx_t*	trx)	/*!< in: transaction */
{
	trx_savept_t	savept;

	savept.least_undo_no = trx->undo_no;

	return(savept);
}

/*******************************************************************//**
Roll back an active transaction. */
static
void
trx_rollback_active(
/*================*/
	trx_t*	trx)	/*!< in/out: transaction */
{
	mem_heap_t*	heap;
	que_fork_t*	fork;
	que_thr_t*	thr;
	roll_node_t*	roll_node;
	dict_table_t*	table;
	ib_int64_t	rows_to_undo;
	const char*	unit		= "";
	ibool		dictionary_locked = FALSE;

	heap = mem_heap_create(512);

	fork = que_fork_create(NULL, NULL, QUE_FORK_RECOVERY, heap);
	fork->trx = trx;

	thr = que_thr_create(fork, heap);

	roll_node = roll_node_create(heap);

	thr->child = roll_node;
	roll_node->common.parent = thr;

	trx->graph = fork;

	ut_a(thr == que_fork_start_command(fork));

	mutex_enter(&trx_sys->mutex);

	trx_roll_crash_recv_trx	= trx;

	trx_roll_max_undo_no = trx->undo_no;

	trx_roll_progress_printed_pct = 0;

	rows_to_undo = trx_roll_max_undo_no;

	mutex_exit(&trx_sys->mutex);

	if (rows_to_undo > 1000000000) {
		rows_to_undo = rows_to_undo / 1000000;
		unit = "M";
	}

	ut_print_timestamp(stderr);
	fprintf(stderr,
		"  InnoDB: Rolling back trx with id " TRX_ID_FMT ", %lu%s"
		" rows to undo\n",
		trx->id,
		(ulong) rows_to_undo, unit);

	if (trx_get_dict_operation(trx) != TRX_DICT_OP_NONE) {
		row_mysql_lock_data_dictionary(trx);
		dictionary_locked = TRUE;
	}

	que_run_threads(thr);
	ut_a(roll_node->undo_thr != NULL);

	que_run_threads(roll_node->undo_thr);

	trx_rollback_finish(thr_get_trx(roll_node->undo_thr));

	/* Free the memory reserved by the undo graph */
	que_graph_free(static_cast<que_t*>(
			       roll_node->undo_thr->common.parent));

	ut_a(trx->lock.que_state == TRX_QUE_RUNNING);

	if (trx_get_dict_operation(trx) != TRX_DICT_OP_NONE
	    && trx->table_id != 0) {

		ut_ad(dictionary_locked);

		/* If the transaction was for a dictionary operation,
		we drop the relevant table only if it is not flagged
		as DISCARDED. If it still exists. */

		table = dict_table_open_on_id(
<<<<<<< HEAD
			trx->table_id, TRUE, FALSE);
=======
			trx->table_id, dictionary_locked,
			DICT_TABLE_OP_NORMAL);
>>>>>>> 935ba09d

		if (table && !dict_table_is_discarded(table)) {
			ib_logf(IB_LOG_LEVEL_WARN,
				"Dropping table '%s', with id " UINT64PF " "
				"in recovery",
				table->name, trx->table_id);

			dict_table_close_and_drop(trx, table);

			trx_commit_for_mysql(trx);
		}
	}

	if (dictionary_locked) {
		row_mysql_unlock_data_dictionary(trx);
	}

	ib_logf(IB_LOG_LEVEL_INFO,
		"Rollback of trx with id " TRX_ID_FMT " completed", trx->id);

	mem_heap_free(heap);

	trx_roll_crash_recv_trx	= NULL;
}

/*******************************************************************//**
Rollback or clean up any resurrected incomplete transactions. It assumes
that the caller holds the trx_sys_t::mutex and it will release the
lock if it does a clean up or rollback.
@return TRUE if the transaction was cleaned up or rolled back
and trx_sys->mutex was released. */
static
ibool
trx_rollback_resurrected(
/*=====================*/
	trx_t*	trx,	/*!< in: transaction to rollback or clean */
	ibool	all)	/*!< in: FALSE=roll back dictionary transactions;
			TRUE=roll back all non-PREPARED transactions */
{
	ut_ad(mutex_own(&trx_sys->mutex));

	/* The trx->is_recovered flag and trx->state are set
	atomically under the protection of the trx->mutex (and
	lock_sys->mutex) in lock_trx_release_locks(). We do not want
	to accidentally clean up a non-recovered transaction here. */

	trx_mutex_enter(trx);

	if (!trx->is_recovered) {
		trx_mutex_exit(trx);
		return(FALSE);
	}

	switch (trx->state) {
	case TRX_STATE_COMMITTED_IN_MEMORY:
		mutex_exit(&trx_sys->mutex);
		trx_mutex_exit(trx);
		fprintf(stderr,
			"InnoDB: Cleaning up trx with id " TRX_ID_FMT "\n",
			trx->id);
		trx_cleanup_at_db_startup(trx);
		return(TRUE);
	case TRX_STATE_ACTIVE:
		trx_mutex_exit(trx);
		if (all || trx_get_dict_operation(trx) != TRX_DICT_OP_NONE) {
			mutex_exit(&trx_sys->mutex);
			trx_rollback_active(trx);
			return(TRUE);
		}
		return(FALSE);
	case TRX_STATE_PREPARED:
		trx_mutex_exit(trx);
		return(FALSE);
	case TRX_STATE_NOT_STARTED:
		break;
	}

	ut_error;
	return(FALSE);
}

/*******************************************************************//**
Rollback or clean up any incomplete transactions which were
encountered in crash recovery.  If the transaction already was
committed, then we clean up a possible insert undo log. If the
transaction was not yet committed, then we roll it back. */
UNIV_INTERN
void
trx_rollback_or_clean_recovered(
/*============================*/
	ibool	all)	/*!< in: FALSE=roll back dictionary transactions;
			TRUE=roll back all non-PREPARED transactions */
{
	trx_t*	trx;

	ut_a(srv_force_recovery < SRV_FORCE_NO_TRX_UNDO);

	if (trx_sys_get_n_rw_trx() == 0) {

		return;
	}

	if (all) {
		fprintf(stderr,
			"InnoDB: Starting in background the rollback"
			" of uncommitted transactions\n");
	}

	/* Note: For XA recovered transactions, we rely on MySQL to
	do rollback. They will be in TRX_STATE_PREPARED state. If the server
	is shutdown and they are still lingering in trx_sys_t::trx_list
	then the shutdown will hang. */

	/* Loop over the transaction list as long as there are
	recovered transactions to clean up or recover. */

	do {
		mutex_enter(&trx_sys->mutex);

		for (trx = UT_LIST_GET_FIRST(trx_sys->rw_trx_list);
		     trx != NULL;
		     trx = UT_LIST_GET_NEXT(trx_list, trx)) {

			assert_trx_in_rw_list(trx);

			/* If this function does a cleanup or rollback
			then it will release the trx_sys->mutex, therefore
			we need to reacquire it before retrying the loop. */

			if (trx_rollback_resurrected(trx, all)) {

				mutex_enter(&trx_sys->mutex);

				break;
			}
		}

		mutex_exit(&trx_sys->mutex);

	} while (trx != NULL);

	if (all) {
		ut_print_timestamp(stderr);
		fprintf(stderr,
			"  InnoDB: Rollback of non-prepared"
			" transactions completed\n");
	}
}

/*******************************************************************//**
Rollback or clean up any incomplete transactions which were
encountered in crash recovery.  If the transaction already was
committed, then we clean up a possible insert undo log. If the
transaction was not yet committed, then we roll it back.
Note: this is done in a background thread.
@return	a dummy parameter */
extern "C" UNIV_INTERN
os_thread_ret_t
DECLARE_THREAD(trx_rollback_or_clean_all_recovered)(
/*================================================*/
	void*	arg __attribute__((unused)))
			/*!< in: a dummy parameter required by
			os_thread_create */
{
	ut_ad(!srv_read_only_mode);

#ifdef UNIV_PFS_THREAD
	pfs_register_thread(trx_rollback_clean_thread_key);
#endif /* UNIV_PFS_THREAD */

	trx_rollback_or_clean_recovered(TRUE);

	/* We count the number of threads in os_thread_exit(). A created
	thread should always use that to exit and not use return() to exit. */

	os_thread_exit(NULL);

	OS_THREAD_DUMMY_RETURN;
}

/***********************************************************************//**
Tries truncate the undo logs. */
static
void
trx_roll_try_truncate(
/*==================*/
	trx_t*	trx)	/*!< in/out: transaction */
{
	ut_ad(mutex_own(&trx->undo_mutex));
	ut_ad(mutex_own(&trx->rseg->mutex));

	trx->pages_undone = 0;

	if (trx->insert_undo) {
		trx_undo_truncate_end(trx, trx->insert_undo, trx->undo_no);
	}

	if (trx->update_undo) {
		trx_undo_truncate_end(trx, trx->update_undo, trx->undo_no);
	}
}

/***********************************************************************//**
Pops the topmost undo log record in a single undo log and updates the info
about the topmost record in the undo log memory struct.
@return	undo log record, the page s-latched */
static
trx_undo_rec_t*
trx_roll_pop_top_rec(
/*=================*/
	trx_t*		trx,	/*!< in: transaction */
	trx_undo_t*	undo,	/*!< in: undo log */
	mtr_t*		mtr)	/*!< in: mtr */
{
	ut_ad(mutex_own(&trx->undo_mutex));

	page_t*	undo_page = trx_undo_page_get_s_latched(
		undo->space, undo->zip_size, undo->top_page_no, mtr);

	ulint	offset = undo->top_offset;

<<<<<<< HEAD
	trx_undo_rec_t*	prev_rec = trx_undo_get_prev_rec(
		undo_page + offset, undo->hdr_page_no, undo->hdr_offset, mtr);
=======
	prev_rec = trx_undo_get_prev_rec(
		undo_page + offset, undo->hdr_page_no, undo->hdr_offset,
		true, mtr);
>>>>>>> 935ba09d

	if (prev_rec == NULL) {

		undo->empty = TRUE;
	} else {
		page_t*	prev_rec_page = page_align(prev_rec);

		if (prev_rec_page != undo_page) {

			trx->pages_undone++;
		}

		undo->top_page_no = page_get_page_no(prev_rec_page);
		undo->top_offset  = prev_rec - prev_rec_page;
		undo->top_undo_no = trx_undo_rec_get_undo_no(prev_rec);
	}

	return(undo_page + offset);
}

/********************************************************************//**
Pops the topmost record when the two undo logs of a transaction are seen
as a single stack of records ordered by their undo numbers.
@return undo log record copied to heap, NULL if none left, or if the
undo number of the top record would be less than the limit */
UNIV_INTERN
trx_undo_rec_t*
trx_roll_pop_top_rec_of_trx(
/*========================*/
	trx_t*		trx,	/*!< in: transaction */
	undo_no_t	limit,	/*!< in: least undo number we need */
	roll_ptr_t*	roll_ptr,/*!< out: roll pointer to undo record */
	mem_heap_t*	heap)	/*!< in: memory heap where copied */
{
	trx_undo_t*	undo;
	trx_undo_t*	ins_undo;
	trx_undo_t*	upd_undo;
	trx_undo_rec_t*	undo_rec;
	trx_undo_rec_t*	undo_rec_copy;
	undo_no_t	undo_no;
	ibool		is_insert;
	trx_rseg_t*	rseg;
	mtr_t		mtr;

	rseg = trx->rseg;

	mutex_enter(&trx->undo_mutex);

	if (trx->pages_undone >= TRX_ROLL_TRUNC_THRESHOLD) {
		mutex_enter(&rseg->mutex);

		trx_roll_try_truncate(trx);

		mutex_exit(&rseg->mutex);
	}

	ins_undo = trx->insert_undo;
	upd_undo = trx->update_undo;

	if (!ins_undo || ins_undo->empty) {
		undo = upd_undo;
	} else if (!upd_undo || upd_undo->empty) {
		undo = ins_undo;
	} else if (upd_undo->top_undo_no > ins_undo->top_undo_no) {
		undo = upd_undo;
	} else {
		undo = ins_undo;
	}

	if (!undo || undo->empty || limit > undo->top_undo_no) {
		mutex_enter(&rseg->mutex);
		trx_roll_try_truncate(trx);
		mutex_exit(&rseg->mutex);
		mutex_exit(&trx->undo_mutex);
		return(NULL);
	}

	is_insert = (undo == ins_undo);

	*roll_ptr = trx_undo_build_roll_ptr(
		is_insert, undo->rseg->id, undo->top_page_no, undo->top_offset);

	mtr_start(&mtr);

	undo_rec = trx_roll_pop_top_rec(trx, undo, &mtr);

	undo_no = trx_undo_rec_get_undo_no(undo_rec);

	ut_ad(undo_no + 1 == trx->undo_no);

	/* We print rollback progress info if we are in a crash recovery
	and the transaction has at least 1000 row operations to undo. */

	if (trx == trx_roll_crash_recv_trx && trx_roll_max_undo_no > 1000) {

		ulint	progress_pct = 100 - (ulint)
			((undo_no * 100) / trx_roll_max_undo_no);
		if (progress_pct != trx_roll_progress_printed_pct) {
			if (trx_roll_progress_printed_pct == 0) {
				fprintf(stderr,
					"\nInnoDB: Progress in percents:"
					" %lu", (ulong) progress_pct);
			} else {
				fprintf(stderr,
					" %lu", (ulong) progress_pct);
			}
			fflush(stderr);
			trx_roll_progress_printed_pct = progress_pct;
		}
	}

	trx->undo_no = undo_no;

	undo_rec_copy = trx_undo_rec_copy(undo_rec, heap);

	mutex_exit(&trx->undo_mutex);

	mtr_commit(&mtr);

	return(undo_rec_copy);
}

/****************************************************************//**
Builds an undo 'query' graph for a transaction. The actual rollback is
performed by executing this query graph like a query subprocedure call.
The reply about the completion of the rollback will be sent by this
graph.
@return	own: the query graph */
static
que_t*
trx_roll_graph_build(
/*=================*/
	trx_t*	trx)	/*!< in/out: transaction */
{
	mem_heap_t*	heap;
	que_fork_t*	fork;
	que_thr_t*	thr;

	ut_ad(trx_mutex_own(trx));

	heap = mem_heap_create(512);
	fork = que_fork_create(NULL, NULL, QUE_FORK_ROLLBACK, heap);
	fork->trx = trx;

	thr = que_thr_create(fork, heap);

	thr->child = row_undo_node_create(trx, thr, heap);

	return(fork);
}

/*********************************************************************//**
Starts a rollback operation, creates the UNDO graph that will do the
actual undo operation.
@return query graph thread that will perform the UNDO operations. */
static
que_thr_t*
trx_rollback_start(
/*===============*/
	trx_t*		trx,		/*!< in: transaction */
	ib_id_t		roll_limit)	/*!< in: rollback to undo no (for
					partial undo), 0 if we are rolling back
					the entire transaction */
{
	ut_ad(trx_mutex_own(trx));

	/* Initialize the rollback field in the transaction */

	ut_ad(!trx->roll_limit);
	ut_ad(!trx->in_rollback);

	trx->roll_limit = roll_limit;
	ut_d(trx->in_rollback = true);

	ut_a(trx->roll_limit <= trx->undo_no);

	trx->pages_undone = 0;

	/* Build a 'query' graph which will perform the undo operations */

	que_t*	roll_graph = trx_roll_graph_build(trx);

	trx->graph = roll_graph;

	trx->lock.que_state = TRX_QUE_ROLLING_BACK;

	return(que_fork_start_command(roll_graph));
}

/****************************************************************//**
Finishes a transaction rollback. */
static
void
trx_rollback_finish(
/*================*/
	trx_t*		trx)	/*!< in: transaction */
{
	trx_commit(trx);

	trx->lock.que_state = TRX_QUE_RUNNING;
}

/*********************************************************************//**
Creates a rollback command node struct.
@return	own: rollback node struct */
UNIV_INTERN
roll_node_t*
roll_node_create(
/*=============*/
	mem_heap_t*	heap)	/*!< in: mem heap where created */
{
	roll_node_t*	node;

	node = static_cast<roll_node_t*>(mem_heap_zalloc(heap, sizeof(*node)));

	node->state = ROLL_NODE_SEND;

	node->common.type = QUE_NODE_ROLLBACK;

	return(node);
}

/***********************************************************//**
Performs an execution step for a rollback command node in a query graph.
@return	query thread to run next, or NULL */
UNIV_INTERN
que_thr_t*
trx_rollback_step(
/*==============*/
	que_thr_t*	thr)	/*!< in: query thread */
{
	roll_node_t*	node;

	node = static_cast<roll_node_t*>(thr->run_node);

	ut_ad(que_node_get_type(node) == QUE_NODE_ROLLBACK);

	if (thr->prev_node == que_node_get_parent(node)) {
		node->state = ROLL_NODE_SEND;
	}

	if (node->state == ROLL_NODE_SEND) {
		trx_t*		trx;
		ib_id_t		roll_limit;

		trx = thr_get_trx(thr);

		trx_mutex_enter(trx);

		node->state = ROLL_NODE_WAIT;

		ut_a(node->undo_thr == NULL);

		roll_limit = node->partial ? node->savept.least_undo_no : 0;

		trx_commit_or_rollback_prepare(trx);

		node->undo_thr = trx_rollback_start(trx, roll_limit);

		trx_mutex_exit(trx);

	} else {
		ut_ad(node->state == ROLL_NODE_WAIT);

		thr->run_node = que_node_get_parent(node);
	}

	return(thr);
}<|MERGE_RESOLUTION|>--- conflicted
+++ resolved
@@ -631,12 +631,7 @@
 		as DISCARDED. If it still exists. */
 
 		table = dict_table_open_on_id(
-<<<<<<< HEAD
-			trx->table_id, TRUE, FALSE);
-=======
-			trx->table_id, dictionary_locked,
-			DICT_TABLE_OP_NORMAL);
->>>>>>> 935ba09d
+			trx->table_id, TRUE, DICT_TABLE_OP_NORMAL);
 
 		if (table && !dict_table_is_discarded(table)) {
 			ib_logf(IB_LOG_LEVEL_WARN,
@@ -858,14 +853,9 @@
 
 	ulint	offset = undo->top_offset;
 
-<<<<<<< HEAD
 	trx_undo_rec_t*	prev_rec = trx_undo_get_prev_rec(
-		undo_page + offset, undo->hdr_page_no, undo->hdr_offset, mtr);
-=======
-	prev_rec = trx_undo_get_prev_rec(
 		undo_page + offset, undo->hdr_page_no, undo->hdr_offset,
 		true, mtr);
->>>>>>> 935ba09d
 
 	if (prev_rec == NULL) {
 
