/*****************************************************************************

Copyright (c) 1997, 2023, Oracle and/or its affiliates.
Copyright (c) 2012, Facebook Inc.

This program is free software; you can redistribute it and/or modify it under
the terms of the GNU General Public License, version 2.0, as published by the
Free Software Foundation.

This program is also distributed with certain software (including but not
limited to OpenSSL) that is licensed under separate terms, as designated in a
particular file or component or in included license documentation. The authors
of MySQL hereby grant you an additional permission to link the program and
your derivative works with the separately licensed software that they have
included with MySQL.

This program is distributed in the hope that it will be useful, but WITHOUT
ANY WARRANTY; without even the implied warranty of MERCHANTABILITY or FITNESS
FOR A PARTICULAR PURPOSE. See the GNU General Public License, version 2.0,
for more details.

You should have received a copy of the GNU General Public License along with
this program; if not, write to the Free Software Foundation, Inc.,
51 Franklin St, Fifth Floor, Boston, MA 02110-1301  USA

*****************************************************************************/

/** @file log/log0recv.cc
 Recovery

 Created 9/20/1997 Heikki Tuuri
 *******************************************************/

#include "ha_prototypes.h"

#include <my_aes.h>
#include <sys/types.h>

#include <array>
#include <iomanip>
#include <map>
#include <new>
#include <string>
#include <vector>

#include "arch0arch.h"
#include "btr0btr.h"
#include "btr0cur.h"
#include "buf0buf.h"
#include "buf0flu.h"
#include "clone0api.h"
#include "dict0dd.h"
#include "fil0fil.h"
#include "ha_prototypes.h"
#include "ibuf0ibuf.h"
#include "log0chkp.h"       /* log_next_checkpoint_header */
#include "log0encryption.h" /* log_encryption_read */
#include "log0files_io.h"
#include "log0pre_8_0_30.h"
#include "log0recv.h"
#include "log0test.h"
#include "mem0mem.h"
#include "mtr0log.h"
#include "mtr0mtr.h"
#include "os0thread-create.h"
#include "page0cur.h"
#include "page0zip.h"
#include "trx0rec.h"
#include "trx0undo.h"
#include "ut0new.h"
#include "xb0xb.h"

#include "my_dbug.h"

#ifndef UNIV_HOTBACKUP
#include "buf0rea.h"
#include "ddl0ddl.h"
#include "srv0srv.h"
#include "srv0start.h"
#include "trx0purge.h"
#else /* !UNIV_HOTBACKUP */
#include "../meb/mutex.h"
#endif /* !UNIV_HOTBACKUP */

std::list<space_id_t> recv_encr_ts_list;

/** Log records are stored in the hash table in chunks at most of this size;
this must be less than UNIV_PAGE_SIZE as it is stored in the buffer pool */
#define RECV_DATA_BLOCK_SIZE (MEM_MAX_ALLOC_IN_BUF - sizeof(recv_data_t))

/** Read-ahead area in applying log records to file pages */
static const size_t RECV_READ_AHEAD_AREA = 32;

/** The recovery system */
recv_sys_t *recv_sys = nullptr;

#ifdef XTRABACKUP
/** Xtrabackup memory recovery system */
xtrabackup::recv_sys_t *pxb_recv_sys = nullptr;
#endif

/** true when applying redo log records during crash recovery; false
otherwise.  Note that this is false while a background thread is
rolling back incomplete transactions. */
volatile bool recv_recovery_on;
volatile lsn_t backup_redo_log_flushed_lsn;
#ifdef XTRABACKUP
/* List of tablespaces that should be copied fully. Even if page tracking is
active, the tablespaces in this list will be fully copied to backup directory.
This set is populated by the redo first scan phase (by a single thread) and
after the initial parsing is over, we only use it for reads. Hence, it is not
required to protect with mutex. */
std::unordered_set<space_id_t> full_scan_tables;

size_t full_scan_tables_count = 0;
#endif /* XTRABACKUP */

#ifdef UNIV_HOTBACKUP
std::list<std::pair<space_id_t, lsn_t>> index_load_list;

extern bool meb_is_space_loaded(const space_id_t space_id);

/* Re-define mutex macros to use the Mutex class defined by the MEB
source. MEB calls the routines in "fil0fil.cc" in parallel and,
therefore, the mutex protecting the critical sections of the tablespace
memory cache must be included also in the MEB compilation of this
module. (For other modules the mutex macros are defined as no ops in the
MEB compilation in "meb/src/include/bh_univ.i".) */

#undef mutex_enter
#undef mutex_exit
#undef mutex_own
#undef mutex_validate

#define mutex_enter(M) recv_mutex.lock()
#define mutex_exit(M) recv_mutex.unlock()
#define mutex_own(M) 1
#define mutex_validate(M) 1

/* Re-define the mutex macros for the mutex protecting the critical
sections of the log subsystem using an object of the meb::Mutex class. */

meb::Mutex recv_mutex;
extern meb::Mutex log_mutex;
meb::Mutex apply_log_mutex;

#undef log_mutex_enter
#undef log_mutex_exit
#define log_mutex_enter() log_mutex.lock()
#define log_mutex_exit() log_mutex.unlock()

/** Print important values from a page header.
@param[in]      page    page */
void meb_print_page_header(const page_t *page) {
  ib::trace_1() << "space_id " << mach_read_from_4(page + FIL_PAGE_SPACE_ID)
                << " page_nr " << mach_read_from_4(page + FIL_PAGE_OFFSET)
                << " lsn " << mach_read_from_8(page + FIL_PAGE_LSN) << " type "
                << mach_read_from_2(page + FIL_PAGE_TYPE);
}
#endif /* UNIV_HOTBACKUP */

//#ifndef UNIV_HOTBACKUP
PSI_memory_key mem_log_recv_page_hash_key;
PSI_memory_key mem_log_recv_space_hash_key;
//#endif /* !UNIV_HOTBACKUP */

/** true when recv_init_crash_recovery() has been called. */
bool recv_needed_recovery;

/** true if buf_page_is_corrupted() should check if the log sequence
number (FIL_PAGE_LSN) is in the future.  Initially false, and set by
recv_recovery_from_checkpoint_start(). */
bool recv_lsn_checks_on;

/** If the following is true, the buffer pool file pages must be invalidated
after recovery and no ibuf operations are allowed; this becomes true if
the log record hash table becomes too full, and log records must be merged
to file pages already before the recovery is finished: in this case no
ibuf operations are allowed, as they could modify the pages read in the
buffer pool before the pages have been recovered to the up-to-date state.

true means that recovery is running and no operations on the log files
are allowed yet: the variable name is misleading. */
bool recv_no_ibuf_operations;

/** true When the redo log is being backed up */
bool recv_is_making_a_backup = false;

/** true when recovering from a backed up redo log file */
bool recv_is_from_backup = false;

/** The following counter is used to decide when to print info on
log scan */
static ulint recv_scan_print_counter;

/** The type of the previous parsed redo log record */
static mlog_id_t recv_previous_parsed_rec_type;

/** The offset of the previous parsed redo log record */
static ulint recv_previous_parsed_rec_offset;

/** The 'multi' flag of the previous parsed redo log record */
static ulint recv_previous_parsed_rec_is_multi;

/** This many blocks must be left in each Buffer Pool instance to be managed by
the LRU when we scan the log and store the scanned log records in a hashmap
allocated in the Buffer Pool in frames of non-LRU managed blocks. We will use
these free blocks to read in pages when we start applying the log records to the
database. */
size_t recv_n_frames_for_pages_per_pool_instance;
<<<<<<< HEAD

/** we let the hash table of recs to grow to this size, at the maximum */
ulint max_mem;
=======
>>>>>>> 87307d4d

/** The maximum lsn we see for a page during the recovery process. If this
is bigger than the lsn we are able to scan up to, that is an indication that
the recovery failed and the database may be corrupt. */
static lsn_t recv_max_page_lsn;

#ifndef UNIV_HOTBACKUP
#ifdef UNIV_PFS_THREAD
mysql_pfs_key_t recv_writer_thread_key;
#endif /* UNIV_PFS_THREAD */

static bool recv_writer_is_active() {
  return srv_thread_is_active(srv_threads.m_recv_writer);
}

#endif /* !UNIV_HOTBACKUP */

/* prototypes */

#ifndef UNIV_HOTBACKUP

/** Initialize crash recovery environment. Can be called iff
recv_needed_recovery == false. */
static void recv_init_crash_recovery();
#endif /* !UNIV_HOTBACKUP */

/** Calculates the new value for lsn when more data is added to the log.
@param[in]      lsn             Old LSN
@param[in]      len             This many bytes of data is added, log block
                                headers not included
@return LSN after data addition */
lsn_t recv_calc_lsn_on_data_add(lsn_t lsn, os_offset_t len) {
  os_offset_t frag_len;
  os_offset_t lsn_len;

  frag_len = (lsn % OS_FILE_LOG_BLOCK_SIZE) - LOG_BLOCK_HDR_SIZE;

  ut_ad(frag_len <
        OS_FILE_LOG_BLOCK_SIZE - LOG_BLOCK_HDR_SIZE - LOG_BLOCK_TRL_SIZE);

  lsn_len = len;

  lsn_len +=
      (lsn_len + frag_len) /
      (OS_FILE_LOG_BLOCK_SIZE - LOG_BLOCK_HDR_SIZE - LOG_BLOCK_TRL_SIZE) *
      (LOG_BLOCK_HDR_SIZE + LOG_BLOCK_TRL_SIZE);

  return lsn + lsn_len;
}

/** Destructor */
MetadataRecover::~MetadataRecover() {
  for (auto &table : m_tables) {
    ut::delete_(table.second);
  }
}

/** Get the dynamic metadata of a specified table, create a new one
if not exist
@param[in]      id      table id
@return the metadata of the specified table */
PersistentTableMetadata *MetadataRecover::getMetadata(table_id_t id) {
  PersistentTableMetadata *metadata = nullptr;
  PersistentTables::iterator iter = m_tables.find(id);

  if (iter == m_tables.end()) {
    metadata = ut::new_withkey<PersistentTableMetadata>(
        UT_NEW_THIS_FILE_PSI_KEY, id, 0);

    m_tables.insert(std::make_pair(id, metadata));
  } else {
    metadata = iter->second;
    ut_ad(metadata->get_table_id() == id);
  }

  ut_ad(metadata != nullptr);
  return metadata;
}

/** Parse a dynamic metadata redo log of a table and store
the metadata locally
@param[in]      id      table id
@param[in]      version table dynamic metadata version
@param[in]      ptr     redo log start
@param[in]      end     end of redo log
@retval ptr to next redo log record, nullptr if this log record
was truncated */
byte *MetadataRecover::parseMetadataLog(table_id_t id, uint64_t version,
                                        byte *ptr, byte *end) {
  if (ptr + 2 > end) {
    /* At least we should get type byte and another one byte
    for data, if not, it's an incomplete log */
    return nullptr;
  }

  persistent_type_t type = static_cast<persistent_type_t>(ptr[0]);

  ut_ad(dict_persist->persisters != nullptr);

  Persister *persister = dict_persist->persisters->get(type);
  if (persister == nullptr) {
    recv_sys->found_corrupt_log = true;
    return ptr;
  }

  ptr++;

  PersistentTableMetadata *metadata = getMetadata(id);

  PersistentTableMetadata new_entry{id, version};
  bool corrupt;
  ulint consumed = persister->read(new_entry, ptr, end - ptr, &corrupt);

  if (corrupt) {
    recv_sys->found_corrupt_log = true;
    return ptr + consumed;
  }

  if (consumed == 0) {
    return nullptr;
  }

  persister->aggregate(*metadata, new_entry);
  return ptr + consumed;
}

/** Creates the recovery system. */
void recv_sys_create() {
  if (recv_sys != nullptr) {
    return;
  }

  recv_sys = static_cast<recv_sys_t *>(
      ut::zalloc_withkey(UT_NEW_THIS_FILE_PSI_KEY, sizeof(*recv_sys)));
  ut_a(recv_sys->last_block_first_mtr_boundary == 0);
  mutex_create(LATCH_ID_RECV_SYS, &recv_sys->mutex);
  mutex_create(LATCH_ID_RECV_WRITER, &recv_sys->writer_mutex);

  recv_sys->spaces = nullptr;

#ifdef XTRABACKUP
  if (pxb_recv_sys != nullptr) {
    return;
  }

  pxb_recv_sys = static_cast<xtrabackup::recv_sys_t *>(
      ut::zalloc_withkey(UT_NEW_THIS_FILE_PSI_KEY, sizeof(*pxb_recv_sys)));

  pxb_recv_sys->spaces = nullptr;
#endif
}

/** Resize the recovery parsing buffer up to log_buffer_size */
bool recv_sys_resize_buf() {
  ut_ad(recv_sys->buf_len <= srv_log_buffer_size);

#ifndef UNIV_HOTBACKUP
  /* If the buffer cannot be extended further, return false. */
  if (recv_sys->buf_len == srv_log_buffer_size) {
    ib::error(ER_IB_MSG_723, srv_log_buffer_size);
    return false;
  }
#else  /* !UNIV_HOTBACKUP */
  if ((recv_sys->buf_len >= srv_log_buffer_size) ||
      (recv_sys->len >= srv_log_buffer_size)) {
    ib::fatal(UT_LOCATION_HERE, ER_IB_ERR_LOG_PARSING_BUFFER_OVERFLOW)
        << "Log parsing buffer overflow. Log parse failed. "
        << "Please increase --limit-memory above "
        << srv_log_buffer_size / 1024 / 1024 << " (MB)";
  }
#endif /* !UNIV_HOTBACKUP */

  /* Extend the buffer by double the current size with the resulting
  size not more than srv_log_buffer_size. */
  recv_sys->buf_len = ((recv_sys->buf_len * 2) >= srv_log_buffer_size)
                          ? srv_log_buffer_size
                          : recv_sys->buf_len * 2;

  /* Resize the buffer to the new size. */
  recv_sys->buf = static_cast<byte *>(ut::realloc_withkey(
      UT_NEW_THIS_FILE_PSI_KEY, recv_sys->buf, recv_sys->buf_len));

  ut_ad(recv_sys->buf != nullptr);

  /* Return error and fail the recovery if not enough memory available */
  if (recv_sys->buf == nullptr) {
    ib::error(ER_IB_MSG_740);
    return false;
  }

  ib::info(ER_IB_MSG_739, recv_sys->buf_len);
  return true;
}

/** Free up recovery data structures. */
static void recv_sys_finish() {
#ifndef UNIV_HOTBACKUP
  recv_sys->dblwr->recovered();
#endif /* !UNIV_HOTBACKUP */

  if (recv_sys->spaces != nullptr) {
    for (auto &space : *recv_sys->spaces) {
      if (space.second.m_heap != nullptr) {
        mem_heap_free(space.second.m_heap);
        space.second.m_heap = nullptr;
      }
    }

    ut::delete_(recv_sys->spaces);
  }

  ut::free(recv_sys->buf);
  ut::delete_(recv_sys->metadata_recover);

  recv_sys->buf = nullptr;
  recv_sys->spaces = nullptr;
  recv_sys->metadata_recover = nullptr;
}

/** Release recovery system mutexes. */
void recv_sys_close() {
  if (recv_sys == nullptr) {
    return;
  }

  recv_sys_finish();

#ifndef UNIV_HOTBACKUP
  if (recv_sys->flush_start != nullptr) {
    os_event_destroy(recv_sys->flush_start);
  }

  if (recv_sys->flush_end != nullptr) {
    os_event_destroy(recv_sys->flush_end);
  }

#endif /* !UNIV_HOTBACKUP */

  ut::delete_(recv_sys->dblwr);

  call_destructor(&recv_sys->deleted);
  call_destructor(&recv_sys->missing_ids);
  call_destructor(&recv_sys->saved_recs);

  mutex_free(&recv_sys->mutex);

#ifndef UNIV_HOTBACKUP
  ut_ad(!recv_writer_is_active());
#endif /* !UNIV_HOTBACKUP */
  mutex_free(&recv_sys->writer_mutex);

  ut::free(recv_sys);
  recv_sys = nullptr;

#ifdef XTRABACKUP
  if (pxb_recv_sys == nullptr) {
    return;
  }

  ut::delete_(pxb_recv_sys);
  pxb_recv_sys = nullptr;
#endif
}

#ifndef UNIV_HOTBACKUP
/** Reset the state of the recovery system variables. */
void recv_sys_var_init() {
  recv_recovery_on = false;
  recv_needed_recovery = false;
  recv_lsn_checks_on = false;
  recv_no_ibuf_operations = false;
  recv_scan_print_counter = 0;
  recv_previous_parsed_rec_type = MLOG_SINGLE_REC_FLAG;
  recv_previous_parsed_rec_offset = 0;
  recv_previous_parsed_rec_is_multi = 0;
  recv_max_page_lsn = 0;
}
#endif /* !UNIV_HOTBACKUP */

/** Get the number of bytes used by all the heaps
@return number of bytes used */
#ifndef UNIV_HOTBACKUP
static size_t recv_heap_used()
#else  /* !UNIV_HOTBACKUP */
size_t meb_heap_used()
#endif /* !UNIV_HOTBACKUP */
{
  size_t size = 0;

  for (auto &space : *recv_sys->spaces) {
    if (space.second.m_heap != nullptr) {
      size += mem_heap_get_size(space.second.m_heap);
    }
  }

  return size;
}

/** Prints diagnostic info of corrupt log.
@param[in]      ptr     pointer to corrupt log record
@param[in]      type    type of the log record (could be garbage)
@param[in]      space   tablespace ID (could be garbage)
@param[in]      page_no page number (could be garbage)
@return whether processing should continue */
static bool recv_report_corrupt_log(const byte *ptr, int type, space_id_t space,
                                    page_no_t page_no) {
  ib::error(ER_IB_MSG_694);

  ib::info(
      ER_IB_MSG_695, type, ulong{space}, ulong{page_no},
      ulonglong{recv_sys->recovered_lsn}, int{recv_previous_parsed_rec_type},
      ulonglong{recv_previous_parsed_rec_is_multi},
      ssize_t{ptr - recv_sys->buf}, ulonglong{recv_previous_parsed_rec_offset});

#ifdef UNIV_HOTBACKUP
  ut_ad(ptr >= recv_sys->buf);
#endif /* UNIV_HOTBACKUP */
  ut_ad(ptr <= recv_sys->buf + recv_sys->len);

  const ulint limit = 100;
  const ulint before = std::min(recv_previous_parsed_rec_offset, limit);
  const ulint after = std::min(recv_sys->len - (ptr - recv_sys->buf), limit);

  ib::info(ER_IB_MSG_696, ulonglong{before}, ulonglong{after});

  ut_print_buf(
      stderr, recv_sys->buf + recv_previous_parsed_rec_offset - before,
      ptr - recv_sys->buf + before + after - recv_previous_parsed_rec_offset);
  putc('\n', stderr);

#ifndef UNIV_HOTBACKUP
  if (srv_force_recovery == 0) {
    ib::info(ER_IB_MSG_697);

    return false;
  }

  ib::warn(ER_IB_MSG_LOG_CORRUPT, FORCE_RECOVERY_MSG);
#endif /* !UNIV_HOTBACKUP */

  return true;
}

void recv_sys_init() {
  if (recv_sys->spaces != nullptr) {
    return;
  }

  mutex_enter(&recv_sys->mutex);

#ifndef UNIV_HOTBACKUP
  if (!srv_read_only_mode) {
    recv_sys->flush_start = os_event_create();
    recv_sys->flush_end = os_event_create();
  }
#else  /* !UNIV_HOTBACKUP */
  recv_is_from_backup = true;
  recv_sys->apply_file_operations = false;
#endif /* !UNIV_HOTBACKUP */

#ifdef XTRABACKUP
  if (estimate_memory) {
    if (srv_buf_pool_curr_size >= (long long)real_redo_memory) {
      if (recv_n_frames_for_pages_per_pool_instance < real_redo_frames) {
        xb::info() << "Setting free frames to " << real_redo_frames;
        recv_n_frames_for_pages_per_pool_instance = real_redo_frames;
      }
    } else {
      recv_n_frames_for_pages_per_pool_instance = 0;
    }
  }
#endif

  recv_sys->buf_len =
      std::min<unsigned long>(RECV_PARSING_BUF_SIZE, srv_log_buffer_size);
  recv_sys->buf = static_cast<byte *>(
      ut::malloc_withkey(UT_NEW_THIS_FILE_PSI_KEY, recv_sys->buf_len));

  recv_sys->len = 0;
  recv_sys->recovered_offset = 0;

  using Spaces = recv_sys_t::Spaces;

  recv_sys->spaces = ut::new_withkey<Spaces>(
      ut::make_psi_memory_key(mem_log_recv_space_hash_key));

#ifdef XTRABACKUP
  pxb_recv_sys->spaces =
      ut::new_withkey<xtrabackup::recv_sys_t::Spaces>(UT_NEW_THIS_FILE_PSI_KEY);
#endif
  recv_sys->n_addrs = 0;

  recv_sys->apply_log_recs = false;
  recv_sys->apply_batch_on = false;
  recv_sys->is_cloned_db = false;

  recv_sys->found_corrupt_log = false;
  recv_sys->found_corrupt_fs = false;

  recv_max_page_lsn = 0;

  recv_sys->dblwr =
      ut::new_withkey<dblwr::recv::DBLWR>(UT_NEW_THIS_FILE_PSI_KEY);

  new (&recv_sys->deleted) recv_sys_t::Missing_Ids();

  new (&recv_sys->missing_ids) recv_sys_t::Missing_Ids();

  new (&recv_sys->saved_recs) recv_sys_t::Mlog_records();

  recv_sys->saved_recs.resize(recv_sys_t::MAX_SAVED_MLOG_RECS);

  recv_sys->metadata_recover =
      ut::new_withkey<MetadataRecover>(UT_NEW_THIS_FILE_PSI_KEY);

  mutex_exit(&recv_sys->mutex);
}

/** Empties the hash table when it has been fully processed. */
static void recv_sys_empty_hash() {
  ut_ad(mutex_own(&recv_sys->mutex));

  if (recv_sys->n_addrs != 0) {
    ib::fatal(UT_LOCATION_HERE, ER_IB_MSG_699, ulonglong{recv_sys->n_addrs});
  }

  for (auto &space : *recv_sys->spaces) {
    if (space.second.m_heap != nullptr) {
      mem_heap_free(space.second.m_heap);
      space.second.m_heap = nullptr;
    }
  }

  ut::delete_(recv_sys->spaces);

  using Spaces = recv_sys_t::Spaces;

  recv_sys->spaces = ut::new_withkey<Spaces>(
      ut::make_psi_memory_key(mem_log_recv_space_hash_key));

#ifdef XTRABACKUP

  if (estimate_memory && srv_buf_pool_curr_size < (long long)real_redo_memory) {
    recv_n_frames_for_pages_per_pool_instance = 0;
  }
  if (pxb_recv_sys->spaces == nullptr) return;
  ut::delete_(pxb_recv_sys->spaces);
  pxb_recv_sys->spaces =
      ut::new_withkey<xtrabackup::recv_sys_t::Spaces>(UT_NEW_THIS_FILE_PSI_KEY);

#endif
}

/** Check the 4-byte checksum to the trailer checksum field of a log
block.
@param[in]      block   pointer to a log block
@return whether the checksum matches */
#if !defined(UNIV_HOTBACKUP) && !defined(XTRABACKUP)
static
#endif /* !UNIV_HOTBACKUP && !XTRABACKUP */
    bool
    log_block_checksum_is_ok(const byte *block) {
  return !srv_log_checksums ||
         log_block_get_checksum(block) == log_block_calc_checksum(block);
}

/** Get the page map for a tablespace. It will create one if one isn't found.
@param[in]      space_id        Tablespace ID for which page map required.
@param[in]      create          false if lookup only
@return the space data or null if not found */
static recv_sys_t::Space *recv_get_page_map(space_id_t space_id, bool create) {
  auto it = recv_sys->spaces->find(space_id);

  if (it != recv_sys->spaces->end()) {
    return &it->second;

  } else if (create) {
    mem_heap_t *heap;

    heap = mem_heap_create(256, UT_LOCATION_HERE, MEM_HEAP_FOR_RECV_SYS);

    using Space = recv_sys_t::Space;
    using Value = recv_sys_t::Spaces::value_type;

    auto where = recv_sys->spaces->insert(it, Value{space_id, Space(heap)});

    return &where->second;
  }

  return nullptr;
}

/** Gets the list of log records for a <space, page>.
@param[in]      space_id        Tablespace ID
@param[in]      page_no         Page number
@return the redo log entries or nullptr if not found */
static recv_addr_t *recv_get_rec(space_id_t space_id, page_no_t page_no) {
  recv_sys_t::Space *space;

  space = recv_get_page_map(space_id, false);

  if (space != nullptr) {
    auto it = space->m_pages.find(page_no);

    if (it != space->m_pages.end()) {
      return it->second;
    }
  }

  return nullptr;
}

/** Checks if a given log data block could be considered a next valid block,
with regards to the epoch_no it has stored in its header, during the recovery.
@param[in]  log_block_epoch_no  epoch_no of the log data block to check
@param[in]  last_epoch_no       epoch_no of the last data block scanned
@return true iff the provided log block has valid epoch_no */
#ifndef XTRABACKUP
static
#endif /* XTRABACKUP */
    bool
    log_block_epoch_no_is_valid(uint32_t log_block_epoch_no,
                                uint32_t last_epoch_no) {
  const auto expected_next_epoch_no = last_epoch_no + 1;

  return log_block_epoch_no == last_epoch_no ||
         log_block_epoch_no == expected_next_epoch_no;
}

#ifndef UNIV_HOTBACKUP
/** Store the collected persistent dynamic metadata to
mysql.innodb_dynamic_metadata */
void MetadataRecover::store() {
  ut_ad(dict_sys->dynamic_metadata != nullptr);
  ut_ad(dict_persist->table_buffer != nullptr);

  DDTableBuffer *table_buffer = dict_persist->table_buffer;

  if (empty()) {
    return;
  }

  mutex_enter(&dict_persist->mutex);

  for (auto meta : m_tables) {
    table_id_t table_id = meta.first;
    PersistentTableMetadata *metadata = meta.second;
    byte buffer[REC_MAX_DATA_SIZE];
    size_t size;

    size = dict_persist->persisters->write(*metadata, buffer);

    dberr_t error =
        table_buffer->replace(table_id, metadata->get_version(), buffer, size);
    if (error != DB_SUCCESS) {
      ut_d(ut_error);
    }
  }

  mutex_exit(&dict_persist->mutex);
}

/** recv_writer thread tasked with flushing dirty pages from the buffer
pools. */
static void recv_writer_thread() {
  ut_ad(!srv_read_only_mode);

  /* The code flow is as follows:
  Step 1: In recv_recovery_from_checkpoint_start().
  Step 2: This recv_writer thread is started.
  Step 3: In recv_recovery_from_checkpoint_finish().
  Step 4: Wait for recv_writer thread to complete.
  Step 5: Assert that recv_writer thread is not active anymore.

  It is possible that the thread that is started in step 2,
  becomes active only after step 4 and hence the assert in
  step 5 fails.  So mark this thread active only if necessary. */
  mutex_enter(&recv_sys->writer_mutex);

  if (!recv_recovery_on) {
    mutex_exit(&recv_sys->writer_mutex);
    return;
  }
  mutex_exit(&recv_sys->writer_mutex);

  while (srv_shutdown_state.load() == SRV_SHUTDOWN_NONE) {
    ut_a(srv_shutdown_state_matches([](auto state) {
      return state == SRV_SHUTDOWN_NONE || state == SRV_SHUTDOWN_EXIT_THREADS;
    }));

    std::this_thread::sleep_for(std::chrono::milliseconds(100));

    mutex_enter(&recv_sys->writer_mutex);

    if (!recv_recovery_on) {
      mutex_exit(&recv_sys->writer_mutex);
      break;
    }

    if (log_test != nullptr) {
      mutex_exit(&recv_sys->writer_mutex);
      continue;
    }

    /* Flush pages from end of LRU if required */
    os_event_reset(recv_sys->flush_end);
    recv_sys->flush_type = BUF_FLUSH_LRU;
    os_event_set(recv_sys->flush_start);
    os_event_wait(recv_sys->flush_end);

    mutex_exit(&recv_sys->writer_mutex);
  }
}

#endif /* !UNIV_HOTBACKUP */

/** Frees the recovery system. */
void recv_sys_free() {
  mutex_enter(&recv_sys->mutex);

  recv_sys_finish();

#ifndef UNIV_HOTBACKUP
  /* wake page cleaner up to progress */
  if (!srv_read_only_mode) {
    ut_ad(!recv_recovery_on);
    ut_ad(!recv_writer_is_active());
    if (buf_flush_event != nullptr) {
      os_event_reset(buf_flush_event);
    }
    os_event_set(recv_sys->flush_start);
  }
#endif /* !UNIV_HOTBACKUP */

  /* Free encryption data structures. */
  if (recv_sys->keys != nullptr) {
    for (auto &key : *recv_sys->keys) {
      if (key.ptr != nullptr) {
        ut::free(key.ptr);
        key.ptr = nullptr;
      }

      if (key.iv != nullptr) {
        ut::free(key.iv);
        key.iv = nullptr;
      }
    }

    recv_sys->keys->swap(*recv_sys->keys);

    ut::delete_(recv_sys->keys);
    recv_sys->keys = nullptr;
  }

  mutex_exit(&recv_sys->mutex);
}

#ifndef UNIV_HOTBACKUP

/** Determine if a redo log from a version before MySQL 8.0.30 is clean.
@param[in,out]  log             redo log
@return error code
@retval DB_SUCCESS  if the redo log is clean
@retval DB_ERROR    if the redo log is corrupted or dirty */
dberr_t recv_verify_log_is_clean_pre_8_0_30(log_t &log) {
  ut_a(log.m_format < Log_format::CURRENT);

  const size_t n_files = log_files_number_of_existing_files(log.m_files);
  ut_a(n_files >= 2);

  ib::info(ER_IB_MSG_LOG_FORMAT_OLD, ulong{to_int(log.m_format)});

  using namespace log_pre_8_0_30;

  const auto logfile0 = log.m_files.file(0);
  ut_a(logfile0 != log.m_files.end());

  const os_offset_t file_size = logfile0->m_size_in_bytes;

  /* For unknown reasons, InnoDB before 8.0.30 was choosing the latest
  checkpoint by comparing checkpoints' numbers instead of checkpoints'
  LSN values. These should be ordered the same and there shouldn't be
  difference, but to preserve the full compatibility, we prefer to do
  it the same way as it was (after 8.0.30, checkpoints are compared by
  their LSN values because we no longer store checkpoint numbers). */
  byte header_buf[OS_FILE_LOG_BLOCK_SIZE] = {};

  Checkpoint_header chkp_header = {};
  bool checkpoint_found = false;
  for (auto hdr_no : {Log_checkpoint_header_no::HEADER_1,
                      Log_checkpoint_header_no::HEADER_2}) {
    auto file_handle = logfile0->open(Log_file_access_mode::READ_ONLY);
    if (!file_handle.is_open()) {
      return DB_CANNOT_OPEN_FILE;
    }

    const dberr_t err =
        log_checkpoint_header_read(file_handle, hdr_no, header_buf);
    if (err != DB_SUCCESS) {
      return DB_ERROR;
    }

    Checkpoint_header h;
    if (!checkpoint_header_deserialize(header_buf, h)) {
      continue;
    }

    if (!checkpoint_found || h.m_checkpoint_no > chkp_header.m_checkpoint_no) {
      chkp_header = h;
      checkpoint_found = true;
    }
  }

  if (!checkpoint_found) {
    ib::error(ER_IB_MSG_RECOVERY_CHECKPOINT_NOT_FOUND);
    return DB_ERROR;
  }

  if (log_encryption_read(log, *logfile0) != DB_SUCCESS) {
    return DB_ERROR;
  }

  os_offset_t source_offset =
      chkp_header.m_checkpoint_offset % (file_size * n_files);

  const Log_file_id file_id = source_offset / file_size;

  source_offset %= file_size;

  static const char *RTFM_LINK = REFMAN "upgrading.html";

  byte buf[OS_FILE_LOG_BLOCK_SIZE];

  auto file_handle =
      Log_file::open(log.m_files_ctx, file_id, Log_file_access_mode::READ_ONLY,
                     log.m_encryption_metadata);
  ut_a(file_handle.is_open());

  const dberr_t err = file_handle.read(
      ut_uint64_align_down(source_offset, OS_FILE_LOG_BLOCK_SIZE),
      OS_FILE_LOG_BLOCK_SIZE, buf);
  ut_a(err == DB_SUCCESS);

  file_handle.close();

  if (!log_block_checksum_is_ok(buf)) {
    ib::error(ER_IB_MSG_LOG_FORMAT_OLD_AND_LOG_CORRUPTED,
              log.m_creator_name.c_str(), RTFM_LINK);
    return DB_ERROR;
  }

  /* On a shutdown with innodb-fast-shutdown < 2, the redo log will be
  logically empty after the checkpoint LSN. */

  if (log_block_get_data_len(buf) !=
      (source_offset & (OS_FILE_LOG_BLOCK_SIZE - 1))) {
    ib::error(ER_IB_MSG_LOG_FORMAT_OLD_AND_NO_CLEAN_SHUTDOWN,
              log.m_creator_name.c_str(), RTFM_LINK);
    return DB_ERROR;
  }

  /* This lsn might be larger than flushed_lsn found in system tablespace if the
  shutdown wasn't slow. This isn't officially supported scenario, but we can
  handle it if redo was logically empty, by creating new redo with start_lsn
  larger than the checkpoint_lsn found here. */
  recv_sys->checkpoint_lsn = chkp_header.m_checkpoint_lsn;

  return DB_SUCCESS;
}

/** Find the latest checkpoint in the given log file.
@param[in]      file_handle     handle for the opened redo log file
@param[out]     checkpoint      the latest checkpoint found (if any)
@return true iff any checkpoint has been found */
[[nodiscard]] static bool recv_find_max_checkpoint(
    log_t &, Log_file_handle &file_handle,
    Log_checkpoint_location &checkpoint) {
  bool found = false;
  checkpoint = {};

  for (auto checkpoint_header_no : {Log_checkpoint_header_no::HEADER_1,
                                    Log_checkpoint_header_no::HEADER_2}) {
    Log_checkpoint_header checkpoint_header;
    const dberr_t err = log_checkpoint_header_read(
        file_handle, checkpoint_header_no, checkpoint_header);
    if (err != DB_SUCCESS) {
      /* Crash if IO error on read */
      ut_a(err == DB_CORRUPTION);
      continue;
    }

    const lsn_t checkpoint_lsn = checkpoint_header.m_checkpoint_lsn;
    if (checkpoint_lsn == 0) {
      continue;
    }

    DBUG_PRINT("ib_log", ("checkpoint at " LSN_PF, checkpoint_lsn));

    if (!found || checkpoint_lsn > checkpoint.m_checkpoint_lsn) {
      ut_a(checkpoint_lsn >= LOG_START_LSN);
      found = true;
      checkpoint.m_checkpoint_file_id = file_handle.file_id();
      checkpoint.m_checkpoint_header_no = checkpoint_header_no;
      checkpoint.m_checkpoint_lsn = checkpoint_lsn;
    }
  }

  return found;
}

/** Find the latest checkpoint (check all existing redo log files).
@param[in,out]  log             redo log
@param[out]     checkpoint      the latest checkpoint found (if any)
@return true iff any checkpoint has been found */
#ifndef XTRABACKUP
static
#endif /*XTRABACKUP */
    bool
    recv_find_max_checkpoint(log_t &log, Log_checkpoint_location &checkpoint) {
  bool found = false;
  checkpoint = {};

  log_files_for_each(log.m_files, [&](const Log_file &file) {
    auto file_handle = file.open(Log_file_access_mode::READ_ONLY);
#ifndef XTRABACKUP
    ut_a(file_handle.is_open());
#else
    if (!file_handle.is_open()) {
      xb::error(ER_IB_MSG_716) << "Cannot open redo log file. Please consider "
                                  "increasing innodb_redo_log_capacity";
      return;
    }
#endif
    Log_checkpoint_location checkpoint_in_file;

    if (!recv_find_max_checkpoint(log, file_handle, checkpoint_in_file)) {
      return;
    }

    if (!file.contains(checkpoint_in_file.m_checkpoint_lsn)) {
      const auto file_path = file_handle.file_path();
      ib::error(ER_IB_MSG_RECOVERY_CHECKPOINT_OUTSIDE_LOG_FILE,
                ulonglong{checkpoint_in_file.m_checkpoint_lsn},
                file_path.c_str(), ulonglong{file.m_start_lsn},
                ulonglong{file.m_end_lsn});
      return;
    }

    if (!found ||
        checkpoint_in_file.m_checkpoint_lsn > checkpoint.m_checkpoint_lsn) {
      found = true;
      checkpoint = checkpoint_in_file;
    }
  });

  return found;
}

/** Reads in pages which have hashed log records, from an area around a given
page number.
@param[in]      page_id         Read the pages around this page number
@return number of pages found */
static ulint recv_read_in_area(const page_id_t &page_id) {
  page_no_t low_limit;

  low_limit = page_id.page_no() - (page_id.page_no() % RECV_READ_AHEAD_AREA);

  ulint n = 0;

  std::array<page_no_t, RECV_READ_AHEAD_AREA> page_nos;

  for (page_no_t page_no = low_limit;
       page_no < low_limit + RECV_READ_AHEAD_AREA; ++page_no) {
    recv_addr_t *recv_addr;

    recv_addr = recv_get_rec(page_id.space(), page_no);

    const page_id_t cur_page_id(page_id.space(), page_no);

    if (recv_addr != nullptr && !buf_page_peek(cur_page_id)) {
      mutex_enter(&recv_sys->mutex);

      if (recv_addr->state == RECV_NOT_PROCESSED) {
        recv_addr->state = RECV_BEING_READ;

        page_nos[n] = page_no;

        ++n;
      }

      mutex_exit(&recv_sys->mutex);
    }
  }

  if (n > 0) {
    /* There are pages that need to be read. Go ahead and read them
    for recovery. */
    buf_read_recv_pages(page_id.space(), &page_nos[0], n);
  }

  return n;
}

/** Apply the log records to a page
@param[in,out]  recv_addr       Redo log records to apply */
static void recv_apply_log_rec(recv_addr_t *recv_addr) {
  if (recv_addr->state == RECV_DISCARDED) {
    ut_a(recv_sys->n_addrs > 0);
    --recv_sys->n_addrs;
    return;
  }

  bool found;
  const page_id_t page_id(recv_addr->space, recv_addr->page_no);

  const page_size_t page_size =
      fil_space_get_page_size(recv_addr->space, &found);

  if (!found || recv_sys->missing_ids.find(recv_addr->space) !=
                    recv_sys->missing_ids.end()) {
    /* Tablespace was discarded or dropped after changes were
    made to it. Or, we have ignored redo log for this tablespace
    earlier and somehow it has been found now. We can't apply
    this redo log out of order. */

    recv_addr->state = RECV_PROCESSED;

    ut_a(recv_sys->n_addrs > 0);
    --recv_sys->n_addrs;

    /* If the tablespace has been explicitly deleted, we
    can safely ignore it. */

    if (recv_sys->deleted.find(recv_addr->space) == recv_sys->deleted.end()) {
      recv_sys->missing_ids.insert(recv_addr->space);
    }

  } else if (recv_addr->state == RECV_NOT_PROCESSED) {
    mutex_exit(&recv_sys->mutex);

    if (buf_page_peek(page_id)) {
      mtr_t mtr;

      mtr_start(&mtr);

      buf_block_t *block;

      block =
          buf_page_get(page_id, page_size, RW_X_LATCH, UT_LOCATION_HERE, &mtr);

      buf_block_dbg_add_level(block, SYNC_NO_ORDER_CHECK);

      recv_recover_page(false, block);

      mtr_commit(&mtr);

    } else {
      recv_read_in_area(page_id);
    }

    mutex_enter(&recv_sys->mutex);
  }
}

dberr_t recv_apply_hashed_log_recs(log_t &log, bool allow_ibuf) {
  for (;;) {
    mutex_enter(&recv_sys->mutex);

    if (!recv_sys->apply_batch_on) {
      break;
    }

    mutex_exit(&recv_sys->mutex);

    std::this_thread::sleep_for(std::chrono::milliseconds(500));
  }

  if (!allow_ibuf) {
    recv_no_ibuf_operations = true;
  }

  recv_sys->apply_log_recs = true;
  recv_sys->apply_batch_on = true;

  auto batch_size = recv_sys->n_addrs;

  ib::info(ER_IB_MSG_707, ulonglong{batch_size});

  static const size_t PCT = 10;

  size_t pct = PCT;
  size_t applied = 0;
  auto unit = batch_size / PCT;

  if (unit <= PCT) {
    pct = 100;
    unit = batch_size;
  }

  auto start_time = std::chrono::steady_clock::now();

  for (const auto &space : *recv_sys->spaces) {
    bool dropped;

    if (space.first == TRX_SYS_SPACE) {
      dropped = false;
    } else {
      dberr_t err = fil_tablespace_open_for_recovery(space.first);
      if (err == DB_SUCCESS) {
        dropped = false;
      } else if (err == DB_CORRUPTION) {
        /* Page couldn't be recovered from doublewrite, we cannot proceed
        with recovery. Skip applying redos and abort the startup. */
        mutex_exit(&recv_sys->mutex);
        return err;
      } else {
        /* Tablespace was dropped. It should not have been scanned unless it
        is an undo space that was under construction. */

        if (fil_tablespace_lookup_for_recovery(space.first)) {
          ut_ad(fsp_is_undo_tablespace(space.first));
        }
        dropped = true;
      }
    }

    for (auto pages : space.second.m_pages) {
      ut_ad(pages.second->space == space.first);

      if (dropped) {
        pages.second->state = RECV_DISCARDED;
      }

      recv_apply_log_rec(pages.second);

      ++applied;

      if (unit == 0 || (applied % unit) == 0) {
        ib::info(ER_IB_MSG_708) << pct << "%";

        pct += PCT;

        start_time = std::chrono::steady_clock::now();

      } else if (std::chrono::steady_clock::now() - start_time >=
                 PRINT_INTERVAL) {
        start_time = std::chrono::steady_clock::now();

        ib::info(ER_IB_MSG_709)
            << std::setprecision(2)
            << ((double)applied * 100) / (double)batch_size << "%";
      }
    }
  }

  /* Wait until all the pages have been processed */

  while (recv_sys->n_addrs != 0) {
    mutex_exit(&recv_sys->mutex);

    std::this_thread::sleep_for(std::chrono::milliseconds(500));

    mutex_enter(&recv_sys->mutex);
  }

  if (!allow_ibuf) {
    /* Flush all the file pages to disk and invalidate them in
    the buffer pool */
    ut_d(log.disable_redo_writes = true);
    ut_a(recv_sys->flush_end != nullptr);

    mutex_exit(&recv_sys->mutex);

    /* Stop the recv_writer thread from issuing any LRU
    flush batches. */
    mutex_enter(&recv_sys->writer_mutex);

    /* Wait for any currently run batch to end. Note that BUF_FLUSH_LIST could
    only be initiated by us in earlier call, but buf_pool_invalidate() waits for
    all batches to finish, so only BUF_FLUSH_LRU can be running.
    TBD: why is it important to wait for BUF_FLUSH_LRU to finish here? */
    buf_flush_await_no_flushing(nullptr, BUF_FLUSH_LRU);

    os_event_reset(recv_sys->flush_end);

    recv_sys->flush_type = BUF_FLUSH_LIST;

    os_event_set(recv_sys->flush_start);

    os_event_wait(recv_sys->flush_end);

    buf_pool_invalidate();

    /* Allow batches from recv_writer thread. */
    mutex_exit(&recv_sys->writer_mutex);

    ut_d(log.disable_redo_writes = false);

    mutex_enter(&recv_sys->mutex);

    recv_no_ibuf_operations = false;
  }

  recv_sys->apply_log_recs = false;
  recv_sys->apply_batch_on = false;

  recv_sys_empty_hash();

  mutex_exit(&recv_sys->mutex);

  ib::info(ER_IB_MSG_710);
  return DB_SUCCESS;
}

#else /* !UNIV_HOTBACKUP */
/** Scans the log segment and n_bytes_scanned is set to the length of valid
log scanned.
@param[in]      buf                     buffer containing log data
@param[in]      buf_len                 data length in that buffer
@param[in,out]  scanned_lsn             LSN of buffer start, we return scanned
lsn
@param[in,out]  scanned_epoch_no        the highest scanned epoch number so far
@param[out]     block_no        highest block no in scanned buffer.
@param[out]     n_bytes_scanned         how much we were able to scan, smaller
than buf_len if log data ended here
+@param[out]    has_encrypted_log       set true, if buffer contains encrypted
+redo log, set false otherwise */
void meb_scan_log_seg(byte *buf, size_t buf_len, lsn_t *scanned_lsn,
                      uint32_t *scanned_epoch_no, uint32_t *block_no,
                      size_t *n_bytes_scanned, bool *has_encrypted_log) {
  *n_bytes_scanned = 0;
  *has_encrypted_log = false;

  for (auto log_block = buf; log_block < buf + buf_len;
       log_block += OS_FILE_LOG_BLOCK_SIZE) {
    Log_data_block_header block_header;
    log_data_block_header_deserialize(log_block, block_header);
    uint32_t no = block_header.m_hdr_no;
    bool is_encrypted = log_block_get_encrypt_bit(log_block);

    if (is_encrypted) {
      *has_encrypted_log = true;
      return;
    }

    if (no != log_block_convert_lsn_to_hdr_no(*scanned_lsn) ||
        !log_block_checksum_is_ok(log_block)) {
      ib::trace_2() << "Scanned lsn: " << *scanned_lsn << " header no: " << no
                    << " converted no: "
                    << log_block_convert_lsn_to_hdr_no(*scanned_lsn)
                    << " checksum: " << log_block_checksum_is_ok(log_block)
                    << " block epoch no: " << block_header.m_epoch_no;

      /* Garbage or an incompletely written log block */

      log_block += OS_FILE_LOG_BLOCK_SIZE;
      break;
    }

    if (*scanned_epoch_no > 0 &&
        !log_block_epoch_no_is_valid(block_header.m_epoch_no,
                                     *scanned_epoch_no)) {
      /* Garbage from a log buffer flush which was made
      before the most recent database recovery */

      ib::trace_2() << "Scanned ep no: " << *scanned_epoch_no << " block ep no "
                    << block_header.m_epoch_no;

      break;
    }

    const auto data_len = block_header.m_data_len;

    *scanned_epoch_no = block_header.m_epoch_no;
    *scanned_lsn += data_len;

    *n_bytes_scanned += data_len;

    if (data_len < OS_FILE_LOG_BLOCK_SIZE) {
      /* Log data ends here */

      break;
    }
    *block_no = no;
  }
}

/** Apply a single log record stored in the hash table.
@param[in,out]  recv_addr       a parsed log record
@param[in,out]  block           a buffer pool frame for applying the record */
void meb_apply_log_record(recv_addr_t *recv_addr, buf_block_t *block) {
  bool found;
  const page_id_t page_id(recv_addr->space, recv_addr->page_no);

  const page_size_t &page_size =
      fil_space_get_page_size(recv_addr->space, &found);

  ib::trace_3() << "meb_apply_log_record: recv state " << recv_addr->state
                << " space_id " << recv_addr->space << " page_nr "
                << recv_addr->page_no << " page size " << page_size << " found "
                << found;

  if (!found) {
    recv_addr->state = RECV_DISCARDED;

    mutex_enter(&recv_sys->mutex);

    ut_a(recv_sys->n_addrs);
    --recv_sys->n_addrs;

    mutex_exit(&recv_sys->mutex);

    return;
  }

  mutex_enter(&recv_sys->mutex);

  /* We simulate a page read made by the buffer pool, to
  make sure the recovery apparatus works ok. We must init
  the block. */

  meb_page_init(page_id, page_size, block);

  /* Extend the tablespace's last file if the page_no
  does not fall inside its bounds; we assume the last
  file is auto-extending, and mysqlbackup copied the file
  when it still was smaller */

  fil_space_t *space = fil_space_get(recv_addr->space);

  bool success;

  success = fil_space_extend(space, recv_addr->page_no + 1);

  if (!success) {
    ib::fatal(UT_LOCATION_HERE, ER_IB_MSG_711)
        << "Cannot extend tablespace " << recv_addr->space << " to hold "
        << recv_addr->page_no << " pages";
  }

  mutex_exit(&recv_sys->mutex);

  /* Read the page from the tablespace file. */

  dberr_t err;

  if (page_size.is_compressed()) {
    err = fil_io(IORequestRead, true, page_id, page_size, 0,
                 page_size.physical(), block->page.zip.data, nullptr);

    if (err == DB_SUCCESS && !buf_zip_decompress(block, true)) {
      ut_error;
    }
  } else {
    err = fil_io(IORequestRead, true, page_id, page_size, 0,
                 page_size.logical(), block->frame, nullptr);
  }

  if (err != DB_SUCCESS) {
    ib::fatal(UT_LOCATION_HERE, ER_IB_MSG_712)
        << "Cannot read from tablespace " << recv_addr->space << " page number "
        << recv_addr->page_no;
  }

  apply_log_mutex.lock();

  /* Apply the log records to this page */
  recv_recover_page(false, block);

  apply_log_mutex.unlock();

  mutex_enter(&recv_sys->mutex);

  /* Write the page back to the tablespace file using the
  fil0fil.cc routines */

  buf_flush_init_for_writing(block, block->frame, buf_block_get_page_zip(block),
                             mach_read_from_8(block->frame + FIL_PAGE_LSN),
                             fsp_is_checksum_disabled(block->page.id.space()),
                             true /* skip_lsn_check */);

  mutex_exit(&recv_sys->mutex);

  if (page_size.is_compressed()) {
    err = fil_io(IORequestWrite, true, page_id, page_size, 0,
                 page_size.physical(), block->page.zip.data, nullptr);
  } else {
    err = fil_io(IORequestWrite, true, page_id, page_size, 0,
                 page_size.logical(), block->frame, nullptr);
  }

  if (err != DB_SUCCESS) {
    ib::fatal(UT_LOCATION_HERE, ER_IB_MSG_713)
        << "Cannot write to tablespace " << recv_addr->space << " page number "
        << recv_addr->page_no;
  }
}

/** Apply a single log record stored in the hash table using default block.
@param[in,out]  recv_addr       a parsed log record */
void meb_apply_log_rec_func(recv_addr_t *recv_addr) {
  meb_apply_log_record(recv_addr, back_block1);
}

/** Dummy wait function for meb_apply_log_recs_via_callback(). */
void meb_nowait_func() { return; }

/** Applies log records in the hash table to a backup. */
void meb_apply_log_recs() {
  meb_apply_log_recs_via_callback(meb_apply_log_rec_func, meb_nowait_func);
}

/** Apply all log records in the hash table to a backup using callback
functions. This function employes two callback functions that allow redo
log records to be applied in parallel. The apply_log_record_function
assigns a parsed redo log record for application. The
apply_log_record_function is called repeatedly until all log records in
the hash table are assigned for application. After that the
wait_till_done_function is called once. The wait_till_done_function
function blocks until the application of all the redo log records
previously assigned with apply_log_record_function calls is complete.
Even though this function assigns the log records in the hash table
sequentially, the application of the log records may be done in parallel
if the apply_log_record_function delegates the actual application work
to multiple worker threads running in parallel.
@param[in]  apply_log_record_function   a function that assigns one redo log
record for application
@param[in]  wait_till_done_function     a function that blocks until all
assigned redo log records have been applied */
void meb_apply_log_recs_via_callback(
    void (*apply_log_record_function)(recv_addr_t *),
    void (*wait_till_done_function)()) {
  ulint n_hash_cells = recv_sys->n_addrs;
  ulint i = 0;

  recv_sys->apply_log_recs = true;
  recv_sys->apply_batch_on = true;

  ib::info(ER_IB_MSG_714) << "Starting to apply a batch of log records to the"
                          << " database...";

  fputs("InnoDB: Progress in percent: ", stderr);

  for (const auto &space : *recv_sys->spaces) {
    for (auto pages : space.second.m_pages) {
      ut_ad(pages.second->space == space.first);

      (*apply_log_record_function)(pages.second);
    }

    ++i;
    if ((100 * i) / n_hash_cells != (100 * (i + 1)) / n_hash_cells) {
      fprintf(stderr, "%lu ", (ulong)((100 * i) / n_hash_cells));
      fflush(stderr);
    }
  }

  /* wait till all the redo log records have been applied */
  (*wait_till_done_function)();

  /* write logs in next line */
  fprintf(stderr, "\n");
  recv_sys->apply_log_recs = false;
  recv_sys->apply_batch_on = false;
  recv_sys_empty_hash();
}

#endif /* !UNIV_HOTBACKUP */

/** Check if redo log is for encryption information.
@param[in]      page_no         Page number
@param[in]      space_id        Tablespace identifier
@param[in]      start           Redo log record body
@param[in]      end             End of buffer
@return true if encryption information. */
static inline bool check_encryption(page_no_t page_no, space_id_t space_id,
                                    const byte *start, const byte *end) {
  /* Only page zero contains encryption metadata. */
  if (page_no != 0 || fsp_is_system_or_temp_tablespace(space_id) ||
      end < start + 4) {
    return false;
  }

  bool found = false;

  const page_size_t &page_size = fil_space_get_page_size(space_id, &found);

  if (!found) {
    return false;
  }

  auto encryption_offset = fsp_header_get_encryption_offset(page_size);
  auto offset = mach_read_from_2(start);

  /* Encryption offset at page 0 is the only way we can identify encryption
  information as of today. Ideally we should have a separate redo type. */
  if (offset == encryption_offset) {
    auto len = mach_read_from_2(start + 2);

    /* With Percona Server, Tables created with ENCRYPTION='N' have
    crypt_data (CRYPT_SCHEME_UNENCRYPTED) in Page 0 with type KEY_MAGIC_PS_V3
    and size KERYING_ENCRYPTION_INFO_MAX_SIZE rather than INFO_SIZE */
    if (memcmp(start + 2 + 2, Encryption::KEY_MAGIC_PS_V3,
               Encryption::MAGIC_SIZE) == 0) {
      ut_ad(len == Encryption::KERYING_ENCRYPTION_INFO_MAX_SIZE ||
            len == Encryption::KERYING_ENCRYPTION_INFO_MAX_SIZE_V1 ||
            len == Encryption::KERYING_ENCRYPTION_INFO_MAX_SIZE_V2);
      return false;
    }

    ut_ad(len == Encryption::INFO_SIZE);

    if (len != Encryption::INFO_SIZE) {
      /* purecov: begin inspected */
      ib::warn(ER_IB_WRN_ENCRYPTION_INFO_SIZE_MISMATCH, size_t{len},
               Encryption::INFO_SIZE);
      return false;
      /* purecov: end */
    }
    return true;
  }

  return false;
}

/** Try to parse a single log record body and also applies it if
specified.
@param[in]      type            Redo log entry type
@param[in]      ptr             Redo log record body
@param[in]      end_ptr         End of buffer
@param[in]      space_id        Tablespace identifier
@param[in]      page_no         Page number
@param[in,out]  block           Buffer block, or nullptr if
                                a page log record should not be applied
                                or if it is a MLOG_FILE_ operation
@param[in,out]  mtr             Mini-transaction, or nullptr if
                                a page log record should not be applied
@param[in]      parsed_bytes    Number of bytes parsed so far
@param[in]      start_lsn       lsn for REDO record
@return log record end, nullptr if not a complete record */
static byte *recv_parse_or_apply_log_rec_body(
    mlog_id_t type, byte *ptr, byte *end_ptr, space_id_t space_id,
    page_no_t page_no, buf_block_t *block, mtr_t *mtr, ulint parsed_bytes,
    lsn_t start_lsn) {
  bool applying_redo = (block != nullptr);

  switch (type) {
#ifndef UNIV_HOTBACKUP
    case MLOG_FILE_DELETE:

#ifdef XTRABACKUP
      /* error out backup if undo truncation happens during backup */
      if (srv_backup_mode && fsp_is_undo_tablespace(space_id) &&
          backup_redo_log_flushed_lsn < recv_sys->recovered_lsn) {
        xb::info() << "Last flushed lsn: " << backup_redo_log_flushed_lsn
                   << " undo_delete lsn " << recv_sys->recovered_lsn;

        xb::error(ER_IB_MSG_716)
            << "An undo ddl truncation (could be automatic)"
            << " operation has been"
            << " performed. \n"
            << " PXB will not be able to"
            << " take a consistent backup."
            << " Retry the backup"
            << " operation later or with --lock-ddl";
        exit(EXIT_FAILURE);
      }
#endif /* XTRABACKUP */

      return fil_tablespace_redo_delete(
          ptr, end_ptr, page_id_t(space_id, page_no), parsed_bytes,
          recv_sys->bytes_to_ignore_before_checkpoint !=
              0 IF_XB(|| recv_sys->recovered_lsn + parsed_bytes <
                             backup_redo_log_flushed_lsn));

    case MLOG_FILE_CREATE:

      return fil_tablespace_redo_create(
          ptr, end_ptr, page_id_t(space_id, page_no), parsed_bytes,
          recv_sys->bytes_to_ignore_before_checkpoint !=
              0 IF_XB(|| recv_sys->recovered_lsn + parsed_bytes <
                             backup_redo_log_flushed_lsn));

    case MLOG_FILE_RENAME:

      return fil_tablespace_redo_rename(
          ptr, end_ptr, page_id_t(space_id, page_no), parsed_bytes,
          recv_sys->bytes_to_ignore_before_checkpoint !=
              0 IF_XB(|| recv_sys->recovered_lsn + parsed_bytes <
                             backup_redo_log_flushed_lsn));

    case MLOG_FILE_EXTEND:

      return fil_tablespace_redo_extend(
          ptr, end_ptr, page_id_t(space_id, page_no), parsed_bytes,
          recv_sys->bytes_to_ignore_before_checkpoint !=
              0 IF_XB(|| recv_sys->recovered_lsn + parsed_bytes <
                             backup_redo_log_flushed_lsn));
#endif /* !UNIV_HOTBACKUP */
    case MLOG_INDEX_LOAD:
#ifdef UNIV_HOTBACKUP
      // While scanning redo logs during a backup operation a
      // MLOG_INDEX_LOAD type redo log record indicates, that a DDL
      // (create index, alter table...) is performed with
      // 'algorithm=inplace'. The affected tablespace must be re-copied
      // in the backup lock phase. Record it in the index_load_list.
      if (!recv_recovery_on) {
        index_load_list.emplace_back(
            std::pair<space_id_t, lsn_t>(space_id, recv_sys->recovered_lsn));
      }
#endif /* UNIV_HOTBACKUP */

#ifdef XTRABACKUP
      /* While scaning redo logs during  backup phase a
      MLOG_INDEX_LOAD type redo log record indicates a DDL
      (create index, alter table...)is performed with
      'algorithm=inplace'. This redo log indicates that

      1. The DDL was started after PXB started backing up, in which
      case PXB will not be able to take a consistent backup and should
      fail. or
      2. There is a possibility of this record existing in the REDO
      even after the completion of the index create operation. This is
      because of InnoDB does  not checkpointing after the flushing the
      index pages.

      If PXB gets the last_redo_flush_lsn and that is less than the
      lsn of the current record PXB fails the backup process.
      Error out in case of online backup and emit a warning in case
      of offline backup and continue. */
      if (!recv_recovery_on) {
        if (redo_catchup_completed) {
          if (backup_redo_log_flushed_lsn < recv_sys->recovered_lsn) {
            xb::info() << "Last flushed lsn: " << backup_redo_log_flushed_lsn
                       << " load_index lsn " << recv_sys->recovered_lsn;

            if (backup_redo_log_flushed_lsn == 0) {
              xb::error(ER_IB_MSG_715) << "PXB was not able"
                                       << " to determine the"
                                       << " InnoDB Engine"
                                       << " Status";
            }

            xb::error(ER_IB_MSG_716) << "An optimized (without"
                                     << " redo logging) DDL"
                                     << " operation has been"
                                     << " performed. All modified"
                                     << " pages may not have been"
                                     << " flushed to the disk yet.\n"
                                     << "    PXB will not be able to"
                                     << " take a consistent backup."
                                     << " Retry the backup"
                                     << " operation";
            exit(EXIT_FAILURE);
          }
          /** else the index is flushed to disk before
          backup started hence no error */
        } else {
          // While scaning redo logs during a backup operation a
          // MLOG_INDEX_LOAD type redo log record indicates, that a DDL
          // (create index, alter table...) is performed with
          // 'algorithm=inplace'. If using pagetracking, the affected tablespace
          // must be copied using full scan. Record it in the full_scan_tables
          // We do this during the first scan of redo before starting file copy
          // thread. This copy is required because Page-tracking relies on
          // changes from redo. ie PXB has to copy redo as well apart
          // from copying pages from the pages given by page-tracking list.
          // Since in-place DDL skips redo logging and the pages that are not
          // yet flushed, will not be tracked by page-tracking. And since the
          // redo logging is skipped, PXB will fail to get those changed pages
          // (on disk .ibd but yet not on pagetracking). hence, we rely on
          // re-copying the datafiles.
          if (opt_page_tracking && xtrabackup_incremental != nullptr &&
              recv_sys->recovered_lsn > incremental_start_checkpoint_lsn) {
            full_scan_tables.insert(space_id);
          }
        }
      }
#endif /* XTRABACKUP */
      if (end_ptr < ptr + 8) {
        return nullptr;
      }

      return ptr + 8;

    case MLOG_WRITE_STRING:

#ifdef UNIV_HOTBACKUP
      if (recv_recovery_on && meb_is_space_loaded(space_id)) {
#endif /* UNIV_HOTBACKUP */
        /* For encrypted tablespace, we need to get the encryption key
        information before the page 0 is recovered. Otherwise, redo will not
        find the key to decrypt the data pages. */
        if (page_no == 0 && !applying_redo &&
            !fsp_is_system_or_temp_tablespace(space_id) &&
            /* For cloned db header page has the encryption information. */
            !recv_sys->is_cloned_db) {
#ifdef XTRABACKUP
          /* If tablespace has been in-place encrypted ie ALTER TABLESPACE
          ENCRYPTION=Y/N after the last checkpoint LSN (after full backup),
          and if the checkpoint LSN doesn't move between full and incremental
          backups, page tracking will not give the full list of modified pages.
          So we rely on the redo to roll forward the changes.

          With redo based apply, if page 0 redo is applied first, it will remove
          the encryption info and after this, other encrypted pages in
          tablespace cannot be decrypted.

          Scan and copy modified pages of such tablespaces during the
          incremental backup. This way we would have the latest state of
          tablespace and redo apply will skip all the redo generated on the
          tablespace. */
          if (opt_page_tracking && xtrabackup_incremental != nullptr &&
              recv_sys->recovered_lsn > incremental_start_checkpoint_lsn) {
            full_scan_tables.insert(space_id);
          }
#endif /* XTRABACKUP */

          ut_ad(LSN_MAX != start_lsn);

          byte *ptr_copy = ptr;
          ptr_copy += 2;  // skip offset
          ulint len = mach_read_from_2(ptr_copy);
          ptr_copy += 2;
          if (end_ptr < ptr_copy + len) return nullptr;

          /* With Percona Server, Tables created with ENCRYPTION='N' have
          crypt_data (CRYPT_SCHEME_UNENCRYPTED) in Page 0 */
          if (memcmp(ptr_copy, Encryption::KEY_MAGIC_PS_V3,
                     Encryption::MAGIC_SIZE) == 0) {
            ptr_copy += Encryption::MAGIC_SIZE;
            uint type = mach_read_from_1(ptr_copy);
            if (type != Encryption::CRYPT_SCHEME_UNENCRYPTED) {
              xb::error(ER_IB_MSG_716)
                  << "Can't take backup of tablespace encrypted with KEYRING "
                  << "encryption";
              exit(EXIT_FAILURE);
            }
            ut_ad(len == Encryption::KEYRING_INFO_MAX_SIZE);
            ptr += Encryption::KEYRING_INFO_MAX_SIZE;
          } else if (fil_tablespace_redo_encryption(ptr, end_ptr, space_id,
                                                    start_lsn) == nullptr)
            return (nullptr);
        }
#ifdef UNIV_HOTBACKUP
      }
#endif /* UNIV_HOTBACKUP */

      break;

    default:
      break;
  }

  page_t *page;
  page_zip_des_t *page_zip;
  dict_index_t *index = nullptr;

#ifdef UNIV_DEBUG
  ulint page_type;
#endif /* UNIV_DEBUG */

#if defined(UNIV_HOTBACKUP) && defined(UNIV_DEBUG)
  ib::trace_3() << "recv_parse_or_apply_log_rec_body: type "
                << get_mlog_string(type) << " space_id " << space_id
                << " page_nr " << page_no << " ptr "
                << static_cast<const void *>(ptr) << " end_ptr "
                << static_cast<const void *>(end_ptr) << " block "
                << static_cast<const void *>(block) << " mtr "
                << static_cast<const void *>(mtr);
#endif /* UNIV_HOTBACKUP && UNIV_DEBUG */

  if (applying_redo) {
    /* Applying a page log record. */
    ut_ad(mtr != nullptr);

    page = block->frame;
    page_zip = buf_block_get_page_zip(block);

    ut_d(page_type = fil_page_get_type(page));
#if defined(UNIV_HOTBACKUP) && defined(UNIV_DEBUG)
    if (page_type == 0) {
      meb_print_page_header(page);
    }
#endif /* UNIV_HOTBACKUP && UNIV_DEBUG */

  } else {
    /* Parsing a page log record. */
    ut_ad(mtr == nullptr);
    page = nullptr;
    page_zip = nullptr;

    ut_d(page_type = FIL_PAGE_TYPE_ALLOCATED);
  }

  const byte *old_ptr = ptr;

  switch (type) {
#ifdef UNIV_LOG_LSN_DEBUG
    case MLOG_LSN:
      /* The LSN is checked in recv_parse_log_rec(). */
      break;
#endif /* UNIV_LOG_LSN_DEBUG */
    case MLOG_4BYTES:

      ut_ad(page == nullptr || end_ptr > ptr + 2);

      /* Most FSP flags can only be changed by CREATE or ALTER with
      ALGORITHM=COPY, so they do not change once the file
      is created. The SDI flag is the only one that can be
      changed by a recoverable transaction. So if there is
      change in FSP flags, update the in-memory space structure
      (fil_space_t) */

      if (page != nullptr && page_no == 0 &&
          mach_read_from_2(ptr) == FSP_HEADER_OFFSET + FSP_SPACE_FLAGS) {
        ptr = mlog_parse_nbytes(MLOG_4BYTES, ptr, end_ptr, page, page_zip);

        /* When applying log, we have complete records.
        They can be incomplete (ptr=nullptr) only during
        scanning (page==nullptr) */

        ut_ad(ptr != nullptr);

        fil_space_t *space = fil_space_acquire(space_id);

        ut_ad(space != nullptr);

        fil_space_set_flags(space, mach_read_from_4(FSP_HEADER_OFFSET +
                                                    FSP_SPACE_FLAGS + page));
        fil_space_release(space);

        break;
      }

      [[fallthrough]];

    case MLOG_1BYTE:
      /* If 'ALTER TABLESPACE ... ENCRYPTION' was in progress and page 0 has
      REDO entry for this, now while applying this entry, set
      encryption_op_in_progress flag now so that any other page of this
      tablespace in redo log is written accordingly. */
      if (page_no == 0 && page != nullptr && end_ptr >= ptr + 2) {
        ulint offs = mach_read_from_2(ptr);

        fil_space_t *space = fil_space_acquire(space_id);
        ut_ad(space != nullptr);
        ulint offset = fsp_header_get_encryption_progress_offset(
            page_size_t(space->flags));

        if (offs == offset) {
          ptr = mlog_parse_nbytes(MLOG_1BYTE, ptr, end_ptr, page, page_zip);
          byte op = mach_read_from_1(page + offset);
          switch (op) {
            case Encryption::ENCRYPT_IN_PROGRESS:
              space->encryption_op_in_progress =
                  Encryption::Progress::ENCRYPTION;
              break;
            case Encryption::DECRYPT_IN_PROGRESS:
              space->encryption_op_in_progress =
                  Encryption::Progress::DECRYPTION;
              break;
            default:
              space->encryption_op_in_progress = Encryption::Progress::NONE;
              break;
          }
        }
        fil_space_release(space);
      }

      [[fallthrough]];

    case MLOG_2BYTES:
    case MLOG_8BYTES:
#ifdef UNIV_DEBUG
      if (page && page_type == FIL_PAGE_TYPE_ALLOCATED && end_ptr >= ptr + 2) {
        /* It is OK to set FIL_PAGE_TYPE and certain
        list node fields on an empty page.  Any other
        write is not OK. */

        /* NOTE: There may be bogus assertion failures for
        dict_hdr_create(), trx_rseg_header_create(),
        trx_sys_create_doublewrite_buf(), and
        trx_sysf_create().
        These are only called during database creation. */

        ulint offs = mach_read_from_2(ptr);

        switch (type) {
          default:
            ut_error;
          case MLOG_2BYTES:
            /* Note that this can fail when the
            redo log been written with something
            older than InnoDB Plugin 1.0.4. */
            ut_ad(
                offs == FIL_PAGE_TYPE ||
                offs == IBUF_TREE_SEG_HEADER + IBUF_HEADER + FSEG_HDR_OFFSET ||
                offs == PAGE_BTR_IBUF_FREE_LIST + PAGE_HEADER + FIL_ADDR_BYTE ||
                offs == PAGE_BTR_IBUF_FREE_LIST + PAGE_HEADER + FIL_ADDR_BYTE +
                            FIL_ADDR_SIZE ||
                offs == PAGE_BTR_SEG_LEAF + PAGE_HEADER + FSEG_HDR_OFFSET ||
                offs == PAGE_BTR_SEG_TOP + PAGE_HEADER + FSEG_HDR_OFFSET ||
                offs == PAGE_BTR_IBUF_FREE_LIST_NODE + PAGE_HEADER +
                            FIL_ADDR_BYTE + 0 /*FLST_PREV*/
                || offs == PAGE_BTR_IBUF_FREE_LIST_NODE + PAGE_HEADER +
                               FIL_ADDR_BYTE + FIL_ADDR_SIZE /*FLST_NEXT*/);
            break;
          case MLOG_4BYTES:
            /* Note that this can fail when the
            redo log been written with something
            older than InnoDB Plugin 1.0.4. */
            ut_ad(
                0 ||
                offs == IBUF_TREE_SEG_HEADER + IBUF_HEADER + FSEG_HDR_SPACE ||
                offs == IBUF_TREE_SEG_HEADER + IBUF_HEADER + FSEG_HDR_PAGE_NO ||
                offs == PAGE_BTR_IBUF_FREE_LIST + PAGE_HEADER /* flst_init */
                ||
                offs == PAGE_BTR_IBUF_FREE_LIST + PAGE_HEADER + FIL_ADDR_PAGE ||
                offs == PAGE_BTR_IBUF_FREE_LIST + PAGE_HEADER + FIL_ADDR_PAGE +
                            FIL_ADDR_SIZE ||
                offs == PAGE_BTR_SEG_LEAF + PAGE_HEADER + FSEG_HDR_PAGE_NO ||
                offs == PAGE_BTR_SEG_LEAF + PAGE_HEADER + FSEG_HDR_SPACE ||
                offs == PAGE_BTR_SEG_TOP + PAGE_HEADER + FSEG_HDR_PAGE_NO ||
                offs == PAGE_BTR_SEG_TOP + PAGE_HEADER + FSEG_HDR_SPACE ||
                offs == PAGE_BTR_IBUF_FREE_LIST_NODE + PAGE_HEADER +
                            FIL_ADDR_PAGE + 0 /*FLST_PREV*/
                || offs == PAGE_BTR_IBUF_FREE_LIST_NODE + PAGE_HEADER +
                               FIL_ADDR_PAGE + FIL_ADDR_SIZE /*FLST_NEXT*/);
            break;
        }
      }
#endif /* UNIV_DEBUG */

      ptr = mlog_parse_nbytes(type, ptr, end_ptr, page, page_zip);

      if (ptr != nullptr && page != nullptr && page_no == 0 &&
          type == MLOG_4BYTES) {
        ulint offs = mach_read_from_2(old_ptr);

        switch (offs) {
          fil_space_t *space;
          uint32_t val;
          default:
            break;

          case FSP_HEADER_OFFSET + FSP_SPACE_FLAGS:
          case FSP_HEADER_OFFSET + FSP_SIZE:
          case FSP_HEADER_OFFSET + FSP_FREE_LIMIT:
          case FSP_HEADER_OFFSET + FSP_FREE + FLST_LEN:

            space = fil_space_get(space_id);

            ut_a(space != nullptr);

            val = mach_read_from_4(page + offs);

            switch (offs) {
              case FSP_HEADER_OFFSET + FSP_SPACE_FLAGS:
                space->flags = val;
                break;

              case FSP_HEADER_OFFSET + FSP_SIZE:

                space->size_in_header = val;

                if (space->size >= val) {
                  break;
                }

                ib::info(ER_IB_MSG_718, ulong{space->id}, space->name,
                         ulong{val});

                if (fil_space_extend(space, val)) {
                  break;
                }

                ib::error(ER_IB_MSG_719, ulong{space->id}, space->name,
                          ulong{val});
                break;

              case FSP_HEADER_OFFSET + FSP_FREE_LIMIT:
                space->free_limit = val;
                break;

              case FSP_HEADER_OFFSET + FSP_FREE + FLST_LEN:
                space->free_len = val;
                ut_ad(val == flst_get_len(page + offs));
                break;
            }
        }
      }
      break;

    case MLOG_REC_INSERT:

      ut_ad(!page || fil_page_type_is_index(page_type));

      if (nullptr != (ptr = mlog_parse_index(ptr, end_ptr, &index))) {
        ut_a(!page || page_is_comp(page) == dict_table_is_comp(index->table));

        ptr = page_cur_parse_insert_rec(false, ptr, end_ptr, block, index, mtr);
      }
      break;

    case MLOG_REC_INSERT_8027:
    case MLOG_COMP_REC_INSERT_8027:

      ut_ad(!page || fil_page_type_is_index(page_type));

      if (nullptr !=
          (ptr = mlog_parse_index_8027(
               ptr, end_ptr, type == MLOG_COMP_REC_INSERT_8027, &index))) {
        ut_a(!page || page_is_comp(page) == dict_table_is_comp(index->table));

        ptr = page_cur_parse_insert_rec(false, ptr, end_ptr, block, index, mtr);
      }
      break;

    case MLOG_REC_CLUST_DELETE_MARK:

      ut_ad(!page || fil_page_type_is_index(page_type));

      if (nullptr != (ptr = mlog_parse_index(ptr, end_ptr, &index))) {
        ut_a(!page || page_is_comp(page) == dict_table_is_comp(index->table));

        ptr = btr_cur_parse_del_mark_set_clust_rec(ptr, end_ptr, page, page_zip,
                                                   index);
      }

      break;

    case MLOG_REC_CLUST_DELETE_MARK_8027:
    case MLOG_COMP_REC_CLUST_DELETE_MARK_8027:

      ut_ad(!page || fil_page_type_is_index(page_type));

      if (nullptr !=
          (ptr = mlog_parse_index_8027(
               ptr, end_ptr, type == MLOG_COMP_REC_CLUST_DELETE_MARK_8027,
               &index))) {
        ut_a(!page || page_is_comp(page) == dict_table_is_comp(index->table));

        ptr = btr_cur_parse_del_mark_set_clust_rec(ptr, end_ptr, page, page_zip,
                                                   index);
      }

      break;

    case MLOG_COMP_REC_SEC_DELETE_MARK:

      ut_ad(!page || fil_page_type_is_index(page_type));

      /* This log record type is obsolete, but we process it for
      backward compatibility with MySQL 5.0.3 and 5.0.4. */

      ut_a(!page || page_is_comp(page));
      ut_a(!page_zip);

      ptr = mlog_parse_index_8027(ptr, end_ptr, true, &index);

      if (ptr == nullptr) {
        break;
      }

      [[fallthrough]];

    case MLOG_REC_SEC_DELETE_MARK:

      ut_ad(!page || fil_page_type_is_index(page_type));

      ptr = btr_cur_parse_del_mark_set_sec_rec(ptr, end_ptr, page, page_zip);
      break;

    case MLOG_REC_UPDATE_IN_PLACE:

      ut_ad(!page || fil_page_type_is_index(page_type));

      if (nullptr != (ptr = mlog_parse_index(ptr, end_ptr, &index))) {
        ut_a(!page || page_is_comp(page) == dict_table_is_comp(index->table));

        ptr =
            btr_cur_parse_update_in_place(ptr, end_ptr, page, page_zip, index);
      }

      break;

    case MLOG_REC_UPDATE_IN_PLACE_8027:
    case MLOG_COMP_REC_UPDATE_IN_PLACE_8027:

      ut_ad(!page || fil_page_type_is_index(page_type));

      if (nullptr !=
          (ptr = mlog_parse_index_8027(
               ptr, end_ptr, type == MLOG_COMP_REC_UPDATE_IN_PLACE_8027,
               &index))) {
        ut_a(!page || page_is_comp(page) == dict_table_is_comp(index->table));

        ptr =
            btr_cur_parse_update_in_place(ptr, end_ptr, page, page_zip, index);
      }

      break;

    case MLOG_LIST_END_DELETE:
    case MLOG_LIST_START_DELETE:

      ut_ad(!page || fil_page_type_is_index(page_type));

      if (nullptr != (ptr = mlog_parse_index(ptr, end_ptr, &index))) {
        ut_a(!page || page_is_comp(page) == dict_table_is_comp(index->table));

        ptr = page_parse_delete_rec_list(type, ptr, end_ptr, block, index, mtr);
      }

      break;

    case MLOG_LIST_END_DELETE_8027:
    case MLOG_COMP_LIST_END_DELETE_8027:
    case MLOG_LIST_START_DELETE_8027:
    case MLOG_COMP_LIST_START_DELETE_8027:

      ut_ad(!page || fil_page_type_is_index(page_type));

      if (nullptr != (ptr = mlog_parse_index_8027(
                          ptr, end_ptr,
                          type == MLOG_COMP_LIST_END_DELETE_8027 ||
                              type == MLOG_COMP_LIST_START_DELETE_8027,
                          &index))) {
        ut_a(!page || page_is_comp(page) == dict_table_is_comp(index->table));

        ptr = page_parse_delete_rec_list(type, ptr, end_ptr, block, index, mtr);
      }

      break;

    case MLOG_LIST_END_COPY_CREATED:

      ut_ad(!page || fil_page_type_is_index(page_type));

      if (nullptr != (ptr = mlog_parse_index(ptr, end_ptr, &index))) {
        ut_a(!page || page_is_comp(page) == dict_table_is_comp(index->table));

        ptr = page_parse_copy_rec_list_to_created_page(ptr, end_ptr, block,
                                                       index, mtr);
      }

      break;

    case MLOG_LIST_END_COPY_CREATED_8027:
    case MLOG_COMP_LIST_END_COPY_CREATED_8027:

      ut_ad(!page || fil_page_type_is_index(page_type));

      if (nullptr !=
          (ptr = mlog_parse_index_8027(
               ptr, end_ptr, type == MLOG_COMP_LIST_END_COPY_CREATED_8027,
               &index))) {
        ut_a(!page || page_is_comp(page) == dict_table_is_comp(index->table));

        ptr = page_parse_copy_rec_list_to_created_page(ptr, end_ptr, block,
                                                       index, mtr);
      }

      break;

    case MLOG_PAGE_REORGANIZE:

      ut_ad(!page || fil_page_type_is_index(page_type));

      if (nullptr != (ptr = mlog_parse_index(ptr, end_ptr, &index))) {
        ut_a(!page || page_is_comp(page) == dict_table_is_comp(index->table));

        ptr = btr_parse_page_reorganize(ptr, end_ptr, index,
                                        type == MLOG_ZIP_PAGE_REORGANIZE_8027,
                                        block, mtr);
      }

      break;

    case MLOG_PAGE_REORGANIZE_8027:
      ut_ad(!page || fil_page_type_is_index(page_type));
      /* Uncompressed pages don't have any payload in the
      MTR so ptr and end_ptr can be, and are nullptr */
      mlog_parse_index_8027(ptr, end_ptr, false, &index);
      ut_a(!page || page_is_comp(page) == dict_table_is_comp(index->table));

      ptr = btr_parse_page_reorganize(ptr, end_ptr, index, false, block, mtr);

      break;

    case MLOG_ZIP_PAGE_REORGANIZE:

      ut_ad(!page || fil_page_type_is_index(page_type));

      if (nullptr != (ptr = mlog_parse_index(ptr, end_ptr, &index))) {
        ut_a(!page || page_is_comp(page) == dict_table_is_comp(index->table));

        ptr = btr_parse_page_reorganize(ptr, end_ptr, index, true, block, mtr);
      }

      break;

    case MLOG_COMP_PAGE_REORGANIZE_8027:
    case MLOG_ZIP_PAGE_REORGANIZE_8027:

      ut_ad(!page || fil_page_type_is_index(page_type));

      if (nullptr !=
          (ptr = mlog_parse_index_8027(ptr, end_ptr, true, &index))) {
        ut_a(!page || page_is_comp(page) == dict_table_is_comp(index->table));

        ptr = btr_parse_page_reorganize(ptr, end_ptr, index,
                                        type == MLOG_ZIP_PAGE_REORGANIZE_8027,
                                        block, mtr);
      }

      break;

    case MLOG_PAGE_CREATE:
    case MLOG_COMP_PAGE_CREATE:

      /* Allow anything in page_type when creating a page. */
      ut_a(!page_zip);

      page_parse_create(block, type == MLOG_COMP_PAGE_CREATE, FIL_PAGE_INDEX);

      break;

    case MLOG_PAGE_CREATE_RTREE:
    case MLOG_COMP_PAGE_CREATE_RTREE:

      page_parse_create(block, type == MLOG_COMP_PAGE_CREATE_RTREE,
                        FIL_PAGE_RTREE);

      break;

    case MLOG_PAGE_CREATE_SDI:
    case MLOG_COMP_PAGE_CREATE_SDI:

      page_parse_create(block, type == MLOG_COMP_PAGE_CREATE_SDI, FIL_PAGE_SDI);

      break;

    case MLOG_UNDO_INSERT:

      ut_ad(!page || page_type == FIL_PAGE_UNDO_LOG);

      ptr = trx_undo_parse_add_undo_rec(ptr, end_ptr, page);

      break;

    case MLOG_UNDO_ERASE_END:

      ut_ad(!page || page_type == FIL_PAGE_UNDO_LOG);

      ptr = trx_undo_parse_erase_page_end(ptr, end_ptr, page, mtr);

      break;

    case MLOG_UNDO_INIT:

      /* Allow anything in page_type when creating a page. */

      ptr = trx_undo_parse_page_init(ptr, end_ptr, page, mtr);

      break;
    case MLOG_UNDO_HDR_CREATE:
    case MLOG_UNDO_HDR_REUSE:

      ut_ad(!page || page_type == FIL_PAGE_UNDO_LOG);

      ptr = trx_undo_parse_page_header(type, ptr, end_ptr, page, mtr);

      break;

    case MLOG_REC_MIN_MARK:
    case MLOG_COMP_REC_MIN_MARK:

      ut_ad(!page || fil_page_type_is_index(page_type));

      /* On a compressed page, MLOG_COMP_REC_MIN_MARK
      will be followed by MLOG_COMP_REC_DELETE
      or MLOG_ZIP_WRITE_HEADER(FIL_PAGE_PREV, FIL_nullptr)
      in the same mini-transaction. */

      ut_a(type == MLOG_COMP_REC_MIN_MARK || !page_zip);

      ptr = btr_parse_set_min_rec_mark(
          ptr, end_ptr, type == MLOG_COMP_REC_MIN_MARK, page, mtr);

      break;

    case MLOG_REC_DELETE:

      ut_ad(!page || fil_page_type_is_index(page_type));

      if (nullptr != (ptr = mlog_parse_index(ptr, end_ptr, &index))) {
        ut_a(!page || page_is_comp(page) == dict_table_is_comp(index->table));

        ptr = page_cur_parse_delete_rec(ptr, end_ptr, block, index, mtr);
      }

      break;

    case MLOG_REC_DELETE_8027:
    case MLOG_COMP_REC_DELETE_8027:

      ut_ad(!page || fil_page_type_is_index(page_type));

      if (nullptr !=
          (ptr = mlog_parse_index_8027(
               ptr, end_ptr, type == MLOG_COMP_REC_DELETE_8027, &index))) {
        ut_a(!page || page_is_comp(page) == dict_table_is_comp(index->table));

        ptr = page_cur_parse_delete_rec(ptr, end_ptr, block, index, mtr);
      }

      break;

    case MLOG_IBUF_BITMAP_INIT:

      /* Allow anything in page_type when creating a page. */

      ptr = ibuf_parse_bitmap_init(ptr, end_ptr, block, mtr);

      break;

    case MLOG_INIT_FILE_PAGE:
    case MLOG_INIT_FILE_PAGE2: {
      /* For clone, avoid initializing page-0. Page-0 should already have been
      initialized. This is to avoid erasing encryption information. We cannot
      update encryption information later with redo logged information for
      clone. Please check comments in MLOG_WRITE_STRING. */
      bool skip_init = (recv_sys->is_cloned_db && page_no == 0);

      if (!skip_init) {
        /* Allow anything in page_type when creating a page. */
        ptr = fsp_parse_init_file_page(ptr, end_ptr, block);
      }
      break;
    }

    case MLOG_WRITE_STRING: {
      ut_ad(!page || page_type != FIL_PAGE_TYPE_ALLOCATED || page_no == 0);
      bool is_encryption = check_encryption(page_no, space_id, ptr, end_ptr);

#ifndef UNIV_HOTBACKUP
      /* Reset in-mem encryption information for the tablespace here if this
      is "resetting encryprion info" log. */
      if (is_encryption && !recv_sys->is_cloned_db && applying_redo) {
        byte buf[Encryption::INFO_SIZE] = {0};

        if (memcmp(ptr + 4, buf, Encryption::INFO_SIZE - 4) == 0) {
          ut_a(DB_SUCCESS == fil_reset_encryption(space_id));
        }
      }

#endif
      auto apply_page = page;

      /* For clone recovery, skip applying encryption information from
      redo log. It is already updated in page 0. Redo log encryption
      information is encrypted with donor master key and must be ignored. */
      if (recv_sys->is_cloned_db && is_encryption) {
        apply_page = nullptr;
      }

      ptr = mlog_parse_string(ptr, end_ptr, apply_page, page_zip);
      break;
    }

    case MLOG_ZIP_WRITE_NODE_PTR:

      ut_ad(!page || fil_page_type_is_index(page_type));

      ptr = page_zip_parse_write_node_ptr(ptr, end_ptr, page, page_zip);

      break;

    case MLOG_ZIP_WRITE_BLOB_PTR:

      ut_ad(!page || fil_page_type_is_index(page_type));

      ptr = page_zip_parse_write_blob_ptr(ptr, end_ptr, page, page_zip);

      break;

    case MLOG_ZIP_WRITE_HEADER:

      ut_ad(!page || fil_page_type_is_index(page_type));

      ptr = page_zip_parse_write_header(ptr, end_ptr, page, page_zip);

      break;

    case MLOG_ZIP_PAGE_COMPRESS:

      /* Allow anything in page_type when creating a page. */
      ptr = page_zip_parse_compress(ptr, end_ptr, page, page_zip);
      break;

    case MLOG_ZIP_PAGE_COMPRESS_NO_DATA:

      if (nullptr != (ptr = mlog_parse_index(ptr, end_ptr, &index))) {
        ut_a(!page || (page_is_comp(page) == dict_table_is_comp(index->table)));

        ptr = page_zip_parse_compress_no_data(ptr, end_ptr, page, page_zip,
                                              index);
      }

      break;

    case MLOG_ZIP_PAGE_COMPRESS_NO_DATA_8027:

      if (nullptr !=
          (ptr = mlog_parse_index_8027(ptr, end_ptr, true, &index))) {
        ut_a(!page || (page_is_comp(page) == dict_table_is_comp(index->table)));

        ptr = page_zip_parse_compress_no_data(ptr, end_ptr, page, page_zip,
                                              index);
      }

      break;

    case MLOG_TEST:
#ifndef UNIV_HOTBACKUP
      if (log_test != nullptr) {
        ptr = log_test->parse_mlog_rec(ptr, end_ptr);
      } else {
        /* Just parse and ignore record to pass it and go forward. Note that
        this record is also used in the innodb.log_first_rec_group mtr test.
        The record is written in the buf0flu.cc when flushing page in that
        case. */
        Log_test::Key key;
        Log_test::Value value;
        lsn_t start_lsn, end_lsn;

        ptr = Log_test::parse_mlog_rec(ptr, end_ptr, key, value, start_lsn,
                                       end_lsn);
      }
      break;
#endif /* !UNIV_HOTBACKUP */
      /* Fall through. */

    default:
      ptr = nullptr;
      recv_sys->found_corrupt_log = true;
  }

  if (index != nullptr) {
    dict_table_t *table = index->table;

    dict_mem_index_free(index);
    dict_mem_table_free(table);
  }

  return ptr;
}

#ifdef XTRABACKUP
namespace xtrabackup {
using pxb_mem_block = xtrabackup::recv_sys_t::mem_block_t;
using pxb_space_page = xtrabackup::recv_sys_t::space_page_t;
using pxb_spaces = xtrabackup::recv_sys_t::Spaces;

std::pair<size_t, ulint> recv_backup_heap_used() {
  size_t size = 0;
  ulint pages = 0;
  for (auto &space : *pxb_recv_sys->spaces) {
    pxb_mem_block *block = space.second->m_blocks.back();
    size += block->total_size;
    if (space.second->m_pages.size() >= 1) {
      pages += space.second->m_pages.size();
    }
  }

  return std::make_pair(size, pages);
}

/*
 * This function mimics the calculation done at
 * recv_add_to_hash_table->mem_heap_alloc. We call this during --backup from
 * recv_calculate_hash_heapas we parse each log record copyed by redo follow
 * thread in order to hint the amout of memory required at --prepare. Please
 * note we do not allocate any memory here, we just calcuate how much will be
 * required based on log records parsed so far.
 */
static pxb_mem_block *add_new_block(pxb_space_page *space, ulint size) {
  pxb_mem_block *block;
  pxb_mem_block *new_block = new pxb_mem_block();
  ulint new_size;
  block = space->m_blocks.back();
  new_size = 2 * block->len;
  if (new_size > MEM_MAX_ALLOC_IN_BUF) {
    new_size = MEM_MAX_ALLOC_IN_BUF;
  }
  if (new_size < size) {
    new_size = size;
  }
  ulint len = MEM_BLOCK_HEADER_SIZE + MEM_SPACE_NEEDED(new_size);

  if (len >= UNIV_PAGE_SIZE / 2) len = UNIV_PAGE_SIZE;

  new_block->len = len;
  new_block->total_size = block->total_size + len;
  new_block->free = MEM_BLOCK_HEADER_SIZE;
  space->m_blocks.push_back(new_block);

  return new_block;
}

/** Get the page map for a tablespace. It will create one if one isn't found.
@param[in]	space_id	Tablespace ID for which page map required.
@return the space data  */
static pxb_space_page *recv_get_page_map(space_id_t space_id) {
  auto it = pxb_recv_sys->spaces->find(space_id);

  if (it != pxb_recv_sys->spaces->end()) {
    return (it->second);
  }

  ulint len = MEM_BLOCK_HEADER_SIZE + MEM_SPACE_NEEDED(256);
  pxb_mem_block *block = new pxb_mem_block(len);
  pxb_space_page *space_page = new pxb_space_page();
  space_page->m_blocks.push_back(block);
  using Space = xtrabackup::recv_sys_t::space_page_t *;
  using Value = xtrabackup::recv_sys_t::Spaces::value_type;

  auto where =
      pxb_recv_sys->spaces->insert(it, Value({space_id, Space(space_page)}));

  return (where->second);
}

/*
 * This function is the core of estimate memory work. It mimics the work done at
 * recv_add_to_hash_table. We call recv_calculate_hash_heap at --backup phase
 * each time redo follow thread parses a new log record. It will result on
 * having xtrabackup::recv_sys_t knowing the memory crash recovery will require
 * later when we run the --prepare phase.
 */
static void recv_calculate_hash_heap(mlog_id_t type, space_id_t space_id,
                                     page_no_t page_no, byte *body,
                                     byte *rec_end, lsn_t start_lsn) {
  if (!recv_recovery_on && xtrabackup_start_checkpoint > start_lsn) return;

  ut_ad(type != MLOG_FILE_DELETE);
  ut_ad(type != MLOG_FILE_CREATE);
  ut_ad(type != MLOG_FILE_RENAME);
  ut_ad(type != MLOG_FILE_EXTEND);
  ut_ad(type != MLOG_DUMMY_RECORD);
  ut_ad(type != MLOG_INDEX_LOAD);

  /* check if we already have a Heap for this space id */
  auto space = xtrabackup::recv_get_page_map(space_id);

  pxb_mem_block *last_block = space->m_blocks.back();
  if (last_block->len < (last_block->free + MEM_SPACE_NEEDED(sizeof(recv_t)))) {
    last_block = xtrabackup::add_new_block(space, sizeof(recv_t));
  }
  last_block->free = last_block->free + MEM_SPACE_NEEDED(sizeof(recv_t));

  if (space->m_pages.find(page_no) == space->m_pages.end()) {
    if (last_block->len <
        (last_block->free + MEM_SPACE_NEEDED(sizeof(recv_addr_t)))) {
      last_block = xtrabackup::add_new_block(space, sizeof(recv_addr_t));
    }
    last_block->free = last_block->free + MEM_SPACE_NEEDED(sizeof(recv_addr_t));
    space->m_pages.insert(page_no);
  }

  while (rec_end > body) {
    ulint len = rec_end - body;

    if (len > RECV_DATA_BLOCK_SIZE) {
      len = RECV_DATA_BLOCK_SIZE;
    }
    if (last_block->len <
        (last_block->free + MEM_SPACE_NEEDED(sizeof(recv_data_t) + len))) {
      last_block = xtrabackup::add_new_block(space, sizeof(recv_data_t) + len);
    }
    last_block->free =
        last_block->free + MEM_SPACE_NEEDED(sizeof(recv_data_t) + len);
    body += len;
  }
}
}  // namespace xtrabackup
#endif
/** Adds a new log record to the hash table of log records.
@param[in]      type            log record type
@param[in]      space_id        Tablespace id
@param[in]      page_no         page number
@param[in]      body            log record body
@param[in]      rec_end         log record end
@param[in]      start_lsn       start lsn of the mtr
@param[in]      end_lsn         end lsn of the mtr */
static void recv_add_to_hash_table(mlog_id_t type, space_id_t space_id,
                                   page_no_t page_no, byte *body, byte *rec_end,
                                   lsn_t start_lsn, lsn_t end_lsn) {
  ut_ad(type != MLOG_FILE_DELETE);
  ut_ad(type != MLOG_FILE_CREATE);
  ut_ad(type != MLOG_FILE_RENAME);
  ut_ad(type != MLOG_FILE_EXTEND);
  ut_ad(type != MLOG_DUMMY_RECORD);
  ut_ad(type != MLOG_INDEX_LOAD);

  recv_sys_t::Space *space;

  space = recv_get_page_map(space_id, true);

  recv_t *recv;

  recv = static_cast<recv_t *>(mem_heap_alloc(space->m_heap, sizeof(*recv)));

  recv->type = type;
  recv->end_lsn = end_lsn;
  recv->len = rec_end - body;
  recv->start_lsn = start_lsn;

  auto it = space->m_pages.find(page_no);

  recv_addr_t *recv_addr;

  if (it != space->m_pages.end()) {
    recv_addr = it->second;

  } else {
#ifdef XTRABACKUP
    /*
     * In case we do not have enough free memory to run --prepare in a single
     * batch, we adjust recv_n_frames_for_pages_per_pool_instance as we parse
     * each single record. This way we have room to hold all required pages on
     * this batch.
     */
    if (estimate_memory &&
        recv_n_frames_for_pages_per_pool_instance != real_redo_frames) {
      recv_n_frames_for_pages_per_pool_instance++;
      max_mem = UNIV_PAGE_SIZE * (buf_pool_get_n_pages() -
                                  (recv_n_frames_for_pages_per_pool_instance *
                                   srv_buf_pool_instances));
    }
#endif
    recv_addr = static_cast<recv_addr_t *>(
        mem_heap_alloc(space->m_heap, sizeof(*recv_addr)));

    recv_addr->space = space_id;
    recv_addr->page_no = page_no;
    recv_addr->state = RECV_NOT_PROCESSED;

    UT_LIST_INIT(recv_addr->rec_list);

    using Value = recv_sys_t::Pages::value_type;

    space->m_pages.insert(it, Value{page_no, recv_addr});

    ++recv_sys->n_addrs;
  }

  UT_LIST_ADD_LAST(recv_addr->rec_list, recv);

  recv_data_t **prev_field;

  prev_field = &recv->data;

  /* Store the log record body in chunks of less than UNIV_PAGE_SIZE:
  the heap grows into the buffer pool, and bigger chunks could not
  be allocated */

  while (rec_end > body) {
    ulint len = rec_end - body;

    if (len > RECV_DATA_BLOCK_SIZE) {
      len = RECV_DATA_BLOCK_SIZE;
    }

    recv_data_t *recv_data;

    recv_data = static_cast<recv_data_t *>(
        mem_heap_alloc(space->m_heap, sizeof(*recv_data) + len));

    *prev_field = recv_data;

    memcpy(recv_data + 1, body, len);

    prev_field = &recv_data->next;

    body += len;
  }

  *prev_field = nullptr;
}

/** Copies the log record body from recv to buf.
@param[in]      buf             Buffer of length at least recv->len
@param[in]      recv            Log record */
static void recv_data_copy_to_buf(byte *buf, recv_t *recv) {
  ulint len = recv->len;
  recv_data_t *recv_data = recv->data;

  while (len > 0) {
    ulint part_len;

    if (len > RECV_DATA_BLOCK_SIZE) {
      part_len = RECV_DATA_BLOCK_SIZE;
    } else {
      part_len = len;
    }

    memcpy(buf, ((byte *)recv_data) + sizeof(*recv_data), part_len);

    buf += part_len;
    len -= part_len;

    recv_data = recv_data->next;
  }
}

bool recv_page_is_brand_new(buf_block_t *block) {
  mutex_enter(&recv_sys->mutex);

  recv_addr_t *recv_addr;
  recv_addr = recv_get_rec(block->page.id.space(), block->page.id.page_no());
  if (recv_addr == nullptr) {
    /* no redo log treated as brand new */
    mutex_exit(&recv_sys->mutex);
    return true;
  }

  auto recv = UT_LIST_GET_FIRST(recv_addr->rec_list);
  if (recv == nullptr) {
    /* no redo log treated as brand new */
    mutex_exit(&recv_sys->mutex);
    return true;
  }
  if (recv->type == MLOG_INIT_FILE_PAGE2 || recv->type == MLOG_INIT_FILE_PAGE) {
    mutex_exit(&recv_sys->mutex);
    return true;
  }

  mutex_exit(&recv_sys->mutex);
  return false;
}

/** Applies the hashed log records to the page, if the page lsn is less than
the lsn of a log record. This can be called when a buffer page has just been
read in, or also for a page already in the buffer pool.

@param[in]      just_read_in    true if the IO handler calls this for a freshly
                                read page
@param[in,out]  block           buffer block */
void recv_recover_page_func(
#ifndef UNIV_HOTBACKUP
    bool just_read_in,
#endif /* !UNIV_HOTBACKUP */
    buf_block_t *block) {
  mutex_enter(&recv_sys->mutex);

  if (recv_sys->apply_log_recs == false) {
    /* Log records should not be applied now */

    mutex_exit(&recv_sys->mutex);

    return;
  }

  recv_addr_t *recv_addr;

  recv_addr = recv_get_rec(block->page.id.space(), block->page.id.page_no());

  if (recv_addr == nullptr || recv_addr->state == RECV_BEING_PROCESSED ||
      recv_addr->state == RECV_PROCESSED) {
#ifndef UNIV_HOTBACKUP
    ut_ad(recv_addr == nullptr || recv_needed_recovery ||
          recv_sys->scanned_lsn < recv_sys->checkpoint_lsn);
#endif /* !UNIV_HOTBACKUP */

    mutex_exit(&recv_sys->mutex);

    return;
  }

#ifndef UNIV_HOTBACKUP
  /* The following block is the scope of usage of the following bpage object
  reference.*/
  {
    buf_page_t &bpage = block->page;

    if (!fsp_is_system_temporary(bpage.id.space()) &&
        (arch_page_sys != nullptr && arch_page_sys->is_active())) {
      page_t *frame;
      lsn_t frame_lsn;

      frame = bpage.zip.data;

      if (!frame) {
        frame = block->frame;
      }
      frame_lsn = mach_read_from_8(frame + FIL_PAGE_LSN);

      arch_page_sys->track_page(&bpage, LSN_MAX, frame_lsn, true);
    }
  }
#endif /* !UNIV_HOTBACKUP */

#ifndef UNIV_HOTBACKUP
  /* this is explicitly false in case of meb, skip the assert */
  ut_ad(recv_needed_recovery ||
        recv_sys->scanned_lsn < recv_sys->checkpoint_lsn);

  DBUG_PRINT("ib_log", ("Applying log to page %u:%u", recv_addr->space,
                        recv_addr->page_no));

#ifdef UNIV_DEBUG
  lsn_t max_lsn;

  ut_d(max_lsn = log_sys->m_scanned_lsn);
#endif /* UNIV_DEBUG */
#else  /* !UNIV_HOTBACKUP */
  ib::trace_2() << "Applying log to space_id " << recv_addr->space
                << " page_nr " << recv_addr->page_no;
#endif /* !UNIV_HOTBACKUP */

  recv_addr->state = RECV_BEING_PROCESSED;

  mutex_exit(&recv_sys->mutex);

  mtr_t mtr;

  mtr_start(&mtr);

  mtr_set_log_mode(&mtr, MTR_LOG_NONE);

  page_t *page = block->frame;

  page_zip_des_t *page_zip = buf_block_get_page_zip(block);

#ifndef UNIV_HOTBACKUP
  if (just_read_in) {
    /* Move the ownership of the x-latch on the page to
    this OS thread, so that we can acquire a second
    x-latch on it.  This is needed for the operations to
    the page to pass the debug checks. */

    rw_lock_x_lock_move_ownership(&block->lock);
  }

  bool success = buf_page_get_known_nowait(
      RW_X_LATCH, block, Cache_hint::KEEP_OLD, __FILE__, __LINE__, &mtr);
  ut_a(success);

  buf_block_dbg_add_level(block, SYNC_NO_ORDER_CHECK);
#endif /* !UNIV_HOTBACKUP */

  /* Read the newest modification lsn from the page */
  lsn_t page_lsn = mach_read_from_8(page + FIL_PAGE_LSN);

#ifndef UNIV_HOTBACKUP

  /* It may be that the page has been modified in the buffer
  pool: read the newest modification LSN there */

  lsn_t page_newest_lsn;

  page_newest_lsn = buf_page_get_newest_modification(&block->page);

  if (page_newest_lsn) {
    page_lsn = page_newest_lsn;
  }
#else  /* !UNIV_HOTBACKUP */
  /* In recovery from a backup we do not really use the buffer pool */
  lsn_t page_newest_lsn = 0;
  /* Count applied and skipped log records */
  size_t applied_recs = 0;
  size_t skipped_recs = 0;
#endif /* !UNIV_HOTBACKUP */

#ifndef UNIV_HOTBACKUP
  lsn_t end_lsn = 0;
#endif /* !UNIV_HOTBACKUP */
  lsn_t start_lsn = 0;
  bool modification_to_page = false;

  for (auto recv : recv_addr->rec_list) {
#ifndef UNIV_HOTBACKUP
    end_lsn = recv->end_lsn;

    ut_ad(end_lsn <= max_lsn);
#endif /* !UNIV_HOTBACKUP */

    byte *buf = nullptr;

    if (recv->len > RECV_DATA_BLOCK_SIZE) {
      /* We have to copy the record body to a separate
      buffer */

      buf = static_cast<byte *>(
          ut::malloc_withkey(UT_NEW_THIS_FILE_PSI_KEY, recv->len));

      recv_data_copy_to_buf(buf, recv);
    } else if (recv->data != nullptr) {
      buf = ((byte *)(recv->data)) + sizeof(recv_data_t);
    } else {
      /* Redo record that does not have a payload, such as
       MLOG_UNDO_ERASE_END, MLOG_COMP_PAGE_CREATE, MLOG_INIT_FILE_PAGE2 etc.
     */
      ut_ad(recv->data == nullptr);
      ut_ad(recv->len == 0);
    }

    if (recv->type == MLOG_INIT_FILE_PAGE) {
      page_lsn = page_newest_lsn;

      memset(FIL_PAGE_LSN + page, 0, 8);
      memset(UNIV_PAGE_SIZE - FIL_PAGE_END_LSN_OLD_CHKSUM + page, 0, 8);

      if (page_zip) {
        memset(FIL_PAGE_LSN + page_zip->data, 0, 8);
      }
    }

    /* Ignore applying the redo logs for tablespace that is
    truncated. Truncated tablespaces are handled explicitly
    post-recovery, where we will restore the tablespace back
    to a normal state.

    Applying redo at this stage will cause problems because the
    redo will have action recorded on page before tablespace
    was re-inited and that would lead to a problem later. */

    if (recv->start_lsn >= page_lsn
#ifndef UNIV_HOTBACKUP
        && undo::is_active(recv_addr->space)
#endif /* !UNIV_HOTBACKUP */
    ) {

      lsn_t end_lsn;

      if (!modification_to_page) {
#ifndef UNIV_HOTBACKUP
        ut_a(recv_needed_recovery);
#endif /* !UNIV_HOTBACKUP */
        modification_to_page = true;
        start_lsn = recv->start_lsn;
      }

      DBUG_PRINT("ib_log", ("apply " LSN_PF ":"
                            " %s len " ULINTPF " page %u:%u",
                            recv->start_lsn, get_mlog_string(recv->type),
                            recv->len, recv_addr->space, recv_addr->page_no));
      /* Since buf can be a nullptr for record types without a payload we can
      end up with nullptr + 0 if we calc buf + recv->len. This is undefined
      behaviour. Avoid this by only calculating the end_ptr when there's
      actual data to work with, otherwise set it to nullptr. */
      unsigned char *buf_end = nullptr;
      if (buf != nullptr) {
        buf_end = buf + recv->len;
      }
      recv_parse_or_apply_log_rec_body(recv->type, buf, buf_end,
                                       recv_addr->space, recv_addr->page_no,
                                       block, &mtr, ULINT_UNDEFINED, LSN_MAX);

      end_lsn = recv->start_lsn + recv->len;

      mach_write_to_8(FIL_PAGE_LSN + page, end_lsn);

      mach_write_to_8(UNIV_PAGE_SIZE - FIL_PAGE_END_LSN_OLD_CHKSUM + page,
                      end_lsn);

      if (page_zip) {
        mach_write_to_8(FIL_PAGE_LSN + page_zip->data, end_lsn);
      }
#ifdef UNIV_HOTBACKUP
      ++applied_recs;
    } else {
      ++skipped_recs;
#endif /* UNIV_HOTBACKUP */
    }

    if (recv->len > RECV_DATA_BLOCK_SIZE) {
      ut::free(buf);
    }
  }

#ifdef UNIV_ZIP_DEBUG
  if (fil_page_index_page_check(page)) {
    page_zip_des_t *page_zip = buf_block_get_page_zip(block);

    ut_a(!page_zip || page_zip_validate_low(page_zip, page, nullptr, false));
  }
#endif /* UNIV_ZIP_DEBUG */

#ifndef UNIV_HOTBACKUP
  if (modification_to_page) {
    buf_flush_recv_note_modification(block, start_lsn, end_lsn);
  }
#else  /* !UNIV_HOTBACKUP */
  UT_NOT_USED(start_lsn);
#endif /* !UNIV_HOTBACKUP */

  /* Make sure that committing mtr does not change the modification
  LSN values of page */
  ut_a(mtr.get_log_mode() == MTR_LOG_NONE);

  mtr_commit(&mtr);

  mutex_enter(&recv_sys->mutex);

  if (recv_max_page_lsn < page_lsn) {
    recv_max_page_lsn = page_lsn;
  }

  recv_addr->state = RECV_PROCESSED;

  ut_a(recv_sys->n_addrs > 0);
  --recv_sys->n_addrs;

  mutex_exit(&recv_sys->mutex);

#ifdef UNIV_HOTBACKUP
  ib::trace_2() << "Applied " << applied_recs << " Skipped " << skipped_recs;
#endif /* UNIV_HOTBACKUP */
}

/** Tries to parse a single log record.
@param[out]     type            log record type
@param[in]      ptr             pointer to a buffer
@param[in]      end_ptr         end of the buffer
@param[out]     space_id        tablespace identifier
@param[out]     page_no         page number
@param[out]     body            start of log record body
@return length of the record, or 0 if the record was not complete */
static ulint recv_parse_log_rec(mlog_id_t *type, byte *ptr, byte *end_ptr,
                                space_id_t *space_id, page_no_t *page_no,
                                byte **body) {
  byte *new_ptr;

  *body = nullptr;

  UNIV_MEM_INVALID(type, sizeof *type);
  UNIV_MEM_INVALID(space_id, sizeof *space_id);
  UNIV_MEM_INVALID(page_no, sizeof *page_no);
  UNIV_MEM_INVALID(body, sizeof *body);

  if (ptr == end_ptr) {
    return 0;
  }

  switch (*ptr) {
#ifdef UNIV_LOG_LSN_DEBUG
    case MLOG_LSN | MLOG_SINGLE_REC_FLAG:
    case MLOG_LSN:

      new_ptr =
          mlog_parse_initial_log_record(ptr, end_ptr, type, space_id, page_no);

      if (new_ptr != nullptr) {
        const lsn_t lsn = static_cast<lsn_t>(*space_id) << 32 | *page_no;

        ut_a(lsn == recv_sys->recovered_lsn);
      }

      *type = MLOG_LSN;
      return new_ptr == nullptr ? 0 : new_ptr - ptr;
#endif /* UNIV_LOG_LSN_DEBUG */

    case MLOG_MULTI_REC_END:
    case MLOG_DUMMY_RECORD:
      *page_no = FIL_NULL;
      *space_id = SPACE_UNKNOWN;
      *type = static_cast<mlog_id_t>(*ptr);
      return 1;

    case MLOG_MULTI_REC_END | MLOG_SINGLE_REC_FLAG:
    case MLOG_DUMMY_RECORD | MLOG_SINGLE_REC_FLAG:
      recv_sys->found_corrupt_log = true;
      return 0;

    case MLOG_TABLE_DYNAMIC_META:
    case MLOG_TABLE_DYNAMIC_META | MLOG_SINGLE_REC_FLAG:

      table_id_t id;
      uint64_t version;

      *page_no = FIL_NULL;
      *space_id = SPACE_UNKNOWN;

      new_ptr =
          mlog_parse_initial_dict_log_record(ptr, end_ptr, type, &id, &version);

      if (new_ptr != nullptr) {
        new_ptr = recv_sys->metadata_recover->parseMetadataLog(
            id, version, new_ptr, end_ptr);
      }

      return new_ptr == nullptr ? 0 : new_ptr - ptr;
  }

  new_ptr =
      mlog_parse_initial_log_record(ptr, end_ptr, type, space_id, page_no);

  *body = new_ptr;

  if (new_ptr == nullptr) {
    return 0;
  }

  new_ptr = recv_parse_or_apply_log_rec_body(
      *type, new_ptr, end_ptr, *space_id, *page_no, nullptr, nullptr,
      new_ptr - ptr, recv_sys->recovered_lsn);

  if (new_ptr == nullptr) {
    return 0;
  }

  return new_ptr - ptr;
}

/** Subtracts next number of bytes to ignore before we reach the checkpoint
or returns information that there was nothing more to skip.
@param[in]      next_parsed_bytes       number of next bytes that were parsed,
which are supposed to be subtracted from bytes to ignore before checkpoint
@retval true    there were still bytes to ignore
@retval false   there was already 0 bytes to ignore, nothing changed. */
static bool recv_update_bytes_to_ignore_before_checkpoint(
    size_t next_parsed_bytes) {
  auto &to_ignore = recv_sys->bytes_to_ignore_before_checkpoint;

  if (to_ignore != 0) {
    if (to_ignore >= next_parsed_bytes) {
      to_ignore -= next_parsed_bytes;
    } else {
      to_ignore = 0;
    }
    return true;
  }

  return false;
}

/** Tracks changes of recovered_lsn and tracks proper values for what
first_rec_group should be for consecutive blocks. Must be called when
recv_sys->recovered_lsn is changed to next lsn pointing at boundary
between consecutive parsed mini-transactions. */
static void recv_track_changes_of_recovered_lsn() {
  if (recv_sys->parse_start_lsn == 0) {
    return;
  }
  /* If we have already found the first block with mtr beginning there,
  we started to track boundaries between blocks. Since then we track
  all proper values of first_rec_group for consecutive blocks.
  The reason for that is to ensure that the first_rec_group of the last
  block is correct. Even though we do not depend during this recovery
  on that value, it would become important if we crashed later, because
  the last recovered block would become the first used block in redo and
  since then we would depend on a proper value of first_rec_group there.
  The checksums of log blocks should detect if it was incorrect, but the
  checksums might be disabled in the configuration. */
  const auto old_block =
      recv_sys->previous_recovered_lsn / OS_FILE_LOG_BLOCK_SIZE;

  const auto new_block = recv_sys->recovered_lsn / OS_FILE_LOG_BLOCK_SIZE;

  if (old_block != new_block) {
    ut_a(new_block > old_block);

    recv_sys->last_block_first_mtr_boundary = recv_sys->recovered_lsn;
  }

  recv_sys->previous_recovered_lsn = recv_sys->recovered_lsn;
}

/** Parse and store a single log record entry.
@param[in]      ptr             start of buffer
@param[in]      end_ptr         end of buffer
@return true if end of processing */
static bool recv_single_rec(byte *ptr, byte *end_ptr) {
  /* The mtr did not modify multiple pages */

  lsn_t old_lsn = recv_sys->recovered_lsn;

  /* Try to parse a log record, fetching its type, space id,
  page no, and a pointer to the body of the log record */

  byte *body;
  mlog_id_t type;
  page_no_t page_no;
  space_id_t space_id;

  ulint len =
      recv_parse_log_rec(&type, ptr, end_ptr, &space_id, &page_no, &body);

  if (recv_sys->found_corrupt_log) {
    recv_report_corrupt_log(ptr, type, space_id, page_no);

#ifdef UNIV_HOTBACKUP
    return true;
#endif /* UNIV_HOTBACKUP */

  } else if (len == 0 || recv_sys->found_corrupt_fs) {
    return true;
  }

  lsn_t new_recovered_lsn;

  new_recovered_lsn = recv_calc_lsn_on_data_add(old_lsn, len);

  if (new_recovered_lsn > recv_sys->scanned_lsn) {
    /* The log record filled a log block, and we
    require that also the next log block should
    have been scanned in */

    return true;
  }

  recv_previous_parsed_rec_type = type;
  recv_previous_parsed_rec_is_multi = 0;
  recv_previous_parsed_rec_offset = recv_sys->recovered_offset;

  recv_sys->recovered_offset += len;
  recv_sys->recovered_lsn = new_recovered_lsn;

  recv_track_changes_of_recovered_lsn();

  if (recv_update_bytes_to_ignore_before_checkpoint(len)) {
    return false;
  }

  switch (type) {
    case MLOG_DUMMY_RECORD:
      /* Do nothing */
      break;

#ifdef UNIV_LOG_LSN_DEBUG
    case MLOG_LSN:
      /* Do not add these records to the hash table.
      The page number and space id fields are misused
      for something else. */
      break;
#endif /* UNIV_LOG_LSN_DEBUG */

    default:

      if (recv_recovery_on) {
#ifndef UNIV_HOTBACKUP
        if (space_id == TRX_SYS_SPACE ||
            fil_tablespace_lookup_for_recovery(space_id)) {
#endif /* !UNIV_HOTBACKUP */

          recv_add_to_hash_table(type, space_id, page_no, body, ptr + len,
                                 old_lsn, recv_sys->recovered_lsn);

#ifndef UNIV_HOTBACKUP
        } else {
          recv_sys->missing_ids.insert(space_id);
        }
#endif /* !UNIV_HOTBACKUP */
      } else if (xtrabackup_estimate_memory) {
        xtrabackup::recv_calculate_hash_heap(type, space_id, page_no, body,
                                             ptr + len, old_lsn);
      }

      [[fallthrough]];

    case MLOG_INDEX_LOAD:
    case MLOG_FILE_DELETE:
    case MLOG_FILE_RENAME:
    case MLOG_FILE_CREATE:
    case MLOG_FILE_EXTEND:
    case MLOG_TABLE_DYNAMIC_META:

      /* These were already handled by
      recv_parse_log_rec() and
      recv_parse_or_apply_log_rec_body(). */

      DBUG_PRINT("ib_log",
                 ("scan " LSN_PF ": log rec %s"
                  " len " ULINTPF " " PAGE_ID_PF,
                  old_lsn, get_mlog_string(type), len, space_id, page_no));
      break;
  }

  return false;
}

/** Parse and store a multiple record log entry.
@param[in]      ptr             start of buffer
@param[in]      end_ptr         end of buffer
@return true if end of processing */
static bool recv_multi_rec(byte *ptr, byte *end_ptr) {
  /* Check that all the records associated with the single mtr
  are included within the buffer */

  ulint n_recs = 0;
  ulint total_len = 0;

  for (;;) {
    mlog_id_t type = MLOG_BIGGEST_TYPE;
    byte *body;
    page_no_t page_no = 0;
    space_id_t space_id = 0;

    ulint len =
        recv_parse_log_rec(&type, ptr, end_ptr, &space_id, &page_no, &body);

    if (recv_sys->found_corrupt_log) {
      recv_report_corrupt_log(ptr, type, space_id, page_no);

      return true;

    } else if (len == 0) {
      return true;

    } else if ((*ptr & MLOG_SINGLE_REC_FLAG)) {
      recv_sys->found_corrupt_log = true;

      recv_report_corrupt_log(ptr, type, space_id, page_no);

      return true;

    } else if (recv_sys->found_corrupt_fs) {
      return true;
    }

    recv_sys->save_rec(n_recs, space_id, page_no, type, body, len);

    recv_previous_parsed_rec_type = type;

    recv_previous_parsed_rec_offset = recv_sys->recovered_offset + total_len;

    recv_previous_parsed_rec_is_multi = 1;

    total_len += len;
    ++n_recs;

    ptr += len;

    if (type == MLOG_MULTI_REC_END) {
      DBUG_PRINT("ib_log", ("scan " LSN_PF ": multi-log end total_len " ULINTPF
                            " n=" ULINTPF,
                            recv_sys->recovered_lsn, total_len, n_recs));

      break;
    }

    DBUG_PRINT("ib_log",
               ("scan " LSN_PF ": multi-log rec %s len " ULINTPF " " PAGE_ID_PF,
                recv_sys->recovered_lsn, get_mlog_string(type), len, space_id,
                page_no));
  }

  lsn_t new_recovered_lsn =
      recv_calc_lsn_on_data_add(recv_sys->recovered_lsn, total_len);

  if (new_recovered_lsn > recv_sys->scanned_lsn) {
    /* The log record filled a log block, and we require
    that also the next log block should have been scanned in */

    return true;
  }

  /* Add all the records to the hash table */

  ptr = recv_sys->buf + recv_sys->recovered_offset;

  for (ulint i = 0; i < n_recs; i++) {
    lsn_t old_lsn = recv_sys->recovered_lsn;

    /* This will apply MLOG_FILE_ records. */
    space_id_t space_id = 0;
    page_no_t page_no = 0;

    mlog_id_t type = MLOG_BIGGEST_TYPE;

    byte *body = nullptr;
    size_t len = 0;

    /* Avoid parsing if we have the record saved already. */
    if (!recv_sys->get_saved_rec(i, space_id, page_no, type, body, len)) {
      len = recv_parse_log_rec(&type, ptr, end_ptr, &space_id, &page_no, &body);
    }

    if (recv_sys->found_corrupt_log &&
        !recv_report_corrupt_log(ptr, type, space_id, page_no)) {
      return true;

    } else if (recv_sys->found_corrupt_fs) {
      return true;
    }

    ut_a(len != 0);
    ut_a(!(*ptr & MLOG_SINGLE_REC_FLAG));

    recv_sys->recovered_offset += len;

    recv_sys->recovered_lsn = recv_calc_lsn_on_data_add(old_lsn, len);

    const bool apply = !recv_update_bytes_to_ignore_before_checkpoint(len);

    switch (type) {
      case MLOG_MULTI_REC_END:
        recv_track_changes_of_recovered_lsn();
        /* Found the end mark for the records */
        return false;

#ifdef UNIV_LOG_LSN_DEBUG
      case MLOG_LSN:
        /* Do not add these records to the hash table.
        The page number and space id fields are misused
        for something else. */
        break;
#endif /* UNIV_LOG_LSN_DEBUG */

      case MLOG_FILE_DELETE:
      case MLOG_FILE_CREATE:
      case MLOG_FILE_RENAME:
      case MLOG_FILE_EXTEND:
      case MLOG_TABLE_DYNAMIC_META:
        /* case MLOG_TRUNCATE: Disabled for WL6378 */
        /* These were already handled by
        recv_parse_or_apply_log_rec_body(). */
        break;

      default:

        if (!apply) {
          break;
        }

        if (recv_recovery_on) {
#ifndef UNIV_HOTBACKUP
          if (space_id == TRX_SYS_SPACE ||
              fil_tablespace_lookup_for_recovery(space_id)) {
#endif /* !UNIV_HOTBACKUP */

            recv_add_to_hash_table(type, space_id, page_no, body, ptr + len,
                                   old_lsn, new_recovered_lsn);

#ifndef UNIV_HOTBACKUP
          } else {
            recv_sys->missing_ids.insert(space_id);
          }
#endif /* !UNIV_HOTBACKUP */
        } else if (xtrabackup_estimate_memory) {
          xtrabackup::recv_calculate_hash_heap(type, space_id, page_no, body,
                                               ptr + len, old_lsn);
        }
    }

    ptr += len;
  }

  return false;
}

/** Parse log records from a buffer and optionally store them to a
hash table to wait merging to file pages. */
#ifndef XTRABACKUP
static
#endif
    void
    recv_parse_log_recs() {
  ut_ad(recv_sys->parse_start_lsn != 0);

  for (;;) {
    byte *ptr = recv_sys->buf + recv_sys->recovered_offset;

    byte *end_ptr = recv_sys->buf + recv_sys->len;

    if (ptr == end_ptr) {
      return;
    }

    bool single_rec;

    switch (*ptr) {
#ifdef UNIV_LOG_LSN_DEBUG
      case MLOG_LSN:
#endif /* UNIV_LOG_LSN_DEBUG */
      case MLOG_DUMMY_RECORD:
        single_rec = true;
        break;
      default:
        single_rec = !!(*ptr & MLOG_SINGLE_REC_FLAG);
    }

    if (single_rec) {
      if (recv_single_rec(ptr, end_ptr)) {
        return;
      }

    } else if (recv_multi_rec(ptr, end_ptr)) {
      return;
    }
  }
}

/** Adds data from a new log block to the parsing buffer of recv_sys if
recv_sys->parse_start_lsn is non-zero.
@param[in]      log_block               log block
@param[in]      scanned_lsn             lsn of how far we were able
                                        to find data in this log block
@param[in]      len                     0 if full block or length of the data
                                        to add
@return true if more data added */
bool recv_sys_add_to_parsing_buf(const byte *log_block, lsn_t scanned_lsn,
                                 ulint len) {
  ut_ad(scanned_lsn >= recv_sys->scanned_lsn);

  if (!recv_sys->parse_start_lsn) {
    /* Cannot start parsing yet because no start point for
    it found */

    return false;
  }

  ulint more_len;
  ulint data_len = len > 0 ? len : log_block_get_data_len(log_block);

  if (recv_sys->parse_start_lsn >= scanned_lsn) {
    return false;

  } else if (recv_sys->scanned_lsn >= scanned_lsn) {
    return false;

  } else if (recv_sys->parse_start_lsn > recv_sys->scanned_lsn) {
    more_len = (ulint)(scanned_lsn - recv_sys->parse_start_lsn);

  } else {
    more_len = (ulint)(scanned_lsn - recv_sys->scanned_lsn);
  }

  if (more_len == 0) {
    return false;
  }

  ut_ad(data_len >= more_len);

  ulint start_offset = data_len - more_len;

  if (start_offset < LOG_BLOCK_HDR_SIZE) {
    start_offset = LOG_BLOCK_HDR_SIZE;
  }

  ulint end_offset = data_len;

  if (end_offset > OS_FILE_LOG_BLOCK_SIZE - LOG_BLOCK_TRL_SIZE) {
    end_offset = OS_FILE_LOG_BLOCK_SIZE - LOG_BLOCK_TRL_SIZE;
  }

  ut_ad(start_offset <= end_offset);

  if (start_offset < end_offset) {
    memcpy(recv_sys->buf + recv_sys->len, log_block + start_offset,
           end_offset - start_offset);

    recv_sys->len += end_offset - start_offset;

    ut_a(recv_sys->len <= recv_sys->buf_len);
  }

  return true;
}

/** Moves the parsing buffer data left to the buffer start. */
void recv_reset_buffer() {
  ut_memmove(recv_sys->buf, recv_sys->buf + recv_sys->recovered_offset,
             recv_sys->len - recv_sys->recovered_offset);

  recv_sys->len -= recv_sys->recovered_offset;

  recv_sys->recovered_offset = 0;
}

/** Scans log from a buffer and stores new log data to the parsing buffer.
Parses and hashes the log records if new data found.  Unless
UNIV_HOTBACKUP is defined, this function will apply log records
automatically when the hash table becomes full.
@param[in,out]  log             redo log
@param[in]      max_memory      we let the hash table of recs to grow to
                                this size, at the maximum
@param[in]      buf             buffer containing a log segment or garbage
@param[in]      len             buffer length
@param[in]      start_lsn       buffer start lsn
@param[out]  read_upto_lsn  scanning succeeded up to this lsn
@param[in]      to_lsn          LSN to stop scanning at
@return true if not able to scan any more in this log */
#ifndef UNIV_HOTBACKUP
static bool recv_scan_log_recs(log_t &log,
#else  /* !UNIV_HOTBACKUP */
bool meb_scan_log_recs(
#endif /* !UNIV_HOTBACKUP */
                               size_t *max_memory, const byte *buf, size_t len,
                               lsn_t start_lsn, lsn_t *read_upto_lsn,
                               lsn_t to_lsn) {
  const byte *log_block = buf;
  lsn_t scanned_lsn = start_lsn;
  bool finished = false;
  bool more_data = false;

  ut_ad(start_lsn % OS_FILE_LOG_BLOCK_SIZE == 0);
  ut_ad(len % OS_FILE_LOG_BLOCK_SIZE == 0);
  ut_ad(len >= OS_FILE_LOG_BLOCK_SIZE);

  do {
    if (scanned_lsn >= to_lsn) {
      finished = true;
      break;
    }

    ut_ad(!finished);

    Log_data_block_header block_header;
    log_data_block_header_deserialize(log_block, block_header);

    const uint32_t expected_hdr_no =
        log_block_convert_lsn_to_hdr_no(scanned_lsn);

    if (block_header.m_hdr_no != expected_hdr_no) {
      /* Garbage or an incompletely written log block.

      We will not report any error, because this can
      happen when InnoDB was killed while it was
      writing redo log. We simply treat this as an
      abrupt end of the redo log. */

      finished = true;

      break;
    }

    if (!log_block_checksum_is_ok(log_block)) {
      uint32_t checksum1 = log_block_get_checksum(log_block);
      uint32_t checksum2 = log_block_calc_checksum(log_block);
      ib::error(ER_IB_MSG_720, ulong{block_header.m_hdr_no},
                ulonglong{scanned_lsn}, ulong{checksum1}, ulong{checksum2});

      /* Garbage or an incompletely written log block.

      This could be the result of killing the server
      while it was writing this log block. We treat
      this as an abrupt end of the redo log. */

      finished = true;

      break;
    }

#ifndef XTRABACKUP
    const
#endif
        auto data_len = block_header.m_data_len;

    if (scanned_lsn + data_len > recv_sys->scanned_lsn &&
        recv_sys->scanned_epoch_no > 0 &&
        !log_block_epoch_no_is_valid(block_header.m_epoch_no,
                                     recv_sys->scanned_epoch_no)) {
      /* Garbage from a log buffer flush which was made
      before the most recent database recovery */

      finished = true;

      break;
    }

    if (!recv_sys->parse_start_lsn && block_header.m_first_rec_group > 0) {
      /* We found a point from which to start the parsing of log records */

      recv_sys->parse_start_lsn = scanned_lsn + block_header.m_first_rec_group;

      ib::info(ER_IB_MSG_1261)
          << "Starting to parse redo log at lsn = " << recv_sys->parse_start_lsn
          << ", whereas checkpoint_lsn = " << recv_sys->checkpoint_lsn
          << " and start_lsn = " << start_lsn;

      if (recv_sys->parse_start_lsn < recv_sys->checkpoint_lsn) {
        /* We start to parse log records even before
        checkpoint_lsn, from the beginning of the log
        block which contains the checkpoint_lsn.

        That's because the first group of log records
        in the log block, starts before checkpoint_lsn,
        and checkpoint_lsn could potentially point to
        the middle of some log record. We need to find
        the first group of log records that starts at
        or after checkpoint_lsn. This could be only
        achieved by traversing all groups of log records
        that start within the log block since the first
        one (to discover their beginnings we need to
        parse them). However, we don't want to report
        missing tablespaces for space_id in log records
        before checkpoint_lsn. Hence we need to ignore
        those records and that's why we need a counter
        of bytes to ignore. */

        recv_sys->bytes_to_ignore_before_checkpoint =
            recv_sys->checkpoint_lsn - recv_sys->parse_start_lsn;

        ut_a(recv_sys->bytes_to_ignore_before_checkpoint <=
             OS_FILE_LOG_BLOCK_SIZE - LOG_BLOCK_HDR_SIZE);

        ut_a(recv_sys->checkpoint_lsn % OS_FILE_LOG_BLOCK_SIZE +
                 LOG_BLOCK_TRL_SIZE <
             OS_FILE_LOG_BLOCK_SIZE);

        ut_a(recv_sys->parse_start_lsn % OS_FILE_LOG_BLOCK_SIZE >=
             LOG_BLOCK_HDR_SIZE);
      }

      recv_sys->scanned_lsn = recv_sys->parse_start_lsn;
      recv_sys->recovered_lsn = recv_sys->parse_start_lsn;

      recv_track_changes_of_recovered_lsn();
    }

    // adjust data_len if we are in last block, so it stops at exact to_lsn
    if (scanned_lsn + data_len > to_lsn) {
      data_len = to_lsn - scanned_lsn;
    }
    scanned_lsn += data_len;

    if (scanned_lsn > recv_sys->scanned_lsn) {
#ifndef UNIV_HOTBACKUP
      if (!recv_needed_recovery && scanned_lsn > recv_sys->checkpoint_lsn) {
        if (srv_read_only_mode) {
          ut_a(srv_force_recovery < SRV_FORCE_NO_LOG_REDO);
          ib::warn(ER_IB_MSG_RECOVERY_SKIPPED_IN_READ_ONLY_MODE);
          *read_upto_lsn = scanned_lsn;
          return true;
        }

        ib::info(ER_IB_MSG_722, ulonglong{recv_sys->scanned_lsn});

        recv_init_crash_recovery();
      }
#endif /* !UNIV_HOTBACKUP */

      /* We were able to find more log data: add it to the
      parsing buffer if parse_start_lsn is already
      non-zero */

      DBUG_EXECUTE_IF("simulate_3mb_mtr_recovery", {
        uint saved_len = recv_sys->len;
        recv_sys->len = 3 * 1024 * 1024;
        recv_sys_resize_buf();
        recv_sys->len = saved_len;
      });

      if (recv_sys->len + 4 * OS_FILE_LOG_BLOCK_SIZE >= recv_sys->buf_len) {
        if (!recv_sys_resize_buf()) {
          recv_sys->found_corrupt_log = true;

#ifndef UNIV_HOTBACKUP
          if (srv_force_recovery == 0) {
            ib::error(ER_IB_MSG_724);
            return true;
          }
#else  /* !UNIV_HOTBACKUP */
          ib::fatal(UT_LOCATION_HERE,
                    ER_IB_ERR_NOT_ENOUGH_MEMORY_FOR_PARSE_BUFFER)
              << "Insufficient memory for InnoDB parse buffer; want "
              << recv_sys->buf_len;
#endif /* !UNIV_HOTBACKUP */
        }
      }

      if (!recv_sys->found_corrupt_log) {
        more_data =
            recv_sys_add_to_parsing_buf(log_block, scanned_lsn, data_len);
      }

      recv_sys->scanned_lsn = scanned_lsn;

      recv_sys->scanned_epoch_no = block_header.m_epoch_no;
    }

    if (data_len < OS_FILE_LOG_BLOCK_SIZE || scanned_lsn >= to_lsn) {
      /* Log data for this group ends here */
      finished = true;

      break;

    } else {
      log_block += OS_FILE_LOG_BLOCK_SIZE;
    }

  } while (log_block < buf + len);

  *read_upto_lsn = scanned_lsn;

  if (recv_needed_recovery ||
      (recv_is_from_backup && !recv_is_making_a_backup)) {
    ++recv_scan_print_counter;

    if (finished || (recv_scan_print_counter % 80) == 0) {
      ib::info(ER_IB_MSG_725, ulonglong{scanned_lsn});
    }
  }

  if (more_data && !recv_sys->found_corrupt_log) {
    /* Try to parse more log records */

    recv_parse_log_recs();

#ifndef UNIV_HOTBACKUP
    if (recv_heap_used() > *max_memory) {
      recv_apply_hashed_log_recs(log, false);
    }
#endif /* !UNIV_HOTBACKUP */

    if (recv_sys->recovered_offset > recv_sys->buf_len / 4) {
      /* Move parsing buffer data to the buffer start */

      recv_reset_buffer();
    }
  }

  return finished;
}

#ifndef UNIV_HOTBACKUP
#ifndef XTRABACKUP
static
#endif
    lsn_t
    recv_read_log_seg(log_t &log, byte *buf, lsn_t start_lsn,
                      const lsn_t end_lsn) {
  log_background_threads_inactive_validate();

  ut_a(start_lsn < end_lsn);

  auto file = log.m_files.find(start_lsn);

  if (file == log.m_files.end()) {
    /* Missing valid file ! */
    return start_lsn;
  }

  auto file_handle = file->open(Log_file_access_mode::READ_ONLY);
  ut_a(file_handle.is_open());

  do {
    os_offset_t source_offset;

    source_offset = file->offset(start_lsn);

    ut_a(end_lsn - start_lsn <= ULINT_MAX);

    os_offset_t len = end_lsn - start_lsn;

    ut_ad(len != 0);

    bool switch_to_next_file = false;

    if (source_offset + len > file->m_size_in_bytes) {
      /* If the above condition is true then len
      (which is unsigned) is > the expression below,
      so the typecast is ok */
      ut_a(file->m_size_in_bytes > source_offset);
      len = file->m_size_in_bytes - source_offset;
      switch_to_next_file = true;
    }

    ++log.n_log_ios;

    const dberr_t err =
        log_data_blocks_read(file_handle, source_offset, len, buf);
    ut_a(err == DB_SUCCESS);

    start_lsn += len;
    buf += len;

    if (switch_to_next_file) {
      auto next_id = file->next_id();

      const auto next_file = log.m_files.file(next_id);

      if (next_file == log.m_files.end() || !next_file->contains(start_lsn)) {
        return start_lsn;
      }

      file_handle.close();

      file = next_file;

      file_handle = file->open(Log_file_access_mode::READ_ONLY);
      ut_a(file_handle.is_open());
    }

  } while (start_lsn != end_lsn);

  ut_a(start_lsn == end_lsn);

  return end_lsn;
}

/** Scans log from a buffer and stores new log data to the parsing buffer.
Parses and hashes the log records if new data found.
@param[in,out]  log                     redo log
@param[in,out]  checkpoint_lsn          log sequence number found in checkpoint
                                        header. May be inexact (in a middle of
                                        an mtr which we can ignore, as it is
                                        already applied to tablespace files)
                                        until which all redo log has been
                                        scanned
@param[in,out]  to_lsn                  LSN to stop recovery at */
static void recv_recovery_begin(log_t &log, const lsn_t checkpoint_lsn,
                                   lsn_t to_lsn) {
  mutex_enter(&recv_sys->mutex);

  recv_sys->len = 0;
  recv_sys->recovered_offset = 0;
  recv_sys->n_addrs = 0;
  recv_sys_empty_hash();

  /* Since 8.0, we can start recovery at checkpoint_lsn which points
  to the middle of log record. In such case we first to need to find
  the beginning of the first group of log records, which is at lsn
  greater than the checkpoint_lsn. */
  recv_sys->parse_start_lsn = 0;

  /* This is updated when we find value for parse_start_lsn. */
  recv_sys->bytes_to_ignore_before_checkpoint = 0;

  recv_sys->checkpoint_lsn = checkpoint_lsn;
  recv_sys->scanned_lsn = checkpoint_lsn;
  recv_sys->recovered_lsn = checkpoint_lsn;

  /* We have to trust that the first_rec_group in the first block is
  correct as we can't start parsing earlier to check it ourselves. */
  recv_sys->previous_recovered_lsn = checkpoint_lsn;
  recv_sys->last_block_first_mtr_boundary = 0;

  recv_sys->scanned_epoch_no = 0;
  recv_previous_parsed_rec_type = MLOG_SINGLE_REC_FLAG;
  recv_previous_parsed_rec_offset = 0;
  recv_previous_parsed_rec_is_multi = 0;
  ut_ad(recv_max_page_lsn == 0);

  const auto pages_to_be_kept_free = std::min(
      size_t{buf_pool_get_n_pages()} / 2,
      /* This value should be greater than the number of pages we want
      to apply redo records for concurrently. This should be greater
      than number of concurrent IOs we want to sustain. We should also keep in
      mind that the limit for the deltas hashmap is not strictly enforced and
      this number includes the not-well specified safety margin. */
      size_t{256} * srv_buf_pool_instances);
<<<<<<< HEAD
#ifndef XTRABACKUP
  const
#endif
      size_t delta_hashmap_max_mem =
          UNIV_PAGE_SIZE * (buf_pool_get_n_pages() - pages_to_be_kept_free);
=======
  const size_t delta_hashmap_max_mem =
      UNIV_PAGE_SIZE * (buf_pool_get_n_pages() - pages_to_be_kept_free);
>>>>>>> 87307d4d

  if (log_test == nullptr) {
    recv_n_frames_for_pages_per_pool_instance =
        pages_to_be_kept_free / srv_buf_pool_instances;
    /* We need at least 2 pages for IO, to allow a loop in
    `buf_read_recv_pages()` to be able to break. Currently, the Buffer Pool
    chunk, and thus the Buffer Pool instance, will have at least 16 pages (of
    size of 64KB), so half of that, 8, will easily satisfy that, but we
    nevertheless don't assume current implementation and assert the real
    requirements. */
    ut_a(2 <= recv_n_frames_for_pages_per_pool_instance);
    /* We need at least a page for the redo deltas hashmap. */
    ut_a(0 < delta_hashmap_max_mem);
    /* Currently the hashmap memory limit is not strictly enforced, and we need
    some not well defined safety margin. Currently the Buffer Pool minimum size
    is no less than 80 pages (of size of 64KB). With at least half of that
    allocated to pages_to_be_kept_free, it should contain enough margin, which
    we approximate to 10 pages. */
    ut_a(10 < pages_to_be_kept_free);
  } else {
    recv_n_frames_for_pages_per_pool_instance = 0;
  }

  mutex_exit(&recv_sys->mutex);

  lsn_t start_lsn =
      ut_uint64_align_down(checkpoint_lsn, OS_FILE_LOG_BLOCK_SIZE);

  bool finished = false;

  while (!finished) {
    const lsn_t end_lsn =
        recv_read_log_seg(log, log.buf, start_lsn, start_lsn + RECV_SCAN_SIZE);

    if (end_lsn == start_lsn) {
      /* This could happen if we crashed just after completing file,
      and before next file has been successfully created. */
      break;
    }

<<<<<<< HEAD
    finished = recv_scan_log_recs(log, &delta_hashmap_max_mem, log.buf, end_lsn - start_lsn,
                                  start_lsn, &log.m_scanned_lsn, to_lsn);
=======
    finished =
        recv_scan_log_recs(log, delta_hashmap_max_mem, log.buf,
                           end_lsn - start_lsn, start_lsn, &log.m_scanned_lsn);
>>>>>>> 87307d4d

    start_lsn = end_lsn;
  }

  DBUG_PRINT("ib_log", ("scan " LSN_PF " completed", log.m_scanned_lsn));
}

/** Initialize crash recovery environment. Can be called iff
recv_needed_recovery == false. */
static void recv_init_crash_recovery() {
  ut_ad(!srv_read_only_mode);
  ut_a(!recv_needed_recovery);

  recv_needed_recovery = true;

  ib::info(ER_IB_MSG_726);
  ib::info(ER_IB_MSG_727);

  recv_sys->dblwr->recover();

  if (srv_force_recovery < SRV_FORCE_NO_LOG_REDO) {
    /* Spawn the background thread to flush dirty pages
    from the buffer pools. */

    srv_threads.m_recv_writer =
        os_thread_create(recv_writer_thread_key, 0, recv_writer_thread);

    srv_threads.m_recv_writer.start();
  }
}
#endif /* !UNIV_HOTBACKUP */

#ifndef UNIV_HOTBACKUP

dberr_t recv_recovery_from_checkpoint_start(log_t &log, lsn_t flush_lsn,
                                            lsn_t to_lsn) {
  /* Initialize red-black tree for fast insertions into the
  flush_list during recovery process. */
  buf_flush_init_flush_rbt();

  if (srv_force_recovery >= SRV_FORCE_NO_LOG_REDO) {
    ib::info(ER_IB_MSG_728);

    /* We leave redo log not started and this is read-only mode. */
    ut_a(log.sn == 0);
    ut_a(srv_read_only_mode);

    return DB_SUCCESS;
  }

  recv_recovery_on = true;

  ut_a(log.m_format == Log_format::CURRENT);

  /* Look for the latest checkpoint */
  Log_checkpoint_location checkpoint;
  if (!recv_find_max_checkpoint(log, checkpoint)) {
    ib::error(ER_IB_MSG_RECOVERY_CHECKPOINT_NOT_FOUND);
    return DB_ERROR;
  }

  const auto checkpoint_file = log.m_files.find(checkpoint.m_checkpoint_lsn);

  /* When reading checkpoints from redo log files, error would be reported
  if checkpoint_lsn was outside the redo log file from which it was read,
  and such file would be skipped. If no checkpoint was found because of that,
  then recv_find_max_checkpoint would return false. Therefore here we know
  that InnoDB found a valid checkpoint (for which there is a redo log file
  which contains the checkpoint_lsn). */
  if (checkpoint_file == log.m_files.end()) {
    ut_d(ut_error);
    ut_o(return DB_ERROR);
  }

  log.last_checkpoint_lsn.store(checkpoint.m_checkpoint_lsn);

  const auto file_path = log_file_path(log.m_files_ctx, checkpoint_file->m_id);
  ib::info(ER_IB_MSG_LOG_CHECKPOINT_FOUND,
           ulonglong{checkpoint.m_checkpoint_lsn}, file_path.c_str());

  Log_checkpoint_header checkpoint_header;

  auto checkpoint_file_handle =
      checkpoint_file->open(Log_file_access_mode::READ_ONLY);

  if (!checkpoint_file_handle.is_open()) {
    return DB_CANNOT_OPEN_FILE;
  }

  dberr_t err = log_checkpoint_header_read(checkpoint_file_handle,
                                           checkpoint.m_checkpoint_header_no,
                                           checkpoint_header);
  if (err != DB_SUCCESS) {
    return err;
  }

  checkpoint_file_handle.close();

  const lsn_t checkpoint_lsn = checkpoint.m_checkpoint_lsn;

  ut_a(checkpoint_lsn == checkpoint_header.m_checkpoint_lsn);

  ut_ad(to_lsn >= checkpoint_lsn);

  /* Read the encryption header to get the encryption information. */
  err = log_encryption_read(log);
  if (err != DB_SUCCESS) {
    return DB_ERROR;
  }

  /* Start reading the log from the checkpoint LSN up. */

  ut_ad(RECV_SCAN_SIZE <= log.buf_size);

  ut_ad(recv_sys->n_addrs == 0);

  /* NOTE: we always do a 'recovery' at startup, but only if
  there is something wrong we will print a message to the
  user about recovery: */

  if (checkpoint_lsn != flush_lsn) {
    if (checkpoint_lsn < flush_lsn) {
      ib::warn(ER_IB_MSG_RECOVERY_CHECKPOINT_FROM_BEFORE_CLEAN_SHUTDOWN,
               ulonglong{checkpoint_lsn}, ulonglong{flush_lsn});
    }

    if (!recv_needed_recovery) {
      ib::info(ER_IB_MSG_RECOVERY_IS_NEEDED, ulonglong{flush_lsn},
               ulonglong{checkpoint_lsn});

      if (srv_read_only_mode) {
        ib::error(ER_IB_MSG_RECOVERY_IN_READ_ONLY);

        return DB_ERROR;
      }

      recv_init_crash_recovery();
    }
  }

  recv_recovery_begin(log, checkpoint_lsn, to_lsn);

  if (srv_read_only_mode && log.m_scanned_lsn > checkpoint_lsn) {
    ib::error(ER_IB_MSG_RECOVERY_IN_READ_ONLY);
    return DB_ERROR;
  }

  lsn_t recovered_lsn;

  recovered_lsn = recv_sys->recovered_lsn;

  ut_a(recv_needed_recovery || checkpoint_lsn == recovered_lsn);

  ut_a(!srv_read_only_mode || !recv_needed_recovery);
  ut_a(!srv_read_only_mode || checkpoint_lsn == recovered_lsn);

  log.recovered_lsn = recovered_lsn;

  ut_a(log.m_files.find(recovered_lsn) != log.m_files.end());

  /* If it is at block boundary, add header size. */
  auto check_scanned_lsn = log.m_scanned_lsn;
  if (check_scanned_lsn % OS_FILE_LOG_BLOCK_SIZE == 0) {
    check_scanned_lsn += LOG_BLOCK_HDR_SIZE;
  }

  if (check_scanned_lsn < checkpoint_lsn ||
      check_scanned_lsn < recv_max_page_lsn) {
    ib::error(ER_IB_MSG_737, ulonglong{log.m_scanned_lsn},
              ulonglong{checkpoint_lsn}, ulonglong{recv_max_page_lsn});
  }

  if (recovered_lsn < checkpoint_lsn) {
    /* No harm in trying to do RO access. */
    if (!srv_read_only_mode) {
      ut_error;
    }

    return DB_ERROR;
  }

  if ((recv_sys->found_corrupt_log && srv_force_recovery == 0) ||
      recv_sys->found_corrupt_fs) {
    return DB_ERROR;
  }

  /* Disallow checkpoints until recovery is finished, and changes gathered
  in recv_sys->metadata_recover (dict_metadata) are transferred to
  dict_table_t objects (happens in srv0start.cc). */

  err = log_start(log, checkpoint_lsn, recovered_lsn, false);
  if (err != DB_SUCCESS) {
    return err;
  }

  /* Make the preservation of max checkpoint info on disk certain by writing
  the checkpoint also to the other checkpoint header. After that both headers
  will have the same checkpoint_lsn. This is an extra protection in case next
  checkpoint write will become corrupted because of crash during the write. */

  if (!srv_read_only_mode) {
    log.next_checkpoint_header_no =
        log_next_checkpoint_header(checkpoint.m_checkpoint_header_no);

    err = log_files_next_checkpoint(log, checkpoint_lsn);
    if (err != DB_SUCCESS) {
      return err;
    }
  }

  mutex_enter(&recv_sys->mutex);
  recv_sys->apply_log_recs = true;
  mutex_exit(&recv_sys->mutex);

  /* The database is now ready to start almost normal processing of user
  transactions: transaction rollbacks and the application of the log
  records in the hash table can be run in background. */

  return DB_SUCCESS;
}

/** Check the page type, if there is a mismtach then throw
fatal error. It may so happen that data file before 5.7 GA version
may contain uninitialized bytes in the FIL_PAGE_TYPE field.
@param[in]  page_id         Page id to verify
@param[in]  type            Expected page type
*/
static void verify_page_type(page_id_t page_id, page_type_t type) {
  mtr_t mtr;
  mtr_start(&mtr);
  /* We should not write to redo log before checkpointing is enabled as it risks
  running out of space, and we don't expect to write anything in this mtr.
  It should be read only */
  mtr_set_log_mode(&mtr, MTR_LOG_NO_REDO);

  const auto *block =
      buf_page_get(page_id, univ_page_size, RW_S_LATCH, UT_LOCATION_HERE, &mtr);

  const auto page_type = fil_page_get_type(block->frame);
  if (page_type != type) {
    ib::fatal(UT_LOCATION_HERE, ER_IB_MSG_INVALID_PAGE_TYPE, unsigned{type},
              unsigned{page_type}, ulong{page_id.space()},
              ulong{page_id.page_no()});
  }
  mtr_commit(&mtr);
}

MetadataRecover *recv_recovery_from_checkpoint_finish(bool aborting) {
  /* Make sure that the recv_writer thread is done. This is
  required because it grabs various mutexes and we want to
  ensure that when we enable sync_order_checks there is no
  mutex currently held by any thread. */
  mutex_enter(&recv_sys->writer_mutex);

  /* Restore state. */
  if (recv_sys->is_meb_db) dblwr::g_mode = recv_sys->dblwr_state;

  /* Free the resources of the recovery system */
  recv_recovery_on = false;

  /* By acquiring the mutex we ensure that the recv_writer thread won't trigger
  any more LRU batches. Now wait for currently in progress batches to finish.
  Note that BUF_FLUSH_LIST batches are awaited to finish before we get here.
  TBD: Why is it important to wait for BUF_FLUSH_LRU to finish here? */
  buf_flush_await_no_flushing(nullptr, BUF_FLUSH_LRU);

  mutex_exit(&recv_sys->writer_mutex);

  uint32_t count = 0;

  while (recv_writer_is_active()) {
    ++count;

    std::this_thread::sleep_for(std::chrono::milliseconds(100));

    if (count >= 600) {
      ib::info(ER_IB_MSG_738);
      count = 0;
    }
  }

  MetadataRecover *metadata{};

  if (!aborting) {
    std::swap(metadata, recv_sys->metadata_recover);
  }

  recv_sys_free();

  if (!aborting) {
    /* Validate a few system page types that were left uninitialized
    by older versions of MySQL. */
    verify_page_type({IBUF_SPACE_ID, FSP_IBUF_HEADER_PAGE_NO},
                     FIL_PAGE_TYPE_SYS);
    verify_page_type({TRX_SYS_SPACE, FSP_FIRST_RSEG_PAGE_NO},
                     FIL_PAGE_TYPE_SYS);
    verify_page_type({TRX_SYS_SPACE, TRX_SYS_PAGE_NO}, FIL_PAGE_TYPE_TRX_SYS);
    verify_page_type({TRX_SYS_SPACE, FSP_DICT_HDR_PAGE_NO}, FIL_PAGE_TYPE_SYS);
  }

  /* Free up the flush_rbt. */
  buf_flush_free_flush_rbt();

  return metadata;
}

#endif /* !UNIV_HOTBACKUP */

#if defined(UNIV_DEBUG) || defined(UNIV_HOTBACKUP)
/** Return string name of the redo log record type.
@param[in]      type    record log record enum
@return string name of record log record */
const char *get_mlog_string(mlog_id_t type) {
  switch (type) {
    case MLOG_SINGLE_REC_FLAG:
      return "MLOG_SINGLE_REC_FLAG";

    case MLOG_1BYTE:
      return "MLOG_1BYTE";

    case MLOG_2BYTES:
      return "MLOG_2BYTES";

    case MLOG_4BYTES:
      return "MLOG_4BYTES";

    case MLOG_8BYTES:
      return "MLOG_8BYTES";

    case MLOG_REC_INSERT_8027:
      return "MLOG_REC_INSERT_8027";

    case MLOG_REC_CLUST_DELETE_MARK_8027:
      return "MLOG_REC_CLUST_DELETE_MARK_8027";

    case MLOG_REC_SEC_DELETE_MARK:
      return "MLOG_REC_SEC_DELETE_MARK";

    case MLOG_REC_UPDATE_IN_PLACE_8027:
      return "MLOG_REC_UPDATE_IN_PLACE_8027";

    case MLOG_REC_DELETE_8027:
      return "MLOG_REC_DELETE_8027";

    case MLOG_LIST_END_DELETE_8027:
      return "MLOG_LIST_END_DELETE_8027";

    case MLOG_LIST_START_DELETE_8027:
      return "MLOG_LIST_START_DELETE_8027";

    case MLOG_LIST_END_COPY_CREATED_8027:
      return "MLOG_LIST_END_COPY_CREATED_8027";

    case MLOG_PAGE_REORGANIZE_8027:
      return "MLOG_PAGE_REORGANIZE_8027";

    case MLOG_PAGE_CREATE:
      return "MLOG_PAGE_CREATE";

    case MLOG_UNDO_INSERT:
      return "MLOG_UNDO_INSERT";

    case MLOG_UNDO_ERASE_END:
      return "MLOG_UNDO_ERASE_END";

    case MLOG_UNDO_INIT:
      return "MLOG_UNDO_INIT";

    case MLOG_UNDO_HDR_REUSE:
      return "MLOG_UNDO_HDR_REUSE";

    case MLOG_UNDO_HDR_CREATE:
      return "MLOG_UNDO_HDR_CREATE";

    case MLOG_REC_MIN_MARK:
      return "MLOG_REC_MIN_MARK";

    case MLOG_IBUF_BITMAP_INIT:
      return "MLOG_IBUF_BITMAP_INIT";

#ifdef UNIV_LOG_LSN_DEBUG
    case MLOG_LSN:
      return "MLOG_LSN";
#endif /* UNIV_LOG_LSN_DEBUG */

    case MLOG_INIT_FILE_PAGE:
      return "MLOG_INIT_FILE_PAGE";

    case MLOG_WRITE_STRING:
      return "MLOG_WRITE_STRING";

    case MLOG_MULTI_REC_END:
      return "MLOG_MULTI_REC_END";

    case MLOG_DUMMY_RECORD:
      return "MLOG_DUMMY_RECORD";

    case MLOG_FILE_DELETE:
      return "MLOG_FILE_DELETE";

    case MLOG_COMP_REC_MIN_MARK:
      return "MLOG_COMP_REC_MIN_MARK";

    case MLOG_COMP_PAGE_CREATE:
      return "MLOG_COMP_PAGE_CREATE";

    case MLOG_COMP_REC_INSERT_8027:
      return "MLOG_COMP_REC_INSERT_8027";

    case MLOG_COMP_REC_CLUST_DELETE_MARK_8027:
      return "MLOG_COMP_REC_CLUST_DELETE_MARK_8027";

    case MLOG_COMP_REC_SEC_DELETE_MARK:
      return "MLOG_COMP_REC_SEC_DELETE_MARK";

    case MLOG_COMP_REC_UPDATE_IN_PLACE_8027:
      return "MLOG_COMP_REC_UPDATE_IN_PLACE_8027";

    case MLOG_COMP_REC_DELETE_8027:
      return "MLOG_COMP_REC_DELETE_8027";

    case MLOG_COMP_LIST_END_DELETE_8027:
      return "MLOG_COMP_LIST_END_DELETE_8027";

    case MLOG_COMP_LIST_START_DELETE_8027:
      return "MLOG_COMP_LIST_START_DELETE_8027";

    case MLOG_COMP_LIST_END_COPY_CREATED_8027:
      return "MLOG_COMP_LIST_END_COPY_CREATED_8027";

    case MLOG_COMP_PAGE_REORGANIZE_8027:
      return "MLOG_COMP_PAGE_REORGANIZE_8027";

    case MLOG_FILE_CREATE:
      return "MLOG_FILE_CREATE";

    case MLOG_ZIP_WRITE_NODE_PTR:
      return "MLOG_ZIP_WRITE_NODE_PTR";

    case MLOG_ZIP_WRITE_BLOB_PTR:
      return "MLOG_ZIP_WRITE_BLOB_PTR";

    case MLOG_ZIP_WRITE_HEADER:
      return "MLOG_ZIP_WRITE_HEADER";

    case MLOG_ZIP_PAGE_COMPRESS:
      return "MLOG_ZIP_PAGE_COMPRESS";

    case MLOG_ZIP_PAGE_COMPRESS_NO_DATA_8027:
      return "MLOG_ZIP_PAGE_COMPRESS_NO_DATA_8027";

    case MLOG_ZIP_PAGE_REORGANIZE_8027:
      return "MLOG_ZIP_PAGE_REORGANIZE_8027";

    case MLOG_FILE_RENAME:
      return "MLOG_FILE_RENAME";

    case MLOG_FILE_EXTEND:
      return "MLOG_FILE_EXTEND";

    case MLOG_PAGE_CREATE_RTREE:
      return "MLOG_PAGE_CREATE_RTREE";

    case MLOG_COMP_PAGE_CREATE_RTREE:
      return "MLOG_COMP_PAGE_CREATE_RTREE";

    case MLOG_INIT_FILE_PAGE2:
      return "MLOG_INIT_FILE_PAGE2";

    case MLOG_INDEX_LOAD:
      return "MLOG_INDEX_LOAD";

      /* Disabled for WL6378
      case MLOG_TRUNCATE:
              return "MLOG_TRUNCATE";
      */

    case MLOG_TABLE_DYNAMIC_META:
      return "MLOG_TABLE_DYNAMIC_META";

    case MLOG_PAGE_CREATE_SDI:
      return "MLOG_PAGE_CREATE_SDI";

    case MLOG_COMP_PAGE_CREATE_SDI:
      return "MLOG_COMP_PAGE_CREATE_SDI";

    case MLOG_REC_INSERT:
      return "MLOG_REC_INSERT";

    case MLOG_REC_CLUST_DELETE_MARK:
      return "MLOG_REC_CLUST_DELETE_MARK";

    case MLOG_REC_DELETE:
      return "MLOG_REC_DELETE";

    case MLOG_REC_UPDATE_IN_PLACE:
      return "MLOG_REC_UPDATE_IN_PLACE";

    case MLOG_LIST_END_COPY_CREATED:
      return "MLOG_LIST_END_COPY_CREATED";

    case MLOG_PAGE_REORGANIZE:
      return "MLOG_PAGE_REORGANIZE";

    case MLOG_ZIP_PAGE_REORGANIZE:
      return "MLOG_ZIP_PAGE_REORGANIZE";

    case MLOG_ZIP_PAGE_COMPRESS_NO_DATA:
      return "MLOG_ZIP_PAGE_COMPRESS_NO_DATA";

    case MLOG_LIST_END_DELETE:
      return "MLOG_LIST_END_DELETE";

    case MLOG_LIST_START_DELETE:
      return "MLOG_LIST_START_DELETE";

    case MLOG_TEST:
      return "MLOG_TEST";
  }

  assert(0);

  return nullptr;
}
#endif /* UNIV_DEBUG || UNIV_HOTBACKUP */<|MERGE_RESOLUTION|>--- conflicted
+++ resolved
@@ -208,12 +208,9 @@
 these free blocks to read in pages when we start applying the log records to the
 database. */
 size_t recv_n_frames_for_pages_per_pool_instance;
-<<<<<<< HEAD
 
 /** we let the hash table of recs to grow to this size, at the maximum */
 ulint max_mem;
-=======
->>>>>>> 87307d4d
 
 /** The maximum lsn we see for a page during the recovery process. If this
 is bigger than the lsn we are able to scan up to, that is an indication that
@@ -4061,16 +4058,11 @@
       mind that the limit for the deltas hashmap is not strictly enforced and
       this number includes the not-well specified safety margin. */
       size_t{256} * srv_buf_pool_instances);
-<<<<<<< HEAD
 #ifndef XTRABACKUP
   const
 #endif
       size_t delta_hashmap_max_mem =
           UNIV_PAGE_SIZE * (buf_pool_get_n_pages() - pages_to_be_kept_free);
-=======
-  const size_t delta_hashmap_max_mem =
-      UNIV_PAGE_SIZE * (buf_pool_get_n_pages() - pages_to_be_kept_free);
->>>>>>> 87307d4d
 
   if (log_test == nullptr) {
     recv_n_frames_for_pages_per_pool_instance =
@@ -4111,14 +4103,8 @@
       break;
     }
 
-<<<<<<< HEAD
     finished = recv_scan_log_recs(log, &delta_hashmap_max_mem, log.buf, end_lsn - start_lsn,
                                   start_lsn, &log.m_scanned_lsn, to_lsn);
-=======
-    finished =
-        recv_scan_log_recs(log, delta_hashmap_max_mem, log.buf,
-                           end_lsn - start_lsn, start_lsn, &log.m_scanned_lsn);
->>>>>>> 87307d4d
 
     start_lsn = end_lsn;
   }
