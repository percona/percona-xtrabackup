--- conflicted
+++ resolved
@@ -3985,55 +3985,8 @@
 	fil_block_check_type(block, FIL_PAGE_TYPE_SYS, &mtr);
 	mtr.commit();
 
-<<<<<<< HEAD
 	/* Free up the flush_rbt. */
 	buf_flush_free_flush_rbt();
-=======
-	/* Roll back any recovered data dictionary transactions, so
-	that the data dictionary tables will be free of any locks.
-	The data dictionary latch should guarantee that there is at
-	most one data dictionary transaction active at a time. */
-	if (srv_force_recovery < SRV_FORCE_NO_TRX_UNDO) {
-		trx_rollback_or_clean_recovered(FALSE);
-	}
-}
-
-/********************************************************//**
-Initiates the rollback of active transactions. */
-void
-recv_recovery_rollback_active(void)
-/*===============================*/
-{
-	ut_ad(!recv_writer_thread_active);
-
-	/* Switch latching order checks on in sync0debug.cc, if
-	--innodb-sync-debug=true (default) */
-	ut_d(sync_check_enable());
-
-	/* We can't start any (DDL) transactions if UNDO logging
-	has been disabled, additionally disable ROLLBACK of recovered
-	user transactions. */
-	if (srv_force_recovery < SRV_FORCE_NO_TRX_UNDO
-	    && !srv_read_only_mode) {
-
-		/* Drop partially created indexes. */
-		row_merge_drop_temp_indexes();
-		/* Drop temporary tables. */
-		row_mysql_drop_temp_tables();
-
-		/* Drop any auxiliary tables that were not dropped when the
-		parent table was dropped. This can happen if the parent table
-		was dropped but the server crashed before the auxiliary tables
-		were dropped. */
-		fts_drop_orphaned_tables();
-
-		/* Rollback the uncommitted transactions which have no user
-		session */
-
-		trx_rollback_or_clean_is_active = true;
-		os_thread_create(trx_rollback_or_clean_all_recovered, 0, 0);
-	}
->>>>>>> 139b0f3f
 }
 
 /******************************************************//**
