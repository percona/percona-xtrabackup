/*****************************************************************************

Copyright (c) 1997, 2019, Oracle and/or its affiliates. All Rights Reserved.
Copyright (c) 2012, Facebook Inc.

This program is free software; you can redistribute it and/or modify it under
the terms of the GNU General Public License, version 2.0, as published by the
Free Software Foundation.

This program is also distributed with certain software (including but not
limited to OpenSSL) that is licensed under separate terms, as designated in a
particular file or component or in included license documentation. The authors
of MySQL hereby grant you an additional permission to link the program and
your derivative works with the separately licensed software that they have
included with MySQL.

This program is distributed in the hope that it will be useful, but WITHOUT
ANY WARRANTY; without even the implied warranty of MERCHANTABILITY or FITNESS
FOR A PARTICULAR PURPOSE. See the GNU General Public License, version 2.0,
for more details.

You should have received a copy of the GNU General Public License along with
this program; if not, write to the Free Software Foundation, Inc.,
51 Franklin St, Fifth Floor, Boston, MA 02110-1301  USA

*****************************************************************************/

/** @file log/log0recv.cc
 Recovery

 Created 9/20/1997 Heikki Tuuri
 *******************************************************/

#include "ha_prototypes.h"

#include <my_aes.h>
#include <sys/types.h>

#include <array>
#include <iomanip>
#include <map>
#include <new>
#include <string>
#include <vector>

#include "arch0arch.h"
#include "log0recv.h"

#include "btr0btr.h"
#include "btr0cur.h"
#include "buf0buf.h"
#include "buf0flu.h"
#include "clone0api.h"
#include "dict0dd.h"
#include "fil0fil.h"
#include "ha_prototypes.h"
#include "ibuf0ibuf.h"
#include "log0log.h"
#include "mem0mem.h"
#include "mtr0log.h"
#include "mtr0mtr.h"
#include "my_compiler.h"
#include "my_dbug.h"
#include "my_inttypes.h"
#include "os0thread-create.h"
#include "page0cur.h"
#include "page0zip.h"
#include "trx0rec.h"
#include "trx0undo.h"
#include "ut0new.h"
#include "xb0xb.h"

#ifndef UNIV_HOTBACKUP
#include "buf0rea.h"
#include "row0merge.h"
#include "srv0srv.h"
#include "srv0start.h"
#include "trx0purge.h"
#else /* !UNIV_HOTBACKUP */
/** This is set to false if the backup was originally taken with the
mysqlbackup --include regexp option: then we do not want to create tables in
directories which were not included */
bool meb_replay_file_ops = true;
#include "../meb/mutex.h"
#endif /* !UNIV_HOTBACKUP */

std::list<space_id_t> recv_encr_ts_list;

/** Log records are stored in the hash table in chunks at most of this size;
this must be less than UNIV_PAGE_SIZE as it is stored in the buffer pool */
#define RECV_DATA_BLOCK_SIZE (MEM_MAX_ALLOC_IN_BUF - sizeof(recv_data_t))

/** Read-ahead area in applying log records to file pages */
static const size_t RECV_READ_AHEAD_AREA = 32;

/** The recovery system */
recv_sys_t *recv_sys = nullptr;

/** true when applying redo log records during crash recovery; false
otherwise.  Note that this is false while a background thread is
rolling back incomplete transactions. */
volatile bool recv_recovery_on;

volatile bool is_online_redo_copy = true;
volatile lsn_t backup_redo_log_flushed_lsn;

#ifdef UNIV_HOTBACKUP
extern bool meb_is_space_loaded(const space_id_t space_id);

/* Re-define mutex macros to use the Mutex class defined by the MEB
source. MEB calls the routines in "fil0fil.cc" in parallel and,
therefore, the mutex protecting the critical sections of the tablespace
memory cache must be included also in the MEB compilation of this
module. (For other modules the mutex macros are defined as no ops in the
MEB compilation in "meb/src/include/bh_univ.i".) */

#undef mutex_enter
#undef mutex_exit
#undef mutex_own
#undef mutex_validate

#define mutex_enter(M) recv_mutex.lock()
#define mutex_exit(M) recv_mutex.unlock()
#define mutex_own(M) 1
#define mutex_validate(M) 1

/* Re-define the mutex macros for the mutex protecting the critical
sections of the log subsystem using an object of the meb::Mutex class. */

meb::Mutex recv_mutex;
extern meb::Mutex log_mutex;
meb::Mutex apply_log_mutex;

#undef log_mutex_enter
#undef log_mutex_exit
#define log_mutex_enter() log_mutex.lock()
#define log_mutex_exit() log_mutex.unlock()

/** Print important values from a page header.
@param[in]	page	page */
void meb_print_page_header(const page_t *page) {
  ib::trace_1() << "space " << mach_read_from_4(page + FIL_PAGE_SPACE_ID)
                << " nr " << mach_read_from_4(page + FIL_PAGE_OFFSET) << " lsn "
                << mach_read_from_8(page + FIL_PAGE_LSN) << " type "
                << mach_read_from_2(page + FIL_PAGE_TYPE);
}
#endif /* UNIV_HOTBACKUP */

#ifndef UNIV_HOTBACKUP
PSI_memory_key mem_log_recv_page_hash_key;
PSI_memory_key mem_log_recv_space_hash_key;
#endif /* !UNIV_HOTBACKUP */

/** true when recv_init_crash_recovery() has been called. */
bool recv_needed_recovery;

/** true if buf_page_is_corrupted() should check if the log sequence
number (FIL_PAGE_LSN) is in the future.  Initially false, and set by
recv_recovery_from_checkpoint_start(). */
bool recv_lsn_checks_on;

/** If the following is true, the buffer pool file pages must be invalidated
after recovery and no ibuf operations are allowed; this becomes true if
the log record hash table becomes too full, and log records must be merged
to file pages already before the recovery is finished: in this case no
ibuf operations are allowed, as they could modify the pages read in the
buffer pool before the pages have been recovered to the up-to-date state.

true means that recovery is running and no operations on the log files
are allowed yet: the variable name is misleading. */
bool recv_no_ibuf_operations;

/** true When the redo log is being backed up */
bool recv_is_making_a_backup = false;

/** true when recovering from a backed up redo log file */
bool recv_is_from_backup = false;

#define buf_pool_get_curr_size() (5 * 1024 * 1024)

/** The following counter is used to decide when to print info on
log scan */
static ulint recv_scan_print_counter;

/** The type of the previous parsed redo log record */
static mlog_id_t recv_previous_parsed_rec_type;

/** The offset of the previous parsed redo log record */
static ulint recv_previous_parsed_rec_offset;

/** The 'multi' flag of the previous parsed redo log record */
static ulint recv_previous_parsed_rec_is_multi;

/** This many frames must be left free in the buffer pool when we scan
the log and store the scanned log records in the buffer pool: we will
use these free frames to read in pages when we start applying the
log records to the database.
This is the default value. If the actual size of the buffer pool is
larger than 10 MB we'll set this value to 512. */
ulint recv_n_pool_free_frames;

/** The maximum lsn we see for a page during the recovery process. If this
is bigger than the lsn we are able to scan up to, that is an indication that
the recovery failed and the database may be corrupt. */
static lsn_t recv_max_page_lsn;

#ifndef UNIV_HOTBACKUP
#ifdef UNIV_PFS_THREAD
mysql_pfs_key_t recv_writer_thread_key;
#endif /* UNIV_PFS_THREAD */

static bool recv_writer_is_active() {
  return (srv_thread_is_active(srv_threads.m_recv_writer));
}

#endif /* !UNIV_HOTBACKUP */

/* prototypes */

#ifndef UNIV_HOTBACKUP

/** Initialize crash recovery environment. Can be called iff
recv_needed_recovery == false. */
static void recv_init_crash_recovery();
#endif /* !UNIV_HOTBACKUP */

/** Calculates the new value for lsn when more data is added to the log.
@param[in]	lsn		Old LSN
@param[in]	len		This many bytes of data is added, log block
                                headers not included
@return LSN after data addition */
lsn_t recv_calc_lsn_on_data_add(lsn_t lsn, uint64_t len) {
  ulint frag_len;
  uint64_t lsn_len;

  frag_len = (lsn % OS_FILE_LOG_BLOCK_SIZE) - LOG_BLOCK_HDR_SIZE;

  ut_ad(frag_len <
        OS_FILE_LOG_BLOCK_SIZE - LOG_BLOCK_HDR_SIZE - LOG_BLOCK_TRL_SIZE);

  lsn_len = len;

  lsn_len +=
      (lsn_len + frag_len) /
      (OS_FILE_LOG_BLOCK_SIZE - LOG_BLOCK_HDR_SIZE - LOG_BLOCK_TRL_SIZE) *
      (LOG_BLOCK_HDR_SIZE + LOG_BLOCK_TRL_SIZE);

  return (lsn + lsn_len);
}

/** Destructor */
MetadataRecover::~MetadataRecover() {
  for (auto &table : m_tables) {
    UT_DELETE(table.second);
  }
}

/** Get the dynamic metadata of a specified table, create a new one
if not exist
@param[in]	id	table id
@return the metadata of the specified table */
PersistentTableMetadata *MetadataRecover::getMetadata(table_id_t id) {
  PersistentTableMetadata *metadata = nullptr;
  PersistentTables::iterator iter = m_tables.find(id);

  if (iter == m_tables.end()) {
    metadata = UT_NEW_NOKEY(PersistentTableMetadata(id, 0));

    m_tables.insert(std::make_pair(id, metadata));
  } else {
    metadata = iter->second;
    ut_ad(metadata->get_table_id() == id);
  }

  ut_ad(metadata != nullptr);
  return (metadata);
}

/** Parse a dynamic metadata redo log of a table and store
the metadata locally
@param[in]	id	table id
@param[in]	version	table dynamic metadata version
@param[in]	ptr	redo log start
@param[in]	end	end of redo log
@retval ptr to next redo log record, nullptr if this log record
was truncated */
byte *MetadataRecover::parseMetadataLog(table_id_t id, uint64_t version,
                                        byte *ptr, byte *end) {
  if (ptr + 2 > end) {
    /* At least we should get type byte and another one byte
    for data, if not, it's an incomplete log */
    return (nullptr);
  }

  persistent_type_t type = static_cast<persistent_type_t>(ptr[0]);

  ut_ad(dict_persist->persisters != nullptr);

  Persister *persister = dict_persist->persisters->get(type);
  PersistentTableMetadata *metadata = getMetadata(id);

  bool corrupt;
  ulint consumed = persister->read(*metadata, ptr, end - ptr, &corrupt);

  if (corrupt) {
    recv_sys->found_corrupt_log = true;
  } else if (consumed != 0) {
    metadata->set_version(version);
  }

  if (consumed == 0) {
    return (nullptr);
  } else {
    return (ptr + consumed);
  }
}

/** Apply the collected persistent dynamic metadata to in-memory
table objects */
void MetadataRecover::apply() {
  PersistentTables::iterator iter;

  for (iter = m_tables.begin(); iter != m_tables.end(); ++iter) {
    table_id_t table_id = iter->first;
    PersistentTableMetadata *metadata = iter->second;
    dict_table_t *table;

    table = dd_table_open_on_id(table_id, nullptr, nullptr, false, true);

    /* If the table is nullptr, it might be already dropped */
    if (table == nullptr) {
      continue;
    }

    mutex_enter(&dict_sys->mutex);

    /* At this time, the metadata in DDTableBuffer has
    already been applied to table object, we can apply
    the latest status of metadata read from redo logs to
    the table now. We can read the dirty_status directly
    since it's in recovery phase */

    /* The table should be either CLEAN or applied BUFFERED
    metadata from DDTableBuffer just now */
    ut_ad(table->dirty_status.load() == METADATA_CLEAN ||
          table->dirty_status.load() == METADATA_BUFFERED);

    bool buffered = (table->dirty_status.load() == METADATA_BUFFERED);

    mutex_enter(&dict_persist->mutex);

    uint64_t autoinc_persisted = table->autoinc_persisted;
    bool is_dirty = dict_table_apply_dynamic_metadata(table, metadata);

    if (is_dirty) {
      /* This table was not marked as METADATA_BUFFERED
      before the redo logs are applied, so it's not in
      the list */
      if (!buffered) {
        ut_ad(!table->in_dirty_dict_tables_list);

        UT_LIST_ADD_LAST(dict_persist->dirty_dict_tables, table);
      }

      table->dirty_status.store(METADATA_DIRTY);
      ut_d(table->in_dirty_dict_tables_list = true);
      ++dict_persist->num_dirty_tables;

      /* For those tables which are not initialized by
      innobase_initialize_autoinc(), the next counter should be advanced to
      point to the next auto increment value.  This is simlilar to
      metadata_applier::operator(). */
      if (autoinc_persisted != table->autoinc_persisted &&
          table->autoinc != ~0ULL) {
        ++table->autoinc;
      }
    }

    mutex_exit(&dict_persist->mutex);
    mutex_exit(&dict_sys->mutex);

    dd_table_close(table, NULL, NULL, false);
  }
}

/** Creates the recovery system. */
void recv_sys_create() {
  if (recv_sys != nullptr) {
    return;
  }

  recv_sys = static_cast<recv_sys_t *>(ut_zalloc_nokey(sizeof(*recv_sys)));

  mutex_create(LATCH_ID_RECV_SYS, &recv_sys->mutex);
  mutex_create(LATCH_ID_RECV_WRITER, &recv_sys->writer_mutex);

  recv_sys->spaces = nullptr;
}

/** Resize the recovery parsing buffer upto log_buffer_size */
static bool recv_sys_resize_buf() {
  ut_ad(recv_sys->buf_len <= srv_log_buffer_size);

  /* If the buffer cannot be extended further, return false. */
  if (recv_sys->buf_len == srv_log_buffer_size) {
    ib::error(ER_IB_MSG_723, srv_log_buffer_size);
    return false;
  }

  /* Extend the buffer by double the current size with the resulting
  size not more than srv_log_buffer_size. */
  recv_sys->buf_len = ((recv_sys->buf_len * 2) >= srv_log_buffer_size)
                          ? srv_log_buffer_size
                          : recv_sys->buf_len * 2;

  /* Resize the buffer to the new size. */
  recv_sys->buf =
      static_cast<byte *>(ut_realloc(recv_sys->buf, recv_sys->buf_len));

  ut_ad(recv_sys->buf != nullptr);

  /* Return error and fail the recovery if not enough memory available */
  if (recv_sys->buf == nullptr) {
    ib::error(ER_IB_MSG_740);
    return false;
  }

  ib::info(ER_IB_MSG_739, recv_sys->buf_len);
  return true;
}

/** Free up recovery data structures. */
static void recv_sys_finish() {
  if (recv_sys->spaces != nullptr) {
    for (auto &space : *recv_sys->spaces) {
      if (space.second.m_heap != nullptr) {
        mem_heap_free(space.second.m_heap);
        space.second.m_heap = nullptr;
      }
    }

    UT_DELETE(recv_sys->spaces);
  }

#ifndef UNIV_HOTBACKUP
  ut_a(recv_sys->dblwr.pages.empty());

  if (!recv_sys->dblwr.deferred.empty()) {
    /* Free the pages that were not required for recovery. */
    for (auto &page : recv_sys->dblwr.deferred) {
      page.close();
    }
  }

  recv_sys->dblwr.deferred.clear();
#endif /* !UNIV_HOTBACKUP */

  ut_free(recv_sys->buf);
  ut_free(recv_sys->last_block_buf_start);
  UT_DELETE(recv_sys->metadata_recover);

  recv_sys->buf = nullptr;
  recv_sys->spaces = nullptr;
  recv_sys->metadata_recover = nullptr;
  recv_sys->last_block_buf_start = nullptr;
}

/** Release recovery system mutexes. */
void recv_sys_close() {
  if (recv_sys == nullptr) {
    return;
  }

  recv_sys_finish();

#ifndef UNIV_HOTBACKUP
  if (recv_sys->flush_start != nullptr) {
    os_event_destroy(recv_sys->flush_start);
  }

  if (recv_sys->flush_end != nullptr) {
    os_event_destroy(recv_sys->flush_end);
  }

  ut_ad(!recv_writer_is_active());
  mutex_free(&recv_sys->writer_mutex);
#endif /* !UNIV_HOTBACKUP */

  call_destructor(&recv_sys->dblwr);
  call_destructor(&recv_sys->deleted);
  call_destructor(&recv_sys->missing_ids);

  mutex_free(&recv_sys->mutex);

  ut_free(recv_sys);
  recv_sys = nullptr;
}

#ifndef UNIV_HOTBACKUP
/** Reset the state of the recovery system variables. */
void recv_sys_var_init() {
  recv_recovery_on = false;
  recv_needed_recovery = false;
  recv_lsn_checks_on = false;
  recv_no_ibuf_operations = false;
  recv_scan_print_counter = 0;
  recv_previous_parsed_rec_type = MLOG_SINGLE_REC_FLAG;
  recv_previous_parsed_rec_offset = 0;
  recv_previous_parsed_rec_is_multi = 0;
  recv_n_pool_free_frames = 256;
  recv_max_page_lsn = 0;
}
#endif /* !UNIV_HOTBACKUP */

/** Get the number of bytes used by all the heaps
@return number of bytes used */
#ifndef UNIV_HOTBACKUP
static size_t recv_heap_used()
#else  /* !UNIV_HOTBACKUP */
size_t meb_heap_used()
#endif /* !UNIV_HOTBACKUP */
{
  size_t size = 0;

  for (auto &space : *recv_sys->spaces) {
    if (space.second.m_heap != nullptr) {
      size += mem_heap_get_size(space.second.m_heap);
    }
  }

  return (size);
}

/** Prints diagnostic info of corrupt log.
@param[in]	ptr	pointer to corrupt log record
@param[in]	type	type of the log record (could be garbage)
@param[in]	space	tablespace ID (could be garbage)
@param[in]	page_no	page number (could be garbage)
@return whether processing should continue */
static bool recv_report_corrupt_log(const byte *ptr, int type, space_id_t space,
                                    page_no_t page_no) {
  ib::error(ER_IB_MSG_694);

  ib::info(
      ER_IB_MSG_695, type, ulong{space}, ulong{page_no},
      ulonglong{recv_sys->recovered_lsn}, int{recv_previous_parsed_rec_type},
      ulonglong{recv_previous_parsed_rec_is_multi},
      ssize_t{ptr - recv_sys->buf}, ulonglong{recv_previous_parsed_rec_offset});

  ut_ad(ptr <= recv_sys->buf + recv_sys->len);

  const ulint limit = 100;
  const ulint before = std::min(recv_previous_parsed_rec_offset, limit);
  const ulint after = std::min(recv_sys->len - (ptr - recv_sys->buf), limit);

  ib::info(ER_IB_MSG_696, ulonglong{before}, ulonglong{after});

  ut_print_buf(
      stderr, recv_sys->buf + recv_previous_parsed_rec_offset - before,
      ptr - recv_sys->buf + before + after - recv_previous_parsed_rec_offset);
  putc('\n', stderr);

#ifndef UNIV_HOTBACKUP
  if (srv_force_recovery == 0) {
    ib::info(ER_IB_MSG_697);

    return (false);
  }
#endif /* !UNIV_HOTBACKUP */

  ib::warn(ER_IB_MSG_698, FORCE_RECOVERY_MSG);

  return (true);
}

/** Inits the recovery system for a recovery operation.
@param[in]	max_mem		Available memory in bytes */
void recv_sys_init(ulint max_mem) {
  if (recv_sys->spaces != nullptr) {
    return;
  }

  mutex_enter(&recv_sys->mutex);

#ifndef UNIV_HOTBACKUP
  if (!srv_read_only_mode) {
    recv_sys->flush_start = os_event_create(0);
    recv_sys->flush_end = os_event_create(0);
  }
#else  /* !UNIV_HOTBACKUP */
  recv_is_from_backup = true;
#endif /* !UNIV_HOTBACKUP */

  /* Set appropriate value of recv_n_pool_free_frames. If capacity
  is at least 10M and 25% above 512 pages then bump free frames to
  512. */
  if (buf_pool_get_curr_size() >= (10 * 1024 * 1024) &&
      (buf_pool_get_curr_size() >= ((512 + 128) * UNIV_PAGE_SIZE))) {
    /* Buffer pool of size greater than 10 MB. */
    recv_n_pool_free_frames = 512;
  }

  recv_sys->buf = static_cast<byte *>(ut_malloc_nokey(RECV_PARSING_BUF_SIZE));
  recv_sys->buf_len = RECV_PARSING_BUF_SIZE;

  recv_sys->len = 0;
  recv_sys->recovered_offset = 0;

  using Spaces = recv_sys_t::Spaces;

  recv_sys->spaces = UT_NEW(Spaces(), mem_log_recv_space_hash_key);

  recv_sys->n_addrs = 0;

  recv_sys->apply_log_recs = false;
  recv_sys->apply_batch_on = false;
  recv_sys->is_cloned_db = false;

  recv_sys->last_block_buf_start =
      static_cast<byte *>(ut_malloc_nokey(2 * OS_FILE_LOG_BLOCK_SIZE));

  recv_sys->last_block = static_cast<byte *>(
      ut_align(recv_sys->last_block_buf_start, OS_FILE_LOG_BLOCK_SIZE));

  recv_sys->found_corrupt_log = false;
  recv_sys->found_corrupt_fs = false;

  recv_max_page_lsn = 0;

  /* Call the constructor for both placement new objects. */
  new (&recv_sys->dblwr) recv_dblwr_t();

  new (&recv_sys->deleted) recv_sys_t::Missing_Ids();

  new (&recv_sys->missing_ids) recv_sys_t::Missing_Ids();

  recv_sys->metadata_recover = UT_NEW_NOKEY(MetadataRecover());

  mutex_exit(&recv_sys->mutex);
}

/** Empties the hash table when it has been fully processed. */
static void recv_sys_empty_hash() {
  ut_ad(mutex_own(&recv_sys->mutex));

  if (recv_sys->n_addrs != 0) {
    ib::fatal(ER_IB_MSG_699, ulonglong{recv_sys->n_addrs});
  }

  for (auto &space : *recv_sys->spaces) {
    if (space.second.m_heap != nullptr) {
      mem_heap_free(space.second.m_heap);
      space.second.m_heap = nullptr;
    }
  }

  UT_DELETE(recv_sys->spaces);

  using Spaces = recv_sys_t::Spaces;

  recv_sys->spaces = UT_NEW(Spaces(), mem_log_recv_space_hash_key);
}

/** Check the consistency of a log header block.
@param[in]	buf	header block
@return true if ok */
#ifndef UNIV_HOTBACKUP
static
#endif /* !UNIV_HOTBACKUP */
    bool
    recv_check_log_header_checksum(const byte *buf) {
  auto c1 = log_block_get_checksum(buf);
  auto c2 = log_block_calc_checksum_crc32(buf);

  return (c1 == c2);
}

/** Check the 4-byte checksum to the trailer checksum field of a log
block.
@param[in]	block	pointer to a log block
@return whether the checksum matches */
<<<<<<< HEAD
bool log_block_checksum_is_ok(const byte *block) {
=======
#ifndef UNIV_HOTBACKUP
static
#endif /* !UNIV_HOTBACKUP */
    bool
    log_block_checksum_is_ok(const byte *block) {
>>>>>>> 4869291f
  return (!srv_log_checksums ||
          log_block_get_checksum(block) == log_block_calc_checksum(block));
}

/** Get the page map for a tablespace. It will create one if one isn't found.
@param[in]	space_id	Tablespace ID for which page map required.
@param[in]	create		false if lookup only
@return the space data or null if not found */
static recv_sys_t::Space *recv_get_page_map(space_id_t space_id, bool create) {
  auto it = recv_sys->spaces->find(space_id);

  if (it != recv_sys->spaces->end()) {
    return (&it->second);

  } else if (create) {
    mem_heap_t *heap;

    heap = mem_heap_create_typed(256, MEM_HEAP_FOR_RECV_SYS);

    using Space = recv_sys_t::Space;
    using value_type = recv_sys_t::Spaces::value_type;

    auto where =
        recv_sys->spaces->insert(it, value_type(space_id, Space(heap)));

    return (&where->second);
  }

  return (nullptr);
}

/** Gets the list of log records for a <space, page>.
@param[in]	space_id	Tablespace ID
@param[in]	page_no		Page number
@return the redo log entries or nullptr if not found */
static recv_addr_t *recv_get_rec(space_id_t space_id, page_no_t page_no) {
  recv_sys_t::Space *space;

  space = recv_get_page_map(space_id, false);

  if (space != nullptr) {
    auto it = space->m_pages.find(page_no);

    if (it != space->m_pages.end()) {
      return (it->second);
    }
  }

  return (nullptr);
}

#ifndef UNIV_HOTBACKUP
/** Store the collected persistent dynamic metadata to
mysql.innodb_dynamic_metadata */
void MetadataRecover::store() {
  ut_ad(dict_sys->dynamic_metadata != nullptr);
  ut_ad(dict_persist->table_buffer != nullptr);

  DDTableBuffer *table_buffer = dict_persist->table_buffer;

  if (empty()) {
    return;
  }

  mutex_enter(&dict_persist->mutex);

  for (auto meta : m_tables) {
    table_id_t table_id = meta.first;
    PersistentTableMetadata *metadata = meta.second;
    byte buffer[REC_MAX_DATA_SIZE];
    ulint size;

    size = dict_persist->persisters->write(*metadata, buffer);

    dberr_t error =
        table_buffer->replace(table_id, metadata->get_version(), buffer, size);
    if (error != DB_SUCCESS) {
      ut_ad(0);
    }
  }

  mutex_exit(&dict_persist->mutex);
}

/** recv_writer thread tasked with flushing dirty pages from the buffer
pools. */
static void recv_writer_thread() {
  ut_ad(!srv_read_only_mode);

  /* The code flow is as follows:
  Step 1: In recv_recovery_from_checkpoint_start().
  Step 2: This recv_writer thread is started.
  Step 3: In recv_recovery_from_checkpoint_finish().
  Step 4: Wait for recv_writer thread to complete.
  Step 5: Assert that recv_writer thread is not active anymore.

  It is possible that the thread that is started in step 2,
  becomes active only after step 4 and hence the assert in
  step 5 fails.  So mark this thread active only if necessary. */
  mutex_enter(&recv_sys->writer_mutex);

  if (!recv_recovery_on) {
    mutex_exit(&recv_sys->writer_mutex);
    return;
  }
  mutex_exit(&recv_sys->writer_mutex);

  while (srv_shutdown_state.load() == SRV_SHUTDOWN_NONE) {
    os_thread_sleep(100000);

    mutex_enter(&recv_sys->writer_mutex);

    if (!recv_recovery_on) {
      mutex_exit(&recv_sys->writer_mutex);
      break;
    }

    if (log_test != nullptr) {
      mutex_exit(&recv_sys->writer_mutex);
      continue;
    }

    /* Flush pages from end of LRU if required */
    os_event_reset(recv_sys->flush_end);
    recv_sys->flush_type = BUF_FLUSH_LRU;
    os_event_set(recv_sys->flush_start);
    os_event_wait(recv_sys->flush_end);

    mutex_exit(&recv_sys->writer_mutex);
  }
}

#if 0
/** recv_writer thread tasked with flushing dirty pages from the buffer
pools. */
static
void
recv_writer_thread()
{
	ut_ad(!srv_read_only_mode);

	/* The code flow is as follows:
	Step 1: In recv_recovery_from_checkpoint_start().
	Step 2: This recv_writer thread is started.
	Step 3: In recv_recovery_from_checkpoint_finish().
	Step 4: Wait for recv_writer thread to complete.
	Step 5: Assert that recv_writer thread is not active anymore.

	It is possible that the thread that is started in step 2,
	becomes active only after step 4 and hence the assert in
	step 5 fails.  So mark this thread active only if necessary. */
	mutex_enter(&recv_sys->writer_mutex);

	if (!recv_recovery_on) {
		mutex_exit(&recv_sys->writer_mutex);
		return;
	}
	mutex_exit(&recv_sys->writer_mutex);

	while (srv_shutdown_state.load() == SRV_SHUTDOWN_NONE) {

		os_thread_sleep(100000);

		mutex_enter(&recv_sys->writer_mutex);

		if (!recv_recovery_on) {
			mutex_exit(&recv_sys->writer_mutex);
			break;
		}

		/* Flush pages from end of LRU if required */
		os_event_reset(recv_sys->flush_end);
		recv_sys->flush_type = BUF_FLUSH_LRU;
		os_event_set(recv_sys->flush_start);
		os_event_wait(recv_sys->flush_end);

		mutex_exit(&recv_sys->writer_mutex);
	}
}
#endif

/** Frees the recovery system. */
void recv_sys_free() {
  mutex_enter(&recv_sys->mutex);

  recv_sys_finish();

  /* wake page cleaner up to progress */
  if (!srv_read_only_mode) {
    ut_ad(!recv_recovery_on);
    ut_ad(!recv_writer_is_active());
    if (buf_flush_event != nullptr) {
      os_event_reset(buf_flush_event);
    }
    os_event_set(recv_sys->flush_start);
  }

  /* Free encryption data structures. */
  if (recv_sys->keys != nullptr) {
    for (auto &key : *recv_sys->keys) {
      if (key.ptr != nullptr) {
        ut_free(key.ptr);
        key.ptr = nullptr;
      }

      if (key.iv != nullptr) {
        ut_free(key.iv);
        key.iv = nullptr;
      }
    }

    recv_sys->keys->swap(*recv_sys->keys);

    UT_DELETE(recv_sys->keys);
    recv_sys->keys = nullptr;
  }

  mutex_exit(&recv_sys->mutex);
}

/** Copy of the LOG_HEADER_CREATOR field. */
static char log_header_creator[LOG_HEADER_CREATOR_END - LOG_HEADER_CREATOR + 1];

/** Determine if a redo log from a version before MySQL 8.0.3 is clean.
@param[in,out]	log		redo log
@param[in]	checkpoint_no	checkpoint number
@param[in]	checkpoint_lsn	checkpoint LSN
@return error code
@retval DB_SUCCESS	if the redo log is clean
@retval DB_ERROR	if the redo log is corrupted or dirty */
static dberr_t recv_log_recover_pre_8_0_4(log_t &log,
                                          checkpoint_no_t checkpoint_no,
                                          lsn_t checkpoint_lsn) {
  lsn_t source_offset;
  lsn_t block_lsn;
  page_no_t page_no;
  byte *buf;

  source_offset = log_files_real_offset_for_lsn(log, checkpoint_lsn);

  block_lsn = ut_uint64_align_down(checkpoint_lsn, OS_FILE_LOG_BLOCK_SIZE);

  page_no = (page_no_t)(source_offset / univ_page_size.physical());

  buf = log.buf + block_lsn % log.buf_size;

  static const char *NO_UPGRADE_RECOVERY_MSG =
      "Upgrade after a crash is not supported."
      " This redo log was created with ";

  static const char *NO_UPGRADE_RTFM_MSG =
      ". Please follow the instructions at " REFMAN "upgrading.html";

  dberr_t err;

  err = fil_redo_io(IORequestLogRead, page_id_t(log.files_space_id, page_no),
                    univ_page_size,
                    (ulint)((source_offset & ~(OS_FILE_LOG_BLOCK_SIZE - 1)) %
                            univ_page_size.physical()),
                    OS_FILE_LOG_BLOCK_SIZE, buf);

  ut_a(err == DB_SUCCESS);

  if (log_block_calc_checksum(buf) != log_block_get_checksum(buf)) {
    ib::error(ER_IB_MSG_700)
        << NO_UPGRADE_RECOVERY_MSG << log_header_creator
        << ", and it appears corrupted" << NO_UPGRADE_RTFM_MSG;

    return (DB_CORRUPTION);
  }

  /* On a clean shutdown, the redo log will be logically empty
  after the checkpoint LSN. */

  if (log_block_get_data_len(buf) !=
      (source_offset & (OS_FILE_LOG_BLOCK_SIZE - 1))) {
    ib::error(ER_IB_MSG_701)
        << NO_UPGRADE_RECOVERY_MSG << log_header_creator << NO_UPGRADE_RTFM_MSG;

    return (DB_ERROR);
  }

  /* Mark the redo log for upgrading. */
  srv_log_file_size = 0;

  recv_sys->parse_start_lsn = checkpoint_lsn;
  recv_sys->bytes_to_ignore_before_checkpoint = 0;
  recv_sys->recovered_lsn = checkpoint_lsn;
  recv_sys->previous_recovered_lsn = checkpoint_lsn;
  recv_sys->checkpoint_lsn = checkpoint_lsn;
  recv_sys->scanned_lsn = checkpoint_lsn;
  recv_sys->last_block_first_rec_group = 0;

  ut_d(log.first_block_is_correct_for_lsn = checkpoint_lsn);

  /* We are not going to rewrite the block, but just in case we prefer to
  have first_rec_group which points on checkpoint_lsn (instead of pointing
  on mini transactions from earlier formats). This is extra safety if one
  day this block would become rewritten because of some new bug (using new
  format). */
  log_block_set_first_rec_group(buf, checkpoint_lsn % OS_FILE_LOG_BLOCK_SIZE);

  log_start(log, checkpoint_no + 1, checkpoint_lsn, checkpoint_lsn);

  return (DB_SUCCESS);
}

/** Find the latest checkpoint in the log header.
@param[in,out]	log		redo log
@param[out]	max_field	LOG_CHECKPOINT_1 or LOG_CHECKPOINT_2
@return error code or DB_SUCCESS */
MY_ATTRIBUTE((warn_unused_result))
dberr_t recv_find_max_checkpoint(log_t &log, ulint *max_field) {
  bool found_checkpoint = false;

  *max_field = 0;

  byte *buf = log.checkpoint_buf;

  log.state = log_state_t::CORRUPTED;

  log_files_header_read(log, 0);

  /* Check the header page checksum. There was no
  checksum in the first redo log format (version 0). */
  log.format = mach_read_from_4(buf + LOG_HEADER_FORMAT);

  if (log.format != 0 && !recv_check_log_header_checksum(buf)) {
    ib::error(ER_IB_MSG_1264) << "Invalid redo log header checksum.";

    return (DB_CORRUPTION);
  }

  memcpy(log_header_creator, buf + LOG_HEADER_CREATOR,
         sizeof log_header_creator);

  log_header_creator[(sizeof log_header_creator) - 1] = 0;

  switch (log.format) {
    case 0:
      ib::error(ER_IB_MSG_1265) << "Unsupported redo log format (" << log.format
                                << "). The redo log was created"
                                << " before MySQL 5.7.9";

      return (DB_ERROR);

    case LOG_HEADER_FORMAT_5_7_9:
    case LOG_HEADER_FORMAT_8_0_1:

      ib::info(ER_IB_MSG_704, ulong{log.format});

    case LOG_HEADER_FORMAT_CURRENT:
      /* The checkpoint page format is identical upto v3. */
      break;

    default:
      ib::error(ER_IB_MSG_705, ulong{log.format}, REFMAN);

      return (DB_ERROR);
  }

  uint64_t max_no = 0;
  constexpr ulint CKP1 = LOG_CHECKPOINT_1;
  constexpr ulint CKP2 = LOG_CHECKPOINT_2;

  for (auto i = CKP1; i <= CKP2; i += CKP2 - CKP1) {
    log_files_header_read(log, static_cast<uint32_t>(i));

    if (!recv_check_log_header_checksum(buf)) {
      DBUG_PRINT("ib_log", ("invalid checkpoint, at %lu, checksum %x", i,
                            (unsigned)log_block_get_checksum(buf)));
      continue;
    }

    log.state = log_state_t::OK;

    log.current_file_lsn = mach_read_from_8(buf + LOG_CHECKPOINT_LSN);

    log.current_file_real_offset =
        mach_read_from_8(buf + LOG_CHECKPOINT_OFFSET);

    if (log.current_file_real_offset % log.file_size < LOG_FILE_HDR_SIZE) {
      log.current_file_real_offset -=
          log.current_file_real_offset % log.file_size;

      log.current_file_real_offset += LOG_FILE_HDR_SIZE;
    }

    log_files_update_offsets(log, log.current_file_lsn);

    uint64_t checkpoint_no = mach_read_from_8(buf + LOG_CHECKPOINT_NO);

    DBUG_PRINT("ib_log", ("checkpoint " UINT64PF " at " LSN_PF, checkpoint_no,
                          log.current_file_lsn));

    if (checkpoint_no >= max_no) {
      *max_field = i;
      max_no = checkpoint_no;
      found_checkpoint = true;
    }
  }

  if (!found_checkpoint) {
    /* Before 5.7.9, we could get here during database
    initialization if we created an ib_logfile0 file that
    was filled with zeroes, and were killed. After
    5.7.9, we would reject such a file already earlier,
    when checking the file header. */

    ib::error(ER_IB_MSG_706);
    return (DB_ERROR);
  }

  return (DB_SUCCESS);
}

/** Reads in pages which have hashed log records, from an area around a given
page number.
@param[in]	page_id		Read the pages around this page number
@return number of pages found */
static ulint recv_read_in_area(const page_id_t &page_id) {
  page_no_t low_limit;

  low_limit = page_id.page_no() - (page_id.page_no() % RECV_READ_AHEAD_AREA);

  ulint n = 0;

  std::array<page_no_t, RECV_READ_AHEAD_AREA> page_nos;

  for (page_no_t page_no = low_limit;
       page_no < low_limit + RECV_READ_AHEAD_AREA; ++page_no) {
    recv_addr_t *recv_addr;

    recv_addr = recv_get_rec(page_id.space(), page_no);

    const page_id_t cur_page_id(page_id.space(), page_no);

    if (recv_addr != nullptr && !buf_page_peek(cur_page_id)) {
      mutex_enter(&recv_sys->mutex);

      if (recv_addr->state == RECV_NOT_PROCESSED) {
        recv_addr->state = RECV_BEING_READ;

        page_nos[n] = page_no;

        ++n;
      }

      mutex_exit(&recv_sys->mutex);
    }
  }

  if (n > 0) {
    /* There are pages that need to be read. Go ahead and read them
    for recovery. */
    buf_read_recv_pages(false, page_id.space(), &page_nos[0], n);
  }

  return (n);
}

/** Apply the log records to a page
@param[in,out]	recv_addr	Redo log records to apply */
static void recv_apply_log_rec(recv_addr_t *recv_addr) {
  if (recv_addr->state == RECV_DISCARDED) {
    ut_a(recv_sys->n_addrs > 0);
    --recv_sys->n_addrs;
    return;
  }

  bool found;
  const page_id_t page_id(recv_addr->space, recv_addr->page_no);

  const page_size_t page_size =
      fil_space_get_page_size(recv_addr->space, &found);

  if (!found || recv_sys->missing_ids.find(recv_addr->space) !=
                    recv_sys->missing_ids.end()) {
    /* Tablespace was discarded or dropped after changes were
    made to it. Or, we have ignored redo log for this tablespace
    earlier and somehow it has been found now. We can't apply
    this redo log out of order. */

    recv_addr->state = RECV_PROCESSED;

    ut_a(recv_sys->n_addrs > 0);
    --recv_sys->n_addrs;

    /* If the tablespace has been explicitly deleted, we
    can safely ignore it. */

    if (recv_sys->deleted.find(recv_addr->space) == recv_sys->deleted.end()) {
      recv_sys->missing_ids.insert(recv_addr->space);
    }

  } else if (recv_addr->state == RECV_NOT_PROCESSED) {
    mutex_exit(&recv_sys->mutex);

    if (buf_page_peek(page_id)) {
      mtr_t mtr;

      mtr_start(&mtr);

      buf_block_t *block;

      block = buf_page_get(page_id, page_size, RW_X_LATCH, &mtr);

      buf_block_dbg_add_level(block, SYNC_NO_ORDER_CHECK);

      recv_recover_page(false, block);

      mtr_commit(&mtr);

    } else {
      recv_read_in_area(page_id);
    }

    mutex_enter(&recv_sys->mutex);
  }
}

/** Empties the hash table of stored log records, applying them to appropriate
pages.
@param[in,out]	log		Redo log
@param[in]	allow_ibuf	if true, ibuf operations are allowed during
                                the application; if false, no ibuf operations
                                are allowed, and after the application all
                                file pages are flushed to disk and invalidated
                                in buffer pool: this alternative means that
                                no new log records can be generated during
                                the application; the caller must in this case
                                own the log mutex */
void recv_apply_hashed_log_recs(log_t &log, bool allow_ibuf) {
  for (;;) {
    mutex_enter(&recv_sys->mutex);

    if (!recv_sys->apply_batch_on) {
      break;
    }

    mutex_exit(&recv_sys->mutex);

    os_thread_sleep(500000);
  }

  if (!allow_ibuf) {
    recv_no_ibuf_operations = true;
  }

  recv_sys->apply_log_recs = true;
  recv_sys->apply_batch_on = true;

  auto batch_size = recv_sys->n_addrs;

  ib::info(ER_IB_MSG_707, ulonglong{batch_size});

  static const size_t PCT = 10;

  size_t pct = PCT;
  size_t applied = 0;
  auto unit = batch_size / PCT;

  if (unit <= PCT) {
    pct = 100;
    unit = batch_size;
  }

  auto start_time = ut_time_monotonic();

  for (const auto &space : *recv_sys->spaces) {
    bool dropped;

    if (space.first != TRX_SYS_SPACE &&
        !fil_tablespace_open_for_recovery(space.first)) {
      /* Tablespace was dropped. It should not have been scanned unless it
      is an undo space that was under construction. */
      ut_ad(!fil_tablespace_lookup_for_recovery(space.first) ||
            fsp_is_undo_tablespace(space.first));

      dropped = true;
    } else {
      dropped = false;
    }

    for (auto pages : space.second.m_pages) {
      ut_ad(pages.second->space == space.first);

      if (dropped) {
        pages.second->state = RECV_DISCARDED;
      }

      recv_apply_log_rec(pages.second);

      ++applied;

      if (unit == 0 || (applied % unit) == 0) {
        ib::info(ER_IB_MSG_708) << pct << "%";

        pct += PCT;

        start_time = ut_time_monotonic();

      } else if (ut_time_monotonic() - start_time >= PRINT_INTERVAL_SECS) {
        start_time = ut_time_monotonic();

        ib::info(ER_IB_MSG_709)
            << std::setprecision(2)
            << ((double)applied * 100) / (double)batch_size << "%";
      }
    }
  }

  /* Wait until all the pages have been processed */

  while (recv_sys->n_addrs != 0) {
    mutex_exit(&recv_sys->mutex);

    os_thread_sleep(500000);

    mutex_enter(&recv_sys->mutex);
  }

  if (!allow_ibuf) {
    /* Flush all the file pages to disk and invalidate them in
    the buffer pool */

    ut_d(log.disable_redo_writes = true);

    mutex_exit(&recv_sys->mutex);

    /* Stop the recv_writer thread from issuing any LRU
    flush batches. */
    mutex_enter(&recv_sys->writer_mutex);

    /* Wait for any currently run batch to end. */
    buf_flush_wait_LRU_batch_end();

    os_event_reset(recv_sys->flush_end);

    recv_sys->flush_type = BUF_FLUSH_LIST;

    os_event_set(recv_sys->flush_start);

    os_event_wait(recv_sys->flush_end);

    buf_pool_invalidate();

    /* Allow batches from recv_writer thread. */
    mutex_exit(&recv_sys->writer_mutex);

    ut_d(log.disable_redo_writes = false);

    mutex_enter(&recv_sys->mutex);

    recv_no_ibuf_operations = false;
  }

  recv_sys->apply_log_recs = false;
  recv_sys->apply_batch_on = false;

  recv_sys_empty_hash();

  mutex_exit(&recv_sys->mutex);

  ib::info(ER_IB_MSG_710);
}

#else /* !UNIV_HOTBACKUP */
/** Scans the log segment and n_bytes_scanned is set to the length of valid
log scanned.
@param[in]	buf			buffer containing log data
@param[in]	buf_len			data length in that buffer
@param[in,out]	scanned_lsn		LSN of buffer start, we return scanned
lsn
@param[in,out]	scanned_checkpoint_no	4 lowest bytes of the highest scanned
checkpoint number so far
@param[out]	block_no	highest block no in scanned buffer.
@param[out]	n_bytes_scanned		how much we were able to scan, smaller
than buf_len if log data ended here
+@param[out]	has_encrypted_log	set true, if buffer contains encrypted
+redo log, set false otherwise */
void meb_scan_log_seg(byte *buf, ulint buf_len, lsn_t *scanned_lsn,
                      ulint *scanned_checkpoint_no, ulint *block_no,
                      ulint *n_bytes_scanned, bool *has_encrypted_log) {
  *n_bytes_scanned = 0;
  *has_encrypted_log = false;

  for (auto log_block = buf; log_block < buf + buf_len;
       log_block += OS_FILE_LOG_BLOCK_SIZE) {
    ulint no = log_block_get_hdr_no(log_block);
    bool is_encrypted = log_block_get_encrypt_bit(log_block);

    if (is_encrypted) {
      *has_encrypted_log = true;
      return;
    }

    if (no != log_block_convert_lsn_to_no(*scanned_lsn) ||
        !log_block_checksum_is_ok(log_block)) {
      ib::trace_2() << "Scanned lsn: " << *scanned_lsn << " header no: " << no
                    << " converted no: "
                    << log_block_convert_lsn_to_no(*scanned_lsn)
                    << " checksum: " << log_block_checksum_is_ok(log_block)
                    << " block cp no: "
                    << log_block_get_checkpoint_no(log_block);

      /* Garbage or an incompletely written log block */

      log_block += OS_FILE_LOG_BLOCK_SIZE;
      break;
    }

    if (*scanned_checkpoint_no > 0 &&
        log_block_get_checkpoint_no(log_block) < *scanned_checkpoint_no &&
        *scanned_checkpoint_no - log_block_get_checkpoint_no(log_block) >
            0x80000000UL) {
      /* Garbage from a log buffer flush which was made
      before the most recent database recovery */

      ib::trace_2() << "Scanned cp no: " << *scanned_checkpoint_no
                    << " block cp no "
                    << log_block_get_checkpoint_no(log_block);

      break;
    }

    ulint data_len = log_block_get_data_len(log_block);

    *scanned_checkpoint_no = log_block_get_checkpoint_no(log_block);
    *scanned_lsn += data_len;

    *n_bytes_scanned += data_len;

    if (data_len < OS_FILE_LOG_BLOCK_SIZE) {
      /* Log data ends here */

      break;
    }
    *block_no = no;
  }
}

/** Apply a single log record stored in the hash table.
@param[in,out]	recv_addr	a parsed log record
@param[in,out]	block           a buffer pool frame for applying the record */
void meb_apply_log_record(recv_addr_t *recv_addr, buf_block_t *block) {
  bool found;
  const page_id_t page_id(recv_addr->space, recv_addr->page_no);

  const page_size_t &page_size =
      fil_space_get_page_size(recv_addr->space, &found);

  ib::trace_3() << "recv_addr {State: " << recv_addr->state
                << ", Space id: " << recv_addr->space
                << ", Page no: " << recv_addr->page_no
                << ", Page size: " << page_size << ", found: " << found << "\n";

  if (!found) {
    recv_addr->state = RECV_DISCARDED;

    mutex_enter(&recv_sys->mutex);

    ut_a(recv_sys->n_addrs);
    --recv_sys->n_addrs;

    mutex_exit(&recv_sys->mutex);

    return;
  }

  mutex_enter(&recv_sys->mutex);

  /* We simulate a page read made by the buffer pool, to
  make sure the recovery apparatus works ok. We must init
  the block. */

  meb_page_init(page_id, page_size, block);

  /* Extend the tablespace's last file if the page_no
  does not fall inside its bounds; we assume the last
  file is auto-extending, and mysqlbackup copied the file
  when it still was smaller */

  fil_space_t *space = fil_space_get(recv_addr->space);

  bool success;

  success = fil_space_extend(space, recv_addr->page_no + 1);

  if (!success) {
    ib::fatal(ER_IB_MSG_711) << "Cannot extend tablespace " << recv_addr->space
                             << " to hold " << recv_addr->page_no << " pages";
  }

  mutex_exit(&recv_sys->mutex);

  /* Read the page from the tablespace file. */

  dberr_t err;

  if (page_size.is_compressed()) {
    err = fil_io(IORequestRead, true, page_id, page_size, 0,
                 page_size.physical(), block->page.zip.data, nullptr);

    if (err == DB_SUCCESS && !buf_zip_decompress(block, TRUE)) {
      ut_error;
    }
  } else {
    err = fil_io(IORequestRead, true, page_id, page_size, 0,
                 page_size.logical(), block->frame, nullptr);
  }

  if (err != DB_SUCCESS) {
    ib::fatal(ER_IB_MSG_712)
        << "Cannot read from tablespace " << recv_addr->space << " page number "
        << recv_addr->page_no;
  }

  apply_log_mutex.lock();

  /* Apply the log records to this page */
  recv_recover_page(false, block);

  apply_log_mutex.unlock();

  mutex_enter(&recv_sys->mutex);

  /* Write the page back to the tablespace file using the
  fil0fil.cc routines */

  buf_flush_init_for_writing(block, block->frame, buf_block_get_page_zip(block),
                             mach_read_from_8(block->frame + FIL_PAGE_LSN),
                             fsp_is_checksum_disabled(block->page.id.space()),
                             true /* skip_lsn_check */);

  mutex_exit(&recv_sys->mutex);

  if (page_size.is_compressed()) {
    err = fil_io(IORequestWrite, true, page_id, page_size, 0,
                 page_size.physical(), block->page.zip.data, nullptr);
  } else {
    err = fil_io(IORequestWrite, true, page_id, page_size, 0,
                 page_size.logical(), block->frame, nullptr);
  }

  if (err != DB_SUCCESS) {
    ib::fatal(ER_IB_MSG_713)
        << "Cannot write to tablespace " << recv_addr->space << " page number "
        << recv_addr->page_no;
  }
}

/** Apply a single log record stored in the hash table using default block.
@param[in,out]	recv_addr	a parsed log record */
void meb_apply_log_rec_func(recv_addr_t *recv_addr) {
  meb_apply_log_record(recv_addr, back_block1);
}

/** Dummy wait function for meb_apply_log_recs_via_callback(). */
void meb_nowait_func() { return; }

/** Applies log records in the hash table to a backup. */
void meb_apply_log_recs() {
  meb_apply_log_recs_via_callback(meb_apply_log_rec_func, meb_nowait_func);
}

/** Apply all log records in the hash table to a backup using callback
functions. This function employes two callback functions that allow redo
log records to be applied in parallel. The apply_log_record_function
assigns a parsed redo log record for application. The
apply_log_record_function is called repeatedly until all log records in
the hash table are assigned for application. After that the
wait_till_done_function is called once. The wait_till_done_function
function blocks until the application of all the redo log records
previously assigned with apply_log_record_function calls is complete.
Even though this function assigns the log records in the hash table
sequentially, the application of the log records may be done in parallel
if the apply_log_record_function delegates the actual application work
to multiple worker threads running in parallel.
@param[in]  apply_log_record_function	a function that assigns one redo log
record for application
@param[in]  wait_till_done_function     a function that blocks until all
assigned redo log records have been applied */
void meb_apply_log_recs_via_callback(
    void (*apply_log_record_function)(recv_addr_t *),
    void (*wait_till_done_function)()) {
  ulint n_hash_cells = recv_sys->n_addrs;
  ulint i = 0;

  recv_sys->apply_log_recs = true;
  recv_sys->apply_batch_on = true;

  ib::info(ER_IB_MSG_714) << "Starting to apply a batch of log records to the"
                          << " database...";

  fputs("InnoDB: Progress in percent: ", stderr);

  for (const auto &space : *recv_sys->spaces) {
    for (auto pages : space.second.m_pages) {
      ut_ad(pages.second->space == space.first);

      (*apply_log_record_function)(pages.second);
    }

    ++i;
    if ((100 * i) / n_hash_cells != (100 * (i + 1)) / n_hash_cells) {
      fprintf(stderr, "%lu ", (ulong)((100 * i) / n_hash_cells));
      fflush(stderr);
    }
  }

  /* wait till all the redo log records have been applied */
  (*wait_till_done_function)();

  /* write logs in next line */
  fprintf(stderr, "\n");
  recv_sys->apply_log_recs = false;
  recv_sys->apply_batch_on = false;
  recv_sys_empty_hash();
}

#endif /* !UNIV_HOTBACKUP */

/** Try to parse a single log record body and also applies it if
specified.
@param[in]	type		redo log entry type
@param[in]	ptr		redo log record body
@param[in]	end_ptr		end of buffer
@param[in]	space_id	tablespace identifier
@param[in]	page_no		page number
@param[in,out]	block		buffer block, or nullptr if
                                a page log record should not be applied
                                or if it is a MLOG_FILE_ operation
@param[in,out]	mtr		mini-transaction, or nullptr if
                                a page log record should not be applied
@param[in]	parsed_bytes	Number of bytes parsed so far
@return log record end, nullptr if not a complete record */
static byte *recv_parse_or_apply_log_rec_body(
    mlog_id_t type, byte *ptr, byte *end_ptr, space_id_t space_id,
    page_no_t page_no, buf_block_t *block, mtr_t *mtr, ulint parsed_bytes) {
  ut_ad(!block == !mtr);

  switch (type) {
    case MLOG_FILE_DELETE:

      return (fil_tablespace_redo_delete(
          ptr, end_ptr, page_id_t(space_id, page_no), parsed_bytes,
          recv_sys->bytes_to_ignore_before_checkpoint != 0 ||
              recv_sys->recovered_lsn + parsed_bytes <
                  backup_redo_log_flushed_lsn));

    case MLOG_FILE_CREATE:

      return (fil_tablespace_redo_create(
          ptr, end_ptr, page_id_t(space_id, page_no), parsed_bytes,
          recv_sys->bytes_to_ignore_before_checkpoint != 0 ||
              recv_sys->recovered_lsn + parsed_bytes <
                  backup_redo_log_flushed_lsn));

    case MLOG_FILE_RENAME:

      return (fil_tablespace_redo_rename(
          ptr, end_ptr, page_id_t(space_id, page_no), parsed_bytes,
          recv_sys->bytes_to_ignore_before_checkpoint != 0 ||
              recv_sys->recovered_lsn + parsed_bytes <
                  backup_redo_log_flushed_lsn));

    case MLOG_INDEX_LOAD:
#if defined(UNIV_HOTBACKUP) || defined(XTRABACKUP)
      /* While scaning redo logs during  backup phase a
      MLOG_INDEX_LOAD type redo log record indicates a DDL
      (create index, alter table...)is performed with
      'algorithm=inplace'. This redo log indicates that

      1. The DDL was started after MEB started backing up, in which
      case MEB will not be able to take a consistent backup and should
      fail. or
      2. There is a possibility of this record existing in the REDO
      even after the completion of the index create operation. This is
      because of InnoDB does  not checkpointing after the flushing the
      index pages.

      If MEB gets the last_redo_flush_lsn and that is less than the
      lsn of the current record MEB fails the backup process.
      Error out in case of online backup and emit a warning in case
      of offline backup and continue. */
      if (!recv_recovery_on) {
        if (!opt_lock_ddl_per_table) {
          if (backup_redo_log_flushed_lsn < recv_sys->recovered_lsn) {
            ib::info() << "Last flushed lsn: " << backup_redo_log_flushed_lsn
                       << " load_index lsn " << recv_sys->recovered_lsn;

            if (backup_redo_log_flushed_lsn == 0) {
              ib::error(ER_IB_MSG_715) << "PXB was not able"
                                       << " to determine the"
                                       << " InnoDB Engine"
                                       << " Status";
            }

            ib::error(ER_IB_MSG_716) << "An optimized (without"
                                     << " redo logging) DDL"
                                     << " operation has been"
                                     << " performed. All modified"
                                     << " pages may not have been"
                                     << " flushed to the disk yet.\n"
                                     << "    PXB will not be able to"
                                     << " take a consistent backup."
                                     << " Retry the backup"
                                     << " operation";
            exit(EXIT_FAILURE);
          }
          /** else the index is flushed to disk before
          backup started hence no error */
        } else {
          /* offline backup */
          ib::info() << "Last flushed lsn: " << backup_redo_log_flushed_lsn
                     << " load_index lsn " << recv_sys->recovered_lsn;

          ib::warn(ER_IB_MSG_717);
        }
      }
#endif /* UNIV_HOTBACKUP */
      if (end_ptr < ptr + 8) {
        return (nullptr);
      }

      return (ptr + 8);

    case MLOG_WRITE_STRING:

#ifdef UNIV_HOTBACKUP
      if (recv_recovery_on && meb_is_space_loaded(space_id)) {
#endif /* UNIV_HOTBACKUP */
        /* For encrypted tablespace, we need to get the
        encryption key information before the page 0 is
        recovered. Otherwise, redo will not find the key
        to decrypt the data pages. */

<<<<<<< HEAD
        if (page_no == 0 && !fsp_is_system_or_temp_tablespace(space_id)) {
          if (fil_tablespace_redo_encryption(ptr, end_ptr, space_id) == nullptr)
            return (nullptr);
=======
        if (page_no == 0 && !fsp_is_system_or_temp_tablespace(space_id) &&
            /* For cloned db header page has the encryption information. */
            !recv_sys->is_cloned_db) {
          return (fil_tablespace_redo_encryption(ptr, end_ptr, space_id));
>>>>>>> 4869291f
        }
#ifdef UNIV_HOTBACKUP
      }
#endif /* UNIV_HOTBACKUP */

      break;

    default:
      break;
  }

  page_t *page;
  page_zip_des_t *page_zip;
  dict_index_t *index = nullptr;

#ifdef UNIV_DEBUG
  ulint page_type;
#endif /* UNIV_DEBUG */

#if defined(UNIV_HOTBACKUP) && defined(UNIV_DEBUG)
  ib::trace_3() << "recv_parse_or_apply_log_rec_body { type: "
                << get_mlog_string(type) << ", space_id: " << space_id
                << ", page_no: " << page_no
                << ", ptr : " << static_cast<const void *>(ptr)
                << ", end_ptr: " << static_cast<const void *>(end_ptr)
                << ", block: " << static_cast<const void *>(block)
                << ", mtr: " << static_cast<const void *>(mtr) << " }";
#endif /* UNIV_HOTBACKUP && UNIV_DEBUG */

  if (block != nullptr) {
    /* Applying a page log record. */

    page = block->frame;
    page_zip = buf_block_get_page_zip(block);

    ut_d(page_type = fil_page_get_type(page));
#if defined(UNIV_HOTBACKUP) && defined(UNIV_DEBUG)
    if (page_type == 0) {
      meb_print_page_header(page);
    }
#endif /* UNIV_HOTBACKUP && UNIV_DEBUG */

  } else {
    /* Parsing a page log record. */
    page = nullptr;
    page_zip = nullptr;

    ut_d(page_type = FIL_PAGE_TYPE_ALLOCATED);
  }

  const byte *old_ptr = ptr;

  switch (type) {
#ifdef UNIV_LOG_LSN_DEBUG
    case MLOG_LSN:
      /* The LSN is checked in recv_parse_log_rec(). */
      break;
#endif /* UNIV_LOG_LSN_DEBUG */
    case MLOG_4BYTES:

      ut_ad(page == nullptr || end_ptr > ptr + 2);

      /* Most FSP flags can only be changed by CREATE or ALTER with
      ALGORITHM=COPY, so they do not change once the file
      is created. The SDI flag is the only one that can be
      changed by a recoverable transaction. So if there is
      change in FSP flags, update the in-memory space structure
      (fil_space_t) */

      if (page != nullptr && page_no == 0 &&
          mach_read_from_2(ptr) == FSP_HEADER_OFFSET + FSP_SPACE_FLAGS) {
        ptr = mlog_parse_nbytes(MLOG_4BYTES, ptr, end_ptr, page, page_zip);

        /* When applying log, we have complete records.
        They can be incomplete (ptr=nullptr) only during
        scanning (page==nullptr) */

        ut_ad(ptr != nullptr);

        fil_space_t *space = fil_space_acquire(space_id);

        ut_ad(space != nullptr);

        fil_space_set_flags(space, mach_read_from_4(FSP_HEADER_OFFSET +
                                                    FSP_SPACE_FLAGS + page));
        fil_space_release(space);

        break;
      }

      // fall through

    case MLOG_1BYTE:
      /* If 'ALTER TABLESPACE ... ENCRYPTION' was in progress and page 0 has
      REDO entry for this, set encryption_op_in_progress flag now so that any
      other page of this tablespace in redo log is written accordingly. */
      if (page_no == 0 && page != nullptr && end_ptr >= ptr + 2) {
        ulint offs = mach_read_from_2(ptr);

        fil_space_t *space = fil_space_acquire(space_id);
        ut_ad(space != nullptr);
        ulint offset = fsp_header_get_encryption_progress_offset(
            page_size_t(space->flags));

        if (offs == offset) {
          ptr = mlog_parse_nbytes(MLOG_1BYTE, ptr, end_ptr, page, page_zip);
          byte op = mach_read_from_1(page + offset);
          switch (op) {
            case ENCRYPTION_IN_PROGRESS:
              space->encryption_op_in_progress = ENCRYPTION;
              break;
            case UNENCRYPTION_IN_PROGRESS:
              space->encryption_op_in_progress = UNENCRYPTION;
              break;
            default:
              /* Don't reset operation in progress yet. It'll be done in
              fsp_resume_encryption_unencryption(). */
              break;
          }
        }
        fil_space_release(space);
      }

      // fall through

    case MLOG_2BYTES:
    case MLOG_8BYTES:
#ifdef UNIV_DEBUG
      if (page && page_type == FIL_PAGE_TYPE_ALLOCATED && end_ptr >= ptr + 2) {
        /* It is OK to set FIL_PAGE_TYPE and certain
        list node fields on an empty page.  Any other
        write is not OK. */

        /* NOTE: There may be bogus assertion failures for
        dict_hdr_create(), trx_rseg_header_create(),
        trx_sys_create_doublewrite_buf(), and
        trx_sysf_create().
        These are only called during database creation. */

        ulint offs = mach_read_from_2(ptr);

        switch (type) {
          default:
            ut_error;
          case MLOG_2BYTES:
            /* Note that this can fail when the
            redo log been written with something
            older than InnoDB Plugin 1.0.4. */
            ut_ad(
                offs == FIL_PAGE_TYPE ||
                offs == IBUF_TREE_SEG_HEADER + IBUF_HEADER + FSEG_HDR_OFFSET ||
                offs == PAGE_BTR_IBUF_FREE_LIST + PAGE_HEADER + FIL_ADDR_BYTE ||
                offs == PAGE_BTR_IBUF_FREE_LIST + PAGE_HEADER + FIL_ADDR_BYTE +
                            FIL_ADDR_SIZE ||
                offs == PAGE_BTR_SEG_LEAF + PAGE_HEADER + FSEG_HDR_OFFSET ||
                offs == PAGE_BTR_SEG_TOP + PAGE_HEADER + FSEG_HDR_OFFSET ||
                offs == PAGE_BTR_IBUF_FREE_LIST_NODE + PAGE_HEADER +
                            FIL_ADDR_BYTE + 0 /*FLST_PREV*/
                || offs == PAGE_BTR_IBUF_FREE_LIST_NODE + PAGE_HEADER +
                               FIL_ADDR_BYTE + FIL_ADDR_SIZE /*FLST_NEXT*/);
            break;
          case MLOG_4BYTES:
            /* Note that this can fail when the
            redo log been written with something
            older than InnoDB Plugin 1.0.4. */
            ut_ad(
                0 ||
                offs == IBUF_TREE_SEG_HEADER + IBUF_HEADER + FSEG_HDR_SPACE ||
                offs == IBUF_TREE_SEG_HEADER + IBUF_HEADER + FSEG_HDR_PAGE_NO ||
                offs == PAGE_BTR_IBUF_FREE_LIST + PAGE_HEADER /* flst_init */
                ||
                offs == PAGE_BTR_IBUF_FREE_LIST + PAGE_HEADER + FIL_ADDR_PAGE ||
                offs == PAGE_BTR_IBUF_FREE_LIST + PAGE_HEADER + FIL_ADDR_PAGE +
                            FIL_ADDR_SIZE ||
                offs == PAGE_BTR_SEG_LEAF + PAGE_HEADER + FSEG_HDR_PAGE_NO ||
                offs == PAGE_BTR_SEG_LEAF + PAGE_HEADER + FSEG_HDR_SPACE ||
                offs == PAGE_BTR_SEG_TOP + PAGE_HEADER + FSEG_HDR_PAGE_NO ||
                offs == PAGE_BTR_SEG_TOP + PAGE_HEADER + FSEG_HDR_SPACE ||
                offs == PAGE_BTR_IBUF_FREE_LIST_NODE + PAGE_HEADER +
                            FIL_ADDR_PAGE + 0 /*FLST_PREV*/
                || offs == PAGE_BTR_IBUF_FREE_LIST_NODE + PAGE_HEADER +
                               FIL_ADDR_PAGE + FIL_ADDR_SIZE /*FLST_NEXT*/);
            break;
        }
      }
#endif /* UNIV_DEBUG */

      ptr = mlog_parse_nbytes(type, ptr, end_ptr, page, page_zip);

      if (ptr != nullptr && page != nullptr && page_no == 0 &&
          type == MLOG_4BYTES) {
        ulint offs = mach_read_from_2(old_ptr);

        switch (offs) {
          fil_space_t *space;
          uint32_t val;
          default:
            break;

          case FSP_HEADER_OFFSET + FSP_SPACE_FLAGS:
          case FSP_HEADER_OFFSET + FSP_SIZE:
          case FSP_HEADER_OFFSET + FSP_FREE_LIMIT:
          case FSP_HEADER_OFFSET + FSP_FREE + FLST_LEN:

            space = fil_space_get(space_id);

            ut_a(space != nullptr);

            val = mach_read_from_4(page + offs);

            switch (offs) {
              case FSP_HEADER_OFFSET + FSP_SPACE_FLAGS:
                space->flags = val;
                break;

              case FSP_HEADER_OFFSET + FSP_SIZE:

                space->size_in_header = val;

                if (space->size >= val) {
                  break;
                }

                ib::info(ER_IB_MSG_718, ulong{space->id}, space->name,
                         ulong{val});

                if (fil_space_extend(space, val)) {
                  break;
                }

                ib::error(ER_IB_MSG_719, ulong{space->id}, space->name,
                          ulong{val});
                break;

              case FSP_HEADER_OFFSET + FSP_FREE_LIMIT:
                space->free_limit = val;
                break;

              case FSP_HEADER_OFFSET + FSP_FREE + FLST_LEN:
                space->free_len = val;
                ut_ad(val == flst_get_len(page + offs));
                break;
            }
        }
      }
      break;

    case MLOG_REC_INSERT:
    case MLOG_COMP_REC_INSERT:

      ut_ad(!page || fil_page_type_is_index(page_type));

      if (nullptr !=
          (ptr = mlog_parse_index(ptr, end_ptr, type == MLOG_COMP_REC_INSERT,
                                  &index))) {
        ut_a(!page ||
             (ibool) !!page_is_comp(page) == dict_table_is_comp(index->table));

        ptr = page_cur_parse_insert_rec(FALSE, ptr, end_ptr, block, index, mtr);
      }

      break;

    case MLOG_REC_CLUST_DELETE_MARK:
    case MLOG_COMP_REC_CLUST_DELETE_MARK:

      ut_ad(!page || fil_page_type_is_index(page_type));

      if (nullptr != (ptr = mlog_parse_index(
                          ptr, end_ptr, type == MLOG_COMP_REC_CLUST_DELETE_MARK,
                          &index))) {
        ut_a(!page ||
             (ibool) !!page_is_comp(page) == dict_table_is_comp(index->table));

        ptr = btr_cur_parse_del_mark_set_clust_rec(ptr, end_ptr, page, page_zip,
                                                   index);
      }

      break;

    case MLOG_COMP_REC_SEC_DELETE_MARK:

      ut_ad(!page || fil_page_type_is_index(page_type));

      /* This log record type is obsolete, but we process it for
      backward compatibility with MySQL 5.0.3 and 5.0.4. */

      ut_a(!page || page_is_comp(page));
      ut_a(!page_zip);

      ptr = mlog_parse_index(ptr, end_ptr, true, &index);

      if (ptr == nullptr) {
        break;
      }

      /* Fall through */

    case MLOG_REC_SEC_DELETE_MARK:

      ut_ad(!page || fil_page_type_is_index(page_type));

      ptr = btr_cur_parse_del_mark_set_sec_rec(ptr, end_ptr, page, page_zip);
      break;

    case MLOG_REC_UPDATE_IN_PLACE:
    case MLOG_COMP_REC_UPDATE_IN_PLACE:

      ut_ad(!page || fil_page_type_is_index(page_type));

      if (nullptr !=
          (ptr = mlog_parse_index(
               ptr, end_ptr, type == MLOG_COMP_REC_UPDATE_IN_PLACE, &index))) {
        ut_a(!page ||
             (ibool) !!page_is_comp(page) == dict_table_is_comp(index->table));

        ptr =
            btr_cur_parse_update_in_place(ptr, end_ptr, page, page_zip, index);
      }

      break;

    case MLOG_LIST_END_DELETE:
    case MLOG_COMP_LIST_END_DELETE:
    case MLOG_LIST_START_DELETE:
    case MLOG_COMP_LIST_START_DELETE:

      ut_ad(!page || fil_page_type_is_index(page_type));

      if (nullptr !=
          (ptr = mlog_parse_index(ptr, end_ptr,
                                  type == MLOG_COMP_LIST_END_DELETE ||
                                      type == MLOG_COMP_LIST_START_DELETE,
                                  &index))) {
        ut_a(!page ||
             (ibool) !!page_is_comp(page) == dict_table_is_comp(index->table));

        ptr = page_parse_delete_rec_list(type, ptr, end_ptr, block, index, mtr);
      }

      break;

    case MLOG_LIST_END_COPY_CREATED:
    case MLOG_COMP_LIST_END_COPY_CREATED:

      ut_ad(!page || fil_page_type_is_index(page_type));

      if (nullptr != (ptr = mlog_parse_index(
                          ptr, end_ptr, type == MLOG_COMP_LIST_END_COPY_CREATED,
                          &index))) {
        ut_a(!page ||
             (ibool) !!page_is_comp(page) == dict_table_is_comp(index->table));

        ptr = page_parse_copy_rec_list_to_created_page(ptr, end_ptr, block,
                                                       index, mtr);
      }

      break;

    case MLOG_PAGE_REORGANIZE:
    case MLOG_COMP_PAGE_REORGANIZE:
    case MLOG_ZIP_PAGE_REORGANIZE:

      ut_ad(!page || fil_page_type_is_index(page_type));

      if (nullptr !=
          (ptr = mlog_parse_index(ptr, end_ptr, type != MLOG_PAGE_REORGANIZE,
                                  &index))) {
        ut_a(!page ||
             (ibool) !!page_is_comp(page) == dict_table_is_comp(index->table));

        ptr = btr_parse_page_reorganize(
            ptr, end_ptr, index, type == MLOG_ZIP_PAGE_REORGANIZE, block, mtr);
      }

      break;

    case MLOG_PAGE_CREATE:
    case MLOG_COMP_PAGE_CREATE:

      /* Allow anything in page_type when creating a page. */
      ut_a(!page_zip);

      page_parse_create(block, type == MLOG_COMP_PAGE_CREATE, FIL_PAGE_INDEX);

      break;

    case MLOG_PAGE_CREATE_RTREE:
    case MLOG_COMP_PAGE_CREATE_RTREE:

      page_parse_create(block, type == MLOG_COMP_PAGE_CREATE_RTREE,
                        FIL_PAGE_RTREE);

      break;

    case MLOG_PAGE_CREATE_SDI:
    case MLOG_COMP_PAGE_CREATE_SDI:

      page_parse_create(block, type == MLOG_COMP_PAGE_CREATE_SDI, FIL_PAGE_SDI);

      break;

    case MLOG_UNDO_INSERT:

      ut_ad(!page || page_type == FIL_PAGE_UNDO_LOG);

      ptr = trx_undo_parse_add_undo_rec(ptr, end_ptr, page);

      break;

    case MLOG_UNDO_ERASE_END:

      ut_ad(!page || page_type == FIL_PAGE_UNDO_LOG);

      ptr = trx_undo_parse_erase_page_end(ptr, end_ptr, page, mtr);

      break;

    case MLOG_UNDO_INIT:

      /* Allow anything in page_type when creating a page. */

      ptr = trx_undo_parse_page_init(ptr, end_ptr, page, mtr);

      break;
    case MLOG_UNDO_HDR_CREATE:
    case MLOG_UNDO_HDR_REUSE:

      ut_ad(!page || page_type == FIL_PAGE_UNDO_LOG);

      ptr = trx_undo_parse_page_header(type, ptr, end_ptr, page, mtr);

      break;

    case MLOG_REC_MIN_MARK:
    case MLOG_COMP_REC_MIN_MARK:

      ut_ad(!page || fil_page_type_is_index(page_type));

      /* On a compressed page, MLOG_COMP_REC_MIN_MARK
      will be followed by MLOG_COMP_REC_DELETE
      or MLOG_ZIP_WRITE_HEADER(FIL_PAGE_PREV, FIL_nullptr)
      in the same mini-transaction. */

      ut_a(type == MLOG_COMP_REC_MIN_MARK || !page_zip);

      ptr = btr_parse_set_min_rec_mark(
          ptr, end_ptr, type == MLOG_COMP_REC_MIN_MARK, page, mtr);

      break;

    case MLOG_REC_DELETE:
    case MLOG_COMP_REC_DELETE:

      ut_ad(!page || fil_page_type_is_index(page_type));

      if (nullptr !=
          (ptr = mlog_parse_index(ptr, end_ptr, type == MLOG_COMP_REC_DELETE,
                                  &index))) {
        ut_a(!page ||
             (ibool) !!page_is_comp(page) == dict_table_is_comp(index->table));

        ptr = page_cur_parse_delete_rec(ptr, end_ptr, block, index, mtr);
      }

      break;

    case MLOG_IBUF_BITMAP_INIT:

      /* Allow anything in page_type when creating a page. */

      ptr = ibuf_parse_bitmap_init(ptr, end_ptr, block, mtr);

      break;

    case MLOG_INIT_FILE_PAGE:
    case MLOG_INIT_FILE_PAGE2:

      /* Allow anything in page_type when creating a page. */

      ptr = fsp_parse_init_file_page(ptr, end_ptr, block);

      break;

    case MLOG_WRITE_STRING:

      ut_ad(!page || page_type != FIL_PAGE_TYPE_ALLOCATED || page_no == 0);

      ptr = mlog_parse_string(ptr, end_ptr, page, page_zip);

      break;

    case MLOG_ZIP_WRITE_NODE_PTR:

      ut_ad(!page || fil_page_type_is_index(page_type));

      ptr = page_zip_parse_write_node_ptr(ptr, end_ptr, page, page_zip);

      break;

    case MLOG_ZIP_WRITE_BLOB_PTR:

      ut_ad(!page || fil_page_type_is_index(page_type));

      ptr = page_zip_parse_write_blob_ptr(ptr, end_ptr, page, page_zip);

      break;

    case MLOG_ZIP_WRITE_HEADER:

      ut_ad(!page || fil_page_type_is_index(page_type));

      ptr = page_zip_parse_write_header(ptr, end_ptr, page, page_zip);

      break;

    case MLOG_ZIP_PAGE_COMPRESS:

      /* Allow anything in page_type when creating a page. */
      ptr = page_zip_parse_compress(ptr, end_ptr, page, page_zip);
      break;

    case MLOG_ZIP_PAGE_COMPRESS_NO_DATA:

      if (nullptr != (ptr = mlog_parse_index(ptr, end_ptr, true, &index))) {
        ut_a(!page || ((ibool) !!page_is_comp(page) ==
                       dict_table_is_comp(index->table)));

        ptr = page_zip_parse_compress_no_data(ptr, end_ptr, page, page_zip,
                                              index);
      }

      break;

    case MLOG_TEST:
#ifndef UNIV_HOTBACKUP
      if (log_test != nullptr) {
        ptr = log_test->parse_mlog_rec(ptr, end_ptr);
      } else {
        /* Just parse and ignore record to pass it and go forward. Note that
        this record is also used in the innodb.log_first_rec_group mtr test. The
        record is written in the buf0flu.cc when flushing page in that case. */
        Log_test::Key key;
        Log_test::Value value;
        lsn_t start_lsn, end_lsn;

        ptr = Log_test::parse_mlog_rec(ptr, end_ptr, key, value, start_lsn,
                                       end_lsn);
      }
      break;
#endif /* !UNIV_HOTBACKUP */
       /* Fall through. */

    default:
      ptr = nullptr;
      recv_sys->found_corrupt_log = true;
  }

  if (index != nullptr) {
    dict_table_t *table = index->table;

    dict_mem_index_free(index);
    dict_mem_table_free(table);
  }

  return (ptr);
}

/** Adds a new log record to the hash table of log records.
@param[in]	type		log record type
@param[in]	space_id	Tablespace id
@param[in]	page_no		page number
@param[in]	body		log record body
@param[in]	rec_end		log record end
@param[in]	start_lsn	start lsn of the mtr
@param[in]	end_lsn		end lsn of the mtr */
static void recv_add_to_hash_table(mlog_id_t type, space_id_t space_id,
                                   page_no_t page_no, byte *body, byte *rec_end,
                                   lsn_t start_lsn, lsn_t end_lsn) {
  ut_ad(type != MLOG_FILE_DELETE);
  ut_ad(type != MLOG_FILE_CREATE);
  ut_ad(type != MLOG_FILE_RENAME);
  ut_ad(type != MLOG_DUMMY_RECORD);
  ut_ad(type != MLOG_INDEX_LOAD);

  recv_sys_t::Space *space;

  space = recv_get_page_map(space_id, true);

  recv_t *recv;

  recv = static_cast<recv_t *>(mem_heap_alloc(space->m_heap, sizeof(*recv)));

  recv->type = type;
  recv->end_lsn = end_lsn;
  recv->len = rec_end - body;
  recv->start_lsn = start_lsn;

  auto it = space->m_pages.find(page_no);

  recv_addr_t *recv_addr;

  if (it != space->m_pages.end()) {
    recv_addr = it->second;

  } else {
    recv_addr = static_cast<recv_addr_t *>(
        mem_heap_alloc(space->m_heap, sizeof(*recv_addr)));

    recv_addr->space = space_id;
    recv_addr->page_no = page_no;
    recv_addr->state = RECV_NOT_PROCESSED;

    UT_LIST_INIT(recv_addr->rec_list, &recv_t::rec_list);

    using value_type = recv_sys_t::Pages::value_type;

    space->m_pages.insert(it, value_type(page_no, recv_addr));

    ++recv_sys->n_addrs;
  }

  UT_LIST_ADD_LAST(recv_addr->rec_list, recv);

  recv_data_t **prev_field;

  prev_field = &recv->data;

  /* Store the log record body in chunks of less than UNIV_PAGE_SIZE:
  the heap grows into the buffer pool, and bigger chunks could not
  be allocated */

  while (rec_end > body) {
    ulint len = rec_end - body;

    if (len > RECV_DATA_BLOCK_SIZE) {
      len = RECV_DATA_BLOCK_SIZE;
    }

    recv_data_t *recv_data;

    recv_data = static_cast<recv_data_t *>(
        mem_heap_alloc(space->m_heap, sizeof(*recv_data) + len));

    *prev_field = recv_data;

    memcpy(recv_data + 1, body, len);

    prev_field = &recv_data->next;

    body += len;
  }

  *prev_field = nullptr;
}

/** Copies the log record body from recv to buf.
@param[in]	buf		Buffer of length at least recv->len
@param[in]	recv		Log record */
static void recv_data_copy_to_buf(byte *buf, recv_t *recv) {
  ulint len = recv->len;
  recv_data_t *recv_data = recv->data;

  while (len > 0) {
    ulint part_len;

    if (len > RECV_DATA_BLOCK_SIZE) {
      part_len = RECV_DATA_BLOCK_SIZE;
    } else {
      part_len = len;
    }

    memcpy(buf, ((byte *)recv_data) + sizeof(*recv_data), part_len);

    buf += part_len;
    len -= part_len;

    recv_data = recv_data->next;
  }
}

/** Applies the hashed log records to the page, if the page lsn is less than the
lsn of a log record. This can be called when a buffer page has just been
read in, or also for a page already in the buffer pool.
@param[in]	just_read_in	true if the IO handler calls this for a freshly
                                read page
@param[in,out]	block		Buffer block */
void recv_recover_page_func(
#ifndef UNIV_HOTBACKUP
    bool just_read_in,
#endif /* !UNIV_HOTBACKUP */
    buf_block_t *block) {
  mutex_enter(&recv_sys->mutex);

  if (recv_sys->apply_log_recs == false) {
    /* Log records should not be applied now */

    mutex_exit(&recv_sys->mutex);

    return;
  }

  recv_addr_t *recv_addr;

  recv_addr = recv_get_rec(block->page.id.space(), block->page.id.page_no());

  if (recv_addr == nullptr || recv_addr->state == RECV_BEING_PROCESSED ||
      recv_addr->state == RECV_PROCESSED) {
#ifndef UNIV_HOTBACKUP
    ut_ad(recv_addr == nullptr || recv_needed_recovery ||
          recv_sys->scanned_lsn < recv_sys->checkpoint_lsn);
#endif /* !UNIV_HOTBACKUP */

    mutex_exit(&recv_sys->mutex);

    return;
  }

#ifndef UNIV_HOTBACKUP
  buf_page_t bpage = block->page;

  if (!fsp_is_system_temporary(bpage.id.space()) &&
      (arch_page_sys != nullptr && arch_page_sys->is_active())) {
    page_t *frame;
    lsn_t frame_lsn;

    frame = bpage.zip.data;

    if (!frame) {
      frame = block->frame;
    }
    frame_lsn = mach_read_from_8(frame + FIL_PAGE_LSN);

    arch_page_sys->track_page(&bpage, LSN_MAX, frame_lsn, true);
  }
#endif /* !UNIV_HOTBACKUP */

#ifndef UNIV_HOTBACKUP
  /* this is explicitly false in case of meb, skip the assert */
  ut_ad(recv_needed_recovery ||
        recv_sys->scanned_lsn < recv_sys->checkpoint_lsn);

  DBUG_PRINT("ib_log", ("Applying log to page %u:%u", recv_addr->space,
                        recv_addr->page_no));

#ifdef UNIV_DEBUG
  lsn_t max_lsn;

  ut_d(max_lsn = log_sys->scanned_lsn);
#endif /* UNIV_DEBUG */
#else  /* !UNIV_HOTBACKUP */
  ib::trace_2() << "Applying log to space " << recv_addr->space << " page "
                << recv_addr->page_no;
#endif /* !UNIV_HOTBACKUP */

  recv_addr->state = RECV_BEING_PROCESSED;

  mutex_exit(&recv_sys->mutex);

  mtr_t mtr;

  mtr_start(&mtr);

  mtr_set_log_mode(&mtr, MTR_LOG_NONE);

  page_t *page = block->frame;

  page_zip_des_t *page_zip = buf_block_get_page_zip(block);

#ifndef UNIV_HOTBACKUP
  if (just_read_in) {
    /* Move the ownership of the x-latch on the page to
    this OS thread, so that we can acquire a second
    x-latch on it.  This is needed for the operations to
    the page to pass the debug checks. */

    rw_lock_x_lock_move_ownership(&block->lock);
  }

  bool success = buf_page_get_known_nowait(
      RW_X_LATCH, block, Cache_hint::KEEP_OLD, __FILE__, __LINE__, &mtr);
  ut_a(success);

  buf_block_dbg_add_level(block, SYNC_NO_ORDER_CHECK);
#endif /* !UNIV_HOTBACKUP */

  /* Read the newest modification lsn from the page */
  lsn_t page_lsn = mach_read_from_8(page + FIL_PAGE_LSN);

#ifndef UNIV_HOTBACKUP

  /* It may be that the page has been modified in the buffer
  pool: read the newest modification LSN there */

  lsn_t page_newest_lsn;

  page_newest_lsn = buf_page_get_newest_modification(&block->page);

  if (page_newest_lsn) {
    page_lsn = page_newest_lsn;
  }
#else  /* !UNIV_HOTBACKUP */
  /* In recovery from a backup we do not really use the buffer pool */
  lsn_t page_newest_lsn = 0;
  /* Count applied and skipped log records */
  size_t applied_recs = 0;
  size_t skipped_recs = 0;
#endif /* !UNIV_HOTBACKUP */

#ifndef UNIV_HOTBACKUP
  lsn_t end_lsn = 0;
#endif /* !UNIV_HOTBACKUP */
  lsn_t start_lsn = 0;
  bool modification_to_page = false;

  for (auto recv = UT_LIST_GET_FIRST(recv_addr->rec_list); recv != nullptr;
       recv = UT_LIST_GET_NEXT(rec_list, recv)) {
#ifndef UNIV_HOTBACKUP
    end_lsn = recv->end_lsn;

    ut_ad(end_lsn <= max_lsn);
#endif /* !UNIV_HOTBACKUP */

    byte *buf;

    if (recv->len > RECV_DATA_BLOCK_SIZE) {
      /* We have to copy the record body to a separate
      buffer */

      buf = static_cast<byte *>(ut_malloc_nokey(recv->len));

      recv_data_copy_to_buf(buf, recv);
    } else {
      buf = ((byte *)(recv->data)) + sizeof(recv_data_t);
    }

    if (recv->type == MLOG_INIT_FILE_PAGE) {
      page_lsn = page_newest_lsn;

      memset(FIL_PAGE_LSN + page, 0, 8);
      memset(UNIV_PAGE_SIZE - FIL_PAGE_END_LSN_OLD_CHKSUM + page, 0, 8);

      if (page_zip) {
        memset(FIL_PAGE_LSN + page_zip->data, 0, 8);
      }
    }

    /* Ignore applying the redo logs for tablespace that is
    truncated. Truncated tablespaces are handled explicitly
    post-recovery, where we will restore the tablespace back
    to a normal state.

    Applying redo at this stage will cause problems because the
    redo will have action recorded on page before tablespace
    was re-inited and that would lead to a problem later. */

    if (recv->start_lsn >= page_lsn
#ifndef UNIV_HOTBACKUP
        && undo::is_active(recv_addr->space)
#endif /* !UNIV_HOTBACKUP */
    ) {

      lsn_t end_lsn;

      if (!modification_to_page) {
#ifndef UNIV_HOTBACKUP
        ut_a(recv_needed_recovery);
#endif /* !UNIV_HOTBACKUP */
        modification_to_page = true;
        start_lsn = recv->start_lsn;
      }

      DBUG_PRINT("ib_log", ("apply " LSN_PF ":"
                            " %s len " ULINTPF " page %u:%u",
                            recv->start_lsn, get_mlog_string(recv->type),
                            recv->len, recv_addr->space, recv_addr->page_no));

      recv_parse_or_apply_log_rec_body(recv->type, buf, buf + recv->len,
                                       recv_addr->space, recv_addr->page_no,
                                       block, &mtr, ULINT_UNDEFINED);

      end_lsn = recv->start_lsn + recv->len;

      mach_write_to_8(FIL_PAGE_LSN + page, end_lsn);

      mach_write_to_8(UNIV_PAGE_SIZE - FIL_PAGE_END_LSN_OLD_CHKSUM + page,
                      end_lsn);

      if (page_zip) {
        mach_write_to_8(FIL_PAGE_LSN + page_zip->data, end_lsn);
      }
#ifdef UNIV_HOTBACKUP
      ++applied_recs;
    } else {
      ++skipped_recs;
#endif /* UNIV_HOTBACKUP */
    }

    if (recv->len > RECV_DATA_BLOCK_SIZE) {
      ut_free(buf);
    }
  }

#ifdef UNIV_ZIP_DEBUG
  if (fil_page_index_page_check(page)) {
    page_zip_des_t *page_zip = buf_block_get_page_zip(block);

    ut_a(!page_zip || page_zip_validate_low(page_zip, page, nullptr, FALSE));
  }
#endif /* UNIV_ZIP_DEBUG */

#ifndef UNIV_HOTBACKUP
  if (modification_to_page) {
    buf_flush_recv_note_modification(block, start_lsn, end_lsn);
  }
#else  /* !UNIV_HOTBACKUP */
  UT_NOT_USED(start_lsn);
#endif /* !UNIV_HOTBACKUP */

  /* Make sure that committing mtr does not change the modification
  LSN values of page */

  mtr.discard_modifications();

  mtr_commit(&mtr);

  mutex_enter(&recv_sys->mutex);

  if (recv_max_page_lsn < page_lsn) {
    recv_max_page_lsn = page_lsn;
  }

  recv_addr->state = RECV_PROCESSED;

  ut_a(recv_sys->n_addrs > 0);
  --recv_sys->n_addrs;

  mutex_exit(&recv_sys->mutex);

#ifdef UNIV_HOTBACKUP
  ib::trace_2() << "Applied " << applied_recs << " Skipped " << skipped_recs;
#endif /* UNIV_HOTBACKUP */
}

/** Tries to parse a single log record.
@param[out]	type		log record type
@param[in]	ptr		pointer to a buffer
@param[in]	end_ptr		end of the buffer
@param[out]	space_id	tablespace identifier
@param[out]	page_no		page number
@param[out]	body		start of log record body
@return length of the record, or 0 if the record was not complete */
static ulint recv_parse_log_rec(mlog_id_t *type, byte *ptr, byte *end_ptr,
                                space_id_t *space_id, page_no_t *page_no,
                                byte **body) {
  byte *new_ptr;

  *body = nullptr;

  UNIV_MEM_INVALID(type, sizeof *type);
  UNIV_MEM_INVALID(space_id, sizeof *space_id);
  UNIV_MEM_INVALID(page_no, sizeof *page_no);
  UNIV_MEM_INVALID(body, sizeof *body);

  if (ptr == end_ptr) {
    return (0);
  }

  switch (*ptr) {
#ifdef UNIV_LOG_LSN_DEBUG
    case MLOG_LSN | MLOG_SINGLE_REC_FLAG:
    case MLOG_LSN:

      new_ptr =
          mlog_parse_initial_log_record(ptr, end_ptr, type, space_id, page_no);

      if (new_ptr != nullptr) {
        const lsn_t lsn = static_cast<lsn_t>(*space_id) << 32 | *page_no;

        ut_a(lsn == recv_sys->recovered_lsn);
      }

      *type = MLOG_LSN;
      return (new_ptr == nullptr ? 0 : new_ptr - ptr);
#endif /* UNIV_LOG_LSN_DEBUG */

    case MLOG_MULTI_REC_END:
    case MLOG_DUMMY_RECORD:
      *page_no = FIL_NULL;
      *space_id = SPACE_UNKNOWN;
      *type = static_cast<mlog_id_t>(*ptr);
      return (1);

    case MLOG_MULTI_REC_END | MLOG_SINGLE_REC_FLAG:
    case MLOG_DUMMY_RECORD | MLOG_SINGLE_REC_FLAG:
      recv_sys->found_corrupt_log = true;
      return (0);

    case MLOG_TABLE_DYNAMIC_META:
    case MLOG_TABLE_DYNAMIC_META | MLOG_SINGLE_REC_FLAG:

      table_id_t id;
      uint64 version;

      *page_no = FIL_NULL;
      *space_id = SPACE_UNKNOWN;

      new_ptr =
          mlog_parse_initial_dict_log_record(ptr, end_ptr, type, &id, &version);

      if (new_ptr != nullptr) {
        new_ptr = recv_sys->metadata_recover->parseMetadataLog(
            id, version, new_ptr, end_ptr);
      }

      return (new_ptr == nullptr ? 0 : new_ptr - ptr);
  }

  new_ptr =
      mlog_parse_initial_log_record(ptr, end_ptr, type, space_id, page_no);

  *body = new_ptr;

  if (new_ptr == nullptr) {
    return (0);
  }

  new_ptr = recv_parse_or_apply_log_rec_body(*type, new_ptr, end_ptr, *space_id,
                                             *page_no, nullptr, nullptr,
                                             new_ptr - ptr);

  if (new_ptr == nullptr) {
    return (0);
  }

  return (new_ptr - ptr);
}

/** Subtracts next number of bytes to ignore before we reach the checkpoint
or returns information that there was nothing more to skip.
@param[in]	next_parsed_bytes	number of next bytes that were parsed,
which are supposed to be subtracted from bytes to ignore before checkpoint
@retval	true	there were still bytes to ignore
@retval false	there was already 0 bytes to ignore, nothing changed. */
static bool recv_update_bytes_to_ignore_before_checkpoint(
    size_t next_parsed_bytes) {
  auto &to_ignore = recv_sys->bytes_to_ignore_before_checkpoint;

  if (to_ignore != 0) {
    if (to_ignore >= next_parsed_bytes) {
      to_ignore -= next_parsed_bytes;
    } else {
      to_ignore = 0;
    }
    return (true);
  }

  return (false);
}

/** Tracks changes of recovered_lsn and tracks proper values for what
first_rec_group should be for consecutive blocks. Must be called when
recv_sys->recovered_lsn is changed to next lsn pointing at boundary
between consecutive parsed mini transactions. */
static void recv_track_changes_of_recovered_lsn() {
  if (recv_sys->parse_start_lsn == 0) {
    return;
  }
  /* If we have already found the first block with mtr beginning there,
  we started to track boundaries between blocks. Since then we track
  all proper values of first_rec_group for consecutive blocks.
  The reason for that is to ensure that the first_rec_group of the last
  block is correct. Even though we do not depend during this recovery
  on that value, it would become important if we crashed later, because
  the last recovered block would become the first used block in redo and
  since then we would depend on a proper value of first_rec_group there.
  The checksums of log blocks should detect if it was incorrect, but the
  checksums might be disabled in the configuration. */
  const auto old_block =
      recv_sys->previous_recovered_lsn / OS_FILE_LOG_BLOCK_SIZE;

  const auto new_block = recv_sys->recovered_lsn / OS_FILE_LOG_BLOCK_SIZE;

  if (old_block != new_block) {
    ut_a(new_block > old_block);

    recv_sys->last_block_first_rec_group =
        recv_sys->recovered_lsn % OS_FILE_LOG_BLOCK_SIZE;
  }

  recv_sys->previous_recovered_lsn = recv_sys->recovered_lsn;
}

/** Parse and store a single log record entry.
@param[in]	ptr		start of buffer
@param[in]	end_ptr		end of buffer
@return true if end of processing */
static bool recv_single_rec(byte *ptr, byte *end_ptr) {
  /* The mtr did not modify multiple pages */

  lsn_t old_lsn = recv_sys->recovered_lsn;

  /* Try to parse a log record, fetching its type, space id,
  page no, and a pointer to the body of the log record */

  byte *body;
  mlog_id_t type;
  page_no_t page_no;
  space_id_t space_id;

  ulint len =
      recv_parse_log_rec(&type, ptr, end_ptr, &space_id, &page_no, &body);

  if (recv_sys->found_corrupt_log) {
    recv_report_corrupt_log(ptr, type, space_id, page_no);

#ifdef UNIV_HOTBACKUP
    return (true);
#endif /* UNIV_HOTBACKUP */

  } else if (len == 0 || recv_sys->found_corrupt_fs) {
    return (true);
  }

  lsn_t new_recovered_lsn;

  new_recovered_lsn = recv_calc_lsn_on_data_add(old_lsn, len);

  if (new_recovered_lsn > recv_sys->scanned_lsn) {
    /* The log record filled a log block, and we
    require that also the next log block should
    have been scanned in */

    return (true);
  }

  recv_previous_parsed_rec_type = type;
  recv_previous_parsed_rec_is_multi = 0;
  recv_previous_parsed_rec_offset = recv_sys->recovered_offset;

  recv_sys->recovered_offset += len;
  recv_sys->recovered_lsn = new_recovered_lsn;

  recv_track_changes_of_recovered_lsn();

  if (recv_update_bytes_to_ignore_before_checkpoint(len)) {
    return (false);
  }

  switch (type) {
    case MLOG_DUMMY_RECORD:
      /* Do nothing */
      break;

#ifdef UNIV_LOG_LSN_DEBUG
    case MLOG_LSN:
      /* Do not add these records to the hash table.
      The page number and space id fields are misused
      for something else. */
      break;
#endif /* UNIV_LOG_LSN_DEBUG */

    default:

      if (recv_recovery_on) {
#ifndef UNIV_HOTBACKUP
        if (space_id == TRX_SYS_SPACE ||
            fil_tablespace_lookup_for_recovery(space_id)) {
#endif /* !UNIV_HOTBACKUP */

          recv_add_to_hash_table(type, space_id, page_no, body, ptr + len,
                                 old_lsn, recv_sys->recovered_lsn);

#ifndef UNIV_HOTBACKUP
        } else {
          recv_sys->missing_ids.insert(space_id);
        }
#endif /* !UNIV_HOTBACKUP */
      }

      /* fall through */

    case MLOG_INDEX_LOAD:
    case MLOG_FILE_DELETE:
    case MLOG_FILE_RENAME:
    case MLOG_FILE_CREATE:
    case MLOG_TABLE_DYNAMIC_META:

      /* These were already handled by
      recv_parse_log_rec() and
      recv_parse_or_apply_log_rec_body(). */

      DBUG_PRINT("ib_log",
                 ("scan " LSN_PF ": log rec %s"
                  " len " ULINTPF " " PAGE_ID_PF,
                  old_lsn, get_mlog_string(type), len, space_id, page_no));
      break;
  }

  return (false);
}

/** Parse and store a multiple record log entry.
@param[in]	ptr		start of buffer
@param[in]	end_ptr		end of buffer
@return true if end of processing */
static bool recv_multi_rec(byte *ptr, byte *end_ptr) {
  /* Check that all the records associated with the single mtr
  are included within the buffer */

  ulint n_recs = 0;
  ulint total_len = 0;

  for (;;) {
    mlog_id_t type;
    byte *body;
    page_no_t page_no;
    space_id_t space_id;

    ulint len =
        recv_parse_log_rec(&type, ptr, end_ptr, &space_id, &page_no, &body);

    if (recv_sys->found_corrupt_log) {
      recv_report_corrupt_log(ptr, type, space_id, page_no);

      return (true);

    } else if (len == 0) {
      return (true);

    } else if ((*ptr & MLOG_SINGLE_REC_FLAG)) {
      recv_sys->found_corrupt_log = true;

      recv_report_corrupt_log(ptr, type, space_id, page_no);

      return (true);

    } else if (recv_sys->found_corrupt_fs) {
      return (true);
    }

    recv_previous_parsed_rec_type = type;

    recv_previous_parsed_rec_offset = recv_sys->recovered_offset + total_len;

    recv_previous_parsed_rec_is_multi = 1;

    total_len += len;
    ++n_recs;

    ptr += len;

    if (type == MLOG_MULTI_REC_END) {
      DBUG_PRINT("ib_log", ("scan " LSN_PF ": multi-log end total_len " ULINTPF
                            " n=" ULINTPF,
                            recv_sys->recovered_lsn, total_len, n_recs));

      break;
    }

    DBUG_PRINT("ib_log",
               ("scan " LSN_PF ": multi-log rec %s len " ULINTPF " " PAGE_ID_PF,
                recv_sys->recovered_lsn, get_mlog_string(type), len, space_id,
                page_no));
  }

  lsn_t new_recovered_lsn =
      recv_calc_lsn_on_data_add(recv_sys->recovered_lsn, total_len);

  if (new_recovered_lsn > recv_sys->scanned_lsn) {
    /* The log record filled a log block, and we require
    that also the next log block should have been scanned in */

    return (true);
  }

  /* Add all the records to the hash table */

  ptr = recv_sys->buf + recv_sys->recovered_offset;

  for (;;) {
    lsn_t old_lsn = recv_sys->recovered_lsn;

    /* This will apply MLOG_FILE_ records. */

    mlog_id_t type;
    byte *body;
    page_no_t page_no;
    space_id_t space_id;

    ulint len =
        recv_parse_log_rec(&type, ptr, end_ptr, &space_id, &page_no, &body);

    if (recv_sys->found_corrupt_log &&
        !recv_report_corrupt_log(ptr, type, space_id, page_no)) {
      return (true);

    } else if (recv_sys->found_corrupt_fs) {
      return (true);
    }

    ut_a(len != 0);
    ut_a(!(*ptr & MLOG_SINGLE_REC_FLAG));

    recv_sys->recovered_offset += len;

    recv_sys->recovered_lsn = recv_calc_lsn_on_data_add(old_lsn, len);

    const bool apply = !recv_update_bytes_to_ignore_before_checkpoint(len);

    switch (type) {
      case MLOG_MULTI_REC_END:
        recv_track_changes_of_recovered_lsn();
        /* Found the end mark for the records */
        return (false);

#ifdef UNIV_LOG_LSN_DEBUG
      case MLOG_LSN:
        /* Do not add these records to the hash table.
        The page number and space id fields are misused
        for something else. */
        break;
#endif /* UNIV_LOG_LSN_DEBUG */

      case MLOG_FILE_DELETE:
      case MLOG_FILE_CREATE:
      case MLOG_FILE_RENAME:
      case MLOG_TABLE_DYNAMIC_META:
        /* case MLOG_TRUNCATE: Disabled for WL6378 */
        /* These were already handled by
        recv_parse_or_apply_log_rec_body(). */
        break;

      default:

        if (!apply) {
          break;
        }

        if (recv_recovery_on) {
#ifndef UNIV_HOTBACKUP
          if (space_id == TRX_SYS_SPACE ||
              fil_tablespace_lookup_for_recovery(space_id)) {
#endif /* !UNIV_HOTBACKUP */

            recv_add_to_hash_table(type, space_id, page_no, body, ptr + len,
                                   old_lsn, new_recovered_lsn);

#ifndef UNIV_HOTBACKUP
          } else {
            recv_sys->missing_ids.insert(space_id);
          }
#endif /* !UNIV_HOTBACKUP */
        }
    }

    ptr += len;
  }

  return (false);
}

/** Parse log records from a buffer and optionally store them to a
hash table to wait merging to file pages.
@param[in]	checkpoint_lsn	the LSN of the latest checkpoint */
void recv_parse_log_recs(lsn_t checkpoint_lsn) {
  ut_ad(recv_sys->parse_start_lsn != 0);

  for (;;) {
    byte *ptr = recv_sys->buf + recv_sys->recovered_offset;

    byte *end_ptr = recv_sys->buf + recv_sys->len;

    if (ptr == end_ptr) {
      return;
    }

    bool single_rec;

    switch (*ptr) {
#ifdef UNIV_LOG_LSN_DEBUG
      case MLOG_LSN:
#endif /* UNIV_LOG_LSN_DEBUG */
      case MLOG_DUMMY_RECORD:
        single_rec = true;
        break;
      default:
        single_rec = !!(*ptr & MLOG_SINGLE_REC_FLAG);
    }

    if (single_rec) {
      if (recv_single_rec(ptr, end_ptr)) {
        return;
      }

    } else if (recv_multi_rec(ptr, end_ptr)) {
      return;
    }
  }
}

/** Adds data from a new log block to the parsing buffer of recv_sys if
recv_sys->parse_start_lsn is non-zero.
@param[in]  log_block   log block
@param[in]  scanned_lsn  lsn of how far we were able
                         to find data in this log block
@param[in]  len          0 if full block or length of the data to add
@return true if more data added */
bool recv_sys_add_to_parsing_buf(const byte *log_block, lsn_t scanned_lsn,
                                 ulint len) {
  ut_ad(scanned_lsn >= recv_sys->scanned_lsn);

  if (!recv_sys->parse_start_lsn) {
    /* Cannot start parsing yet because no start point for
    it found */

    return (false);
  }

  ulint more_len;
  ulint data_len = len > 0 ? len : log_block_get_data_len(log_block);

  if (recv_sys->parse_start_lsn >= scanned_lsn) {
    return (false);

  } else if (recv_sys->scanned_lsn >= scanned_lsn) {
    return (false);

  } else if (recv_sys->parse_start_lsn > recv_sys->scanned_lsn) {
    more_len = (ulint)(scanned_lsn - recv_sys->parse_start_lsn);

  } else {
    more_len = (ulint)(scanned_lsn - recv_sys->scanned_lsn);
  }

  if (more_len == 0) {
    return (false);
  }

  ut_ad(data_len >= more_len);

  ulint start_offset = data_len - more_len;

  if (start_offset < LOG_BLOCK_HDR_SIZE) {
    start_offset = LOG_BLOCK_HDR_SIZE;
  }

  ulint end_offset = data_len;

  if (end_offset > OS_FILE_LOG_BLOCK_SIZE - LOG_BLOCK_TRL_SIZE) {
    end_offset = OS_FILE_LOG_BLOCK_SIZE - LOG_BLOCK_TRL_SIZE;
  }

  ut_ad(start_offset <= end_offset);

  if (start_offset < end_offset) {
    memcpy(recv_sys->buf + recv_sys->len, log_block + start_offset,
           end_offset - start_offset);

    recv_sys->len += end_offset - start_offset;

    ut_a(recv_sys->len <= recv_sys->buf_len);
  }

  return (true);
}

/** Moves the parsing buffer data left to the buffer start. */
void recv_reset_buffer() {
  ut_memmove(recv_sys->buf, recv_sys->buf + recv_sys->recovered_offset,
             recv_sys->len - recv_sys->recovered_offset);

  recv_sys->len -= recv_sys->recovered_offset;

  recv_sys->recovered_offset = 0;
}

/** Scans log from a buffer and stores new log data to the parsing buffer.
Parses and hashes the log records if new data found.  Unless
UNIV_HOTBACKUP is defined, this function will apply log records
automatically when the hash table becomes full.
@param[in,out]	log		redo log
@param[in]	max_memory	we let the hash table of recs to grow to
                                this size, at the maximum
@param[in]	buf		buffer containing a log segment or garbage
@param[in]	len		buffer length
@param[in]	checkpoint_lsn	latest checkpoint LSN
@param[in]	start_lsn	buffer start lsn
@param[in,out]	contiguous_lsn	it is known that log contain
                                contiguous log data up to this lsn
@param[out]	read_upto_lsn	scanning succeeded up to this lsn
@param[in]  to_lsn LSN to stop scanning at
@return true if not able to scan any more in this log */
#ifndef UNIV_HOTBACKUP
static bool recv_scan_log_recs(log_t &log,
#else  /* !UNIV_HOTBACKUP */
bool meb_scan_log_recs(
#endif /* !UNIV_HOTBACKUP */
                               ulint max_memory, const byte *buf, ulint len,
                               lsn_t checkpoint_lsn, lsn_t start_lsn,
                               lsn_t *contiguous_lsn, lsn_t *read_upto_lsn,
                               lsn_t to_lsn) {
  const byte *log_block = buf;
  lsn_t scanned_lsn = start_lsn;
  bool finished = false;
  bool more_data = false;

  ut_ad(start_lsn % OS_FILE_LOG_BLOCK_SIZE == 0);
  ut_ad(len % OS_FILE_LOG_BLOCK_SIZE == 0);
  ut_ad(len >= OS_FILE_LOG_BLOCK_SIZE);

  do {
    ut_ad(!finished);

    ulint no = log_block_get_hdr_no(log_block);

    ulint expected_no = log_block_convert_lsn_to_no(scanned_lsn);

    if (no != expected_no) {
      /* Garbage or an incompletely written log block.

      We will not report any error, because this can
      happen when InnoDB was killed while it was
      writing redo log. We simply treat this as an
      abrupt end of the redo log. */

      finished = true;

      break;
    }

    if (!log_block_checksum_is_ok(log_block)) {
      uint32_t checksum1 = log_block_get_checksum(log_block);
      uint32_t checksum2 = log_block_calc_checksum(log_block);
      ib::error(ER_IB_MSG_720, ulonglong{no}, ulonglong{scanned_lsn},
                ulong{checksum1}, ulong{checksum2});

      /* Garbage or an incompletely written log block.

      This could be the result of killing the server
      while it was writing this log block. We treat
      this as an abrupt end of the redo log. */

      finished = true;

      break;
    }

    if (log_block_get_flush_bit(log_block)) {
      /* This block was a start of a log flush operation:
      we know that the previous flush operation must have
      been completed before this block can have been flushed.
      Therefore, we know that log data is contiguous up to
      scanned_lsn. */

      if (scanned_lsn > *contiguous_lsn) {
        *contiguous_lsn = scanned_lsn;
      }
    }

    ulint data_len = log_block_get_data_len(log_block);

    if (scanned_lsn + data_len > recv_sys->scanned_lsn &&
        log_block_get_checkpoint_no(log_block) <
            recv_sys->scanned_checkpoint_no &&
        (recv_sys->scanned_checkpoint_no -
             log_block_get_checkpoint_no(log_block) >
         0x80000000UL)) {
      /* Garbage from a log buffer flush which was made
      before the most recent database recovery */

      finished = true;

      break;
    }

    if (!recv_sys->parse_start_lsn &&
        log_block_get_first_rec_group(log_block) > 0) {
      /* We found a point from which to start the parsing
      of log records */

      recv_sys->parse_start_lsn =
          scanned_lsn + log_block_get_first_rec_group(log_block);

      ib::info(ER_IB_MSG_1261)
          << "Starting to parse redo log at lsn = " << recv_sys->parse_start_lsn
          << ", whereas checkpoint_lsn = " << recv_sys->checkpoint_lsn;

      if (recv_sys->parse_start_lsn < recv_sys->checkpoint_lsn) {
        /* We start to parse log records even before
        checkpoint_lsn, from the beginning of the log
        block which contains the checkpoint_lsn.

        That's because the first group of log records
        in the log block, starts before checkpoint_lsn,
        and checkpoint_lsn could potentially point to
        the middle of some log record. We need to find
        the first group of log records that starts at
        or after checkpoint_lsn. This could be only
        achieved by traversing all groups of log records
        that start within the log block since the first
        one (to discover their beginnings we need to
        parse them). However, we don't want to report
        missing tablespaces for space_id in log records
        before checkpoint_lsn. Hence we need to ignore
        those records and that's why we need a counter
        of bytes to ignore. */

        recv_sys->bytes_to_ignore_before_checkpoint =
            recv_sys->checkpoint_lsn - recv_sys->parse_start_lsn;

        ut_a(recv_sys->bytes_to_ignore_before_checkpoint <=
             OS_FILE_LOG_BLOCK_SIZE - LOG_BLOCK_HDR_SIZE);

        ut_a(recv_sys->checkpoint_lsn % OS_FILE_LOG_BLOCK_SIZE +
                 LOG_BLOCK_TRL_SIZE <
             OS_FILE_LOG_BLOCK_SIZE);

        ut_a(recv_sys->parse_start_lsn % OS_FILE_LOG_BLOCK_SIZE >=
             LOG_BLOCK_HDR_SIZE);
      }

      recv_sys->scanned_lsn = recv_sys->parse_start_lsn;
      recv_sys->recovered_lsn = recv_sys->parse_start_lsn;

      recv_track_changes_of_recovered_lsn();
    }

    scanned_lsn += data_len;

    if (scanned_lsn > recv_sys->scanned_lsn) {
#ifndef UNIV_HOTBACKUP
      if (srv_read_only_mode) {
        if (scanned_lsn > recv_sys->checkpoint_lsn) {
          ib::warn(ER_IB_MSG_721);

          return (true);
        }

      } else if (!recv_needed_recovery &&
                 scanned_lsn > recv_sys->checkpoint_lsn) {
        ib::info(ER_IB_MSG_722, ulonglong{recv_sys->scanned_lsn});

        recv_init_crash_recovery();
      }
#endif /* !UNIV_HOTBACKUP */

      /* We were able to find more log data: add it to the
      parsing buffer if parse_start_lsn is already
      non-zero */

      if (recv_sys->len + 4 * OS_FILE_LOG_BLOCK_SIZE >= recv_sys->buf_len) {
        if (!recv_sys_resize_buf()) {
          recv_sys->found_corrupt_log = true;

#ifndef UNIV_HOTBACKUP
          if (srv_force_recovery == 0) {
            ib::error(ER_IB_MSG_724);
            return (true);
          }
#endif /* !UNIV_HOTBACKUP */
        }
      }

      if (!recv_sys->found_corrupt_log) {
        more_data =
            recv_sys_add_to_parsing_buf(log_block, scanned_lsn, data_len);
      }

      recv_sys->scanned_lsn = scanned_lsn;

      recv_sys->scanned_checkpoint_no = log_block_get_checkpoint_no(log_block);
    }

    if (data_len < OS_FILE_LOG_BLOCK_SIZE || scanned_lsn >= to_lsn) {
      /* Log data for this group ends here */
      finished = true;

      break;

    } else {
      log_block += OS_FILE_LOG_BLOCK_SIZE;
    }

  } while (log_block < buf + len);

  *read_upto_lsn = scanned_lsn;

  if (recv_needed_recovery ||
      (recv_is_from_backup && !recv_is_making_a_backup)) {
    ++recv_scan_print_counter;

    if (finished || (recv_scan_print_counter % 80) == 0) {
      ib::info(ER_IB_MSG_725, ulonglong{scanned_lsn});
    }
  }

  if (more_data && !recv_sys->found_corrupt_log) {
    /* Try to parse more log records */

    recv_parse_log_recs(checkpoint_lsn);

#ifndef UNIV_HOTBACKUP
    if (recv_heap_used() > max_memory) {
      recv_apply_hashed_log_recs(log, false);
    }
#endif /* !UNIV_HOTBACKUP */

    if (recv_sys->recovered_offset > recv_sys->buf_len / 4) {
      /* Move parsing buffer data to the buffer start */

      recv_reset_buffer();
    }
  }

  return (finished);
}

#ifdef UNIV_HOTBACKUP
bool meb_read_log_encryption(IORequest &encryption_request,
                             byte *encryption_info) {
  space_id_t log_space_id = dict_sys_t::s_log_space_first_id;
  const page_id_t page_id(log_space_id, 0);
  byte *log_block_buf_ptr;
  byte *log_block_buf;
  byte key[ENCRYPTION_KEY_LEN];
  byte iv[ENCRYPTION_KEY_LEN];
  fil_space_t *space = fil_space_get(log_space_id);
  dberr_t err;

  log_block_buf_ptr =
      static_cast<byte *>(ut_malloc_nokey(2 * OS_FILE_LOG_BLOCK_SIZE));
  memset(log_block_buf_ptr, 0, 2 * OS_FILE_LOG_BLOCK_SIZE);
  log_block_buf =
      static_cast<byte *>(ut_align(log_block_buf_ptr, OS_FILE_LOG_BLOCK_SIZE));

  if (encryption_info != nullptr) {
    /* encryption info was given as a parameter */
    memcpy(log_block_buf + LOG_HEADER_CREATOR_END, encryption_info,
           ENCRYPTION_INFO_MAX_SIZE);
  } else {
    /* encryption info was not given as a parameter, read it from the
       header of "ib_logfile0" */

    err = fil_redo_io(IORequestLogRead, page_id, univ_page_size,
                      LOG_CHECKPOINT_1 + OS_FILE_LOG_BLOCK_SIZE,
                      OS_FILE_LOG_BLOCK_SIZE, log_block_buf);
    ut_a(err == DB_SUCCESS);
  }

  if (memcmp(log_block_buf + LOG_HEADER_CREATOR_END, ENCRYPTION_KEY_MAGIC_V3,
             ENCRYPTION_MAGIC_SIZE) == 0) {
    encryption_request = IORequestLogRead;

    if (Encryption::decode_encryption_info(
            key, iv, log_block_buf + LOG_HEADER_CREATOR_END, true)) {
      /* If redo log encryption is enabled, set the
      space flag. Otherwise, we just fill the encryption
      information to space object for decrypting old
      redo log blocks. */
      space->flags |= FSP_FLAGS_MASK_ENCRYPTION;
      err = fil_set_encryption(space->id, Encryption::AES, key, iv);

      if (err == DB_SUCCESS) {
        ib::info(ER_IB_MSG_1239) << "Read redo log encryption"
                                 << " metadata successful.";
      } else {
        ut_free(log_block_buf_ptr);
        ib::error(ER_IB_MSG_1240) << "Can't set redo log tablespace"
                                  << " encryption metadata.";
        return (false);
      }

      encryption_request.encryption_key(
          space->encryption_key, space->encryption_klen, space->encryption_iv);

      encryption_request.encryption_algorithm(Encryption::AES);
    } else {
      ut_free(log_block_buf_ptr);
      ib::error(ER_IB_MSG_1241) << "Cannot read the encryption"
                                   " information in log file header, please"
                                   " check if keyring plugin loaded and"
                                   " the key file exists.";
      return (false);
    }
  }

  ut_free(log_block_buf_ptr);
  return (true);
}
#endif /* UNIV_HOTBACKUP */

#ifndef UNIV_HOTBACKUP
/** Reads a specified log segment to a buffer.
@param[in,out]	log		redo log
@param[in,out]	buf		buffer where to read
@param[in]	start_lsn	read area start
@param[in]	end_lsn		read area end */
void recv_read_log_seg(log_t &log, byte *buf, lsn_t start_lsn, lsn_t end_lsn) {
  log_background_threads_inactive_validate(log);

  do {
    lsn_t source_offset;

    source_offset = log_files_real_offset_for_lsn(log, start_lsn);

    ut_a(end_lsn - start_lsn <= ULINT_MAX);

    ulint len;

    len = (ulint)(end_lsn - start_lsn);

    ut_ad(len != 0);

    if ((source_offset % log.file_size) + len > log.file_size) {
      /* If the above condition is true then len
      (which is ulint) is > the expression below,
      so the typecast is ok */
      len = (ulint)(log.file_size - (source_offset % log.file_size));
    }

    ++log.n_log_ios;

    ut_a(source_offset / UNIV_PAGE_SIZE <= PAGE_NO_MAX);

    const page_no_t page_no =
        static_cast<page_no_t>(source_offset / univ_page_size.physical());

    dberr_t

        err = fil_redo_io(
            IORequestLogRead, page_id_t(log.files_space_id, page_no),
            univ_page_size, (ulint)(source_offset % univ_page_size.physical()),
            len, buf);

    ut_a(err == DB_SUCCESS);

    start_lsn += len;
    buf += len;

  } while (start_lsn != end_lsn);
}

/** Scans log from a buffer and stores new log data to the parsing buffer.
Parses and hashes the log records if new data found.
@param[in,out]	log               redo log
@param[in,out]  contiguous_lsn    log sequence number
                                  until which all redo log has been
                                  scanned
@param[in,out]  to_lsn            LSN to stop recovery at */
static void recv_recovery_begin(log_t &log, lsn_t *contiguous_lsn,
                                lsn_t to_lsn) {
  mutex_enter(&recv_sys->mutex);

  recv_sys->len = 0;
  recv_sys->recovered_offset = 0;
  recv_sys->n_addrs = 0;
  recv_sys_empty_hash();

  /* Since 8.0, we can start recovery at checkpoint_lsn which points
  to the middle of log record. In such case we first to need to find
  the beginning of the first group of log records, which is at lsn
  greater than the checkpoint_lsn. */
  recv_sys->parse_start_lsn = 0;

  /* This is updated when we find value for parse_start_lsn. */
  recv_sys->bytes_to_ignore_before_checkpoint = 0;

  recv_sys->checkpoint_lsn = *contiguous_lsn;
  recv_sys->scanned_lsn = *contiguous_lsn;
  recv_sys->recovered_lsn = *contiguous_lsn;

  /* We have to trust that the first_rec_group in the first block is
  correct as we can't start parsing earlier to check it ourselves. */
  recv_sys->previous_recovered_lsn = *contiguous_lsn;
  recv_sys->last_block_first_rec_group = 0;

  recv_sys->scanned_checkpoint_no = 0;
  recv_previous_parsed_rec_type = MLOG_SINGLE_REC_FLAG;
  recv_previous_parsed_rec_offset = 0;
  recv_previous_parsed_rec_is_multi = 0;
  ut_ad(recv_max_page_lsn == 0);

  mutex_exit(&recv_sys->mutex);

  ulint max_mem =
      UNIV_PAGE_SIZE * (buf_pool_get_n_pages() -
                        (recv_n_pool_free_frames * srv_buf_pool_instances));

  *contiguous_lsn =
      ut_uint64_align_down(*contiguous_lsn, OS_FILE_LOG_BLOCK_SIZE);

  lsn_t start_lsn = *contiguous_lsn;

  lsn_t checkpoint_lsn = start_lsn;

  bool finished = false;

  while (!finished) {
    lsn_t end_lsn = start_lsn + RECV_SCAN_SIZE;

    recv_read_log_seg(log, log.buf, start_lsn, end_lsn);

    finished = recv_scan_log_recs(log, max_mem, log.buf, RECV_SCAN_SIZE,
                                  checkpoint_lsn, start_lsn, contiguous_lsn,
                                  &log.scanned_lsn, to_lsn);

    start_lsn = end_lsn;
  }

  DBUG_PRINT("ib_log", ("scan " LSN_PF " completed", log.scanned_lsn));
}

/** Initialize crash recovery environment. Can be called iff
recv_needed_recovery == false. */
static void recv_init_crash_recovery() {
  ut_ad(!srv_read_only_mode);
  ut_a(!recv_needed_recovery);

  recv_needed_recovery = true;

  ib::info(ER_IB_MSG_726);
  ib::info(ER_IB_MSG_727);

  buf_dblwr_process();

  if (srv_force_recovery < SRV_FORCE_NO_LOG_REDO) {
    /* Spawn the background thread to flush dirty pages
    from the buffer pools. */

    srv_threads.m_recv_writer =
        os_thread_create(recv_writer_thread_key, recv_writer_thread);

    srv_threads.m_recv_writer.start();
  }
}
#endif /* !UNIV_HOTBACKUP */

#ifndef UNIV_HOTBACKUP
/** Start recovering from a redo log checkpoint.
@see recv_recovery_from_checkpoint_finish
@param[in,out]	log		redo log
@param[in]  flush_lsn FIL_PAGE_FILE_FLUSH_LSN
                                of first system tablespace page
@param[in]  to_lsn    LSN to store recovery at
@return error code or DB_SUCCESS */
dberr_t recv_recovery_from_checkpoint_start(log_t &log, lsn_t flush_lsn,
                                            lsn_t to_lsn) {
  /* Initialize red-black tree for fast insertions into the
  flush_list during recovery process. */
  buf_flush_init_flush_rbt();

  if (srv_force_recovery >= SRV_FORCE_NO_LOG_REDO) {
    ib::info(ER_IB_MSG_728);

    /* We leave redo log not started and this is read-only mode. */
    ut_a(log.sn == 0);
    ut_a(srv_read_only_mode);

    return (DB_SUCCESS);
  }

  recv_recovery_on = true;

  /* Look for the latest checkpoint */

  dberr_t err;
  ulint max_cp_field;

  err = recv_find_max_checkpoint(log, &max_cp_field);

  if (err != DB_SUCCESS) {
    return (err);
  }

  log_files_header_read(log, static_cast<uint32_t>(max_cp_field));

  lsn_t checkpoint_lsn;
  checkpoint_no_t checkpoint_no;

  checkpoint_lsn = mach_read_from_8(log.checkpoint_buf + LOG_CHECKPOINT_LSN);

  checkpoint_no = mach_read_from_8(log.checkpoint_buf + LOG_CHECKPOINT_NO);

  ut_ad(to_lsn >= checkpoint_lsn);

  /* Read the first log file header to print a note if this is
  a recovery from a restored InnoDB Hot Backup */
  byte log_hdr_buf[LOG_FILE_HDR_SIZE];
  const page_id_t page_id{log.files_space_id, 0};

  err = fil_redo_io(IORequestLogRead, page_id, univ_page_size, 0,
                    LOG_FILE_HDR_SIZE, log_hdr_buf);

  ut_a(err == DB_SUCCESS);

  /* Make sure creator is properly '\0'-terminated for output */
  log_hdr_buf[LOG_HEADER_CREATOR_END - 1] = '\0';

  if (0 == ut_memcmp(log_hdr_buf + LOG_HEADER_CREATOR, (byte *)"MEB",
                     (sizeof "MEB") - 1)) {
    if (srv_read_only_mode) {
      ib::error(ER_IB_MSG_729);

      return (DB_ERROR);
    }

    /* This log file was created by mysqlbackup --restore: print
    a note to the user about it */

    ib::info(ER_IB_MSG_730,
             reinterpret_cast<const char *>(log_hdr_buf) + LOG_HEADER_CREATOR);

    /* Replace the label. */
    ut_ad(LOG_HEADER_CREATOR_END - LOG_HEADER_CREATOR >=
          sizeof LOG_HEADER_CREATOR_CURRENT);

    memset(log_hdr_buf + LOG_HEADER_CREATOR, 0,
           LOG_HEADER_CREATOR_END - LOG_HEADER_CREATOR);

    strcpy(reinterpret_cast<char *>(log_hdr_buf) + LOG_HEADER_CREATOR,
           LOG_HEADER_CREATOR_CURRENT);

    /* Re-calculate the header block checksum. */
    log_block_set_checksum(log_hdr_buf,
                           log_block_calc_checksum_crc32(log_hdr_buf));

    /* Write to the log file to wipe over the label */
    err = fil_redo_io(IORequestLogWrite, page_id, univ_page_size, 0,
                      OS_FILE_LOG_BLOCK_SIZE, log_hdr_buf);

    ut_a(err == DB_SUCCESS);

  } else if (0 == ut_memcmp(log_hdr_buf + LOG_HEADER_CREATOR,
                            (byte *)LOG_HEADER_CREATOR_CLONE,
                            (sizeof LOG_HEADER_CREATOR_CLONE) - 1)) {
    /* Refuse clone database recovery in read only mode. */
    if (srv_read_only_mode) {
      ib::error(ER_IB_MSG_736);
      return (DB_READ_ONLY);
    }
    recv_sys->is_cloned_db = true;
    ib::info(ER_IB_MSG_731);
  }

  /* Start reading the log from the checkpoint LSN up.
  The variable contiguous_lsn contains an LSN up to which
  the log is known to be contiguously written to log. */

  ut_ad(RECV_SCAN_SIZE <= log.buf_size);

  ut_ad(recv_sys->n_addrs == 0);

  lsn_t contiguous_lsn;

  contiguous_lsn = checkpoint_lsn;

  switch (log.format) {
    case LOG_HEADER_FORMAT_CURRENT:
      break;

    case LOG_HEADER_FORMAT_5_7_9:
    case LOG_HEADER_FORMAT_8_0_1:

      ib::info(ER_IB_MSG_732, ulong{log.format});

      /* Check if the redo log from an older known redo log
      version is from a clean shutdown. */
      err = recv_log_recover_pre_8_0_4(log, checkpoint_no, checkpoint_lsn);

      return (err);

    default:
      ib::error(ER_IB_MSG_733, ulong{log.format},
                ulong{LOG_HEADER_FORMAT_CURRENT});

      ut_ad(0);
      recv_sys->found_corrupt_log = true;
      return (DB_ERROR);
  }

  /* NOTE: we always do a 'recovery' at startup, but only if
  there is something wrong we will print a message to the
  user about recovery: */

  if (checkpoint_lsn != flush_lsn) {
    if (checkpoint_lsn < flush_lsn) {
      ib::warn(ER_IB_MSG_734, ulonglong{checkpoint_lsn}, ulonglong{flush_lsn});
    }

    if (!recv_needed_recovery) {
      ib::info(ER_IB_MSG_735, ulonglong{flush_lsn}, ulonglong{checkpoint_lsn});

      if (srv_read_only_mode) {
        ib::error(ER_IB_MSG_736);

        return (DB_READ_ONLY);
      }

      recv_init_crash_recovery();
    }
  }

  contiguous_lsn = checkpoint_lsn;

  recv_recovery_begin(log, &contiguous_lsn, to_lsn);

  lsn_t recovered_lsn;

  recovered_lsn = recv_sys->recovered_lsn;

  ut_a(recv_needed_recovery || checkpoint_lsn == recovered_lsn);

  log.recovered_lsn = recovered_lsn;

  /* If it is at block boundary, add header size. */
  auto check_scanned_lsn = log.scanned_lsn;
  if (check_scanned_lsn % OS_FILE_LOG_BLOCK_SIZE == 0) {
    check_scanned_lsn += LOG_BLOCK_HDR_SIZE;
  }

  if (check_scanned_lsn < checkpoint_lsn ||
      check_scanned_lsn < recv_max_page_lsn) {
    ib::error(ER_IB_MSG_737, ulonglong{log.scanned_lsn},
              ulonglong{checkpoint_lsn}, ulonglong{recv_max_page_lsn});
  }

  if (recovered_lsn < checkpoint_lsn) {
    /* No harm in trying to do RO access. */
    if (!srv_read_only_mode) {
      ut_error;
    }

    return (DB_ERROR);
  }

  if ((recv_sys->found_corrupt_log && srv_force_recovery == 0) ||
      recv_sys->found_corrupt_fs) {
    return (DB_ERROR);
  }

  /* Read the last recovered log block. */
  lsn_t start_lsn;
  lsn_t end_lsn;

  start_lsn = ut_uint64_align_down(recovered_lsn, OS_FILE_LOG_BLOCK_SIZE);

  end_lsn = ut_uint64_align_up(recovered_lsn, OS_FILE_LOG_BLOCK_SIZE);

  ut_a(start_lsn < end_lsn);
  ut_a(start_lsn % log.buf_size + OS_FILE_LOG_BLOCK_SIZE <= log.buf_size);

  recv_read_log_seg(log, recv_sys->last_block, start_lsn, end_lsn);

  byte *log_buf_block = log.buf + start_lsn % log.buf_size;

  std::memcpy(log_buf_block, recv_sys->last_block, OS_FILE_LOG_BLOCK_SIZE);

  if (recv_sys->last_block_first_rec_group != 0 &&
      log_block_get_first_rec_group(log_buf_block) !=
          recv_sys->last_block_first_rec_group) {
    /* We must not start with invalid first_rec_group in the first block,
    because if we crashed, we could be unable to recover. We do NOT have
    guarantee that the first_rec_group was correct because recovery did
    not report error. The first_rec_group was used only to locate the
    beginning of the log for recovery. For later blocks it was not used.
    It might be corrupted on disk and stay unnoticed if checksums for
    log blocks are disabled. In such case it would be better to repair
    it now instead of relying on the broken value and risking data loss.
    We emit warning to notice user about the situation. We repair that
    only in the log buffer. */

    ib::warn(ER_IB_RECV_FIRST_REC_GROUP_INVALID,
             uint(log_block_get_first_rec_group(log_buf_block)),
             uint(recv_sys->last_block_first_rec_group));

    log_block_set_first_rec_group(log_buf_block,
                                  recv_sys->last_block_first_rec_group);

  } else if (log_block_get_first_rec_group(log_buf_block) == 0) {
    /* Again, if it was zero, for any reason, we prefer to fix it
    before starting (we emit warning). */

    ib::warn(ER_IB_RECV_FIRST_REC_GROUP_INVALID, uint(0),
             uint(recovered_lsn % OS_FILE_LOG_BLOCK_SIZE));

    log_block_set_first_rec_group(log_buf_block,
                                  recovered_lsn % OS_FILE_LOG_BLOCK_SIZE);
  }

  ut_d(log.first_block_is_correct_for_lsn = recovered_lsn);

  log_start(log, checkpoint_no + 1, checkpoint_lsn, recovered_lsn);

  /* Copy the checkpoint info to the log; remember that we have
  incremented checkpoint_no by one, and the info will not be written
  over the max checkpoint info, thus making the preservation of max
  checkpoint info on disk certain */

  if (!srv_read_only_mode) {
    log_files_write_checkpoint(log, checkpoint_lsn);
  }

  mutex_enter(&recv_sys->mutex);
  recv_sys->apply_log_recs = true;
  mutex_exit(&recv_sys->mutex);

  /* The database is now ready to start almost normal processing of user
  transactions: transaction rollbacks and the application of the log
  records in the hash table can be run in background. */

  return (DB_SUCCESS);
}

/** Complete the recovery from the latest checkpoint.
@param[in,out]	log		redo log
@param[in]	aborting	true if the server has to abort due to an error
@return recovered persistent metadata or nullptr if aborting*/
MetadataRecover *recv_recovery_from_checkpoint_finish(log_t &log,
                                                      bool aborting) {
  /* Make sure that the recv_writer thread is done. This is
  required because it grabs various mutexes and we want to
  ensure that when we enable sync_order_checks there is no
  mutex currently held by any thread. */
  mutex_enter(&recv_sys->writer_mutex);

  /* Free the resources of the recovery system */
  recv_recovery_on = false;

  /* By acquiring the mutex we ensure that the recv_writer thread
  won't trigger any more LRU batches. Now wait for currently
  in progress batches to finish. */
  buf_flush_wait_LRU_batch_end();

  mutex_exit(&recv_sys->writer_mutex);

  ulint count = 0;

  while (recv_writer_is_active()) {
    ++count;

    os_thread_sleep(100000);

    if (count >= 600) {
      ib::info(ER_IB_MSG_738);
      count = 0;
    }
  }

  MetadataRecover *metadata;

  if (!aborting) {
    metadata = recv_sys->metadata_recover;

    recv_sys->metadata_recover = nullptr;
  } else {
    metadata = nullptr;
  }

  recv_sys_free();

  if (!aborting) {
    /* Validate a few system page types that were left uninitialized
    by older versions of MySQL. */
    mtr_t mtr;

    mtr.start();

    buf_block_t *block;

    /* Bitmap page types will be reset in buf_dblwr_check_block()
    without redo logging. */

    block = buf_page_get(page_id_t(IBUF_SPACE_ID, FSP_IBUF_HEADER_PAGE_NO),
                         univ_page_size, RW_X_LATCH, &mtr);

    fil_block_check_type(block, FIL_PAGE_TYPE_SYS, &mtr);

    /* Already MySQL 3.23.53 initialized FSP_IBUF_TREE_ROOT_PAGE_NO
    to FIL_PAGE_INDEX. No need to reset that one. */

    block = buf_page_get(page_id_t(TRX_SYS_SPACE, TRX_SYS_PAGE_NO),
                         univ_page_size, RW_X_LATCH, &mtr);

    fil_block_check_type(block, FIL_PAGE_TYPE_TRX_SYS, &mtr);

    block = buf_page_get(page_id_t(TRX_SYS_SPACE, FSP_FIRST_RSEG_PAGE_NO),
                         univ_page_size, RW_X_LATCH, &mtr);

    fil_block_check_type(block, FIL_PAGE_TYPE_SYS, &mtr);

    block = buf_page_get(page_id_t(TRX_SYS_SPACE, FSP_DICT_HDR_PAGE_NO),
                         univ_page_size, RW_X_LATCH, &mtr);

    fil_block_check_type(block, FIL_PAGE_TYPE_SYS, &mtr);

    mtr.commit();
  }

  /* Free up the flush_rbt. */
  buf_flush_free_flush_rbt();

  return (metadata);
}

#endif /* !UNIV_HOTBACKUP */

/** Find a doublewrite copy of a page.
@param[in]	space_id	tablespace identifier
@param[in]	page_no		page number
@return	page frame
@retval nullptr if no page was found */
const byte *recv_dblwr_t::find_page(space_id_t space_id, page_no_t page_no) {
  typedef std::vector<const byte *, ut_allocator<const byte *>> matches_t;

  matches_t matches;
  const byte *result = 0;

  for (auto i = pages.begin(); i != pages.end(); ++i) {
    if (page_get_space_id(*i) == space_id && page_get_page_no(*i) == page_no) {
      matches.push_back(*i);
    }
  }

  for (auto i = deferred.begin(); i != deferred.end(); ++i) {
    if (page_get_space_id(i->m_page) == space_id &&
        page_get_page_no(i->m_page) == page_no) {
      matches.push_back(i->m_page);
    }
  }

  if (matches.size() == 1) {
    result = matches[0];
  } else if (matches.size() > 1) {
    lsn_t max_lsn = 0;
    lsn_t page_lsn = 0;

    for (matches_t::iterator i = matches.begin(); i != matches.end(); ++i) {
      page_lsn = mach_read_from_8(*i + FIL_PAGE_LSN);

      if (page_lsn > max_lsn) {
        max_lsn = page_lsn;
        result = *i;
      }
    }
  }

  return (result);
}

#if defined(UNIV_DEBUG) || defined(UNIV_HOTBACKUP)
/** Return string name of the redo log record type.
@param[in]	type	record log record enum
@return string name of record log record */
const char *get_mlog_string(mlog_id_t type) {
  switch (type) {
    case MLOG_SINGLE_REC_FLAG:
      return ("MLOG_SINGLE_REC_FLAG");

    case MLOG_1BYTE:
      return ("MLOG_1BYTE");

    case MLOG_2BYTES:
      return ("MLOG_2BYTES");

    case MLOG_4BYTES:
      return ("MLOG_4BYTES");

    case MLOG_8BYTES:
      return ("MLOG_8BYTES");

    case MLOG_REC_INSERT:
      return ("MLOG_REC_INSERT");

    case MLOG_REC_CLUST_DELETE_MARK:
      return ("MLOG_REC_CLUST_DELETE_MARK");

    case MLOG_REC_SEC_DELETE_MARK:
      return ("MLOG_REC_SEC_DELETE_MARK");

    case MLOG_REC_UPDATE_IN_PLACE:
      return ("MLOG_REC_UPDATE_IN_PLACE");

    case MLOG_REC_DELETE:
      return ("MLOG_REC_DELETE");

    case MLOG_LIST_END_DELETE:
      return ("MLOG_LIST_END_DELETE");

    case MLOG_LIST_START_DELETE:
      return ("MLOG_LIST_START_DELETE");

    case MLOG_LIST_END_COPY_CREATED:
      return ("MLOG_LIST_END_COPY_CREATED");

    case MLOG_PAGE_REORGANIZE:
      return ("MLOG_PAGE_REORGANIZE");

    case MLOG_PAGE_CREATE:
      return ("MLOG_PAGE_CREATE");

    case MLOG_UNDO_INSERT:
      return ("MLOG_UNDO_INSERT");

    case MLOG_UNDO_ERASE_END:
      return ("MLOG_UNDO_ERASE_END");

    case MLOG_UNDO_INIT:
      return ("MLOG_UNDO_INIT");

    case MLOG_UNDO_HDR_REUSE:
      return ("MLOG_UNDO_HDR_REUSE");

    case MLOG_UNDO_HDR_CREATE:
      return ("MLOG_UNDO_HDR_CREATE");

    case MLOG_REC_MIN_MARK:
      return ("MLOG_REC_MIN_MARK");

    case MLOG_IBUF_BITMAP_INIT:
      return ("MLOG_IBUF_BITMAP_INIT");

#ifdef UNIV_LOG_LSN_DEBUG
    case MLOG_LSN:
      return ("MLOG_LSN");
#endif /* UNIV_LOG_LSN_DEBUG */

    case MLOG_INIT_FILE_PAGE:
      return ("MLOG_INIT_FILE_PAGE");

    case MLOG_WRITE_STRING:
      return ("MLOG_WRITE_STRING");

    case MLOG_MULTI_REC_END:
      return ("MLOG_MULTI_REC_END");

    case MLOG_DUMMY_RECORD:
      return ("MLOG_DUMMY_RECORD");

    case MLOG_FILE_DELETE:
      return ("MLOG_FILE_DELETE");

    case MLOG_COMP_REC_MIN_MARK:
      return ("MLOG_COMP_REC_MIN_MARK");

    case MLOG_COMP_PAGE_CREATE:
      return ("MLOG_COMP_PAGE_CREATE");

    case MLOG_COMP_REC_INSERT:
      return ("MLOG_COMP_REC_INSERT");

    case MLOG_COMP_REC_CLUST_DELETE_MARK:
      return ("MLOG_COMP_REC_CLUST_DELETE_MARK");

    case MLOG_COMP_REC_SEC_DELETE_MARK:
      return ("MLOG_COMP_REC_SEC_DELETE_MARK");

    case MLOG_COMP_REC_UPDATE_IN_PLACE:
      return ("MLOG_COMP_REC_UPDATE_IN_PLACE");

    case MLOG_COMP_REC_DELETE:
      return ("MLOG_COMP_REC_DELETE");

    case MLOG_COMP_LIST_END_DELETE:
      return ("MLOG_COMP_LIST_END_DELETE");

    case MLOG_COMP_LIST_START_DELETE:
      return ("MLOG_COMP_LIST_START_DELETE");

    case MLOG_COMP_LIST_END_COPY_CREATED:
      return ("MLOG_COMP_LIST_END_COPY_CREATED");

    case MLOG_COMP_PAGE_REORGANIZE:
      return ("MLOG_COMP_PAGE_REORGANIZE");

    case MLOG_FILE_CREATE:
      return ("MLOG_FILE_CREATE");

    case MLOG_ZIP_WRITE_NODE_PTR:
      return ("MLOG_ZIP_WRITE_NODE_PTR");

    case MLOG_ZIP_WRITE_BLOB_PTR:
      return ("MLOG_ZIP_WRITE_BLOB_PTR");

    case MLOG_ZIP_WRITE_HEADER:
      return ("MLOG_ZIP_WRITE_HEADER");

    case MLOG_ZIP_PAGE_COMPRESS:
      return ("MLOG_ZIP_PAGE_COMPRESS");

    case MLOG_ZIP_PAGE_COMPRESS_NO_DATA:
      return ("MLOG_ZIP_PAGE_COMPRESS_NO_DATA");

    case MLOG_ZIP_PAGE_REORGANIZE:
      return ("MLOG_ZIP_PAGE_REORGANIZE");

    case MLOG_FILE_RENAME:
      return ("MLOG_FILE_RENAME");

    case MLOG_PAGE_CREATE_RTREE:
      return ("MLOG_PAGE_CREATE_RTREE");

    case MLOG_COMP_PAGE_CREATE_RTREE:
      return ("MLOG_COMP_PAGE_CREATE_RTREE");

    case MLOG_INIT_FILE_PAGE2:
      return ("MLOG_INIT_FILE_PAGE2");

    case MLOG_INDEX_LOAD:
      return ("MLOG_INDEX_LOAD");

      /* Disabled for WL6378
      case MLOG_TRUNCATE:
              return("MLOG_TRUNCATE");
      */

    case MLOG_TABLE_DYNAMIC_META:
      return ("MLOG_TABLE_DYNAMIC_META");

    case MLOG_PAGE_CREATE_SDI:
      return ("MLOG_PAGE_CREATE_SDI");

    case MLOG_COMP_PAGE_CREATE_SDI:
      return ("MLOG_COMP_PAGE_CREATE_SDI");

    case MLOG_TEST:
      return ("MLOG_TEST");
  }

  DBUG_ASSERT(0);

  return (nullptr);
}
#endif /* UNIV_DEBUG || UNIV_HOTBACKUP */<|MERGE_RESOLUTION|>--- conflicted
+++ resolved
@@ -679,15 +679,11 @@
 block.
 @param[in]	block	pointer to a log block
 @return whether the checksum matches */
-<<<<<<< HEAD
-bool log_block_checksum_is_ok(const byte *block) {
-=======
-#ifndef UNIV_HOTBACKUP
+#if !defined(UNIV_HOTBACKUP) && !defined(XTRABACKUP)
 static
-#endif /* !UNIV_HOTBACKUP */
+#endif /* !UNIV_HOTBACKUP && !XTRABACKUP */
     bool
     log_block_checksum_is_ok(const byte *block) {
->>>>>>> 4869291f
   return (!srv_log_checksums ||
           log_block_get_checksum(block) == log_block_calc_checksum(block));
 }
@@ -1726,16 +1722,11 @@
         recovered. Otherwise, redo will not find the key
         to decrypt the data pages. */
 
-<<<<<<< HEAD
-        if (page_no == 0 && !fsp_is_system_or_temp_tablespace(space_id)) {
-          if (fil_tablespace_redo_encryption(ptr, end_ptr, space_id) == nullptr)
-            return (nullptr);
-=======
         if (page_no == 0 && !fsp_is_system_or_temp_tablespace(space_id) &&
             /* For cloned db header page has the encryption information. */
             !recv_sys->is_cloned_db) {
-          return (fil_tablespace_redo_encryption(ptr, end_ptr, space_id));
->>>>>>> 4869291f
+          if (fil_tablespace_redo_encryption(ptr, end_ptr, space_id) == nullptr)
+            return (nullptr);
         }
 #ifdef UNIV_HOTBACKUP
       }
