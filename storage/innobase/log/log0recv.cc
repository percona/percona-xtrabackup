--- conflicted
+++ resolved
@@ -64,25 +64,7 @@
 #include "page0cur.h"
 #include "page0zip.h"
 #include "trx0rec.h"
-<<<<<<< HEAD
 #include "trx0undo.h"
-=======
-#include "fil0fil.h"
-#include "fsp0types.h"
-#include "buf0rea.h"
-#include "srv0srv.h"
-#include "srv0start.h"
-#include "trx0roll.h"
-#include "row0merge.h"
-#include "sync0sync.h"
-#include "xb0xb.h"
-
-/** This is set to FALSE if the backup was originally taken with the
-mysqlbackup --include regexp option: then we do not want to create tables in
-directories which were not included */
-bool	recv_replay_file_ops	= true;
-#include "fsp0sysspace.h"
->>>>>>> 170eb8c5
 #include "ut0new.h"
 
 #ifndef UNIV_HOTBACKUP
@@ -114,10 +96,10 @@
 rolling back incomplete transactions. */
 volatile bool recv_recovery_on;
 
-#ifdef UNIV_HOTBACKUP
 volatile bool is_online_redo_copy = true;
 volatile lsn_t backup_redo_log_flushed_lsn;
 
+#ifdef UNIV_HOTBACKUP
 extern bool meb_is_space_loaded(const space_id_t space_id);
 
 /* Re-define mutex macros to use the Mutex class defined by the MEB
@@ -181,7 +163,6 @@
 
 true means that recovery is running and no operations on the log files
 are allowed yet: the variable name is misleading. */
-<<<<<<< HEAD
 bool recv_no_ibuf_operations;
 
 /** true When the redo log is being backed up */
@@ -192,25 +173,6 @@
 
 #define buf_pool_get_curr_size() (5 * 1024 * 1024)
 
-=======
-bool	recv_no_ibuf_operations;
-#if 0
-/** TRUE when the redo log is being backed up */
-# define recv_is_making_a_backup		false
-/** TRUE when recovering from a backed up redo log file */
-# define recv_is_from_backup			false
-#else /* !UNIV_HOTBACKUP */
-/** true if the backup is an offline backup */
-volatile bool is_online_redo_copy = true;
-/** last flushed lsn read at the start of backup */
-volatile lsn_t backup_redo_log_flushed_lsn = 0;
-
-/** TRUE when the redo log is being backed up */
-bool	recv_is_making_a_backup	= false;
-/** TRUE when recovering from a backed up redo log file */
-bool	recv_is_from_backup	= false;
-#endif /* !UNIV_HOTBACKUP */
->>>>>>> 170eb8c5
 /** The following counter is used to decide when to print info on
 log scan */
 static ulint recv_scan_print_counter;
@@ -249,14 +211,6 @@
 /* prototypes */
 
 #ifndef UNIV_HOTBACKUP
-
-/** Reads a specified log segment to a buffer.
-@param[in,out]	log		redo log
-@param[in,out]	buf		buffer where to read
-@param[in]	start_lsn	read area start
-@param[in]	end_lsn		read area end */
-static void recv_read_log_seg(log_t &log, byte *buf, lsn_t start_lsn,
-                              lsn_t end_lsn);
 
 /** Initialize crash recovery environment. Can be called iff
 recv_needed_recovery == false. */
@@ -272,47 +226,17 @@
   ulint frag_len;
   uint64_t lsn_len;
 
-<<<<<<< HEAD
   frag_len = (lsn % OS_FILE_LOG_BLOCK_SIZE) - LOG_BLOCK_HDR_SIZE;
-=======
-	/* store remote tablespaces inside the backup directory */
-
-	if (*name == '/') {
-		char* name_beg = name;
-		name = strrchr(name, '/') - 1;
-		while (name > name_beg && *(name - 1) != '/') {
-			--name;
-		}
-	}
-
-	/* We will also insert space=NULL into the map, so that
-	further checks can ensure that a MLOG_FILE_NAME record was
-	scanned before applying any page records for the space_id. */
->>>>>>> 170eb8c5
 
   ut_ad(frag_len <
         OS_FILE_LOG_BLOCK_SIZE - LOG_BLOCK_HDR_SIZE - LOG_BLOCK_TRL_SIZE);
 
   lsn_len = len;
 
-<<<<<<< HEAD
   lsn_len +=
       (lsn_len + frag_len) /
       (OS_FILE_LOG_BLOCK_SIZE - LOG_BLOCK_HDR_SIZE - LOG_BLOCK_TRL_SIZE) *
       (LOG_BLOCK_HDR_SIZE + LOG_BLOCK_TRL_SIZE);
-=======
-	if (deleted) {
-		/* Got MLOG_FILE_DELETE */
-
-		if (!p.second && !f.deleted) {
-			f.deleted = true;
-			if (f.space != NULL) {
-				fil_delete_tablespace(space_id,
-					BUF_REMOVE_FLUSH_NO_WRITE);
-				f.space = NULL;
-			}
-		}
->>>>>>> 170eb8c5
 
   return (lsn + lsn_len);
 }
@@ -384,38 +308,10 @@
   }
 }
 
-<<<<<<< HEAD
 /** Apply the collected persistent dynamic metadata to in-memory
 table objects */
 void MetadataRecover::apply() {
   PersistentTables::iterator iter;
-=======
-#if 0
-/** Parse or process a MLOG_FILE_* record.
-@param[in]	ptr		redo log record
-@param[in]	end		end of the redo log buffer
-@param[in]	space_id	the tablespace ID
-@param[in]	first_page_no	first page number in the file
-@param[in]	type		MLOG_FILE_NAME or MLOG_FILE_DELETE
-or MLOG_FILE_CREATE2 or MLOG_FILE_RENAME2
-@return pointer to next redo log record
-@retval NULL if this log record was truncated */
-static
-byte*
-fil_name_parse(
-	byte*		ptr,
-	const byte*	end,
-	ulint		space_id,
-	ulint		first_page_no,
-	mlog_id_t	type)
-{
-	if (type == MLOG_FILE_CREATE2) {
-		if (end < ptr + 4) {
-			return(NULL);
-		}
-		ptr += 4;
-	}
->>>>>>> 170eb8c5
 
   for (iter = m_tables.begin(); iter != m_tables.end(); ++iter) {
     table_id_t table_id = iter->first;
@@ -469,50 +365,6 @@
     dd_table_close(table, NULL, NULL, false);
   }
 }
-<<<<<<< HEAD
-=======
-#else /* !UNIV_HOTBACKUP */
-/** Parse a file name retrieved from a MLOG_FILE_* record,
-and return the absolute file path corresponds to backup dir
-as well as in the form of database/tablespace
-@param[in]	file_name		path emitted by the redo log
-@param[out]	absolute_path	absolute path of tablespace
-corresponds to backup dir
-@param[out]	tablespace_name	name in the form of database/table */
-static
-void
-make_abs_file_path(
-	const std::string&	name,
-	std::string&		absolute_path,
-	std::string&		tablespace_name)
-{
-	std::string file_name = name;
-	std::string path = fil_path_to_mysql_datadir;
-	size_t pos = std::string::npos;
-
-	pos = file_name.rfind(DOT_IBD);
-	if (pos == std::string::npos) {
-		file_name += DOT_IBD;
-	}
-
-	if (is_absolute_path(file_name.c_str())) {
-
-		pos = file_name.rfind(OS_PATH_SEPARATOR);
-		std::string temp_name = file_name.substr(0, pos);
-		pos = temp_name.rfind(OS_PATH_SEPARATOR);
-		++pos;
-		file_name = file_name.substr(pos, file_name.length());
-		path += OS_PATH_SEPARATOR + file_name;
-	} else {
-		if (file_name[0] != '.') {
-			file_name = "./" + file_name;
-		}
-		pos = file_name.find(OS_PATH_SEPARATOR);
-		++pos;
-		file_name = file_name.substr(pos, file_name.length());
-		path += OS_PATH_SEPARATOR + file_name;
-	}
->>>>>>> 170eb8c5
 
 /** Creates the recovery system. */
 void recv_sys_create() {
@@ -646,17 +498,9 @@
 
   ut_ad(ptr <= recv_sys->buf + recv_sys->len);
 
-<<<<<<< HEAD
   const ulint limit = 100;
   const ulint before = std::min(recv_previous_parsed_rec_offset, limit);
   const ulint after = std::min(recv_sys->len - (ptr - recv_sys->buf), limit);
-=======
-	/* MLOG_FILE_* records should only be written for
-	user-created tablespaces. The name can end with .ibd,
-	but sometimes it doesn't */
-	bool corrupt = is_predefined_tablespace(space_id)
-		|| first_page_no != 0; // TODO: multi-file user tablespaces
->>>>>>> 170eb8c5
 
   ib::info(ER_IB_MSG_696, before, after);
 
@@ -675,7 +519,6 @@
 
   ib::warn(ER_IB_MSG_698, FORCE_RECOVERY_MSG);
 
-<<<<<<< HEAD
   return (true);
 }
 
@@ -696,92 +539,6 @@
 #else  /* !UNIV_HOTBACKUP */
   recv_is_from_backup = true;
 #endif /* !UNIV_HOTBACKUP */
-=======
-		name = static_cast<char*>(ut_malloc_nokey(
-			(abs_file_path.length() + 1)));
-		strcpy(name, abs_file_path.c_str());
-		len = strlen(name) + 1;
-	}
-	switch (type) {
-	default:
-		ut_ad(0); // the caller checked this
-	case MLOG_FILE_NAME:
-		/* Don't validate tablespaces while copying redo logs
-		because backup process might keep some tablespace handles
-		open in server datadir.
-		Maintain "map of dirty tablespaces" so that assumptions
-		for other redo log records are not broken even for dirty
-		tablespaces during apply log */
-		if (!recv_is_making_a_backup) {
-			fil_name_process(
-				name, len, space_id, false);
-		}
-		break;
-	case MLOG_FILE_DELETE:
-		/* Don't validate tablespaces while copying redo logs
-		because backup process might keep some tablespace handles
-		open in server datadir. */
-		if (recv_is_making_a_backup)
-			break;
-
-		if (recv_replay_file_ops
-			&& fil_space_get(space_id)) {
-			dberr_t	err = fil_delete_tablespace(
-				space_id, BUF_REMOVE_FLUSH_NO_WRITE);
-			ut_a(err == DB_SUCCESS);
-		}
-
-		fil_name_process(
-			name, len, space_id, true);
-
-		break;
-	case MLOG_FILE_CREATE2:
-		if (recv_is_making_a_backup
-		    || (!recv_replay_file_ops)
-#if 0
-		    || (is_intermediate_file(abs_file_path.c_str()))
-#endif
-		    || (fil_space_get(space_id))
-		    || (fil_space_get_id_by_name(
-				tablespace_name.c_str()) != ULINT_UNDEFINED)) {
-			/* Don't create table while :-
-			1. scanning the redo logs during backup
-			2. apply-log on a partial backup
-			3. if it is intermediate file
-			4. tablespace is already loaded in memory */
-		} else {
-			itr = recv_spaces.find(space_id);
-			if (itr == recv_spaces.end()
-				|| (itr->second.name != abs_file_path)) {
-
-				if (tablespace_name.find("/") !=
-				    std::string::npos) {
-					fil_create_directory_for_tablename(
-						tablespace_name.c_str());
-				}
-
-				dberr_t ret = fil_ibd_create(
-					space_id, tablespace_name.c_str(),
-					abs_file_path.c_str(),
-					flags, FIL_IBD_FILE_INITIAL_SIZE);
-
-				if (ret != DB_SUCCESS) {
-					ib::fatal() << "Could not create the"
-						<< " tablespace : "
-						<< abs_file_path
-						<< " with space Id : "
-						<< space_id;
-				}
-			}
-		}
-		break;
-	case MLOG_FILE_RENAME2:
-		/* The new name follows the old name. */
-		byte*	new_table_name = end_ptr + 2;
-		if (end < new_table_name) {
-			return(NULL);
-		}
->>>>>>> 170eb8c5
 
   /* Set appropriate value of recv_n_pool_free_frames. If capacity
   is at least 10M and 25% above 512 pages then bump free frames to
@@ -803,53 +560,15 @@
 
   recv_sys->n_addrs = 0;
 
-<<<<<<< HEAD
   recv_sys->apply_log_recs = false;
   recv_sys->apply_batch_on = false;
   recv_sys->is_cloned_db = false;
-=======
-		if (recv_is_making_a_backup
-		    || (!recv_replay_file_ops)
-#if 0
-		    || (is_intermediate_file(name))
-		    || (is_intermediate_file(new_table))
-#endif
-		    ) {
-			/* Don't rename table while :-
-			1. scanning the redo logs during backup
-			2. apply-log on a partial backup
-			3. The new name is already used.
-			4. A tablespace is not open in memory with the old name.
-			This will prevent unintended renames during recovery. */
-			break;
-		} else {
-			make_abs_file_path(new_table, abs_file_path,
-					   tablespace_name);
-
-			new_name = static_cast<char*>(ut_malloc_nokey(
-				(abs_file_path.length() + 1)));
-			strcpy(new_name, abs_file_path.c_str());
-			new_len = strlen(new_name) + 1;
-		}
->>>>>>> 170eb8c5
 
   recv_sys->last_block_buf_start =
       static_cast<byte *>(ut_malloc_nokey(2 * OS_FILE_LOG_BLOCK_SIZE));
 
-<<<<<<< HEAD
   recv_sys->last_block = static_cast<byte *>(
       ut_align(recv_sys->last_block_buf_start, OS_FILE_LOG_BLOCK_SIZE));
-=======
-		if (!fil_op_replay_rename(
-			space_id, first_page_no,
-			name,
-			new_name)) {
-#if 0
-			recv_sys->found_corrupt_fs = true;
-#endif
-		}
-	}
->>>>>>> 170eb8c5
 
   recv_sys->found_corrupt_log = false;
   recv_sys->found_corrupt_fs = false;
@@ -908,7 +627,7 @@
 block.
 @param[in]	block	pointer to a log block
 @return whether the checksum matches */
-static bool log_block_checksum_is_ok(const byte *block) {
+bool log_block_checksum_is_ok(const byte *block) {
   return (!srv_log_checksums ||
           log_block_get_checksum(block) == log_block_calc_checksum(block));
 }
@@ -1165,15 +884,7 @@
 
   page_no = (page_no_t)(source_offset / univ_page_size.physical());
 
-<<<<<<< HEAD
   buf = log.buf + block_lsn % log.buf_size;
-=======
-	/* Set appropriate value of recv_n_pool_free_frames. */
-	if (buf_pool_get_curr_size() >= (10 * 1024 * 1024)) {
-		/* Buffer pool of size greater than 10 MB. */
-		recv_n_pool_free_frames = 1024;
-	}
->>>>>>> 170eb8c5
 
   static const char *NO_UPGRADE_RECOVERY_MSG =
       "Upgrade after a crash is not supported."
@@ -1229,7 +940,7 @@
 @param[in,out]	log		redo log
 @param[out]	max_field	LOG_CHECKPOINT_1 or LOG_CHECKPOINT_2
 @return error code or DB_SUCCESS */
-static MY_ATTRIBUTE((warn_unused_result)) dberr_t
+MY_ATTRIBUTE((warn_unused_result)) dberr_t
     recv_find_max_checkpoint(log_t &log, ulint *max_field) {
   bool found_checkpoint = false;
 
@@ -1283,7 +994,6 @@
   constexpr ulint CKP1 = LOG_CHECKPOINT_1;
   constexpr ulint CKP2 = LOG_CHECKPOINT_2;
 
-<<<<<<< HEAD
   for (auto i = CKP1; i <= CKP2; i += CKP2 - CKP1) {
     log_files_header_read(log, i);
 
@@ -1294,51 +1004,6 @@
     }
 
     log.state = log_state_t::OK;
-=======
-		group->state = LOG_GROUP_OK;
-
-		group->lsn = mach_read_from_8(
-			buf + LOG_CHECKPOINT_LSN);
-		group->lsn_offset = static_cast<ib_uint64_t>(
-			mach_read_from_4(buf + OFFSET_HIGH32)) << 32
-			| mach_read_from_4(buf + OFFSET_LOW32);
-
-		group->lsn_offset_ps55 = group->lsn_offset;
-		if (group->file_size * group->n_files >
-			4294967296ULL /* 4GiB */) {
-			group->lsn_offset_ps55 =
-				((lsn_t) mach_read_from_8(
-				buf + LOG_CHECKPOINT_LOG_BUF_SIZE));
-		}
-
-		checkpoint_no = mach_read_from_8(
-			buf + LOG_CHECKPOINT_NO);
-
-		DBUG_PRINT("ib_log",
-			   ("checkpoint " UINT64PF " at " LSN_PF
-			    " found in group " ULINTPF,
-			    checkpoint_no, group->lsn, group->id));
-
-		if (checkpoint_no >= max_no) {
-			*max_group = group;
-			*max_field = field;
-			max_no = checkpoint_no;
-		}
-	}
-
-	if (*max_group != NULL) {
-		redo_log_version = REDO_LOG_V0;
-		if (!innodb_log_checksum_algorithm_specified &&
-		    srv_log_checksum_algorithm !=
-			SRV_CHECKSUM_ALGORITHM_INNODB) {
-			srv_log_checksum_algorithm =
-				SRV_CHECKSUM_ALGORITHM_INNODB;
-			innodb_log_checksum_func_update(
-				srv_log_checksum_algorithm);
-		}
-		return(DB_SUCCESS);
-	}
->>>>>>> 170eb8c5
 
     log.current_file_lsn = mach_read_from_8(buf + LOG_CHECKPOINT_LSN);
 
@@ -1380,55 +1045,12 @@
   return (DB_SUCCESS);
 }
 
-<<<<<<< HEAD
 /** Reads in pages which have hashed log records, from an area around a given
 page number.
 @param[in]	page_id		Read the pages around this page number
 @return number of pages found */
 static ulint recv_read_in_area(const page_id_t &page_id) {
   page_no_t low_limit;
-=======
-#if 0
-/** Determine if a pre-5.7.9 redo log is clean.
-@param[in]	lsn	checkpoint LSN
-@return error code
-@retval	DB_SUCCESS	if the redo log is clean
-@retval DB_ERROR	if the redo log is corrupted or dirty */
-static
-dberr_t
-recv_log_format_0_recover(lsn_t lsn)
-{
-	log_mutex_enter();
-	log_group_t*	group = UT_LIST_GET_FIRST(log_sys->log_groups);
-	const lsn_t	source_offset
-		= log_group_calc_lsn_offset(lsn, group);
-	log_mutex_exit();
-	const ulint	page_no
-		= (ulint) (source_offset / univ_page_size.physical());
-	byte*		buf = log_sys->buf;
-
-	static const char* NO_UPGRADE_RECOVERY_MSG =
-		"Upgrade after a crash is not supported."
-		" This redo log was created before MySQL 5.7.9";
-	static const char* NO_UPGRADE_RTFM_MSG =
-		". Please follow the instructions at "
-		REFMAN "upgrading.html";
-
-	fil_io(IORequestLogRead, true,
-	       page_id_t(group->space_id, page_no),
-	       univ_page_size,
-	       (ulint) ((source_offset & ~(OS_FILE_LOG_BLOCK_SIZE - 1))
-			% univ_page_size.physical()),
-	       OS_FILE_LOG_BLOCK_SIZE, buf, NULL);
-
-	if (log_block_calc_checksum_format_0(buf)
-	    != log_block_get_checksum(buf)) {
-		ib::error() << NO_UPGRADE_RECOVERY_MSG
-			<< ", and it appears corrupted"
-			<< NO_UPGRADE_RTFM_MSG;
-		return(DB_CORRUPTION);
-	}
->>>>>>> 170eb8c5
 
   low_limit = page_id.page_no() - (page_id.page_no() % RECV_READ_AHEAD_AREA);
 
@@ -1463,9 +1085,7 @@
 
   return (n);
 }
-#endif
-
-<<<<<<< HEAD
+
 /** Apply the log records to a page
 @param[in,out]	recv_addr	Redo log records to apply */
 static void recv_apply_log_rec(recv_addr_t *recv_addr) {
@@ -1474,92 +1094,12 @@
     --recv_sys->n_addrs;
     return;
   }
-=======
-/** Find the latest checkpoint in the log header.
-@param[out]	max_group	log group, or NULL
-@param[out]	max_field	LOG_CHECKPOINT_1 or LOG_CHECKPOINT_2
-@return error code or DB_SUCCESS */
-MY_ATTRIBUTE((warn_unused_result))
-dberr_t
-recv_find_max_checkpoint(
-	log_group_t**	max_group,
-	ulint*		max_field)
-{
-	log_group_t*	group;
-	ib_uint64_t	max_no;
-	ib_uint64_t	checkpoint_no;
-	ulint		field;
-	byte*		buf;
-
-	group = UT_LIST_GET_FIRST(log_sys->log_groups);
-
-	max_no = 0;
-	*max_group = NULL;
-	*max_field = 0;
-
-	buf = log_sys->checkpoint_buf;
-
-	while (group) {
-		group->state = LOG_GROUP_CORRUPTED;
-
-		log_group_header_read(group, 0);
-		/* Check the header page checksum. There was no
-		checksum in the first redo log format (version 0). */
-		group->format = mach_read_from_4(buf + LOG_HEADER_FORMAT);
-		if (group->format != 0
-		    && !recv_check_log_header_checksum(buf)) {
-			ib::error() << "Invalid redo log header checksum.";
-			return(DB_CORRUPTION);
-		}
->>>>>>> 170eb8c5
 
   bool found;
   const page_id_t page_id(recv_addr->space, recv_addr->page_no);
 
-<<<<<<< HEAD
   const page_size_t page_size =
       fil_space_get_page_size(recv_addr->space, &found);
-=======
-		for (field = LOG_CHECKPOINT_1; field <= LOG_CHECKPOINT_2;
-		     field += LOG_CHECKPOINT_2 - LOG_CHECKPOINT_1) {
-
-			log_group_header_read(group, field);
-
-			if (!recv_check_log_header_checksum(buf)) {
-				DBUG_PRINT("ib_log",
-					   ("invalid checkpoint,"
-					    " group " ULINTPF " at " ULINTPF
-					    ", checksum %x",
-					    group->id, field,
-					    (unsigned) log_block_get_checksum(
-						    buf)));
-				continue;
-			}
-
-			group->state = LOG_GROUP_OK;
-
-			group->lsn = mach_read_from_8(
-				buf + LOG_CHECKPOINT_LSN);
-
-			group->lsn_offset = mach_read_from_8(
-				buf + LOG_CHECKPOINT_OFFSET);
-			group->lsn_offset_ps55 = (lsn_t) -1;
-
-			checkpoint_no = mach_read_from_8(
-				buf + LOG_CHECKPOINT_NO);
-
-			DBUG_PRINT("ib_log",
-				   ("checkpoint " UINT64PF " at " LSN_PF
-				    " found in group " ULINTPF,
-				    checkpoint_no, group->lsn, group->id));
-
-			if (checkpoint_no >= max_no) {
-				*max_group = group;
-				*max_field = field;
-				max_no = checkpoint_no;
-			}
-		}
->>>>>>> 170eb8c5
 
   if (!found || recv_sys->missing_ids.find(recv_addr->space) !=
                     recv_sys->missing_ids.end()) {
@@ -1583,7 +1123,6 @@
   } else if (recv_addr->state == RECV_NOT_PROCESSED) {
     mutex_exit(&recv_sys->mutex);
 
-<<<<<<< HEAD
     if (buf_page_peek(page_id)) {
       mtr_t mtr;
 
@@ -1605,11 +1144,6 @@
 
     mutex_enter(&recv_sys->mutex);
   }
-=======
-	redo_log_version = REDO_LOG_V1;
-
-	return(DB_SUCCESS);
->>>>>>> 170eb8c5
 }
 
 /** Empties the hash table of stored log records, applying them to appropriate
@@ -1756,7 +1290,6 @@
   ib::info(ER_IB_MSG_710);
 }
 
-<<<<<<< HEAD
 #else /* !UNIV_HOTBACKUP */
 /** Scans the log segment and n_bytes_scanned is set to the length of valid
 log scanned.
@@ -1818,19 +1351,6 @@
       break;
     }
   }
-=======
-/** Check the 4-byte checksum to the trailer checksum field of a log
-block.
-@param[in]	log block
-@return whether the checksum matches */
-bool
-log_block_checksum_is_ok(
-	const byte*	block)	/*!< in: pointer to a log block */
-{
-	return(!innodb_log_checksums
-	       || log_block_get_checksum(block)
-	       == log_block_calc_checksum(block));
->>>>>>> 170eb8c5
 }
 
 /** Apply a single log record stored in the hash table.
@@ -1895,7 +1415,6 @@
     err = fil_io(IORequestRead, true, page_id, page_size, 0,
                  page_size.physical(), block->page.zip.data, nullptr);
 
-<<<<<<< HEAD
     if (err == DB_SUCCESS && !buf_zip_decompress(block, TRUE)) {
       ut_error;
     }
@@ -1903,30 +1422,6 @@
     err = fil_io(IORequestRead, true, page_id, page_size, 0,
                  page_size.logical(), block->frame, nullptr);
   }
-=======
-#ifdef	UNIV_ENCRYPT_DEBUG
-	if (space) {
-		fprintf(stderr, "Got %lu from redo log:", space->id);
-	}
-#endif
-	if (srv_backup_mode || !use_dumped_tablespace_keys) {
-		if (!fsp_header_decode_encryption_info(key,
-						       iv,
-						       ptr)) {
-			recv_sys->found_corrupt_log = TRUE;
-			ib::warn() << "Encryption information"
-				<< " in the redo log of space "
-				<< space_id << " is invalid";
-		}
-	} else {
-		ulint master_key_id = mach_read_from_4(
-			ptr + ENCRYPTION_MAGIC_SIZE);
-		if (Encryption::master_key_id < master_key_id) {
-			Encryption::master_key_id = master_key_id;
-		}
-		xb_fetch_tablespace_key(space_id, key, iv);
-	}
->>>>>>> 170eb8c5
 
   if (err != DB_SUCCESS) {
     ib::fatal(ER_IB_MSG_712)
@@ -2045,7 +1540,6 @@
 @param[in]	end_ptr		end of buffer
 @param[in]	space_id	tablespace identifier
 @param[in]	page_no		page number
-<<<<<<< HEAD
 @param[in,out]	block		buffer block, or nullptr if
                                 a page log record should not be applied
                                 or if it is a MLOG_FILE_ operation
@@ -2130,95 +1624,6 @@
           ib::warn(ER_IB_MSG_717);
         }
       }
-=======
-@param[in,out]	block		buffer block, or NULL if
-a page log record should not be applied
-or if it is a MLOG_FILE_ operation
-@param[in,out]	mtr		mini-transaction, or NULL if
-a page log record should not be applied
-@return log record end, NULL if not a complete record */
-static
-byte*
-recv_parse_or_apply_log_rec_body(
-	mlog_id_t	type,
-	byte*		ptr,
-	byte*		end_ptr,
-	ulint		space_id,
-	ulint		page_no,
-	buf_block_t*	block,
-	mtr_t*		mtr)
-{
-	ut_ad(!block == !mtr);
-
-	switch (type) {
-	case MLOG_FILE_NAME:
-	case MLOG_FILE_DELETE:
-	case MLOG_FILE_CREATE2:
-	case MLOG_FILE_RENAME2:
-		ut_ad(block == NULL);
-		/* Collect the file names when parsing the log,
-		before applying any log records. */
-		return(fil_name_parse(ptr, end_ptr, space_id, page_no, type));
-	case MLOG_INDEX_LOAD:
-#if 1
-		/* While scaning redo logs during  backup phase a
-		MLOG_INDEX_LOAD type redo log record indicates a DDL
-		(create index, alter table...)is performed with
-		'algorithm=inplace'. This redo log indicates that
-
-		1. The DDL was started after MEB started backing up, in which
-		case MEB will not be able to take a consistent backup and should
-		fail. or
-		2. There is a possibility of this record existing in the REDO
-		even after the completion of the index create operation. This is
-		because of InnoDB does  not checkpointing after the flushing the
-		index pages.
-
-		If MEB gets the last_redo_flush_lsn and that is less than the
-		lsn of the current record MEB fails the backup process.
-		Error out in case of online backup and emit a warning in case
-		of offline backup and continue.
-		*/
-		if (!recv_recovery_on) {
-			if (!opt_lock_ddl_per_table) {
-				if (backup_redo_log_flushed_lsn
-				    < recv_sys->recovered_lsn) {
-					ib::info() << "Last flushed lsn: "
-						<< backup_redo_log_flushed_lsn
-						<< " load_index lsn "
-						<< recv_sys->recovered_lsn;
-
-					if (backup_redo_log_flushed_lsn == 0)
-						ib::error() << "PXB was not "
-							"able to determine the"
-							"InnoDB Engine Status";
-
-					ib::error() << "An optimized (without"
-						" redo logging) DDLoperation"
-						" has been performed. All"
-						" modified pages may not have"
-						" been flushed to the disk yet."
-						" \nPXB will not be able"
-						" take a consistent backup."
-						" Retry the backup operation";
-					exit(EXIT_FAILURE);
-				}
-				/** else the index is flushed to disk before
-				backup started hence no error */
-			} else {
-				/* offline backup */
-				ib::info() << "Last flushed lsn: "
-					<< backup_redo_log_flushed_lsn
-					<< " load_index lsn "
-					<< recv_sys->recovered_lsn;
-
-				ib::warn() << "An optimized (without redo"
-					" logging) DDL operation has been"
-					" performed. All modified pages may not"
-					" have been flushed to the disk yet.";
-			}
-		}
->>>>>>> 170eb8c5
 #endif /* UNIV_HOTBACKUP */
       if (end_ptr < ptr + 8) {
         return (nullptr);
@@ -2393,273 +1798,6 @@
         }
       }
 #endif /* UNIV_DEBUG */
-<<<<<<< HEAD
-=======
-		ptr = mlog_parse_nbytes(type, ptr, end_ptr, page, page_zip);
-		if (ptr != NULL && page != NULL
-		    && page_no == 0 && type == MLOG_4BYTES) {
-			ulint	offs = mach_read_from_2(old_ptr);
-			switch (offs) {
-				fil_space_t*	space;
-				ulint		val;
-			default:
-				break;
-			case FSP_HEADER_OFFSET + FSP_SPACE_FLAGS:
-			case FSP_HEADER_OFFSET + FSP_SIZE:
-			case FSP_HEADER_OFFSET + FSP_FREE_LIMIT:
-			case FSP_HEADER_OFFSET + FSP_FREE + FLST_LEN:
-				space = fil_space_get(space_id);
-				ut_a(space != NULL);
-				val = mach_read_from_4(page + offs);
-
-				switch (offs) {
-				case FSP_HEADER_OFFSET + FSP_SPACE_FLAGS:
-					space->flags = val;
-					break;
-				case FSP_HEADER_OFFSET + FSP_SIZE:
-					space->size_in_header = val;
-					break;
-				case FSP_HEADER_OFFSET + FSP_FREE_LIMIT:
-					space->free_limit = val;
-					break;
-				case FSP_HEADER_OFFSET + FSP_FREE + FLST_LEN:
-					space->free_len = val;
-					ut_ad(val == flst_get_len(
-						      page + offs));
-					break;
-				}
-			}
-		}
-		break;
-	case MLOG_REC_INSERT: case MLOG_COMP_REC_INSERT:
-		ut_ad(!page || fil_page_type_is_index(page_type));
-
-		if (NULL != (ptr = mlog_parse_index(
-				     ptr, end_ptr,
-				     type == MLOG_COMP_REC_INSERT,
-				     &index))) {
-			ut_a(!page
-			     || (ibool)!!page_is_comp(page)
-			     == dict_table_is_comp(index->table));
-			ptr = page_cur_parse_insert_rec(FALSE, ptr, end_ptr,
-							block, index, mtr);
-		}
-		break;
-	case MLOG_REC_CLUST_DELETE_MARK: case MLOG_COMP_REC_CLUST_DELETE_MARK:
-		ut_ad(!page || fil_page_type_is_index(page_type));
-
-		if (NULL != (ptr = mlog_parse_index(
-				     ptr, end_ptr,
-				     type == MLOG_COMP_REC_CLUST_DELETE_MARK,
-				     &index))) {
-			ut_a(!page
-			     || (ibool)!!page_is_comp(page)
-			     == dict_table_is_comp(index->table));
-			ptr = btr_cur_parse_del_mark_set_clust_rec(
-				ptr, end_ptr, page, page_zip, index);
-		}
-		break;
-	case MLOG_COMP_REC_SEC_DELETE_MARK:
-		ut_ad(!page || fil_page_type_is_index(page_type));
-		/* This log record type is obsolete, but we process it for
-		backward compatibility with MySQL 5.0.3 and 5.0.4. */
-		ut_a(!page || page_is_comp(page));
-		ut_a(!page_zip);
-		ptr = mlog_parse_index(ptr, end_ptr, TRUE, &index);
-		if (!ptr) {
-			break;
-		}
-		/* Fall through */
-	case MLOG_REC_SEC_DELETE_MARK:
-		ut_ad(!page || fil_page_type_is_index(page_type));
-		ptr = btr_cur_parse_del_mark_set_sec_rec(ptr, end_ptr,
-							 page, page_zip);
-		break;
-	case MLOG_REC_UPDATE_IN_PLACE: case MLOG_COMP_REC_UPDATE_IN_PLACE:
-		ut_ad(!page || fil_page_type_is_index(page_type));
-
-		if (NULL != (ptr = mlog_parse_index(
-				     ptr, end_ptr,
-				     type == MLOG_COMP_REC_UPDATE_IN_PLACE,
-				     &index))) {
-			ut_a(!page
-			     || (ibool)!!page_is_comp(page)
-			     == dict_table_is_comp(index->table));
-			ptr = btr_cur_parse_update_in_place(ptr, end_ptr, page,
-							    page_zip, index);
-		}
-		break;
-	case MLOG_LIST_END_DELETE: case MLOG_COMP_LIST_END_DELETE:
-	case MLOG_LIST_START_DELETE: case MLOG_COMP_LIST_START_DELETE:
-		ut_ad(!page || fil_page_type_is_index(page_type));
-
-		if (NULL != (ptr = mlog_parse_index(
-				     ptr, end_ptr,
-				     type == MLOG_COMP_LIST_END_DELETE
-				     || type == MLOG_COMP_LIST_START_DELETE,
-				     &index))) {
-			ut_a(!page
-			     || (ibool)!!page_is_comp(page)
-			     == dict_table_is_comp(index->table));
-			ptr = page_parse_delete_rec_list(type, ptr, end_ptr,
-							 block, index, mtr);
-		}
-		break;
-	case MLOG_LIST_END_COPY_CREATED: case MLOG_COMP_LIST_END_COPY_CREATED:
-		ut_ad(!page || fil_page_type_is_index(page_type));
-
-		if (NULL != (ptr = mlog_parse_index(
-				     ptr, end_ptr,
-				     type == MLOG_COMP_LIST_END_COPY_CREATED,
-				     &index))) {
-			ut_a(!page
-			     || (ibool)!!page_is_comp(page)
-			     == dict_table_is_comp(index->table));
-			ptr = page_parse_copy_rec_list_to_created_page(
-				ptr, end_ptr, block, index, mtr);
-		}
-		break;
-	case MLOG_PAGE_REORGANIZE:
-	case MLOG_COMP_PAGE_REORGANIZE:
-	case MLOG_ZIP_PAGE_REORGANIZE:
-		ut_ad(!page || fil_page_type_is_index(page_type));
-
-		if (NULL != (ptr = mlog_parse_index(
-				     ptr, end_ptr,
-				     type != MLOG_PAGE_REORGANIZE,
-				     &index))) {
-			ut_a(!page
-			     || (ibool)!!page_is_comp(page)
-			     == dict_table_is_comp(index->table));
-			ptr = btr_parse_page_reorganize(
-				ptr, end_ptr, index,
-				type == MLOG_ZIP_PAGE_REORGANIZE,
-				block, mtr);
-		}
-		break;
-	case MLOG_PAGE_CREATE: case MLOG_COMP_PAGE_CREATE:
-		/* Allow anything in page_type when creating a page. */
-		ut_a(!page_zip);
-		page_parse_create(block, type == MLOG_COMP_PAGE_CREATE, false);
-		break;
-	case MLOG_PAGE_CREATE_RTREE: case MLOG_COMP_PAGE_CREATE_RTREE:
-		page_parse_create(block, type == MLOG_COMP_PAGE_CREATE_RTREE,
-				  true);
-		break;
-	case MLOG_UNDO_INSERT:
-		ut_ad(!page || page_type == FIL_PAGE_UNDO_LOG);
-		ptr = trx_undo_parse_add_undo_rec(ptr, end_ptr, page);
-		break;
-	case MLOG_UNDO_ERASE_END:
-		ut_ad(!page || page_type == FIL_PAGE_UNDO_LOG);
-		ptr = trx_undo_parse_erase_page_end(ptr, end_ptr, page, mtr);
-		break;
-	case MLOG_UNDO_INIT:
-		/* Allow anything in page_type when creating a page. */
-		ptr = trx_undo_parse_page_init(ptr, end_ptr, page, mtr);
-		break;
-	case MLOG_UNDO_HDR_DISCARD:
-		ut_ad(!page || page_type == FIL_PAGE_UNDO_LOG);
-		ptr = trx_undo_parse_discard_latest(ptr, end_ptr, page, mtr);
-		break;
-	case MLOG_UNDO_HDR_CREATE:
-	case MLOG_UNDO_HDR_REUSE:
-		ut_ad(!page || page_type == FIL_PAGE_UNDO_LOG);
-		ptr = trx_undo_parse_page_header(type, ptr, end_ptr,
-						 page, mtr);
-		break;
-	case MLOG_REC_MIN_MARK: case MLOG_COMP_REC_MIN_MARK:
-		ut_ad(!page || fil_page_type_is_index(page_type));
-		/* On a compressed page, MLOG_COMP_REC_MIN_MARK
-		will be followed by MLOG_COMP_REC_DELETE
-		or MLOG_ZIP_WRITE_HEADER(FIL_PAGE_PREV, FIL_NULL)
-		in the same mini-transaction. */
-		ut_a(type == MLOG_COMP_REC_MIN_MARK || !page_zip);
-		ptr = btr_parse_set_min_rec_mark(
-			ptr, end_ptr, type == MLOG_COMP_REC_MIN_MARK,
-			page, mtr);
-		break;
-	case MLOG_REC_DELETE: case MLOG_COMP_REC_DELETE:
-		ut_ad(!page || fil_page_type_is_index(page_type));
-
-		if (NULL != (ptr = mlog_parse_index(
-				     ptr, end_ptr,
-				     type == MLOG_COMP_REC_DELETE,
-				     &index))) {
-			ut_a(!page
-			     || (ibool)!!page_is_comp(page)
-			     == dict_table_is_comp(index->table));
-			ptr = page_cur_parse_delete_rec(ptr, end_ptr,
-							block, index, mtr);
-		}
-		break;
-	case MLOG_IBUF_BITMAP_INIT:
-		/* Allow anything in page_type when creating a page. */
-		ptr = ibuf_parse_bitmap_init(ptr, end_ptr, block, mtr);
-		break;
-	case MLOG_INIT_FILE_PAGE:
-	case MLOG_INIT_FILE_PAGE2:
-		/* Allow anything in page_type when creating a page. */
-		ptr = fsp_parse_init_file_page(ptr, end_ptr, block);
-		break;
-	case MLOG_WRITE_STRING:
-		ut_ad(!page || page_type != FIL_PAGE_TYPE_ALLOCATED
-		      || page_no == 0);
-		ptr = mlog_parse_string(ptr, end_ptr, page, page_zip);
-		break;
-	case MLOG_ZIP_WRITE_NODE_PTR:
-		ut_ad(!page || fil_page_type_is_index(page_type));
-		ptr = page_zip_parse_write_node_ptr(ptr, end_ptr,
-						    page, page_zip);
-		break;
-	case MLOG_ZIP_WRITE_BLOB_PTR:
-		ut_ad(!page || fil_page_type_is_index(page_type));
-		ptr = page_zip_parse_write_blob_ptr(ptr, end_ptr,
-						    page, page_zip);
-		break;
-	case MLOG_ZIP_WRITE_HEADER:
-		ut_ad(!page || fil_page_type_is_index(page_type));
-		ptr = page_zip_parse_write_header(ptr, end_ptr,
-						  page, page_zip);
-		break;
-	case MLOG_ZIP_PAGE_COMPRESS:
-		/* Allow anything in page_type when creating a page. */
-		ptr = page_zip_parse_compress(ptr, end_ptr,
-					      page, page_zip);
-		break;
-	case MLOG_ZIP_PAGE_COMPRESS_NO_DATA:
-		if (NULL != (ptr = mlog_parse_index(
-				ptr, end_ptr, TRUE, &index))) {
-
-			ut_a(!page || ((ibool)!!page_is_comp(page)
-				== dict_table_is_comp(index->table)));
-			ptr = page_zip_parse_compress_no_data(
-				ptr, end_ptr, page, page_zip, index);
-		}
-		break;
-	case MLOG_FILE_RENAME:
-		/* Do not rerun file-based log entries if this is
-		IO completion from a page read. */
-		if (page == NULL) {
-			ptr = fil_op_log_parse_or_replay(ptr, end_ptr,
-					type, space_id, 0);
-		}
-		break;
-	case MLOG_FILE_DELETE:
-	case MLOG_FILE_CREATE:
-	case MLOG_FILE_CREATE2:
-		/* Do not rerun file-based log entries if this is
-		IO completion from a page read. */
-		if (page == NULL) {
-			ptr = fil_op_log_parse_or_replay(ptr, end_ptr,
-					type, 0, 0);
-		}
-		break;
-	default:
-		ptr = NULL;
-		recv_sys->found_corrupt_log = true;
-	}
->>>>>>> 170eb8c5
 
       ptr = mlog_parse_nbytes(type, ptr, end_ptr, page, page_zip);
 
@@ -3177,16 +2315,7 @@
           recv_sys->scanned_lsn < recv_sys->checkpoint_lsn);
 #endif /* !UNIV_HOTBACKUP */
 
-<<<<<<< HEAD
     mutex_exit(&recv_sys->mutex);
-=======
-	if ((recv_addr == NULL)
-	    /* Fix for http://bugs.mysql.com/bug.php?id=44140 */
-	    || (recv_addr->state == RECV_BEING_READ && !just_read_in)
-	    || (recv_addr->state == RECV_BEING_PROCESSED)
-	    || (recv_addr->state == RECV_PROCESSED)) {
-		ut_ad(recv_addr == NULL || recv_needed_recovery);
->>>>>>> 170eb8c5
 
     return;
   }
@@ -3296,81 +2425,19 @@
       memset(FIL_PAGE_LSN + page, 0, 8);
       memset(UNIV_PAGE_SIZE - FIL_PAGE_END_LSN_OLD_CHKSUM + page, 0, 8);
 
-<<<<<<< HEAD
       if (page_zip) {
         memset(FIL_PAGE_LSN + page_zip->data, 0, 8);
       }
     }
-=======
-			if (page_zip) {
-				memset(FIL_PAGE_LSN + page_zip->data, 0, 8);
-			}
-
-			if (!block->page.is_compacted
-			    && block->page.is_compacted) {
-
-				ut_ad(srv_compact_backup);
-
-				block->page.is_compacted = FALSE;
-			}
-		}
->>>>>>> 170eb8c5
 
     /* Ignore applying the redo logs for tablespace that is
     truncated. Truncated tablespaces are handled explicitly
     post-recovery, where we will restore the tablespace back
     to a normal state.
 
-<<<<<<< HEAD
     Applying redo at this stage will cause problems because the
     redo will have action recorded on page before tablespace
     was re-inited and that would lead to a problem later. */
-=======
-		/* Ignore applying the redo logs for tablespace that is
-		truncated. Post recovery there is fixup action that will
-		restore the tablespace back to normal state.
-		Applying redo at this stage can result in error given that
-		redo will have action recorded on page before tablespace
-		was re-inited and that would lead to an error while applying
-		such action. */
-		if (!block->page.is_compacted
-		    && recv->start_lsn >= page_lsn
-		    && !srv_is_tablespace_truncated(recv_addr->space)
-		    && !skip_recv) {
-
-			lsn_t	end_lsn;
-
-			if (!modification_to_page) {
-
-				modification_to_page = TRUE;
-				start_lsn = recv->start_lsn;
-			}
-
-			DBUG_PRINT("ib_log",
-				   ("apply " LSN_PF ":"
-				    " %s len " ULINTPF " page %u:%u",
-				    recv->start_lsn,
-				    get_mlog_string(recv->type), recv->len,
-				    recv_addr->space,
-				    recv_addr->page_no));
-
-			recv_parse_or_apply_log_rec_body(
-				recv->type, buf, buf + recv->len,
-				recv_addr->space, recv_addr->page_no,
-				block, &mtr);
-
-			end_lsn = recv->start_lsn + recv->len;
-			mach_write_to_8(FIL_PAGE_LSN + page, end_lsn);
-			mach_write_to_8(UNIV_PAGE_SIZE
-					- FIL_PAGE_END_LSN_OLD_CHKSUM
-					+ page, end_lsn);
-
-			if (page_zip) {
-				mach_write_to_8(FIL_PAGE_LSN
-						+ page_zip->data, end_lsn);
-			}
-		}
->>>>>>> 170eb8c5
 
     if (recv->start_lsn >= page_lsn
 #ifndef UNIV_HOTBACKUP
@@ -3599,99 +2666,9 @@
   if (recv_sys->found_corrupt_log) {
     recv_report_corrupt_log(ptr, type, space_id, page_no);
 
-<<<<<<< HEAD
 #ifdef UNIV_HOTBACKUP
     return (true);
 #endif /* UNIV_HOTBACKUP */
-=======
-	recv_sys->apply_log_recs = TRUE;
-	recv_sys->apply_batch_on = TRUE;
-
-	for (i = 0; i < hash_get_n_cells(recv_sys->addr_hash); i++) {
-
-		for (recv_addr = static_cast<recv_addr_t*>(
-				HASH_GET_FIRST(recv_sys->addr_hash, i));
-		     recv_addr != 0;
-		     recv_addr = static_cast<recv_addr_t*>(
-				HASH_GET_NEXT(addr_hash, recv_addr))) {
-
-			if (srv_is_tablespace_truncated(recv_addr->space)) {
-				/* Avoid applying REDO log for the tablespace
-				that is schedule for TRUNCATE. */
-				ut_a(recv_sys->n_addrs);
-				recv_addr->state = RECV_DISCARDED;
-				recv_sys->n_addrs--;
-				continue;
-			}
-
-			if (recv_addr->state == RECV_DISCARDED) {
-				ut_a(recv_sys->n_addrs);
-				recv_sys->n_addrs--;
-				continue;
-			}
-
-			const page_id_t		page_id(recv_addr->space,
-							recv_addr->page_no);
-			bool			found;
-			const page_size_t&	page_size
-				= fil_space_get_page_size(recv_addr->space,
-							  &found);
-
-			// ut_ad(found);
-
-			/* By now we have replayed all DDL log records from the
-			current batch. Check if the space ID is still valid in
-			the entry being processed, and ignore it if it is not.*/
-			mutex_enter(&(fil_system->mutex));
-
-			if (fil_space_get_by_id(recv_addr->space) == NULL) {
-
-				ut_a(recv_sys->n_addrs);
-
-				mutex_exit(&(fil_system->mutex));
-
-				recv_addr->state = RECV_PROCESSED;
-				recv_sys->n_addrs--;
-
-				continue;
-			}
-
-			mutex_exit(&(fil_system->mutex));
-
-			if (recv_addr->state == RECV_NOT_PROCESSED) {
-				if (!has_printed) {
-					ib::info() << "Starting an apply batch"
-						" of log records"
-						" to the database...";
-					fputs("InnoDB: Progress in percent: ",
-					      stderr);
-					has_printed = TRUE;
-				}
-
-				mutex_exit(&(recv_sys->mutex));
-
-				if (buf_page_peek(page_id)) {
-					buf_block_t*	block;
-
-					mtr_start(&mtr);
-
-					block = buf_page_get(
-						page_id, page_size,
-						RW_X_LATCH, &mtr);
-
-					buf_block_dbg_add_level(
-						block, SYNC_NO_ORDER_CHECK);
-
-					recv_recover_page(FALSE, block);
-					mtr_commit(&mtr);
-				} else {
-					recv_read_in_area(page_id);
-				}
-
-				mutex_enter(&(recv_sys->mutex));
-			}
-		}
->>>>>>> 170eb8c5
 
   } else if (len == 0 || recv_sys->found_corrupt_fs) {
     return (true);
@@ -3881,48 +2858,11 @@
 
     const bool apply = !recv_update_bytes_to_ignore_before_checkpoint(len);
 
-<<<<<<< HEAD
     switch (type) {
       case MLOG_MULTI_REC_END:
 
         /* Found the end mark for the records */
         return (false);
-=======
-/** Parse log records from a buffer and optionally store them to a
-hash table to wait merging to file pages.
-@param[in]	checkpoint_lsn	the LSN of the latest checkpoint
-@param[in]	store		whether to store page operations
-@return whether MLOG_CHECKPOINT record was seen the first time,
-or corruption was noticed */
-MY_ATTRIBUTE((warn_unused_result))
-bool
-recv_parse_log_recs(
-	lsn_t		checkpoint_lsn,
-	store_t		store)
-{
-	byte*		ptr;
-	byte*		end_ptr;
-	bool		single_rec;
-	ulint		len;
-	lsn_t		new_recovered_lsn;
-	lsn_t		old_lsn;
-	mlog_id_t	type;
-	ulint		space;
-	ulint		page_no;
-	byte*		body;
-
-	ut_ad(log_mutex_own());
-	ut_ad(recv_sys->parse_start_lsn != 0);
-loop:
-	ptr = recv_sys->buf + recv_sys->recovered_offset;
-
-	end_ptr = recv_sys->buf + recv_sys->len;
-
-	if (ptr == end_ptr) {
-
-		return(false);
-	}
->>>>>>> 170eb8c5
 
 #ifdef UNIV_LOG_LSN_DEBUG
       case MLOG_LSN:
@@ -3973,194 +2913,11 @@
 /** Parse log records from a buffer and optionally store them to a
 hash table to wait merging to file pages.
 @param[in]	checkpoint_lsn	the LSN of the latest checkpoint */
-static void recv_parse_log_recs(lsn_t checkpoint_lsn) {
+void recv_parse_log_recs(lsn_t checkpoint_lsn) {
   ut_ad(recv_sys->parse_start_lsn != 0);
 
-<<<<<<< HEAD
   for (;;) {
     byte *ptr = recv_sys->buf + recv_sys->recovered_offset;
-=======
-		switch (type) {
-			lsn_t	lsn;
-		case MLOG_DUMMY_RECORD:
-			/* Do nothing */
-			break;
-		case MLOG_CHECKPOINT:
-#if SIZE_OF_MLOG_CHECKPOINT != 1 + 8
-# error SIZE_OF_MLOG_CHECKPOINT != 1 + 8
-#endif
-			lsn = mach_read_from_8(ptr + 1);
-
-			DBUG_PRINT("ib_log",
-				   ("MLOG_CHECKPOINT(" LSN_PF ") %s at "
-				    LSN_PF,
-				    lsn,
-				    lsn != checkpoint_lsn ? "ignored"
-				    : recv_sys->mlog_checkpoint_lsn
-				    ? "reread" : "read",
-				    recv_sys->recovered_lsn));
-
-			if (lsn == checkpoint_lsn) {
-				if (recv_sys->mlog_checkpoint_lsn) {
-					/* At recv_reset_logs() we may
-					write a duplicate MLOG_CHECKPOINT
-					for the same checkpoint LSN. Thus
-					recv_sys->mlog_checkpoint_lsn
-					can differ from the current LSN. */
-					ut_ad(recv_sys->mlog_checkpoint_lsn
-					      <= recv_sys->recovered_lsn);
-					break;
-				}
-				recv_sys->mlog_checkpoint_lsn
-					= recv_sys->recovered_lsn;
-			}
-			break;
-		case MLOG_FILE_NAME:
-		case MLOG_FILE_RENAME2:
-		case MLOG_TRUNCATE:
-			/* These were already handled by
-			recv_parse_log_rec() and
-			recv_parse_or_apply_log_rec_body(). */
-			break;
-		case MLOG_FILE_DELETE:
-		case MLOG_FILE_CREATE:
-		case MLOG_FILE_CREATE2:
-			ut_a(space);
-
-			if (recv_replay_file_ops) {
-
-				/* In mysqlbackup --apply-log, replay an .ibd
-				file operation, if possible; note that
-				fil_path_to_mysql_datadir is set in mysqlbackup
-				to point to the datadir we should use there */
-
-				if (NULL == fil_op_log_parse_or_replay(
-					    body, end_ptr, type,
-					    space, page_no)) {
-					fprintf(stderr,
-						"InnoDB: Error: file op"
-						" log record of type %lu"
-						" space %lu not complete in\n"
-						"InnoDB: the replay phase."
-						" Path %s\n",
-						(ulint) type, space,
-						(char*)(body + 2));
-
-					ut_error;
-				}
-			}
-			/* In normal mysqld crash recovery we do not try to
-			replay file operations */
-			break;
-#ifdef UNIV_LOG_LSN_DEBUG
-		case MLOG_LSN:
-			/* Do not add these records to the hash table.
-			The page number and space id fields are misused
-			for something else. */
-			break;
-#endif /* UNIV_LOG_LSN_DEBUG */
-		default:
-			switch (store) {
-			case STORE_NO:
-				break;
-			case STORE_IF_EXISTS:
-				if (fil_space_get_flags(space)
-				    == ULINT_UNDEFINED) {
-					break;
-				}
-				/* fall through */
-			case STORE_YES:
-				recv_add_to_hash_table(
-					type, space, page_no, body,
-					ptr + len, old_lsn,
-					recv_sys->recovered_lsn);
-			}
-			/* fall through */
-		case MLOG_INDEX_LOAD:
-			DBUG_PRINT("ib_log",
-				("scan " LSN_PF ": log rec %s"
-				" len " ULINTPF
-				" page " ULINTPF ":" ULINTPF,
-				old_lsn, get_mlog_string(type),
-				len, space, page_no));
-		}
-	} else {
-		/* Check that all the records associated with the single mtr
-		are included within the buffer */
-
-		ulint	total_len	= 0;
-		ulint	n_recs		= 0;
-		bool	only_mlog_file	= true;
-		ulint	mlog_rec_len	= 0;
-
-		for (;;) {
-			len = recv_parse_log_rec(
-				&type, ptr, end_ptr, &space, &page_no,
-				false, &body);
-
-			if (len == 0) {
-				return(false);
-			}
-
-			if (recv_sys->found_corrupt_log
-			    || type == MLOG_CHECKPOINT
-			    || (*ptr & MLOG_SINGLE_REC_FLAG)) {
-				recv_sys->found_corrupt_log = true;
-				recv_report_corrupt_log(
-					ptr, type, space, page_no);
-				return(true);
-			}
-
-			if (recv_sys->found_corrupt_fs) {
-				return(true);
-			}
-
-			recv_previous_parsed_rec_type = type;
-			recv_previous_parsed_rec_offset
-				= recv_sys->recovered_offset + total_len;
-			recv_previous_parsed_rec_is_multi = 1;
-
-			/* MLOG_FILE_NAME redo log records doesn't make changes
-			to persistent data. If only MLOG_FILE_NAME redo
-			log record exists then reset the parsing buffer pointer
-			by changing recovered_lsn and recovered_offset. */
-			if (type != MLOG_FILE_NAME && only_mlog_file == true) {
-				only_mlog_file = false;
-			}
-
-			if (only_mlog_file) {
-				new_recovered_lsn = recv_calc_lsn_on_data_add(
-					recv_sys->recovered_lsn, len);
-				mlog_rec_len += len;
-				recv_sys->recovered_offset += len;
-				recv_sys->recovered_lsn = new_recovered_lsn;
-			}
-
-			total_len += len;
-			n_recs++;
-
-			ptr += len;
-
-			if (type == MLOG_MULTI_REC_END) {
-				DBUG_PRINT("ib_log",
-					   ("scan " LSN_PF
-					    ": multi-log end"
-					    " total_len " ULINTPF
-					    " n=" ULINTPF,
-					    recv_sys->recovered_lsn,
-					    total_len, n_recs));
-				total_len -= mlog_rec_len;
-				break;
-			}
-
-			DBUG_PRINT("ib_log",
-				   ("scan " LSN_PF ": multi-log rec %s"
-				    " len " ULINTPF
-				    " page " ULINTPF ":" ULINTPF,
-				    recv_sys->recovered_lsn,
-				    get_mlog_string(type), len, space, page_no));
-		}
->>>>>>> 170eb8c5
 
     byte *end_ptr = recv_sys->buf + recv_sys->len;
 
@@ -4198,29 +2955,9 @@
 @param[in]	scanned_lsn		lsn of how far we were able
                                         to find data in this log block
 @return true if more data added */
-<<<<<<< HEAD
-static bool recv_sys_add_to_parsing_buf(const byte *log_block,
+bool recv_sys_add_to_parsing_buf(const byte *log_block,
                                         lsn_t scanned_lsn) {
   ut_ad(scanned_lsn >= recv_sys->scanned_lsn);
-=======
-bool
-recv_sys_add_to_parsing_buf(
-/*========================*/
-	const byte*	log_block,	/*!< in: log block */
-	lsn_t		scanned_lsn)	/*!< in: lsn of how far we were able
-					to find data in this log block */
-{
-	ulint	more_len;
-	ulint	data_len;
-	ulint	start_offset;
-	ulint	end_offset;
-
-	ut_ad(scanned_lsn >= recv_sys->scanned_lsn);
-
-	if (!recv_sys->parse_start_lsn) {
-		/* Cannot start parsing yet because no start point for
-		it found */
->>>>>>> 170eb8c5
 
   if (!recv_sys->parse_start_lsn) {
     /* Cannot start parsing yet because no start point for
@@ -4277,21 +3014,10 @@
   return (true);
 }
 
-<<<<<<< HEAD
 /** Moves the parsing buffer data left to the buffer start. */
-static void recv_reset_buffer() {
+void recv_reset_buffer() {
   ut_memmove(recv_sys->buf, recv_sys->buf + recv_sys->recovered_offset,
              recv_sys->len - recv_sys->recovered_offset);
-=======
-/*******************************************************//**
-Moves the parsing buffer data left to the buffer start. */
-void
-recv_sys_justify_left_parsing_buf(void)
-/*===================================*/
-{
-	ut_memmove(recv_sys->buf, recv_sys->buf + recv_sys->recovered_offset,
-		   recv_sys->len - recv_sys->recovered_offset);
->>>>>>> 170eb8c5
 
   recv_sys->len -= recv_sys->recovered_offset;
 
@@ -4529,20 +3255,8 @@
     }
   }
 
-<<<<<<< HEAD
   return (finished);
 }
-=======
-		/* Stop scanning if scanned lsn reaches lsn limit */
-		if (data_len < OS_FILE_LOG_BLOCK_SIZE) {
-			/* Log data for this group ends here */
-			finished = true;
-			break;
-		} else {
-			log_block += OS_FILE_LOG_BLOCK_SIZE;
-		}
-	} while (log_block < buf + len);
->>>>>>> 170eb8c5
 
 #ifndef UNIV_HOTBACKUP
 /** Reads a specified log segment to a buffer.
@@ -4550,8 +3264,8 @@
 @param[in,out]	buf		buffer where to read
 @param[in]	start_lsn	read area start
 @param[in]	end_lsn		read area end */
-static void recv_read_log_seg(log_t &log, byte *buf, lsn_t start_lsn,
-                              lsn_t end_lsn) {
+void recv_read_log_seg(log_t &log, byte *buf, lsn_t start_lsn,
+                       lsn_t end_lsn) {
   log_background_threads_inactive_validate(log);
 
   do {
@@ -4559,20 +3273,7 @@
 
     source_offset = log_files_real_offset_for_lsn(log, start_lsn);
 
-<<<<<<< HEAD
     ut_a(end_lsn - start_lsn <= ULINT_MAX);
-=======
-			ib::info() << "Doing recovery: scanned up to"
-				" log sequence number " << scanned_lsn
-				<< " (" << ((*group_scanned_lsn
-					  - recv_sys->parse_start_lsn)
-					 / (8 * log_group_get_capacity(
-						UT_LIST_GET_FIRST(
-						    log_sys->log_groups))
-					    / 900)) << "%)";
-		}
-	}
->>>>>>> 170eb8c5
 
     ulint len;
 
@@ -4613,64 +3314,10 @@
 Parses and hashes the log records if new data found.
 @param[in,out]	log			redo log
 @param[in,out]	contiguous_lsn		log sequence number
-<<<<<<< HEAD
                                         until which all redo log has been
                                         scanned */
 static void recv_recovery_begin(log_t &log, lsn_t *contiguous_lsn) {
   mutex_enter(&recv_sys->mutex);
-=======
-until which all redo log has been scanned
-@param[in]	last_phase		whether changes
-can be applied to the tablespaces
-@return whether rescan is needed (not everything was stored) */
-static
-bool
-recv_group_scan_log_recs(
-	log_group_t*	group,
-	lsn_t*		contiguous_lsn,
-	bool		last_phase)
-{
-	DBUG_ENTER("recv_group_scan_log_recs");
-//	DBUG_ASSERT(!last_phase || recv_sys->mlog_checkpoint_lsn > 0);
-
-	mutex_enter(&recv_sys->mutex);
-	recv_sys->len = 0;
-	recv_sys->recovered_offset = 0;
-	recv_sys->n_addrs = 0;
-	recv_sys_empty_hash();
-	srv_start_lsn = *contiguous_lsn;
-	recv_sys->parse_start_lsn = *contiguous_lsn;
-	recv_sys->scanned_lsn = *contiguous_lsn;
-	recv_sys->recovered_lsn = *contiguous_lsn;
-	recv_sys->scanned_checkpoint_no = 0;
-	recv_previous_parsed_rec_type = MLOG_SINGLE_REC_FLAG;
-	recv_previous_parsed_rec_offset	= 0;
-	recv_previous_parsed_rec_is_multi = 0;
-	ut_ad(recv_max_page_lsn == 0);
-	ut_ad(last_phase || !recv_writer_thread_active);
-	mutex_exit(&recv_sys->mutex);
-
-	lsn_t	checkpoint_lsn	= *contiguous_lsn;
-	lsn_t	start_lsn;
-	lsn_t	end_lsn;
-	store_t	store_to_hash	= last_phase ? STORE_IF_EXISTS : STORE_YES;
-	ulint	available_mem	= UNIV_PAGE_SIZE
-		* (buf_pool_get_n_pages()
-		   - (recv_n_pool_free_frames * srv_buf_pool_instances));
-
-	end_lsn = *contiguous_lsn = ut_uint64_align_down(
-		*contiguous_lsn, OS_FILE_LOG_BLOCK_SIZE);
-
-	do {
-		if (last_phase && store_to_hash == STORE_NO) {
-			store_to_hash = STORE_IF_EXISTS;
-			/* We must not allow change buffer
-			merge here, because it would generate
-			redo log records before we have
-			finished the redo log scan. */
-			recv_apply_hashed_log_recs(FALSE);
-		}
->>>>>>> 170eb8c5
 
   recv_sys->len = 0;
   recv_sys->recovered_offset = 0;
@@ -4702,7 +3349,6 @@
       UNIV_PAGE_SIZE * (buf_pool_get_n_pages() -
                         (recv_n_pool_free_frames * srv_buf_pool_instances));
 
-<<<<<<< HEAD
   *contiguous_lsn =
       ut_uint64_align_down(*contiguous_lsn, OS_FILE_LOG_BLOCK_SIZE);
 
@@ -4711,108 +3357,11 @@
   lsn_t checkpoint_lsn = start_lsn;
 
   bool finished = false;
-=======
-/** Report a missing tablespace for which page-redo log exists.
-@param[in]	err	previous error code
-@param[in]	i	tablespace descriptor
-@return new error code */
-static
-dberr_t
-recv_init_missing_space(dberr_t err, const recv_spaces_t::const_iterator& i)
-{
-	/* It is OK for XtraBackup if tablespace is missing */
-#if 0
-	if (srv_force_recovery == 0) {
-		ib::error() << "Tablespace " << i->first << " was not"
-			" found at " << i->second.name << ".";
-
-		if (err == DB_SUCCESS) {
-			ib::error() << "Set innodb_force_recovery=1 to"
-				" ignore this and to permanently lose"
-				" all changes to the tablespace.";
-			err = DB_TABLESPACE_NOT_FOUND;
-		}
-	} else {
-		ib::warn() << "Tablespace " << i->first << " was not"
-			" found at " << i->second.name << ", and"
-			" innodb_force_recovery was set. All redo log"
-			" for this tablespace will be ignored!";
-	}
-
-	return(err);
-#endif
-
-	return(DB_SUCCESS);
-}
-
-UNIV_INTERN
-dberr_t
-xb_load_single_table_tablespaces(bool (*pred)(const char*, const char*));
-
-/** Check if all tablespaces were found for crash recovery.
-@return error code or DB_SUCCESS */
-static MY_ATTRIBUTE((warn_unused_result))
-dberr_t
-recv_init_crash_recovery_spaces(void)
-{
-	typedef std::set<ulint>	space_set_t;
-	bool		flag_deleted	= false;
-	space_set_t	missing_spaces;
->>>>>>> 170eb8c5
 
   while (!finished) {
     lsn_t end_lsn = start_lsn + RECV_SCAN_SIZE;
 
-<<<<<<< HEAD
     recv_read_log_seg(log, log.buf, start_lsn, end_lsn);
-=======
-	if (flag_deleted) {
-		dberr_t err = DB_SUCCESS;
-
-		for (ulint h = 0;
-		     h < hash_get_n_cells(recv_sys->addr_hash);
-		     h++) {
-			for (recv_addr_t* recv_addr
-				     = static_cast<recv_addr_t*>(
-					     HASH_GET_FIRST(
-						     recv_sys->addr_hash, h));
-			     recv_addr != 0;
-			     recv_addr = static_cast<recv_addr_t*>(
-				     HASH_GET_NEXT(addr_hash, recv_addr))) {
-				const ulint space = recv_addr->space;
-
-				if (is_predefined_tablespace(space)) {
-					continue;
-				}
-
-				recv_spaces_t::iterator i
-					= recv_spaces.find(space);
-				
-				if (i == recv_spaces.end()) {
-					continue;
-				}
-
-				if (i->second.deleted) {
-					ut_ad(missing_spaces.find(space)
-					      == missing_spaces.end());
-					recv_addr->state = RECV_DISCARDED;
-					continue;
-				}
-
-				space_set_t::iterator m = missing_spaces.find(
-					space);
-
-				if (m != missing_spaces.end()) {
-					missing_spaces.erase(m);
-					err = recv_init_missing_space(err, i);
-					recv_addr->state = RECV_DISCARDED;
-					/* All further redo log for this
-					tablespace should be removed. */
-					i->second.deleted = true;
-				}
-			}
-		}
->>>>>>> 170eb8c5
 
     finished = recv_scan_log_recs(log, max_mem, log.buf, RECV_SCAN_SIZE,
                                   checkpoint_lsn, start_lsn, contiguous_lsn,
@@ -4853,45 +3402,10 @@
 @param[in]	flush_lsn	FIL_PAGE_FILE_FLUSH_LSN
                                 of first system tablespace page
 @return error code or DB_SUCCESS */
-<<<<<<< HEAD
 dberr_t recv_recovery_from_checkpoint_start(log_t &log, lsn_t flush_lsn) {
   /* Initialize red-black tree for fast insertions into the
   flush_list during recovery process. */
   buf_flush_init_flush_rbt();
-=======
-dberr_t
-recv_recovery_from_checkpoint_start(
-	lsn_t	flush_lsn)
-{
-	log_group_t*	group;
-	log_group_t*	max_cp_group;
-	ulint		max_cp_field;
-	ulint		log_hdr_log_block_size;
-	lsn_t		checkpoint_lsn;
-	bool		rescan;
-	ib_uint64_t	checkpoint_no;
-	lsn_t		contiguous_lsn;
-	byte*		buf;
-	byte*		log_hdr_buf;
-	byte		*log_hdr_buf_base = static_cast<byte *>
-		(alloca(LOG_FILE_HDR_SIZE + OS_FILE_LOG_BLOCK_SIZE));
-	dberr_t		err;
-
-	log_hdr_buf = static_cast<byte *>
-		(ut_align(log_hdr_buf_base, OS_FILE_LOG_BLOCK_SIZE));
-
-	/* Initialize red-black tree for fast insertions into the
-	flush_list during recovery process. */
-	buf_flush_init_flush_rbt();
-
-	if (srv_force_recovery >= SRV_FORCE_NO_LOG_REDO) {
-
-		ib::info() << "The user has set SRV_FORCE_NO_LOG_REDO on,"
-			" skipping log redo";
-
-		return(DB_SUCCESS);
-	}
->>>>>>> 170eb8c5
 
   if (srv_force_recovery >= SRV_FORCE_NO_LOG_REDO) {
     ib::info(ER_IB_MSG_728);
@@ -4946,50 +3460,7 @@
     /* This log file was created by mysqlbackup --restore: print
     a note to the user about it */
 
-<<<<<<< HEAD
     ib::info(ER_IB_MSG_730, log_hdr_buf + LOG_HEADER_CREATOR);
-=======
-	log_hdr_log_block_size
-		= mach_read_from_4(log_hdr_buf + LOG_FILE_OS_FILE_LOG_BLOCK_SIZE);
-	if (log_hdr_log_block_size == 0) {
-		/* 0 means default value */
-		log_hdr_log_block_size = 512;
-	}
-	if (UNIV_UNLIKELY(log_hdr_log_block_size != srv_log_block_size)) {
-		fprintf(stderr,
-			"InnoDB: Error: The block size of ib_logfile (" ULINTPF
-			") is not equal to innodb_log_block_size.\n"
-			"InnoDB: Error: Suggestion - Recreate log files.\n",
-			log_hdr_log_block_size);
-		return(DB_ERROR);
-	}
-
-	xb_load_single_table_tablespaces(NULL);
-
-	/* Start reading the log groups from the checkpoint lsn up. The
-	variable contiguous_lsn contains an lsn up to which the log is
-	known to be contiguously written to all log groups. */
-
-	recv_sys->mlog_checkpoint_lsn = 0;
-
-	ut_ad(RECV_SCAN_SIZE <= log_sys->buf_size);
-
-	ut_ad(UT_LIST_GET_LEN(log_sys->log_groups) == 1);
-	group = UT_LIST_GET_FIRST(log_sys->log_groups);
-
-	ut_ad(recv_sys->n_addrs == 0);
-	contiguous_lsn = checkpoint_lsn;
-	switch (group->format) {
-	case 0:
-	case LOG_HEADER_FORMAT_CURRENT:
-		break;
-	default:
-		ut_ad(0);
-		recv_sys->found_corrupt_log = true;
-		log_mutex_exit();
-		return(DB_ERROR);
-	}
->>>>>>> 170eb8c5
 
     /* Replace the label. */
     ut_ad(LOG_HEADER_CREATOR_END - LOG_HEADER_CREATOR >=
@@ -5001,7 +3472,6 @@
     strcpy(reinterpret_cast<char *>(log_hdr_buf) + LOG_HEADER_CREATOR,
            LOG_HEADER_CREATOR_CURRENT);
 
-<<<<<<< HEAD
     /* Re-calculate the header block checksum. */
     log_block_set_checksum(log_hdr_buf,
                            log_block_calc_checksum_crc32(log_hdr_buf));
@@ -5009,27 +3479,6 @@
     /* Write to the log file to wipe over the label */
     err = fil_redo_io(IORequestLogWrite, page_id, univ_page_size, 0,
                       OS_FILE_LOG_BLOCK_SIZE, log_hdr_buf);
-=======
-#if 0
-	if (recv_sys->mlog_checkpoint_lsn == 0) {
-		if (!srv_read_only_mode
-		    && group->scanned_lsn != checkpoint_lsn) {
-			ib::error() << "Ignoring the redo log due to missing"
-				" MLOG_CHECKPOINT between the checkpoint "
-				<< checkpoint_lsn << " and the end "
-				<< group->scanned_lsn << ".";
-			if (srv_force_recovery < SRV_FORCE_NO_LOG_REDO) {
-				log_mutex_exit();
-				return(DB_ERROR);
-			}
-		}
-
-		group->scanned_lsn = checkpoint_lsn;
-		rescan = false;
-#endif
-	{
-	}
->>>>>>> 170eb8c5
 
     ut_a(err == DB_SUCCESS);
 
@@ -5160,54 +3609,9 @@
   recv_sys->apply_log_recs = true;
   mutex_exit(&recv_sys->mutex);
 
-<<<<<<< HEAD
   /* The database is now ready to start almost normal processing of user
   transactions: transaction rollbacks and the application of the log
   records in the hash table can be run in background. */
-=======
-	recv_sys_debug_free();
-
-	/* Free up the flush_rbt. */
-	buf_flush_free_flush_rbt();
-
-	/* Validate a few system page types that were left uninitialized
-	by older versions of MySQL. */
-	mtr_t		mtr;
-	buf_block_t*	block;
-	mtr.start();
-	mtr.set_sys_modified();
-	/* Bitmap page types will be reset in buf_dblwr_check_block()
-	without redo logging. */
-	block = buf_page_get(
-		page_id_t(IBUF_SPACE_ID, FSP_IBUF_HEADER_PAGE_NO),
-		univ_page_size, RW_X_LATCH, &mtr);
-	fil_block_check_type(block, FIL_PAGE_TYPE_SYS, &mtr);
-	/* Already MySQL 3.23.53 initialized FSP_IBUF_TREE_ROOT_PAGE_NO
-	to FIL_PAGE_INDEX. No need to reset that one. */
-	block = buf_page_get(
-		page_id_t(TRX_SYS_SPACE, TRX_SYS_PAGE_NO),
-		univ_page_size, RW_X_LATCH, &mtr);
-	fil_block_check_type(block, FIL_PAGE_TYPE_TRX_SYS, &mtr);
-	block = buf_page_get(
-		page_id_t(TRX_SYS_SPACE, FSP_FIRST_RSEG_PAGE_NO),
-		univ_page_size, RW_X_LATCH, &mtr);
-	fil_block_check_type(block, FIL_PAGE_TYPE_SYS, &mtr);
-	block = buf_page_get(
-		page_id_t(TRX_SYS_SPACE, FSP_DICT_HDR_PAGE_NO),
-		univ_page_size, RW_X_LATCH, &mtr);
-	fil_block_check_type(block, FIL_PAGE_TYPE_SYS, &mtr);
-	mtr.commit();
-
-	/* Roll back any recovered data dictionary transactions, so
-	that the data dictionary tables will be free of any locks.
-	The data dictionary latch should guarantee that there is at
-	most one data dictionary transaction active at a time. */
-	if (srv_force_recovery < SRV_FORCE_NO_TRX_UNDO
-	    && !srv_apply_log_only) {
-		trx_rollback_or_clean_recovered(FALSE);
-	}
-}
->>>>>>> 170eb8c5
 
   return (DB_SUCCESS);
 }
@@ -5473,16 +3877,8 @@
     case MLOG_COMP_PAGE_REORGANIZE:
       return ("MLOG_COMP_PAGE_REORGANIZE");
 
-<<<<<<< HEAD
     case MLOG_FILE_CREATE:
       return ("MLOG_FILE_CREATE");
-=======
-	case MLOG_FILE_CREATE:
-		return("MLOG_FILE_CREATE");
-
-	case MLOG_FILE_CREATE2:
-		return("MLOG_FILE_CREATE2");
->>>>>>> 170eb8c5
 
     case MLOG_ZIP_WRITE_NODE_PTR:
       return ("MLOG_ZIP_WRITE_NODE_PTR");
@@ -5502,16 +3898,8 @@
     case MLOG_ZIP_PAGE_REORGANIZE:
       return ("MLOG_ZIP_PAGE_REORGANIZE");
 
-<<<<<<< HEAD
     case MLOG_FILE_RENAME:
       return ("MLOG_FILE_RENAME");
-=======
-	case MLOG_FILE_RENAME:
-		return("MLOG_FILE_RENAME");
-
-	case MLOG_FILE_RENAME2:
-		return("MLOG_FILE_RENAME2");
->>>>>>> 170eb8c5
 
     case MLOG_PAGE_CREATE_RTREE:
       return ("MLOG_PAGE_CREATE_RTREE");
