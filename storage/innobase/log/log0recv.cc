/*****************************************************************************

Copyright (c) 1997, 2017, Oracle and/or its affiliates. All Rights Reserved.
Copyright (c) 2012, Facebook Inc.

This program is free software; you can redistribute it and/or modify it under
the terms of the GNU General Public License as published by the Free Software
Foundation; version 2 of the License.

This program is distributed in the hope that it will be useful, but WITHOUT
ANY WARRANTY; without even the implied warranty of MERCHANTABILITY or FITNESS
FOR A PARTICULAR PURPOSE. See the GNU General Public License for more details.

You should have received a copy of the GNU General Public License along with
this program; if not, write to the Free Software Foundation, Inc.,
51 Franklin Street, Suite 500, Boston, MA 02110-1335 USA

*****************************************************************************/

/**************************************************//**
@file log/log0recv.cc
Recovery

Created 9/20/1997 Heikki Tuuri
*******************************************************/

#include "ha_prototypes.h"

#include <vector>
#include <map>
#include <string>

#include "log0recv.h"

#ifdef UNIV_NONINL
#include "log0recv.ic"
#endif

#include <my_aes.h>

#include "mem0mem.h"
#include "buf0buf.h"
#include "buf0flu.h"
#include "mtr0mtr.h"
#include "mtr0log.h"
#include "page0cur.h"
#include "page0zip.h"
#include "btr0btr.h"
#include "btr0cur.h"
#include "ibuf0ibuf.h"
#include "trx0undo.h"
#include "trx0rec.h"
#include "fil0fil.h"
#include "fsp0types.h"
#include "buf0rea.h"
#include "srv0srv.h"
#include "srv0start.h"
#include "trx0roll.h"
#include "row0merge.h"
#include "sync0sync.h"
#include "xb0xb.h"

/** This is set to FALSE if the backup was originally taken with the
mysqlbackup --include regexp option: then we do not want to create tables in
directories which were not included */
bool	recv_replay_file_ops	= true;
#include "fsp0sysspace.h"
#include "ut0new.h"
#include "row0trunc.h"
#ifndef UNIV_HOTBACKUP
# include "buf0rea.h"
# include "srv0srv.h"
# include "srv0start.h"
# include "trx0roll.h"
# include "row0merge.h"
#else /* !UNIV_HOTBACKUP */
/** This is set to false if the backup was originally taken with the
mysqlbackup --include regexp option: then we do not want to create tables in
directories which were not included */
bool	recv_replay_file_ops	= true;
#include "fut0lst.h"
#endif /* !UNIV_HOTBACKUP */

/** Log records are stored in the hash table in chunks at most of this size;
this must be less than UNIV_PAGE_SIZE as it is stored in the buffer pool */
#define RECV_DATA_BLOCK_SIZE	(MEM_MAX_ALLOC_IN_BUF - sizeof(recv_data_t))

/** Read-ahead area in applying log records to file pages */
#define RECV_READ_AHEAD_AREA	32

/** The recovery system */
recv_sys_t*	recv_sys = NULL;
/** TRUE when applying redo log records during crash recovery; FALSE
otherwise.  Note that this is FALSE while a background thread is
rolling back incomplete transactions. */
volatile bool	recv_recovery_on;

#ifndef UNIV_HOTBACKUP
/** TRUE when recv_init_crash_recovery() has been called. */
bool	recv_needed_recovery;
#else
# define recv_needed_recovery			false
# define buf_pool_get_curr_size() (5 * 1024 * 1024)
#endif /* !UNIV_HOTBACKUP */
# ifdef UNIV_DEBUG
/** TRUE if writing to the redo log (mtr_commit) is forbidden.
Protected by log_sys->mutex. */
bool	recv_no_log_write = false;
# endif /* UNIV_DEBUG */

/** TRUE if buf_page_is_corrupted() should check if the log sequence
number (FIL_PAGE_LSN) is in the future.  Initially FALSE, and set by
recv_recovery_from_checkpoint_start(). */
bool	recv_lsn_checks_on;

/** If the following is TRUE, the buffer pool file pages must be invalidated
after recovery and no ibuf operations are allowed; this becomes TRUE if
the log record hash table becomes too full, and log records must be merged
to file pages already before the recovery is finished: in this case no
ibuf operations are allowed, as they could modify the pages read in the
buffer pool before the pages have been recovered to the up-to-date state.

TRUE means that recovery is running and no operations on the log files
are allowed yet: the variable name is misleading. */
bool	recv_no_ibuf_operations;
#if 0
/** TRUE when the redo log is being backed up */
# define recv_is_making_a_backup		false
/** TRUE when recovering from a backed up redo log file */
# define recv_is_from_backup			false
#else /* !UNIV_HOTBACKUP */
/** true if the backup is an offline backup */
volatile bool is_online_redo_copy = true;
/** last flushed lsn read at the start of backup */
volatile lsn_t backup_redo_log_flushed_lsn = 0;

/** TRUE when the redo log is being backed up */
bool	recv_is_making_a_backup	= false;
/** TRUE when recovering from a backed up redo log file */
bool	recv_is_from_backup	= false;
# define buf_pool_get_curr_size() (5 * 1024 * 1024)
#endif /* !UNIV_HOTBACKUP */
/** The following counter is used to decide when to print info on
log scan */
static ulint	recv_scan_print_counter;

/** The type of the previous parsed redo log record */
static mlog_id_t	recv_previous_parsed_rec_type;
/** The offset of the previous parsed redo log record */
static ulint	recv_previous_parsed_rec_offset;
/** The 'multi' flag of the previous parsed redo log record */
static ulint	recv_previous_parsed_rec_is_multi;

/** This many frames must be left free in the buffer pool when we scan
the log and store the scanned log records in the buffer pool: we will
use these free frames to read in pages when we start applying the
log records to the database.
This is the default value. If the actual size of the buffer pool is
larger than 10 MB we'll set this value to 512. */
ulint	recv_n_pool_free_frames;

/** The maximum lsn we see for a page during the recovery process. If this
is bigger than the lsn we are able to scan up to, that is an indication that
the recovery failed and the database may be corrupt. */
lsn_t	recv_max_page_lsn;

#ifdef UNIV_PFS_THREAD
mysql_pfs_key_t	trx_rollback_clean_thread_key;
#endif /* UNIV_PFS_THREAD */

#ifndef UNIV_HOTBACKUP
# ifdef UNIV_PFS_THREAD
mysql_pfs_key_t	recv_writer_thread_key;
# endif /* UNIV_PFS_THREAD */

/** Flag indicating if recv_writer thread is active. */
volatile bool	recv_writer_thread_active = false;
#endif /* !UNIV_HOTBACKUP */

#ifndef	DBUG_OFF
/** Return string name of the redo log record type.
@param[in]	type	record log record enum
@return string name of record log record */
const char*
get_mlog_string(mlog_id_t type);
#endif /* !DBUG_OFF */

/* prototypes */

#ifndef UNIV_HOTBACKUP
/*******************************************************//**
Initialize crash recovery environment. Can be called iff
recv_needed_recovery == false. */
static
void
recv_init_crash_recovery(void);
/*===========================*/
#endif /* !UNIV_HOTBACKUP */

/** Tablespace item during recovery */
struct file_name_t {
	/** Tablespace file name (MLOG_FILE_NAME) */
	std::string	name;
	/** Tablespace object (NULL if not valid or not found) */
	fil_space_t*	space;
	/** Whether the tablespace has been deleted */
	bool		deleted;

	/** Constructor */
	file_name_t(std::string name_, bool deleted_) :
		name(name_), space(NULL), deleted (deleted_) {}
};

/** Map of dirty tablespaces during recovery */
typedef std::map<
	ulint,
	file_name_t,
	std::less<ulint>,
	ut_allocator<std::pair<const ulint, file_name_t> > >	recv_spaces_t;

static recv_spaces_t	recv_spaces;

/** Process a file name from a MLOG_FILE_* record.
@param[in,out]	name		file name
@param[in]	len		length of the file name
@param[in]	space_id	the tablespace ID
@param[in]	deleted		whether this is a MLOG_FILE_DELETE record
@retval true if able to process file successfully.
@retval false if unable to process the file */
static
bool
fil_name_process(
	char*	name,
	ulint	len,
	ulint	space_id,
	bool	deleted)
{
	bool	processed = true;

	/* store remote tablespaces inside the backup directory */

	if (*name == '/') {
		char* name_beg = name;
		name = strrchr(name, '/') - 1;
		while (name > name_beg && *(name - 1) != '/') {
			--name;
		}
	}

	/* We will also insert space=NULL into the map, so that
	further checks can ensure that a MLOG_FILE_NAME record was
	scanned before applying any page records for the space_id. */

	os_normalize_path(name);
	file_name_t	fname(std::string(name, len - 1), deleted);
	std::pair<recv_spaces_t::iterator,bool> p = recv_spaces.insert(
		std::make_pair(space_id, fname));
	ut_ad(p.first->first == space_id);

	file_name_t&	f = p.first->second;

	if (deleted) {
		/* Got MLOG_FILE_DELETE */

		if (!p.second && !f.deleted) {
			f.deleted = true;
			if (f.space != NULL) {
				fil_delete_tablespace(space_id,
					BUF_REMOVE_FLUSH_NO_WRITE);
				f.space = NULL;
			}
		}

		ut_ad(f.space == NULL);
	} else if (p.second // the first MLOG_FILE_NAME or MLOG_FILE_RENAME2
		   || f.name != fname.name) {
		fil_space_t*	space;

		/* Check if the tablespace file exists and contains
		the space_id. If not, ignore the file after displaying
		a note. Abort if there are multiple files with the
		same space_id. */
		switch (fil_ibd_load(space_id, name, space)) {
		case FIL_LOAD_OK:
			ut_ad(space != NULL);

			/* For encrypted tablespace, set key and iv. */
			if (FSP_FLAGS_GET_ENCRYPTION(space->flags)
			    && recv_sys->encryption_list != NULL) {
				dberr_t				err;
				encryption_list_t::iterator	it;

				for (it = recv_sys->encryption_list->begin();
				     it != recv_sys->encryption_list->end();
				     it++) {
					if (it->space_id == space->id) {
						err = fil_set_encryption(
							space->id,
							Encryption::AES,
							it->key,
							it->iv);
						if (err != DB_SUCCESS) {
							ib::error()
								<< "Can't set"
								" encryption"
								" information"
								" for"
								" tablespace"
								<< space->name
								<< "!";
						}
						ut_free(it->key);
						ut_free(it->iv);
						it->key = NULL;
						it->iv = NULL;
						it->space_id = 0;
					}
				}
			}

			if (f.space == NULL || f.space == space) {
				f.name = fname.name;
				f.space = space;
				f.deleted = false;
			} else {
				ib::error() << "Tablespace " << space_id
					<< " has been found in two places: '"
					<< f.name << "' and '" << name << "'."
					" You must delete one of them.";
				recv_sys->found_corrupt_fs = true;
				processed = false;
			}
			break;

		case FIL_LOAD_ID_CHANGED:
			ut_ad(space == NULL);
			break;

		case FIL_LOAD_NOT_FOUND:
			/* No matching tablespace was found; maybe it
			was renamed, and we will find a subsequent
			MLOG_FILE_* record. */
			ut_ad(space == NULL);

			if (srv_force_recovery) {
				/* Without innodb_force_recovery,
				missing tablespaces will only be
				reported in
				recv_init_crash_recovery_spaces().
				Enable some more diagnostics when
				forcing recovery. */

				ib::info()
					<< "At LSN: " << recv_sys->recovered_lsn
					<< ": unable to open file " << name
					<< " for tablespace " << space_id;
			}
			break;

		case FIL_LOAD_INVALID:
			ut_ad(space == NULL);
			if (srv_force_recovery == 0) {
#ifndef UNIV_HOTBACKUP
				ib::warn() << "We do not continue the crash"
					" recovery, because the table may"
					" become corrupt if we cannot apply"
					" the log records in the InnoDB log to"
					" it. To fix the problem and start"
					" mysqld:";
				ib::info() << "1) If there is a permission"
					" problem in the file and mysqld"
					" cannot open the file, you should"
					" modify the permissions.";
				ib::info() << "2) If the tablespace is not"
					" needed, or you can restore an older"
					" version from a backup, then you can"
					" remove the .ibd file, and use"
					" --innodb_force_recovery=1 to force"
					" startup without this file.";
				ib::info() << "3) If the file system or the"
					" disk is broken, and you cannot"
					" remove the .ibd file, you can set"
					" --innodb_force_recovery.";
				recv_sys->found_corrupt_fs = true;
#else
				ib::warn() << "We do not continue the apply-log"
					" operation because the tablespace may"
					" become corrupt if we cannot apply"
					" the log records in the redo log"
					" records to it.";
#endif /* !UNIV_BACKUP  */
				processed = false;
				break;
			}

			ib::info() << "innodb_force_recovery was set to "
				<< srv_force_recovery << ". Continuing crash"
				" recovery even though we cannot access the"
				" files for tablespace " << space_id << ".";
			break;
		}
	}
	return(processed);
}

#if 0
/** Parse or process a MLOG_FILE_* record.
@param[in]	ptr		redo log record
@param[in]	end		end of the redo log buffer
@param[in]	space_id	the tablespace ID
@param[in]	first_page_no	first page number in the file
@param[in]	type		MLOG_FILE_NAME or MLOG_FILE_DELETE
or MLOG_FILE_CREATE2 or MLOG_FILE_RENAME2
@return pointer to next redo log record
@retval NULL if this log record was truncated */
static
byte*
fil_name_parse(
	byte*		ptr,
	const byte*	end,
	ulint		space_id,
	ulint		first_page_no,
	mlog_id_t	type)
{
	if (type == MLOG_FILE_CREATE2) {
		if (end < ptr + 4) {
			return(NULL);
		}
		ptr += 4;
	}

	if (end < ptr + 2) {
		return(NULL);
	}

	ulint	len = mach_read_from_2(ptr);
	ptr += 2;
	if (end < ptr + len) {
		return(NULL);
	}

	/* MLOG_FILE_* records should only be written for
	user-created tablespaces. The name must be long enough
	and end in .ibd. */
	bool corrupt = is_predefined_tablespace(space_id)
		|| first_page_no != 0 // TODO: multi-file user tablespaces
		|| len < sizeof "/a.ibd\0"
		|| memcmp(ptr + len - 5, DOT_IBD, 5) != 0
		|| memchr(ptr, OS_PATH_SEPARATOR, len) == NULL;

	byte*	end_ptr	= ptr + len;

	switch (type) {
	default:
		ut_ad(0); // the caller checked this
	case MLOG_FILE_NAME:
		if (corrupt) {
			recv_sys->found_corrupt_log = true;
			break;
		}

		fil_name_process(
			reinterpret_cast<char*>(ptr), len, space_id, false);
		break;
	case MLOG_FILE_DELETE:
		if (corrupt) {
			recv_sys->found_corrupt_log = true;
			break;
		}

		fil_name_process(
			reinterpret_cast<char*>(ptr), len, space_id, true);

		break;
	case MLOG_FILE_CREATE2:
		break;
	case MLOG_FILE_RENAME2:
		if (corrupt) {
			recv_sys->found_corrupt_log = true;
		}

		/* The new name follows the old name. */
		byte*	new_name = end_ptr + 2;
		if (end < new_name) {
			return(NULL);
		}

		ulint	new_len = mach_read_from_2(end_ptr);

		if (end < end_ptr + 2 + new_len) {
			return(NULL);
		}

		end_ptr += 2 + new_len;

		corrupt = corrupt
			|| new_len < sizeof "/a.ibd\0"
			|| memcmp(new_name + new_len - 5, DOT_IBD, 5) != 0
			|| !memchr(new_name, OS_PATH_SEPARATOR, new_len);

		if (corrupt) {
			recv_sys->found_corrupt_log = true;
			break;
		}

		fil_name_process(
			reinterpret_cast<char*>(ptr), len,
			space_id, false);
		fil_name_process(
			reinterpret_cast<char*>(new_name), new_len,
			space_id, false);

		if (!fil_op_replay_rename(
			    space_id, first_page_no,
			    reinterpret_cast<const char*>(ptr),
			    reinterpret_cast<const char*>(new_name))) {
			recv_sys->found_corrupt_fs = true;
		}
	}

	return(end_ptr);
}
#else /* !UNIV_HOTBACKUP */
/** Parse a file name retrieved from a MLOG_FILE_* record,
and return the absolute file path corresponds to backup dir
as well as in the form of database/tablespace
@param[in]	file_name		path emitted by the redo log
@param[out]	absolute_path	absolute path of tablespace
corresponds to backup dir
@param[out]	tablespace_name	name in the form of database/table */
static
void
make_abs_file_path(
	const std::string&	name,
	std::string&		absolute_path,
	std::string&		tablespace_name)
{
	std::string file_name = name;
	std::string path = fil_path_to_mysql_datadir;
	size_t pos = std::string::npos;

	pos = file_name.rfind(DOT_IBD);
	if (pos == std::string::npos) {
		file_name += DOT_IBD;
	}

	if (is_absolute_path(file_name.c_str())) {

		pos = file_name.rfind(OS_PATH_SEPARATOR);
		std::string temp_name = file_name.substr(0, pos);
		pos = temp_name.rfind(OS_PATH_SEPARATOR);
		++pos;
		file_name = file_name.substr(pos, file_name.length());
		path += OS_PATH_SEPARATOR + file_name;
	} else {
		if (file_name[0] != '.') {
			file_name = "./" + file_name;
		}
		pos = file_name.find(OS_PATH_SEPARATOR);
		++pos;
		file_name = file_name.substr(pos, file_name.length());
		path += OS_PATH_SEPARATOR + file_name;
	}

	absolute_path = path;

	/* remove the .ibd extension */
	pos = file_name.rfind(".ibd");
	if (pos != std::string::npos)
		tablespace_name = file_name.substr(0, pos);

	/* space->name uses '/', not OS_PATH_SEPARATOR,
	update the seperator */
	if (OS_PATH_SEPARATOR != '/') {
		pos = tablespace_name.find(OS_PATH_SEPARATOR);
		while (pos != std::string::npos) {
			tablespace_name[pos] = '/';
			pos = tablespace_name.find(OS_PATH_SEPARATOR);
		}
	}

}

/** Wrapper around fil_name_process()
@param[in]	name		absolute path of tablespace file
@param[in]	space_id	the tablespace ID
@retval		true		if able to process file successfully.
@retval		false		if unable to process the file */
bool
fil_name_process(
	const char*	name,
	ulint	space_id)
{
	size_t length = strlen(name);
	++length;

	char* file_name = static_cast<char*>(ut_malloc_nokey(length));
	strncpy(file_name, name,length);

	bool processed = fil_name_process(file_name, length, space_id, false);

	ut_free(file_name);
	return(processed);
}

/** Parse or process a MLOG_FILE_* record.
@param[in]	ptr		redo log record
@param[in]	end		end of the redo log buffer
@param[in]	space_id	the tablespace ID
@param[in]	first_page_no	first page number in the file
@param[in]	type		MLOG_FILE_NAME or MLOG_FILE_DELETE
or MLOG_FILE_CREATE2 or MLOG_FILE_RENAME2
@retval	pointer to next redo log record
@retval	NULL if this log record was truncated */
static
byte*
fil_name_parse(
	byte*		ptr,
	const byte*	end,
	ulint		space_id,
	ulint		first_page_no,
	mlog_id_t	type)
{

	ulint flags = mach_read_from_4(ptr);

	if (type == MLOG_FILE_CREATE2) {
		if (end < ptr + 4) {
			return(NULL);
		}
		ptr += 4;
	}

	if (end < ptr + 2) {
		return(NULL);
	}

	ulint	len = mach_read_from_2(ptr);
	ptr += 2;
	if (end < ptr + len) {
		return(NULL);
	}

	os_normalize_path(reinterpret_cast<char*>(ptr));

	/* MLOG_FILE_* records should only be written for
	user-created tablespaces. The name can end with .ibd,
	but sometimes it doesn't */
	bool corrupt = is_predefined_tablespace(space_id)
		|| first_page_no != 0; // TODO: multi-file user tablespaces

	byte*	end_ptr = ptr + len;

	if (corrupt) {
		recv_sys->found_corrupt_log = true;
		return(end_ptr);
	}

	std::string abs_file_path, tablespace_name;
	char* name = reinterpret_cast<char*>(ptr);
	char* new_name = NULL;
	recv_spaces_t::iterator itr;

	make_abs_file_path(name, abs_file_path, tablespace_name);

	if (!recv_is_making_a_backup) {

		name = static_cast<char*>(ut_malloc_nokey(
			(abs_file_path.length() + 1)));
		strcpy(name, abs_file_path.c_str());
		len = strlen(name) + 1;
	}
	switch (type) {
	default:
		ut_ad(0); // the caller checked this
	case MLOG_FILE_NAME:
		/* Don't validate tablespaces while copying redo logs
		because backup process might keep some tablespace handles
		open in server datadir.
		Maintain "map of dirty tablespaces" so that assumptions
		for other redo log records are not broken even for dirty
		tablespaces during apply log */
		if (!recv_is_making_a_backup) {
			fil_name_process(
				name, len, space_id, false);
		}
		break;
	case MLOG_FILE_DELETE:
		/* Don't validate tablespaces while copying redo logs
		because backup process might keep some tablespace handles
		open in server datadir. */
		if (recv_is_making_a_backup)
			break;

<<<<<<< HEAD
		if (apply && recv_replay_file_ops
=======
		fil_name_process(
			name, len, space_id, true);

		if (recv_replay_file_ops
>>>>>>> a533e2c7
			&& fil_space_get(space_id)) {
			dberr_t	err = fil_delete_tablespace(
				space_id, BUF_REMOVE_FLUSH_NO_WRITE);
			ut_a(err == DB_SUCCESS);
		}

		fil_name_process(
			name, len, space_id, true);

		break;
	case MLOG_FILE_CREATE2:
		if (recv_is_making_a_backup
		    || (!recv_replay_file_ops)
#if 0
		    || (is_intermediate_file(abs_file_path.c_str()))
#endif
		    || (fil_space_get(space_id))
		    || (fil_space_get_id_by_name(
				tablespace_name.c_str()) != ULINT_UNDEFINED)) {
			/* Don't create table while :-
			1. scanning the redo logs during backup
			2. apply-log on a partial backup
			3. if it is intermediate file
			4. tablespace is already loaded in memory */
		} else {
			itr = recv_spaces.find(space_id);
			if (itr == recv_spaces.end()
				|| (itr->second.name != abs_file_path)) {

				if (tablespace_name.find("/") !=
				    std::string::npos) {
					fil_create_directory_for_tablename(
						tablespace_name.c_str());
				}

				dberr_t ret = fil_ibd_create(
					space_id, tablespace_name.c_str(),
					abs_file_path.c_str(),
					flags, FIL_IBD_FILE_INITIAL_SIZE);

				if (ret != DB_SUCCESS) {
					ib::fatal() << "Could not create the"
						<< " tablespace : "
						<< abs_file_path
						<< " with space Id : "
						<< space_id;
				}
			}
		}
		break;
	case MLOG_FILE_RENAME2:
		/* The new name follows the old name. */
		byte*	new_table_name = end_ptr + 2;
		if (end < new_table_name) {
			return(NULL);
		}

		ulint	new_len = mach_read_from_2(end_ptr);

		if (end < end_ptr + 2 + new_len) {
			return(NULL);
		}

		end_ptr += 2 + new_len;

		char* new_table = reinterpret_cast<char*>(new_table_name);
		os_normalize_path(new_table);

		corrupt = corrupt
			|| new_len < sizeof "/a.ibd\0"
			|| memcmp(new_table_name + new_len - 5, DOT_IBD, 5) != 0
			|| !memchr(new_table_name, OS_PATH_SEPARATOR, new_len);

		if (corrupt) {
			recv_sys->found_corrupt_log = true;
			break;
		}

		if (recv_is_making_a_backup
		    || (!recv_replay_file_ops)
#if 0
		    || (is_intermediate_file(name))
		    || (is_intermediate_file(new_table))
#endif
		    ) {
			/* Don't rename table while :-
			1. scanning the redo logs during backup
			2. apply-log on a partial backup
			3. The new name is already used.
			4. A tablespace is not open in memory with the old name.
			This will prevent unintended renames during recovery. */
			break;
		} else {
			make_abs_file_path(new_table, abs_file_path,
					   tablespace_name);

			new_name = static_cast<char*>(ut_malloc_nokey(
				(abs_file_path.length() + 1)));
			strcpy(new_name, abs_file_path.c_str());
			new_len = strlen(new_name) + 1;
		}

		fil_name_process(name, len, space_id, false);
		fil_name_process( new_name, new_len, space_id, false);

		if (!fil_op_replay_rename(
			space_id, first_page_no,
			name,
			new_name)) {
#if 0
			recv_sys->found_corrupt_fs = true;
#endif
		}
	}

	if (!recv_is_making_a_backup) {
		ut_free(name);
		ut_free(new_name);
	}
	return(end_ptr);
}
#endif /* UNIV_HOTBACKUP */

/********************************************************//**
Creates the recovery system. */
void
recv_sys_create(void)
/*=================*/
{
	if (recv_sys != NULL) {

		return;
	}

	recv_sys = static_cast<recv_sys_t*>(ut_zalloc_nokey(sizeof(*recv_sys)));

	mutex_create(LATCH_ID_RECV_SYS, &recv_sys->mutex);
	mutex_create(LATCH_ID_RECV_WRITER, &recv_sys->writer_mutex);

	recv_sys->heap = NULL;
	recv_sys->addr_hash = NULL;
}

/********************************************************//**
Release recovery system mutexes. */
void
recv_sys_close(void)
/*================*/
{
	if (recv_sys != NULL) {
		if (recv_sys->addr_hash != NULL) {
			hash_table_free(recv_sys->addr_hash);
		}

		if (recv_sys->heap != NULL) {
			mem_heap_free(recv_sys->heap);
		}
#ifndef UNIV_HOTBACKUP
		if (recv_sys->flush_start != NULL) {
			os_event_destroy(recv_sys->flush_start);
		}

		if (recv_sys->flush_end != NULL) {
			os_event_destroy(recv_sys->flush_end);
		}
#endif /* !UNIV_HOTBACKUP */
		ut_free(recv_sys->buf);
		ut_free(recv_sys->last_block_buf_start);

#ifndef UNIV_HOTBACKUP
		ut_ad(!recv_writer_thread_active);
		mutex_free(&recv_sys->writer_mutex);
#endif /* !UNIV_HOTBACKUP */

		mutex_free(&recv_sys->mutex);

		ut_free(recv_sys);
		recv_sys = NULL;
	}

	recv_spaces.clear();
}

/********************************************************//**
Frees the recovery system memory. */
void
recv_sys_mem_free(void)
/*===================*/
{
	if (recv_sys != NULL) {
		if (recv_sys->addr_hash != NULL) {
			hash_table_free(recv_sys->addr_hash);
		}

		if (recv_sys->heap != NULL) {
			mem_heap_free(recv_sys->heap);
		}
#ifndef UNIV_HOTBACKUP
		if (recv_sys->flush_start != NULL) {
			os_event_destroy(recv_sys->flush_start);
		}

		if (recv_sys->flush_end != NULL) {
			os_event_destroy(recv_sys->flush_end);
		}
#endif /* !UNIV_HOTBACKUP */
		ut_free(recv_sys->buf);
		ut_free(recv_sys->last_block_buf_start);
		ut_free(recv_sys);
		recv_sys = NULL;
	}
}

#ifndef UNIV_HOTBACKUP
/************************************************************
Reset the state of the recovery system variables. */
void
recv_sys_var_init(void)
/*===================*/
{
	recv_recovery_on = false;
	recv_needed_recovery = false;
	recv_lsn_checks_on = false;
	recv_no_ibuf_operations = false;
	recv_scan_print_counter	= 0;
	recv_previous_parsed_rec_type = MLOG_SINGLE_REC_FLAG;
	recv_previous_parsed_rec_offset	= 0;
	recv_previous_parsed_rec_is_multi = 0;
	recv_n_pool_free_frames	= 256;
	recv_max_page_lsn = 0;
}

/******************************************************************//**
recv_writer thread tasked with flushing dirty pages from the buffer
pools.
@return a dummy parameter */
extern "C"
os_thread_ret_t
DECLARE_THREAD(recv_writer_thread)(
/*===============================*/
	void*	arg MY_ATTRIBUTE((unused)))
			/*!< in: a dummy parameter required by
			os_thread_create */
{
	my_thread_init();
	ut_ad(!srv_read_only_mode);

#ifdef UNIV_PFS_THREAD
	pfs_register_thread(recv_writer_thread_key);
#endif /* UNIV_PFS_THREAD */

#ifdef UNIV_DEBUG_THREAD_CREATION
	ib::info() << "recv_writer thread running, id "
		<< os_thread_pf(os_thread_get_curr_id());
#endif /* UNIV_DEBUG_THREAD_CREATION */

	recv_writer_thread_active = true;

	while (srv_shutdown_state == SRV_SHUTDOWN_NONE) {

		os_thread_sleep(100000);

		mutex_enter(&recv_sys->writer_mutex);

		if (!recv_recovery_on) {
			mutex_exit(&recv_sys->writer_mutex);
			break;
		}

		/* Flush pages from end of LRU if required */
		os_event_reset(recv_sys->flush_end);
		recv_sys->flush_type = BUF_FLUSH_LRU;
		os_event_set(recv_sys->flush_start);
		os_event_wait(recv_sys->flush_end);

		mutex_exit(&recv_sys->writer_mutex);
	}

	recv_writer_thread_active = false;

	my_thread_end();
	/* We count the number of threads in os_thread_exit().
	A created thread should always use that to exit and not
	use return() to exit. */
	os_thread_exit();

	OS_THREAD_DUMMY_RETURN;
}
#endif /* !UNIV_HOTBACKUP */

/************************************************************
Inits the recovery system for a recovery operation. */
void
recv_sys_init(
/*==========*/
	ulint	available_memory)	/*!< in: available memory in bytes */
{
	if (recv_sys->heap != NULL) {

		return;
	}

#ifndef UNIV_HOTBACKUP
	mutex_enter(&(recv_sys->mutex));

	recv_sys->heap = mem_heap_create_typed(256,
					MEM_HEAP_FOR_RECV_SYS);

	if (!srv_read_only_mode) {
		recv_sys->flush_start = os_event_create(0);
		recv_sys->flush_end = os_event_create(0);
	}
#else /* !UNIV_HOTBACKUP */
	recv_sys->heap = mem_heap_create(256);
	recv_is_from_backup = true;
#endif /* !UNIV_HOTBACKUP */

	/* Set appropriate value of recv_n_pool_free_frames. */
	if (buf_pool_get_curr_size() >= (10 * 1024 * 1024)) {
		/* Buffer pool of size greater than 10 MB. */
		recv_n_pool_free_frames = 1024;
	}

	recv_sys->buf = static_cast<byte*>(
		ut_malloc_nokey(RECV_PARSING_BUF_SIZE));
	recv_sys->len = 0;
	recv_sys->recovered_offset = 0;

	recv_sys->addr_hash = hash_create(available_memory / 512);
	recv_sys->n_addrs = 0;

	recv_sys->apply_log_recs = FALSE;
	recv_sys->apply_batch_on = FALSE;

	recv_sys->last_block_buf_start = static_cast<byte*>(
		ut_malloc_nokey(2 * OS_FILE_LOG_BLOCK_SIZE));

	recv_sys->last_block = static_cast<byte*>(ut_align(
		recv_sys->last_block_buf_start, OS_FILE_LOG_BLOCK_SIZE));

	recv_sys->found_corrupt_log = false;
	recv_sys->found_corrupt_fs = false;
	recv_sys->mlog_checkpoint_lsn = 0;

	recv_max_page_lsn = 0;

	/* Call the constructor for recv_sys_t::dblwr member */
	new (&recv_sys->dblwr) recv_dblwr_t();

	recv_sys->encryption_list = NULL;
	mutex_exit(&(recv_sys->mutex));
}

/********************************************************//**
Empties the hash table when it has been fully processed. */
static
void
recv_sys_empty_hash(void)
/*=====================*/
{
	ut_ad(mutex_own(&(recv_sys->mutex)));

	if (recv_sys->n_addrs != 0) {
		ib::fatal() << recv_sys->n_addrs << " pages with log records"
			" were left unprocessed!";
	}

	hash_table_free(recv_sys->addr_hash);
	mem_heap_empty(recv_sys->heap);

	recv_sys->addr_hash = hash_create(buf_pool_get_curr_size() / 512);
}

#ifndef UNIV_HOTBACKUP

/********************************************************//**
Frees the recovery system. */
void
recv_sys_debug_free(void)
/*=====================*/
{
	mutex_enter(&(recv_sys->mutex));

	hash_table_free(recv_sys->addr_hash);
	mem_heap_free(recv_sys->heap);
	ut_free(recv_sys->buf);
	ut_free(recv_sys->last_block_buf_start);

	recv_sys->buf = NULL;
	recv_sys->heap = NULL;
	recv_sys->addr_hash = NULL;
	recv_sys->last_block_buf_start = NULL;

	/* wake page cleaner up to progress */
	if (!srv_read_only_mode) {
		ut_ad(!recv_recovery_on);
		ut_ad(!recv_writer_thread_active);
		os_event_reset(buf_flush_event);
		os_event_set(recv_sys->flush_start);
	}

	if (recv_sys->encryption_list != NULL) {
		encryption_list_t::iterator	it;

		for (it = recv_sys->encryption_list->begin();
		     it != recv_sys->encryption_list->end();
		     it++) {
			if (it->key != NULL) {
				ut_free(it->key);
				it->key = NULL;
			}
			if (it->iv != NULL) {
				ut_free(it->iv);
				it->iv = NULL;
			}
		}

		recv_sys->encryption_list->swap(*recv_sys->encryption_list);

		UT_DELETE(recv_sys->encryption_list);
		recv_sys->encryption_list = NULL;
	}

	mutex_exit(&(recv_sys->mutex));
}

/********************************************************//**
Copies a log segment from the most up-to-date log group to the other log
groups, so that they all contain the latest log data. Also writes the info
about the latest checkpoint to the groups, and inits the fields in the group
memory structs to up-to-date values. */
static
void
recv_synchronize_groups(void)
/*=========================*/
{
	lsn_t		start_lsn;
	lsn_t		end_lsn;
	lsn_t		recovered_lsn;

	recovered_lsn = recv_sys->recovered_lsn;

	/* Read the last recovered log block to the recovery system buffer:
	the block is always incomplete */

	start_lsn = ut_uint64_align_down(recovered_lsn,
					 OS_FILE_LOG_BLOCK_SIZE);
	end_lsn = ut_uint64_align_up(recovered_lsn, OS_FILE_LOG_BLOCK_SIZE);

	ut_a(start_lsn != end_lsn);

	log_group_read_log_seg(recv_sys->last_block,
			       UT_LIST_GET_FIRST(log_sys->log_groups),
			       start_lsn, end_lsn);

	for (log_group_t* group = UT_LIST_GET_FIRST(log_sys->log_groups);
	     group;
	     group = UT_LIST_GET_NEXT(log_groups, group)) {
		/* Update the fields in the group struct to correspond to
		recovered_lsn */

		log_group_set_fields(group, recovered_lsn);
	}

	/* Copy the checkpoint info to the log; remember that we have
	incremented checkpoint_no by one, and the info will not be written
	over the max checkpoint info, thus making the preservation of max
	checkpoint info on disk certain */

	log_write_checkpoint_info(true);
	log_mutex_enter();
}
#endif /* !UNIV_HOTBACKUP */

/** Check the consistency of a log header block.
@param[in]	log header block
@return true if ok */
static
bool
recv_check_log_header_checksum(
	const byte*	buf)
{
	return(log_block_get_checksum(buf)
	       == log_block_calc_checksum_crc32(buf));
}

#ifndef UNIV_HOTBACKUP
/** Find the latest checkpoint in the format-0 log header.
@param[out]	max_group	log group, or NULL
@param[out]	max_field	LOG_CHECKPOINT_1 or LOG_CHECKPOINT_2
@return error code or DB_SUCCESS */
static MY_ATTRIBUTE((warn_unused_result))
dberr_t
recv_find_max_checkpoint_0(
	log_group_t**	max_group,
	ulint*		max_field)
{
	log_group_t*	group = UT_LIST_GET_FIRST(log_sys->log_groups);
	ib_uint64_t	max_no = 0;
	ib_uint64_t	checkpoint_no;
	byte*		buf	= log_sys->checkpoint_buf;

	ut_ad(group->format == 0);
	ut_ad(UT_LIST_GET_NEXT(log_groups, group) == NULL);

	/** Offset of the first checkpoint checksum */
	static const uint CHECKSUM_1 = 288;
	/** Offset of the second checkpoint checksum */
	static const uint CHECKSUM_2 = CHECKSUM_1 + 4;
	/** Most significant bits of the checkpoint offset */
	static const uint OFFSET_HIGH32 = CHECKSUM_2 + 12;
	/** Least significant bits of the checkpoint offset */
	static const uint OFFSET_LOW32 = 16;

	for (ulint field = LOG_CHECKPOINT_1; field <= LOG_CHECKPOINT_2;
	     field += LOG_CHECKPOINT_2 - LOG_CHECKPOINT_1) {
		log_group_header_read(group, field);

		if (static_cast<uint32_t>(ut_fold_binary(buf, CHECKSUM_1))
		    != mach_read_from_4(buf + CHECKSUM_1)
		    || static_cast<uint32_t>(
			    ut_fold_binary(buf + LOG_CHECKPOINT_LSN,
					   CHECKSUM_2 - LOG_CHECKPOINT_LSN))
		    != mach_read_from_4(buf + CHECKSUM_2)) {
			DBUG_PRINT("ib_log",
				   ("invalid pre-5.7.9 checkpoint " ULINTPF,
				    field));
			continue;
		}

		group->state = LOG_GROUP_OK;

		group->lsn = mach_read_from_8(
			buf + LOG_CHECKPOINT_LSN);
		group->lsn_offset = static_cast<ib_uint64_t>(
			mach_read_from_4(buf + OFFSET_HIGH32)) << 32
			| mach_read_from_4(buf + OFFSET_LOW32);

		group->lsn_offset_ps55 = group->lsn_offset;
		if (group->file_size * group->n_files >
			4294967296ULL /* 4GiB */) {
			group->lsn_offset_ps55 =
				((lsn_t) mach_read_from_8(
				buf + LOG_CHECKPOINT_LOG_BUF_SIZE));
		}

		checkpoint_no = mach_read_from_8(
			buf + LOG_CHECKPOINT_NO);

		DBUG_PRINT("ib_log",
			   ("checkpoint " UINT64PF " at " LSN_PF
			    " found in group " ULINTPF,
			    checkpoint_no, group->lsn, group->id));

		if (checkpoint_no >= max_no) {
			*max_group = group;
			*max_field = field;
			max_no = checkpoint_no;
		}
	}

	if (*max_group != NULL) {
		redo_log_version = REDO_LOG_V0;
		if (!innodb_log_checksum_algorithm_specified &&
		    srv_log_checksum_algorithm !=
			SRV_CHECKSUM_ALGORITHM_INNODB) {
			srv_log_checksum_algorithm =
				SRV_CHECKSUM_ALGORITHM_INNODB;
			innodb_log_checksum_func_update(
				srv_log_checksum_algorithm);
		}
		return(DB_SUCCESS);
	}

	ib::error() << "Upgrade after a crash is not supported."
		" This redo log was created before MySQL 5.7.9,"
		" and we did not find a valid checkpoint."
		" Please follow the instructions at"
		" " REFMAN "upgrading.html";
	return(DB_ERROR);
}

#if 0
/** Determine if a pre-5.7.9 redo log is clean.
@param[in]	lsn	checkpoint LSN
@return error code
@retval	DB_SUCCESS	if the redo log is clean
@retval DB_ERROR	if the redo log is corrupted or dirty */
static
dberr_t
recv_log_format_0_recover(lsn_t lsn)
{
	log_mutex_enter();
	log_group_t*	group = UT_LIST_GET_FIRST(log_sys->log_groups);
	const lsn_t	source_offset
		= log_group_calc_lsn_offset(lsn, group);
	log_mutex_exit();
	const ulint	page_no
		= (ulint) (source_offset / univ_page_size.physical());
	byte*		buf = log_sys->buf;

	static const char* NO_UPGRADE_RECOVERY_MSG =
		"Upgrade after a crash is not supported."
		" This redo log was created before MySQL 5.7.9";
	static const char* NO_UPGRADE_RTFM_MSG =
		". Please follow the instructions at "
		REFMAN "upgrading.html";

	fil_io(IORequestLogRead, true,
	       page_id_t(group->space_id, page_no),
	       univ_page_size,
	       (ulint) ((source_offset & ~(OS_FILE_LOG_BLOCK_SIZE - 1))
			% univ_page_size.physical()),
	       OS_FILE_LOG_BLOCK_SIZE, buf, NULL);

	if (log_block_calc_checksum_format_0(buf)
	    != log_block_get_checksum(buf)) {
		ib::error() << NO_UPGRADE_RECOVERY_MSG
			<< ", and it appears corrupted"
			<< NO_UPGRADE_RTFM_MSG;
		return(DB_CORRUPTION);
	}

	if (log_block_get_data_len(buf)
	    != (source_offset & (OS_FILE_LOG_BLOCK_SIZE - 1))) {
		ib::error() << NO_UPGRADE_RECOVERY_MSG
			<< NO_UPGRADE_RTFM_MSG;
		return(DB_ERROR);
	}

	/* Mark the redo log for upgrading. */
	srv_log_file_size = 0;
	recv_sys->parse_start_lsn = recv_sys->recovered_lsn
		= recv_sys->scanned_lsn
		= recv_sys->mlog_checkpoint_lsn = lsn;
	log_sys->last_checkpoint_lsn = log_sys->next_checkpoint_lsn
		= log_sys->lsn = log_sys->write_lsn
		= log_sys->current_flush_lsn = log_sys->flushed_to_disk_lsn
		= lsn;
	log_sys->next_checkpoint_no = 0;
	return(DB_SUCCESS);
}
#endif

/** Find the latest checkpoint in the log header.
@param[out]	max_group	log group, or NULL
@param[out]	max_field	LOG_CHECKPOINT_1 or LOG_CHECKPOINT_2
@return error code or DB_SUCCESS */
MY_ATTRIBUTE((warn_unused_result))
dberr_t
recv_find_max_checkpoint(
	log_group_t**	max_group,
	ulint*		max_field)
{
	log_group_t*	group;
	ib_uint64_t	max_no;
	ib_uint64_t	checkpoint_no;
	ulint		field;
	byte*		buf;

	group = UT_LIST_GET_FIRST(log_sys->log_groups);

	max_no = 0;
	*max_group = NULL;
	*max_field = 0;

	buf = log_sys->checkpoint_buf;

	while (group) {
		group->state = LOG_GROUP_CORRUPTED;

		log_group_header_read(group, 0);
		/* Check the header page checksum. There was no
		checksum in the first redo log format (version 0). */
		group->format = mach_read_from_4(buf + LOG_HEADER_FORMAT);
		if (group->format != 0
		    && !recv_check_log_header_checksum(buf)) {
			ib::error() << "Invalid redo log header checksum.";
			return(DB_CORRUPTION);
		}

		switch (group->format) {
		case 0:
			return(recv_find_max_checkpoint_0(
				       max_group, max_field));
		case LOG_HEADER_FORMAT_CURRENT:
			break;
		default:
			/* Ensure that the string is NUL-terminated. */
			buf[LOG_HEADER_CREATOR_END] = 0;
			ib::error() << "Unsupported redo log format."
				" The redo log was created"
				" with " << buf + LOG_HEADER_CREATOR <<
				". Please follow the instructions at "
				REFMAN "upgrading-downgrading.html";
			/* Do not issue a message about a possibility
			to cleanly shut down the newer server version
			and to remove the redo logs, because the
			format of the system data structures may
			radically change after MySQL 5.7. */
			return(DB_ERROR);
		}

		for (field = LOG_CHECKPOINT_1; field <= LOG_CHECKPOINT_2;
		     field += LOG_CHECKPOINT_2 - LOG_CHECKPOINT_1) {

			log_group_header_read(group, field);

			if (!recv_check_log_header_checksum(buf)) {
				DBUG_PRINT("ib_log",
					   ("invalid checkpoint,"
					    " group " ULINTPF " at " ULINTPF
					    ", checksum %x",
					    group->id, field,
					    (unsigned) log_block_get_checksum(
						    buf)));
				continue;
			}

			group->state = LOG_GROUP_OK;

			group->lsn = mach_read_from_8(
				buf + LOG_CHECKPOINT_LSN);

			group->lsn_offset = mach_read_from_8(
				buf + LOG_CHECKPOINT_OFFSET);
			group->lsn_offset_ps55 = (lsn_t) -1;

			checkpoint_no = mach_read_from_8(
				buf + LOG_CHECKPOINT_NO);

			DBUG_PRINT("ib_log",
				   ("checkpoint " UINT64PF " at " LSN_PF
				    " found in group " ULINTPF,
				    checkpoint_no, group->lsn, group->id));

			if (checkpoint_no >= max_no) {
				*max_group = group;
				*max_field = field;
				max_no = checkpoint_no;
			}
		}

		group = UT_LIST_GET_NEXT(log_groups, group);
	}

	if (*max_group == NULL) {
		/* Before 5.7.9, we could get here during database
		initialization if we created an ib_logfile0 file that
		was filled with zeroes, and were killed. After
		5.7.9, we would reject such a file already earlier,
		when checking the file header. */
		ib::error() << "No valid checkpoint found"
			" (corrupted redo log)."
			" You can try --innodb-force-recovery=6"
			" as a last resort.";
		return(DB_ERROR);
	}

	redo_log_version = REDO_LOG_V1;

	return(DB_SUCCESS);
}
#else /* !UNIV_HOTBACKUP */
/*******************************************************************//**
Reads the checkpoint info needed in hot backup.
@return TRUE if success */
ibool
recv_read_checkpoint_info_for_backup(
/*=================================*/
	const byte*	hdr,	/*!< in: buffer containing the log group
				header */
	lsn_t*		lsn,	/*!< out: checkpoint lsn */
	lsn_t*		offset,	/*!< out: checkpoint offset in the log group */
	lsn_t*		cp_no,	/*!< out: checkpoint number */
	lsn_t*		first_header_lsn)
				/*!< out: lsn of of the start of the
				first log file */
{
	ulint		max_cp		= 0;
	ib_uint64_t	max_cp_no	= 0;
	const byte*	cp_buf;

	cp_buf = hdr + LOG_CHECKPOINT_1;

	if (recv_check_log_header_checksum(cp_buf)) {
		max_cp_no = mach_read_from_8(cp_buf + LOG_CHECKPOINT_NO);
		max_cp = LOG_CHECKPOINT_1;
	}

	cp_buf = hdr + LOG_CHECKPOINT_2;

	if (recv_check_log_header_checksum(cp_buf)) {
		if (mach_read_from_8(cp_buf + LOG_CHECKPOINT_NO) > max_cp_no) {
			max_cp = LOG_CHECKPOINT_2;
		}
	}

	if (max_cp == 0) {
		return(FALSE);
	}

	cp_buf = hdr + max_cp;

	*lsn = mach_read_from_8(cp_buf + LOG_CHECKPOINT_LSN);
	*offset = mach_read_from_8(
		cp_buf + LOG_CHECKPOINT_OFFSET);

	*cp_no = mach_read_from_8(cp_buf + LOG_CHECKPOINT_NO);

	*first_header_lsn = mach_read_from_8(hdr + LOG_HEADER_START_LSN);

	return(TRUE);
}
#endif /* !UNIV_HOTBACKUP */

/** Check the 4-byte checksum to the trailer checksum field of a log
block.
@param[in]	log block
@return whether the checksum matches */
bool
log_block_checksum_is_ok(
	const byte*	block)	/*!< in: pointer to a log block */
{
	return(!innodb_log_checksums
	       || log_block_get_checksum(block)
	       == log_block_calc_checksum(block));
}

#ifdef UNIV_HOTBACKUP
/*******************************************************************//**
Scans the log segment and n_bytes_scanned is set to the length of valid
log scanned. */
void
recv_scan_log_seg_for_backup(
/*=========================*/
	byte*		buf,		/*!< in: buffer containing log data */
	ulint		buf_len,	/*!< in: data length in that buffer */
	lsn_t*		scanned_lsn,	/*!< in/out: lsn of buffer start,
					we return scanned lsn */
	ulint*		scanned_checkpoint_no,
					/*!< in/out: 4 lowest bytes of the
					highest scanned checkpoint number so
					far */
	ulint*		n_bytes_scanned)/*!< out: how much we were able to
					scan, smaller than buf_len if log
					data ended here */
{
	ulint	data_len;
	byte*	log_block;
	ulint	no;

	*n_bytes_scanned = 0;

	for (log_block = buf; log_block < buf + buf_len;
	     log_block += OS_FILE_LOG_BLOCK_SIZE) {

		no = log_block_get_hdr_no(log_block);

#if 0
		fprintf(stderr, "Log block header no %lu\n", no);
#endif

		if (no != log_block_convert_lsn_to_no(*scanned_lsn)
		    || !log_block_checksum_is_ok(log_block)) {
#if 0
			fprintf(stderr,
				"Log block n:o %lu, scanned lsn n:o %lu\n",
				no, log_block_convert_lsn_to_no(*scanned_lsn));
#endif
			/* Garbage or an incompletely written log block */

			log_block += OS_FILE_LOG_BLOCK_SIZE;
#if 0
			fprintf(stderr,
				"Next log block n:o %lu\n",
				log_block_get_hdr_no(log_block));
#endif
			break;
		}

		if (*scanned_checkpoint_no > 0
		    && log_block_get_checkpoint_no(log_block)
		    < *scanned_checkpoint_no
		    && *scanned_checkpoint_no
		    - log_block_get_checkpoint_no(log_block)
		    > 0x80000000UL) {

			/* Garbage from a log buffer flush which was made
			before the most recent database recovery */
#if 0
			fprintf(stderr,
				"Scanned cp n:o %lu, block cp n:o %lu\n",
				*scanned_checkpoint_no,
				log_block_get_checkpoint_no(log_block));
#endif
			break;
		}

		data_len = log_block_get_data_len(log_block);

		*scanned_checkpoint_no
			= log_block_get_checkpoint_no(log_block);
		*scanned_lsn += data_len;

		*n_bytes_scanned += data_len;

		if (data_len < OS_FILE_LOG_BLOCK_SIZE) {
			/* Log data ends here */

#if 0
			fprintf(stderr, "Log block data len %lu\n",
				data_len);
#endif
			break;
		}
	}
}
#endif /* UNIV_HOTBACKUP */

/** Parse or process a write encryption info record.
@param[in]	ptr		redo log record
@param[in]	end		end of the redo log buffer
@param[in]	space_id	the tablespace ID
@return log record end, NULL if not a complete record */
static
byte*
fil_write_encryption_parse(
	byte*		ptr,
	const byte*	end,
	ulint		space_id)
{
	fil_space_t*	space;
	ulint		offset;
	ulint		len;
	byte*		key = NULL;
	byte*		iv = NULL;
	bool		is_new = false;

	space = fil_space_get(space_id);
	if (space == NULL) {
		encryption_list_t::iterator	it;

		if (recv_sys->encryption_list == NULL) {
			recv_sys->encryption_list =
				UT_NEW_NOKEY(encryption_list_t());
		}

		for (it = recv_sys->encryption_list->begin();
		     it != recv_sys->encryption_list->end();
		     it++) {
			if (it->space_id == space_id) {
				key = it->key;
				iv = it->iv;
			}
		}

		if (key == NULL) {
			key = static_cast<byte*>(ut_malloc_nokey(
					ENCRYPTION_KEY_LEN));
			iv = static_cast<byte*>(ut_malloc_nokey(
					ENCRYPTION_KEY_LEN));
			is_new = true;
		}
	} else {
		key = space->encryption_key;
		iv = space->encryption_iv;
	}

	offset = mach_read_from_2(ptr);
	ptr += 2;
	len = mach_read_from_2(ptr);

	ptr += 2;
	if (end < ptr + len) {
		return(NULL);
	}

	if (offset >= UNIV_PAGE_SIZE
	    || len + offset > UNIV_PAGE_SIZE
	    || (len != ENCRYPTION_INFO_SIZE_V1
		&& len != ENCRYPTION_INFO_SIZE_V2)) {
		recv_sys->found_corrupt_log = TRUE;
		return(NULL);
	}

#ifdef	UNIV_ENCRYPT_DEBUG
	if (space) {
		fprintf(stderr, "Got %lu from redo log:", space->id);
	}
#endif
	if (!fsp_header_decode_encryption_info(key,
					       iv,
					       ptr)) {
		recv_sys->found_corrupt_log = TRUE;
		ib::warn() << "Encryption information"
			<< " in the redo log of space "
			<< space_id << " is invalid";
	}

	ut_ad(len == ENCRYPTION_INFO_SIZE_V1
	      || len == ENCRYPTION_INFO_SIZE_V2);

	ptr += len;

	if (space == NULL) {
		if (is_new) {
			recv_encryption_t info;

			/* Add key and iv to list */
			info.space_id = space_id;
			info.key = key;
			info.iv = iv;

			recv_sys->encryption_list->push_back(info);
		}
	} else {
		ut_ad(FSP_FLAGS_GET_ENCRYPTION(space->flags));

		space->encryption_type = Encryption::AES;
		space->encryption_klen = ENCRYPTION_KEY_LEN;
	}

	return(ptr);
}

/** Try to parse a single log record body and also applies it if
specified.
@param[in]	type		redo log entry type
@param[in]	ptr		redo log record body
@param[in]	end_ptr		end of buffer
@param[in]	space_id	tablespace identifier
@param[in]	page_no		page number
@param[in,out]	block		buffer block, or NULL if
a page log record should not be applied
or if it is a MLOG_FILE_ operation
@param[in,out]	mtr		mini-transaction, or NULL if
a page log record should not be applied
@return log record end, NULL if not a complete record */
static
byte*
recv_parse_or_apply_log_rec_body(
	mlog_id_t	type,
	byte*		ptr,
	byte*		end_ptr,
	ulint		space_id,
	ulint		page_no,
	buf_block_t*	block,
	mtr_t*		mtr)
{
	ut_ad(!block == !mtr);
<<<<<<< HEAD
#if 0
	ut_ad(!apply || recv_sys->mlog_checkpoint_lsn != 0);
#endif /* !UNIV_HOTBACKUP */
=======
>>>>>>> a533e2c7

	switch (type) {
	case MLOG_FILE_NAME:
	case MLOG_FILE_DELETE:
	case MLOG_FILE_CREATE2:
	case MLOG_FILE_RENAME2:
		ut_ad(block == NULL);
		/* Collect the file names when parsing the log,
		before applying any log records. */
		return(fil_name_parse(ptr, end_ptr, space_id, page_no, type));
	case MLOG_INDEX_LOAD:
#if 1
		/* While scaning redo logs during  backup phase a
		MLOG_INDEX_LOAD type redo log record indicates a DDL
		(create index, alter table...)is performed with
		'algorithm=inplace'. This redo log indicates that

		1. The DDL was started after MEB started backing up, in which
		case MEB will not be able to take a consistent backup and should
		fail. or
		2. There is a possibility of this record existing in the REDO
		even after the completion of the index create operation. This is
		because of InnoDB does  not checkpointing after the flushing the
		index pages.

		If MEB gets the last_redo_flush_lsn and that is less than the
		lsn of the current record MEB fails the backup process.
		Error out in case of online backup and emit a warning in case
		of offline backup and continue.
		*/
		if (!recv_recovery_on) {
			if (!opt_lock_ddl_per_table) {
				if (backup_redo_log_flushed_lsn
				    < recv_sys->recovered_lsn) {
					ib::info() << "Last flushed lsn: "
						<< backup_redo_log_flushed_lsn
						<< " load_index lsn "
						<< recv_sys->recovered_lsn;

					if (backup_redo_log_flushed_lsn == 0)
						ib::error() << "PXB was not "
							"able to determine the"
							"InnoDB Engine Status";

					ib::error() << "An optimized (without"
						" redo logging) DDLoperation"
						" has been performed. All"
						" modified pages may not have"
						" been flushed to the disk yet."
						" \nPXB will not be able"
						" take a consistent backup."
						" Retry the backup operation";
					exit(EXIT_FAILURE);
				}
				/** else the index is flushed to disk before
				backup started hence no error */
			} else {
				/* offline backup */
				ib::info() << "Last flushed lsn: "
					<< backup_redo_log_flushed_lsn
					<< " load_index lsn "
					<< recv_sys->recovered_lsn;

				ib::warn() << "An optimized (without redo"
					" logging) DDL operation has been"
					" performed. All modified pages may not"
					" have been flushed to the disk yet.";
			}
		}
#endif /* UNIV_HOTBACKUP */
		if (end_ptr < ptr + 8) {
			return(NULL);
		}
		return(ptr + 8);
	case MLOG_TRUNCATE:
		return(truncate_t::parse_redo_entry(ptr, end_ptr, space_id));
	case MLOG_WRITE_STRING:
		/* For encrypted tablespace, we need to get the
		encryption key information before the page 0 is recovered.
	        Otherwise, redo will not find the key to decrypt
		the data pages. */
		if (page_no == 0 && !is_system_tablespace(space_id)) {
			return(fil_write_encryption_parse(ptr,
							  end_ptr,
							  space_id));
		}
		break;

	default:
		break;
	}

	dict_index_t*	index	= NULL;
	page_t*		page;
	page_zip_des_t*	page_zip;
#ifdef UNIV_DEBUG
	ulint		page_type;
#endif /* UNIV_DEBUG */

	if (block) {
		/* Applying a page log record. */
		page = block->frame;
		page_zip = buf_block_get_page_zip(block);
		ut_d(page_type = fil_page_get_type(page));
	} else {
		/* Parsing a page log record. */
		page = NULL;
		page_zip = NULL;
		ut_d(page_type = FIL_PAGE_TYPE_ALLOCATED);
	}

	const byte*	old_ptr = ptr;

	switch (type) {
#ifdef UNIV_LOG_LSN_DEBUG
	case MLOG_LSN:
		/* The LSN is checked in recv_parse_log_rec(). */
		break;
#endif /* UNIV_LOG_LSN_DEBUG */
	case MLOG_1BYTE: case MLOG_2BYTES: case MLOG_4BYTES: case MLOG_8BYTES:
#ifdef UNIV_DEBUG
		if (page && page_type == FIL_PAGE_TYPE_ALLOCATED
		    && end_ptr >= ptr + 2) {
			/* It is OK to set FIL_PAGE_TYPE and certain
			list node fields on an empty page.  Any other
			write is not OK. */

			/* NOTE: There may be bogus assertion failures for
			dict_hdr_create(), trx_rseg_header_create(),
			trx_sys_create_doublewrite_buf(), and
			trx_sysf_create().
			These are only called during database creation. */
			ulint	offs = mach_read_from_2(ptr);

			switch (type) {
			default:
				ut_error;
			case MLOG_2BYTES:
				/* Note that this can fail when the
				redo log been written with something
				older than InnoDB Plugin 1.0.4. */
				ut_ad(offs == FIL_PAGE_TYPE
				      || offs == IBUF_TREE_SEG_HEADER
				      + IBUF_HEADER + FSEG_HDR_OFFSET
				      || offs == PAGE_BTR_IBUF_FREE_LIST
				      + PAGE_HEADER + FIL_ADDR_BYTE
				      || offs == PAGE_BTR_IBUF_FREE_LIST
				      + PAGE_HEADER + FIL_ADDR_BYTE
				      + FIL_ADDR_SIZE
				      || offs == PAGE_BTR_SEG_LEAF
				      + PAGE_HEADER + FSEG_HDR_OFFSET
				      || offs == PAGE_BTR_SEG_TOP
				      + PAGE_HEADER + FSEG_HDR_OFFSET
				      || offs == PAGE_BTR_IBUF_FREE_LIST_NODE
				      + PAGE_HEADER + FIL_ADDR_BYTE
				      + 0 /*FLST_PREV*/
				      || offs == PAGE_BTR_IBUF_FREE_LIST_NODE
				      + PAGE_HEADER + FIL_ADDR_BYTE
				      + FIL_ADDR_SIZE /*FLST_NEXT*/);
				break;
			case MLOG_4BYTES:
				/* Note that this can fail when the
				redo log been written with something
				older than InnoDB Plugin 1.0.4. */
				ut_ad(0
				      || offs == IBUF_TREE_SEG_HEADER
				      + IBUF_HEADER + FSEG_HDR_SPACE
				      || offs == IBUF_TREE_SEG_HEADER
				      + IBUF_HEADER + FSEG_HDR_PAGE_NO
				      || offs == PAGE_BTR_IBUF_FREE_LIST
				      + PAGE_HEADER/* flst_init */
				      || offs == PAGE_BTR_IBUF_FREE_LIST
				      + PAGE_HEADER + FIL_ADDR_PAGE
				      || offs == PAGE_BTR_IBUF_FREE_LIST
				      + PAGE_HEADER + FIL_ADDR_PAGE
				      + FIL_ADDR_SIZE
				      || offs == PAGE_BTR_SEG_LEAF
				      + PAGE_HEADER + FSEG_HDR_PAGE_NO
				      || offs == PAGE_BTR_SEG_LEAF
				      + PAGE_HEADER + FSEG_HDR_SPACE
				      || offs == PAGE_BTR_SEG_TOP
				      + PAGE_HEADER + FSEG_HDR_PAGE_NO
				      || offs == PAGE_BTR_SEG_TOP
				      + PAGE_HEADER + FSEG_HDR_SPACE
				      || offs == PAGE_BTR_IBUF_FREE_LIST_NODE
				      + PAGE_HEADER + FIL_ADDR_PAGE
				      + 0 /*FLST_PREV*/
				      || offs == PAGE_BTR_IBUF_FREE_LIST_NODE
				      + PAGE_HEADER + FIL_ADDR_PAGE
				      + FIL_ADDR_SIZE /*FLST_NEXT*/);
				break;
			}
		}
#endif /* UNIV_DEBUG */
		ptr = mlog_parse_nbytes(type, ptr, end_ptr, page, page_zip);
		if (ptr != NULL && page != NULL
		    && page_no == 0 && type == MLOG_4BYTES) {
			ulint	offs = mach_read_from_2(old_ptr);
			switch (offs) {
				fil_space_t*	space;
				ulint		val;
			default:
				break;
			case FSP_HEADER_OFFSET + FSP_SPACE_FLAGS:
			case FSP_HEADER_OFFSET + FSP_SIZE:
			case FSP_HEADER_OFFSET + FSP_FREE_LIMIT:
			case FSP_HEADER_OFFSET + FSP_FREE + FLST_LEN:
				space = fil_space_get(space_id);
				ut_a(space != NULL);
				val = mach_read_from_4(page + offs);

				switch (offs) {
				case FSP_HEADER_OFFSET + FSP_SPACE_FLAGS:
					space->flags = val;
					break;
				case FSP_HEADER_OFFSET + FSP_SIZE:
					space->size_in_header = val;
					break;
				case FSP_HEADER_OFFSET + FSP_FREE_LIMIT:
					space->free_limit = val;
					break;
				case FSP_HEADER_OFFSET + FSP_FREE + FLST_LEN:
					space->free_len = val;
					ut_ad(val == flst_get_len(
						      page + offs));
					break;
				}
			}
		}
		break;
	case MLOG_REC_INSERT: case MLOG_COMP_REC_INSERT:
		ut_ad(!page || fil_page_type_is_index(page_type));

		if (NULL != (ptr = mlog_parse_index(
				     ptr, end_ptr,
				     type == MLOG_COMP_REC_INSERT,
				     &index))) {
			ut_a(!page
			     || (ibool)!!page_is_comp(page)
			     == dict_table_is_comp(index->table));
			ptr = page_cur_parse_insert_rec(FALSE, ptr, end_ptr,
							block, index, mtr);
		}
		break;
	case MLOG_REC_CLUST_DELETE_MARK: case MLOG_COMP_REC_CLUST_DELETE_MARK:
		ut_ad(!page || fil_page_type_is_index(page_type));

		if (NULL != (ptr = mlog_parse_index(
				     ptr, end_ptr,
				     type == MLOG_COMP_REC_CLUST_DELETE_MARK,
				     &index))) {
			ut_a(!page
			     || (ibool)!!page_is_comp(page)
			     == dict_table_is_comp(index->table));
			ptr = btr_cur_parse_del_mark_set_clust_rec(
				ptr, end_ptr, page, page_zip, index);
		}
		break;
	case MLOG_COMP_REC_SEC_DELETE_MARK:
		ut_ad(!page || fil_page_type_is_index(page_type));
		/* This log record type is obsolete, but we process it for
		backward compatibility with MySQL 5.0.3 and 5.0.4. */
		ut_a(!page || page_is_comp(page));
		ut_a(!page_zip);
		ptr = mlog_parse_index(ptr, end_ptr, TRUE, &index);
		if (!ptr) {
			break;
		}
		/* Fall through */
	case MLOG_REC_SEC_DELETE_MARK:
		ut_ad(!page || fil_page_type_is_index(page_type));
		ptr = btr_cur_parse_del_mark_set_sec_rec(ptr, end_ptr,
							 page, page_zip);
		break;
	case MLOG_REC_UPDATE_IN_PLACE: case MLOG_COMP_REC_UPDATE_IN_PLACE:
		ut_ad(!page || fil_page_type_is_index(page_type));

		if (NULL != (ptr = mlog_parse_index(
				     ptr, end_ptr,
				     type == MLOG_COMP_REC_UPDATE_IN_PLACE,
				     &index))) {
			ut_a(!page
			     || (ibool)!!page_is_comp(page)
			     == dict_table_is_comp(index->table));
			ptr = btr_cur_parse_update_in_place(ptr, end_ptr, page,
							    page_zip, index);
		}
		break;
	case MLOG_LIST_END_DELETE: case MLOG_COMP_LIST_END_DELETE:
	case MLOG_LIST_START_DELETE: case MLOG_COMP_LIST_START_DELETE:
		ut_ad(!page || fil_page_type_is_index(page_type));

		if (NULL != (ptr = mlog_parse_index(
				     ptr, end_ptr,
				     type == MLOG_COMP_LIST_END_DELETE
				     || type == MLOG_COMP_LIST_START_DELETE,
				     &index))) {
			ut_a(!page
			     || (ibool)!!page_is_comp(page)
			     == dict_table_is_comp(index->table));
			ptr = page_parse_delete_rec_list(type, ptr, end_ptr,
							 block, index, mtr);
		}
		break;
	case MLOG_LIST_END_COPY_CREATED: case MLOG_COMP_LIST_END_COPY_CREATED:
		ut_ad(!page || fil_page_type_is_index(page_type));

		if (NULL != (ptr = mlog_parse_index(
				     ptr, end_ptr,
				     type == MLOG_COMP_LIST_END_COPY_CREATED,
				     &index))) {
			ut_a(!page
			     || (ibool)!!page_is_comp(page)
			     == dict_table_is_comp(index->table));
			ptr = page_parse_copy_rec_list_to_created_page(
				ptr, end_ptr, block, index, mtr);
		}
		break;
	case MLOG_PAGE_REORGANIZE:
	case MLOG_COMP_PAGE_REORGANIZE:
	case MLOG_ZIP_PAGE_REORGANIZE:
		ut_ad(!page || fil_page_type_is_index(page_type));

		if (NULL != (ptr = mlog_parse_index(
				     ptr, end_ptr,
				     type != MLOG_PAGE_REORGANIZE,
				     &index))) {
			ut_a(!page
			     || (ibool)!!page_is_comp(page)
			     == dict_table_is_comp(index->table));
			ptr = btr_parse_page_reorganize(
				ptr, end_ptr, index,
				type == MLOG_ZIP_PAGE_REORGANIZE,
				block, mtr);
		}
		break;
	case MLOG_PAGE_CREATE: case MLOG_COMP_PAGE_CREATE:
		/* Allow anything in page_type when creating a page. */
		ut_a(!page_zip);
		page_parse_create(block, type == MLOG_COMP_PAGE_CREATE, false);
		break;
	case MLOG_PAGE_CREATE_RTREE: case MLOG_COMP_PAGE_CREATE_RTREE:
		page_parse_create(block, type == MLOG_COMP_PAGE_CREATE_RTREE,
				  true);
		break;
	case MLOG_UNDO_INSERT:
		ut_ad(!page || page_type == FIL_PAGE_UNDO_LOG);
		ptr = trx_undo_parse_add_undo_rec(ptr, end_ptr, page);
		break;
	case MLOG_UNDO_ERASE_END:
		ut_ad(!page || page_type == FIL_PAGE_UNDO_LOG);
		ptr = trx_undo_parse_erase_page_end(ptr, end_ptr, page, mtr);
		break;
	case MLOG_UNDO_INIT:
		/* Allow anything in page_type when creating a page. */
		ptr = trx_undo_parse_page_init(ptr, end_ptr, page, mtr);
		break;
	case MLOG_UNDO_HDR_DISCARD:
		ut_ad(!page || page_type == FIL_PAGE_UNDO_LOG);
		ptr = trx_undo_parse_discard_latest(ptr, end_ptr, page, mtr);
		break;
	case MLOG_UNDO_HDR_CREATE:
	case MLOG_UNDO_HDR_REUSE:
		ut_ad(!page || page_type == FIL_PAGE_UNDO_LOG);
		ptr = trx_undo_parse_page_header(type, ptr, end_ptr,
						 page, mtr);
		break;
	case MLOG_REC_MIN_MARK: case MLOG_COMP_REC_MIN_MARK:
		ut_ad(!page || fil_page_type_is_index(page_type));
		/* On a compressed page, MLOG_COMP_REC_MIN_MARK
		will be followed by MLOG_COMP_REC_DELETE
		or MLOG_ZIP_WRITE_HEADER(FIL_PAGE_PREV, FIL_NULL)
		in the same mini-transaction. */
		ut_a(type == MLOG_COMP_REC_MIN_MARK || !page_zip);
		ptr = btr_parse_set_min_rec_mark(
			ptr, end_ptr, type == MLOG_COMP_REC_MIN_MARK,
			page, mtr);
		break;
	case MLOG_REC_DELETE: case MLOG_COMP_REC_DELETE:
		ut_ad(!page || fil_page_type_is_index(page_type));

		if (NULL != (ptr = mlog_parse_index(
				     ptr, end_ptr,
				     type == MLOG_COMP_REC_DELETE,
				     &index))) {
			ut_a(!page
			     || (ibool)!!page_is_comp(page)
			     == dict_table_is_comp(index->table));
			ptr = page_cur_parse_delete_rec(ptr, end_ptr,
							block, index, mtr);
		}
		break;
	case MLOG_IBUF_BITMAP_INIT:
		/* Allow anything in page_type when creating a page. */
		ptr = ibuf_parse_bitmap_init(ptr, end_ptr, block, mtr);
		break;
	case MLOG_INIT_FILE_PAGE:
	case MLOG_INIT_FILE_PAGE2:
		/* Allow anything in page_type when creating a page. */
		ptr = fsp_parse_init_file_page(ptr, end_ptr, block);
		break;
	case MLOG_WRITE_STRING:
		ut_ad(!page || page_type != FIL_PAGE_TYPE_ALLOCATED
		      || page_no == 0);
		ptr = mlog_parse_string(ptr, end_ptr, page, page_zip);
		break;
	case MLOG_ZIP_WRITE_NODE_PTR:
		ut_ad(!page || fil_page_type_is_index(page_type));
		ptr = page_zip_parse_write_node_ptr(ptr, end_ptr,
						    page, page_zip);
		break;
	case MLOG_ZIP_WRITE_BLOB_PTR:
		ut_ad(!page || fil_page_type_is_index(page_type));
		ptr = page_zip_parse_write_blob_ptr(ptr, end_ptr,
						    page, page_zip);
		break;
	case MLOG_ZIP_WRITE_HEADER:
		ut_ad(!page || fil_page_type_is_index(page_type));
		ptr = page_zip_parse_write_header(ptr, end_ptr,
						  page, page_zip);
		break;
	case MLOG_ZIP_PAGE_COMPRESS:
		/* Allow anything in page_type when creating a page. */
		ptr = page_zip_parse_compress(ptr, end_ptr,
					      page, page_zip);
		break;
	case MLOG_ZIP_PAGE_COMPRESS_NO_DATA:
		if (NULL != (ptr = mlog_parse_index(
				ptr, end_ptr, TRUE, &index))) {

			ut_a(!page || ((ibool)!!page_is_comp(page)
				== dict_table_is_comp(index->table)));
			ptr = page_zip_parse_compress_no_data(
				ptr, end_ptr, page, page_zip, index);
		}
		break;
	case MLOG_FILE_RENAME:
		/* Do not rerun file-based log entries if this is
		IO completion from a page read. */
		if (page == NULL) {
			ptr = fil_op_log_parse_or_replay(ptr, end_ptr,
					type, space_id, 0);
		}
		break;
	case MLOG_FILE_DELETE:
	case MLOG_FILE_CREATE:
	case MLOG_FILE_CREATE2:
		/* Do not rerun file-based log entries if this is
		IO completion from a page read. */
		if (page == NULL) {
			ptr = fil_op_log_parse_or_replay(ptr, end_ptr,
					type, 0, 0);
		}
		break;
	default:
		ptr = NULL;
		recv_sys->found_corrupt_log = true;
	}

	if (index) {
		dict_table_t*	table = index->table;

		dict_mem_index_free(index);
		dict_mem_table_free(table);
	}

	return(ptr);
}

/*********************************************************************//**
Calculates the fold value of a page file address: used in inserting or
searching for a log record in the hash table.
@return folded value */
UNIV_INLINE
ulint
recv_fold(
/*======*/
	ulint	space,	/*!< in: space */
	ulint	page_no)/*!< in: page number */
{
	return(ut_fold_ulint_pair(space, page_no));
}

/*********************************************************************//**
Calculates the hash value of a page file address: used in inserting or
searching for a log record in the hash table.
@return folded value */
UNIV_INLINE
ulint
recv_hash(
/*======*/
	ulint	space,	/*!< in: space */
	ulint	page_no)/*!< in: page number */
{
	return(hash_calc_hash(recv_fold(space, page_no), recv_sys->addr_hash));
}

/*********************************************************************//**
Gets the hashed file address struct for a page.
@return file address struct, NULL if not found from the hash table */
static
recv_addr_t*
recv_get_fil_addr_struct(
/*=====================*/
	ulint	space,	/*!< in: space id */
	ulint	page_no)/*!< in: page number */
{
	recv_addr_t*	recv_addr;

	for (recv_addr = static_cast<recv_addr_t*>(
			HASH_GET_FIRST(recv_sys->addr_hash,
				       recv_hash(space, page_no)));
	     recv_addr != 0;
	     recv_addr = static_cast<recv_addr_t*>(
		     HASH_GET_NEXT(addr_hash, recv_addr))) {

		if (recv_addr->space == space
		    && recv_addr->page_no == page_no) {

			return(recv_addr);
		}
	}

	return(NULL);
}

/*******************************************************************//**
Adds a new log record to the hash table of log records. */
static
void
recv_add_to_hash_table(
/*===================*/
	mlog_id_t	type,		/*!< in: log record type */
	ulint		space,		/*!< in: space id */
	ulint		page_no,	/*!< in: page number */
	byte*		body,		/*!< in: log record body */
	byte*		rec_end,	/*!< in: log record end */
	lsn_t		start_lsn,	/*!< in: start lsn of the mtr */
	lsn_t		end_lsn)	/*!< in: end lsn of the mtr */
{
	recv_t*		recv;
	ulint		len;
	recv_data_t*	recv_data;
	recv_data_t**	prev_field;
	recv_addr_t*	recv_addr;

	ut_ad(type != MLOG_FILE_DELETE);
	ut_ad(type != MLOG_FILE_CREATE2);
	ut_ad(type != MLOG_FILE_RENAME2);
	ut_ad(type != MLOG_FILE_NAME);
	ut_ad(type != MLOG_DUMMY_RECORD);
	ut_ad(type != MLOG_CHECKPOINT);
	ut_ad(type != MLOG_INDEX_LOAD);
	ut_ad(type != MLOG_TRUNCATE);

	len = rec_end - body;

	recv = static_cast<recv_t*>(
		mem_heap_alloc(recv_sys->heap, sizeof(recv_t)));

	recv->type = type;
	recv->len = rec_end - body;
	recv->start_lsn = start_lsn;
	recv->end_lsn = end_lsn;

	recv_addr = recv_get_fil_addr_struct(space, page_no);

	if (recv_addr == NULL) {
		recv_addr = static_cast<recv_addr_t*>(
			mem_heap_alloc(recv_sys->heap, sizeof(recv_addr_t)));

		recv_addr->space = space;
		recv_addr->page_no = page_no;
		recv_addr->state = RECV_NOT_PROCESSED;

		UT_LIST_INIT(recv_addr->rec_list, &recv_t::rec_list);

		HASH_INSERT(recv_addr_t, addr_hash, recv_sys->addr_hash,
			    recv_fold(space, page_no), recv_addr);
		recv_sys->n_addrs++;
#if 0
		fprintf(stderr, "Inserting log rec for space %lu, page %lu\n",
			space, page_no);
#endif
	}

	UT_LIST_ADD_LAST(recv_addr->rec_list, recv);

	prev_field = &(recv->data);

	/* Store the log record body in chunks of less than UNIV_PAGE_SIZE:
	recv_sys->heap grows into the buffer pool, and bigger chunks could not
	be allocated */

	while (rec_end > body) {

		len = rec_end - body;

		if (len > RECV_DATA_BLOCK_SIZE) {
			len = RECV_DATA_BLOCK_SIZE;
		}

		recv_data = static_cast<recv_data_t*>(
			mem_heap_alloc(recv_sys->heap,
				       sizeof(recv_data_t) + len));

		*prev_field = recv_data;

		memcpy(recv_data + 1, body, len);

		prev_field = &(recv_data->next);

		body += len;
	}

	*prev_field = NULL;
}

/*********************************************************************//**
Copies the log record body from recv to buf. */
static
void
recv_data_copy_to_buf(
/*==================*/
	byte*	buf,	/*!< in: buffer of length at least recv->len */
	recv_t*	recv)	/*!< in: log record */
{
	recv_data_t*	recv_data;
	ulint		part_len;
	ulint		len;

	len = recv->len;
	recv_data = recv->data;

	while (len > 0) {
		if (len > RECV_DATA_BLOCK_SIZE) {
			part_len = RECV_DATA_BLOCK_SIZE;
		} else {
			part_len = len;
		}

		ut_memcpy(buf, ((byte*) recv_data) + sizeof(recv_data_t),
			  part_len);
		buf += part_len;
		len -= part_len;

		recv_data = recv_data->next;
	}
}

/************************************************************************//**
Applies the hashed log records to the page, if the page lsn is less than the
lsn of a log record. This can be called when a buffer page has just been
read in, or also for a page already in the buffer pool. */
void
recv_recover_page_func(
/*===================*/
#ifndef UNIV_HOTBACKUP
	ibool		just_read_in,
				/*!< in: TRUE if the i/o handler calls
				this for a freshly read page */
#endif /* !UNIV_HOTBACKUP */
	buf_block_t*	block)	/*!< in/out: buffer block */
{
	page_t*		page;
	page_zip_des_t*	page_zip;
	recv_addr_t*	recv_addr;
	recv_t*		recv;
	byte*		buf;
	lsn_t		start_lsn;
	lsn_t		end_lsn;
	lsn_t		page_lsn;
	lsn_t		page_newest_lsn;
	ibool		modification_to_page;
	mtr_t		mtr;

	mutex_enter(&(recv_sys->mutex));

	if (recv_sys->apply_log_recs == FALSE) {

		/* Log records should not be applied now */

		mutex_exit(&(recv_sys->mutex));

		return;
	}

	recv_addr = recv_get_fil_addr_struct(block->page.id.space(),
					     block->page.id.page_no());

	if ((recv_addr == NULL)
	    /* Fix for http://bugs.mysql.com/bug.php?id=44140 */
	    || (recv_addr->state == RECV_BEING_READ && !just_read_in)
	    || (recv_addr->state == RECV_BEING_PROCESSED)
	    || (recv_addr->state == RECV_PROCESSED)) {
		ut_ad(recv_addr == NULL || recv_needed_recovery);

		mutex_exit(&(recv_sys->mutex));

		return;
	}

#ifndef UNIV_HOTBACKUP
	ut_ad(recv_needed_recovery);

	DBUG_PRINT("ib_log",
		   ("Applying log to page %u:%u",
		    recv_addr->space, recv_addr->page_no));
#endif /* !UNIV_HOTBACKUP */

	recv_addr->state = RECV_BEING_PROCESSED;

	mutex_exit(&(recv_sys->mutex));

	mtr_start(&mtr);
	mtr_set_log_mode(&mtr, MTR_LOG_NONE);

	page = block->frame;
	page_zip = buf_block_get_page_zip(block);

#ifndef UNIV_HOTBACKUP
	if (just_read_in) {
		/* Move the ownership of the x-latch on the page to
		this OS thread, so that we can acquire a second
		x-latch on it.  This is needed for the operations to
		the page to pass the debug checks. */

		rw_lock_x_lock_move_ownership(&block->lock);
	}

	ibool	success = buf_page_get_known_nowait(
		RW_X_LATCH, block, BUF_KEEP_OLD,
		__FILE__, __LINE__, &mtr);
	ut_a(success);

	buf_block_dbg_add_level(block, SYNC_NO_ORDER_CHECK);
#endif /* !UNIV_HOTBACKUP */

	/* Read the newest modification lsn from the page */
	page_lsn = mach_read_from_8(page + FIL_PAGE_LSN);

#ifndef UNIV_HOTBACKUP
	/* It may be that the page has been modified in the buffer
	pool: read the newest modification lsn there */

	page_newest_lsn = buf_page_get_newest_modification(&block->page);

	if (page_newest_lsn) {

		page_lsn = page_newest_lsn;
	}
#else /* !UNIV_HOTBACKUP */
	/* In recovery from a backup we do not really use the buffer pool */
	page_newest_lsn = 0;
#endif /* !UNIV_HOTBACKUP */

	modification_to_page = FALSE;
	start_lsn = end_lsn = 0;

	recv = UT_LIST_GET_FIRST(recv_addr->rec_list);

	while (recv) {
		end_lsn = recv->end_lsn;

		ut_ad(end_lsn
		      <= UT_LIST_GET_FIRST(log_sys->log_groups)->scanned_lsn);

		if (recv->len > RECV_DATA_BLOCK_SIZE) {
			/* We have to copy the record body to a separate
			buffer */

			buf = static_cast<byte*>(ut_malloc_nokey(recv->len));

			recv_data_copy_to_buf(buf, recv);
		} else {
			buf = ((byte*)(recv->data)) + sizeof(recv_data_t);
		}

		if (recv->type == MLOG_INIT_FILE_PAGE) {
			page_lsn = page_newest_lsn;

			memset(FIL_PAGE_LSN + page, 0, 8);
			memset(UNIV_PAGE_SIZE - FIL_PAGE_END_LSN_OLD_CHKSUM
			       + page, 0, 8);

			if (page_zip) {
				memset(FIL_PAGE_LSN + page_zip->data, 0, 8);
			}

			if (!block->page.is_compacted
			    && block->page.is_compacted) {

				ut_ad(srv_compact_backup);

				block->page.is_compacted = FALSE;
			}
		}

		/* If per-table tablespace was truncated and there exist REDO
		records before truncate that are to be applied as part of
		recovery (checkpoint didn't happen since truncate was done)
		skip such records using lsn check as they may not stand valid
		post truncate.
		LSN at start of truncate is recorded and any redo record
		with LSN less than recorded LSN is skipped.
		Note: We can't skip complete recv_addr as same page may have
		valid REDO records post truncate those needs to be applied. */
		bool	skip_recv = false;
		if (srv_was_tablespace_truncated(fil_space_get(recv_addr->space))) {
			lsn_t	init_lsn =
				truncate_t::get_truncated_tablespace_init_lsn(
				recv_addr->space);
			skip_recv = (recv->start_lsn < init_lsn);
		}

		/* Ignore applying the redo logs for tablespace that is
		truncated. Post recovery there is fixup action that will
		restore the tablespace back to normal state.
		Applying redo at this stage can result in error given that
		redo will have action recorded on page before tablespace
		was re-inited and that would lead to an error while applying
		such action. */
		if (!block->page.is_compacted
		    && recv->start_lsn >= page_lsn
		    && !srv_is_tablespace_truncated(recv_addr->space)
		    && !skip_recv) {

			lsn_t	end_lsn;

			if (!modification_to_page) {

				modification_to_page = TRUE;
				start_lsn = recv->start_lsn;
			}

			DBUG_PRINT("ib_log",
				   ("apply " LSN_PF ":"
				    " %s len " ULINTPF " page %u:%u",
				    recv->start_lsn,
				    get_mlog_string(recv->type), recv->len,
				    recv_addr->space,
				    recv_addr->page_no));

			recv_parse_or_apply_log_rec_body(
				recv->type, buf, buf + recv->len,
				recv_addr->space, recv_addr->page_no,
				block, &mtr);

			end_lsn = recv->start_lsn + recv->len;
			mach_write_to_8(FIL_PAGE_LSN + page, end_lsn);
			mach_write_to_8(UNIV_PAGE_SIZE
					- FIL_PAGE_END_LSN_OLD_CHKSUM
					+ page, end_lsn);

			if (page_zip) {
				mach_write_to_8(FIL_PAGE_LSN
						+ page_zip->data, end_lsn);
			}
		}

		if (recv->len > RECV_DATA_BLOCK_SIZE) {
			ut_free(buf);
		}

		recv = UT_LIST_GET_NEXT(rec_list, recv);
	}

#ifdef UNIV_ZIP_DEBUG
	if (fil_page_index_page_check(page)) {
		page_zip_des_t*	page_zip = buf_block_get_page_zip(block);

		ut_a(!page_zip
		     || page_zip_validate_low(page_zip, page, NULL, FALSE));
	}
#endif /* UNIV_ZIP_DEBUG */

#ifndef UNIV_HOTBACKUP
	if (modification_to_page) {
		ut_a(block);

		log_flush_order_mutex_enter();
		buf_flush_recv_note_modification(block, start_lsn, end_lsn);
		log_flush_order_mutex_exit();
	}
#else /* !UNIV_HOTBACKUP */
	start_lsn = start_lsn; /* Silence compiler */
#endif /* !UNIV_HOTBACKUP */

	/* Make sure that committing mtr does not change the modification
	lsn values of page */

	mtr.discard_modifications();

	mtr_commit(&mtr);

	mutex_enter(&(recv_sys->mutex));

	if (recv_max_page_lsn < page_lsn) {
		recv_max_page_lsn = page_lsn;
	}

	recv_addr->state = RECV_PROCESSED;

	ut_a(recv_sys->n_addrs);
	recv_sys->n_addrs--;

	mutex_exit(&(recv_sys->mutex));

}

#ifndef UNIV_HOTBACKUP
/** Reads in pages which have hashed log records, from an area around a given
page number.
@param[in]	page_id	page id
@return number of pages found */
static
ulint
recv_read_in_area(
	const page_id_t&	page_id)
{
	recv_addr_t* recv_addr;
	ulint	page_nos[RECV_READ_AHEAD_AREA];
	ulint	low_limit;
	ulint	n;

	low_limit = page_id.page_no()
		- (page_id.page_no() % RECV_READ_AHEAD_AREA);

	n = 0;

	for (ulint page_no = low_limit;
	     page_no < low_limit + RECV_READ_AHEAD_AREA;
	     page_no++) {

		recv_addr = recv_get_fil_addr_struct(page_id.space(), page_no);

		const page_id_t	cur_page_id(page_id.space(), page_no);

		if (recv_addr && !buf_page_peek(cur_page_id)) {

			mutex_enter(&(recv_sys->mutex));

			if (recv_addr->state == RECV_NOT_PROCESSED) {
				recv_addr->state = RECV_BEING_READ;

				page_nos[n] = page_no;

				n++;
			}

			mutex_exit(&(recv_sys->mutex));
		}
	}

	buf_read_recv_pages(FALSE, page_id.space(), page_nos, n);
	/*
	fprintf(stderr, "Recv pages at %lu n %lu\n", page_nos[0], n);
	*/
	return(n);
}

/*******************************************************************//**
Empties the hash table of stored log records, applying them to appropriate
pages. */
void
recv_apply_hashed_log_recs(
/*=======================*/
	ibool	allow_ibuf)	/*!< in: if TRUE, also ibuf operations are
				allowed during the application; if FALSE,
				no ibuf operations are allowed, and after
				the application all file pages are flushed to
				disk and invalidated in buffer pool: this
				alternative means that no new log records
				can be generated during the application;
				the caller must in this case own the log
				mutex */
{
	recv_addr_t* recv_addr;
	ulint	i;
	ibool	has_printed	= FALSE;
	mtr_t	mtr;
loop:
	mutex_enter(&(recv_sys->mutex));

	if (recv_sys->apply_batch_on) {

		mutex_exit(&(recv_sys->mutex));

		os_thread_sleep(500000);

		goto loop;
	}

	ut_ad(!allow_ibuf == log_mutex_own());

	if (!allow_ibuf) {
		recv_no_ibuf_operations = true;
	}

	recv_sys->apply_log_recs = TRUE;
	recv_sys->apply_batch_on = TRUE;

	for (i = 0; i < hash_get_n_cells(recv_sys->addr_hash); i++) {

		for (recv_addr = static_cast<recv_addr_t*>(
				HASH_GET_FIRST(recv_sys->addr_hash, i));
		     recv_addr != 0;
		     recv_addr = static_cast<recv_addr_t*>(
				HASH_GET_NEXT(addr_hash, recv_addr))) {

			if (srv_is_tablespace_truncated(recv_addr->space)) {
				/* Avoid applying REDO log for the tablespace
				that is schedule for TRUNCATE. */
				ut_a(recv_sys->n_addrs);
				recv_addr->state = RECV_DISCARDED;
				recv_sys->n_addrs--;
				continue;
			}

			if (recv_addr->state == RECV_DISCARDED) {
				ut_a(recv_sys->n_addrs);
				recv_sys->n_addrs--;
				continue;
			}

			const page_id_t		page_id(recv_addr->space,
							recv_addr->page_no);
			bool			found;
			const page_size_t&	page_size
				= fil_space_get_page_size(recv_addr->space,
							  &found);

			// ut_ad(found);

			/* By now we have replayed all DDL log records from the
			current batch. Check if the space ID is still valid in
			the entry being processed, and ignore it if it is not.*/
			mutex_enter(&(fil_system->mutex));

			if (fil_space_get_by_id(recv_addr->space) == NULL) {

				ut_a(recv_sys->n_addrs);

				mutex_exit(&(fil_system->mutex));

				recv_addr->state = RECV_PROCESSED;
				recv_sys->n_addrs--;

				continue;
			}

			mutex_exit(&(fil_system->mutex));

			if (recv_addr->state == RECV_NOT_PROCESSED) {
				if (!has_printed) {
					ib::info() << "Starting an apply batch"
						" of log records"
						" to the database...";
					fputs("InnoDB: Progress in percent: ",
					      stderr);
					has_printed = TRUE;
				}

				mutex_exit(&(recv_sys->mutex));

				if (buf_page_peek(page_id)) {
					buf_block_t*	block;

					mtr_start(&mtr);

					block = buf_page_get(
						page_id, page_size,
						RW_X_LATCH, &mtr);

					buf_block_dbg_add_level(
						block, SYNC_NO_ORDER_CHECK);

					recv_recover_page(FALSE, block);
					mtr_commit(&mtr);
				} else {
					recv_read_in_area(page_id);
				}

				mutex_enter(&(recv_sys->mutex));
			}
		}

		if (has_printed
		    && (i * 100) / hash_get_n_cells(recv_sys->addr_hash)
		    != ((i + 1) * 100)
		    / hash_get_n_cells(recv_sys->addr_hash)) {

			fprintf(stderr, "%lu ", (ulong)
				((i * 100)
				 / hash_get_n_cells(recv_sys->addr_hash)));
		}
	}

	/* Wait until all the pages have been processed */

	while (recv_sys->n_addrs != 0) {

		mutex_exit(&(recv_sys->mutex));

		os_thread_sleep(500000);

		mutex_enter(&(recv_sys->mutex));
	}

	if (has_printed) {

		fprintf(stderr, "\n");
	}

	if (!allow_ibuf) {

		/* Flush all the file pages to disk and invalidate them in
		the buffer pool */

		ut_d(recv_no_log_write = true);
		mutex_exit(&(recv_sys->mutex));
		log_mutex_exit();

		/* Stop the recv_writer thread from issuing any LRU
		flush batches. */
		mutex_enter(&recv_sys->writer_mutex);

		/* Wait for any currently run batch to end. */
		buf_flush_wait_LRU_batch_end();

		os_event_reset(recv_sys->flush_end);
		recv_sys->flush_type = BUF_FLUSH_LIST;
		os_event_set(recv_sys->flush_start);
		os_event_wait(recv_sys->flush_end);

		buf_pool_invalidate();

		/* Allow batches from recv_writer thread. */
		mutex_exit(&recv_sys->writer_mutex);

		log_mutex_enter();
		mutex_enter(&(recv_sys->mutex));
		ut_d(recv_no_log_write = false);

		recv_no_ibuf_operations = false;
	}

	recv_sys->apply_log_recs = FALSE;
	recv_sys->apply_batch_on = FALSE;

	recv_sys_empty_hash();

	if (has_printed) {
		ib::info() << "Apply batch completed";
	}

	mutex_exit(&(recv_sys->mutex));
}
#else /* !UNIV_HOTBACKUP */
/*******************************************************************//**
Applies log records in the hash table to a backup. */
void
recv_apply_log_recs_for_backup(void)
/*================================*/
{
	recv_addr_t*	recv_addr;
	ulint		n_hash_cells;
	buf_block_t*	block;
	bool		success;
	ulint		error;
	ulint		i;
	fil_space_t*	space = NULL;
	page_id_t	page_id;
	recv_sys->apply_log_recs = TRUE;
	recv_sys->apply_batch_on = TRUE;

	block = back_block1;

	ib::info() << "Starting an apply batch of log records to the"
		" database...\n";

	fputs("InnoDB: Progress in percent: ", stderr);

	n_hash_cells = hash_get_n_cells(recv_sys->addr_hash);

	for (i = 0; i < n_hash_cells; i++) {
		/* The address hash table is externally chained */
		recv_addr = static_cast<recv_addr_t*>(hash_get_nth_cell(
					recv_sys->addr_hash, i)->node);

		while (recv_addr != NULL) {

			ib::trace() << "recv_addr {State: " << recv_addr->state
				<< ", Space id: " << recv_addr->space
				<< "Page no: " << recv_addr->page_no
				<< ". index i: " << i << "\n";

			bool			found;
			const page_size_t&	page_size
				= fil_space_get_page_size(recv_addr->space,
							  &found);

			if (!found) {
#if 0
				fprintf(stderr,
					"InnoDB: Warning: cannot apply"
					" log record to"
					" tablespace %lu page %lu,\n"
					"InnoDB: because tablespace with"
					" that id does not exist.\n",
					recv_addr->space, recv_addr->page_no);
#endif
				recv_addr->state = RECV_DISCARDED;

				ut_a(recv_sys->n_addrs);
				recv_sys->n_addrs--;

				goto skip_this_recv_addr;
			}

			/* We simulate a page read made by the buffer pool, to
			make sure the recovery apparatus works ok. We must init
			the block. */

			buf_page_init_for_backup_restore(
				page_id_t(recv_addr->space, recv_addr->page_no),
				page_size, block);

			/* Extend the tablespace's last file if the page_no
			does not fall inside its bounds; we assume the last
			file is auto-extending, and mysqlbackup copied the file
			when it still was smaller */
			fil_space_t*	space
				= fil_space_get(recv_addr->space);

			success = fil_space_extend(
				space, recv_addr->page_no + 1);
			if (!success) {
				ib::fatal() << "Cannot extend tablespace "
					<< recv_addr->space << " to hold "
					<< recv_addr->page_no << " pages";
			}

			/* Read the page from the tablespace file using the
			fil0fil.cc routines */

			const page_id_t	page_id(recv_addr->space,
						recv_addr->page_no);

			if (page_size.is_compressed()) {

				error = fil_io(
					IORequestRead, true,
					page_id,
					page_size, 0, page_size.physical(),
					block->page.zip.data, NULL);

				if (error == DB_SUCCESS
				    && !buf_zip_decompress(block, TRUE)) {
					ut_error;
				}
			} else {

				error = fil_io(
					IORequestRead, true,
					page_id, page_size, 0,
					page_size.logical(),
					block->frame, NULL);
			}

			if (error != DB_SUCCESS) {
				ib::fatal() << "Cannot read from tablespace "
					<< recv_addr->space << " page number "
					<< recv_addr->page_no;
			}

			/* Apply the log records to this page */
			recv_recover_page(FALSE, block);

			/* Write the page back to the tablespace file using the
			fil0fil.cc routines */

			buf_flush_init_for_writing(
				block, block->frame,
				buf_block_get_page_zip(block),
				mach_read_from_8(block->frame + FIL_PAGE_LSN),
				fsp_is_checksum_disabled(
					block->page.id.space()));

			if (page_size.is_compressed()) {

				error = fil_io(
					IORequestWrite, true, page_id,
					page_size, 0, page_size.physical(),
					block->page.zip.data, NULL);
			} else {
				error = fil_io(
					IORequestWrite, true, page_id,
					page_size, 0, page_size.logical(),
					block->frame, NULL);
			}
skip_this_recv_addr:
			recv_addr = static_cast<recv_addr_t*>(HASH_GET_NEXT(
					addr_hash, recv_addr));
		}

		if ((100 * i) / n_hash_cells
		    != (100 * (i + 1)) / n_hash_cells) {
			fprintf(stderr, "%lu ",
				(ulong) ((100 * i) / n_hash_cells));
			fflush(stderr);
		}
	}
	/* write logs in next line */
	fprintf(stderr, "\n");
	recv_sys->apply_log_recs = FALSE;
	recv_sys->apply_batch_on = FALSE;
	recv_sys_empty_hash();
}
#endif /* !UNIV_HOTBACKUP */

/** Tries to parse a single log record.
@param[out]	type		log record type
@param[in]	ptr		pointer to a buffer
@param[in]	end_ptr		end of the buffer
@param[out]	space_id	tablespace identifier
@param[out]	page_no		page number
@param[in]	apply		whether to apply MLOG_FILE_* records
@param[out]	body		start of log record body
@return length of the record, or 0 if the record was not complete */
static
ulint
recv_parse_log_rec(
	mlog_id_t*	type,
	byte*		ptr,
	byte*		end_ptr,
	ulint*		space,
	ulint*		page_no,
	bool		apply,
	byte**		body)
{
	byte*	new_ptr;

	*body = NULL;

	UNIV_MEM_INVALID(type, sizeof *type);
	UNIV_MEM_INVALID(space, sizeof *space);
	UNIV_MEM_INVALID(page_no, sizeof *page_no);
	UNIV_MEM_INVALID(body, sizeof *body);

	if (ptr == end_ptr) {

		return(0);
	}

	switch (*ptr) {
#ifdef UNIV_LOG_LSN_DEBUG
	case MLOG_LSN | MLOG_SINGLE_REC_FLAG:
	case MLOG_LSN:
		new_ptr = mlog_parse_initial_log_record(
			ptr, end_ptr, type, space, page_no);
		if (new_ptr != NULL) {
			const lsn_t	lsn = static_cast<lsn_t>(
				*space) << 32 | *page_no;
			ut_a(lsn == recv_sys->recovered_lsn);
		}

		*type = MLOG_LSN;
		return(new_ptr - ptr);
#endif /* UNIV_LOG_LSN_DEBUG */
	case MLOG_MULTI_REC_END:
	case MLOG_DUMMY_RECORD:
		*type = static_cast<mlog_id_t>(*ptr);
		return(1);
	case MLOG_CHECKPOINT:
		if (end_ptr < ptr + SIZE_OF_MLOG_CHECKPOINT) {
			return(0);
		}
		*type = static_cast<mlog_id_t>(*ptr);
		return(SIZE_OF_MLOG_CHECKPOINT);
	case MLOG_MULTI_REC_END | MLOG_SINGLE_REC_FLAG:
	case MLOG_DUMMY_RECORD | MLOG_SINGLE_REC_FLAG:
	case MLOG_CHECKPOINT | MLOG_SINGLE_REC_FLAG:
		recv_sys->found_corrupt_log = true;
		return(0);
	}

	new_ptr = mlog_parse_initial_log_record(ptr, end_ptr, type, space,
						page_no);
	*body = new_ptr;

	if (UNIV_UNLIKELY(!new_ptr)) {

		return(0);
	}

	new_ptr = recv_parse_or_apply_log_rec_body(
		*type, new_ptr, end_ptr, *space, *page_no, NULL, NULL);

	if (UNIV_UNLIKELY(new_ptr == NULL)) {

		return(0);
	}

	return(new_ptr - ptr);
}

/*******************************************************//**
Calculates the new value for lsn when more data is added to the log. */
static
lsn_t
recv_calc_lsn_on_data_add(
/*======================*/
	lsn_t		lsn,	/*!< in: old lsn */
	ib_uint64_t	len)	/*!< in: this many bytes of data is
				added, log block headers not included */
{
	ulint		frag_len;
	ib_uint64_t	lsn_len;

	frag_len = (lsn % OS_FILE_LOG_BLOCK_SIZE) - LOG_BLOCK_HDR_SIZE;
	ut_ad(frag_len < OS_FILE_LOG_BLOCK_SIZE - LOG_BLOCK_HDR_SIZE
	      - LOG_BLOCK_TRL_SIZE);
	lsn_len = len;
	lsn_len += (lsn_len + frag_len)
		/ (OS_FILE_LOG_BLOCK_SIZE - LOG_BLOCK_HDR_SIZE
		   - LOG_BLOCK_TRL_SIZE)
		* (LOG_BLOCK_HDR_SIZE + LOG_BLOCK_TRL_SIZE);

	return(lsn + lsn_len);
}

/** Prints diagnostic info of corrupt log.
@param[in]	ptr	pointer to corrupt log record
@param[in]	type	type of the log record (could be garbage)
@param[in]	space	tablespace ID (could be garbage)
@param[in]	page_no	page number (could be garbage)
@return whether processing should continue */
static
bool
recv_report_corrupt_log(
	const byte*	ptr,
	int		type,
	ulint		space,
	ulint		page_no)
{
	ib::error() <<
		"############### CORRUPT LOG RECORD FOUND ##################";

	ib::info() << "Log record type " << type << ", page " << space << ":"
		<< page_no << ". Log parsing proceeded successfully up to "
		<< recv_sys->recovered_lsn << ". Previous log record type "
		<< recv_previous_parsed_rec_type << ", is multi "
		<< recv_previous_parsed_rec_is_multi << " Recv offset "
		<< (ptr - recv_sys->buf) << ", prev "
		<< recv_previous_parsed_rec_offset;

	ut_ad(ptr <= recv_sys->buf + recv_sys->len);

	const ulint	limit	= 100;
	const ulint	before
		= std::min(recv_previous_parsed_rec_offset, limit);
	const ulint	after
		= std::min(recv_sys->len - (ptr - recv_sys->buf), limit);

	ib::info() << "Hex dump starting " << before << " bytes before and"
		" ending " << after << " bytes after the corrupted record:";

	ut_print_buf(stderr,
		     recv_sys->buf
		     + recv_previous_parsed_rec_offset - before,
		     ptr - recv_sys->buf + before + after
		     - recv_previous_parsed_rec_offset);
	putc('\n', stderr);

#ifndef UNIV_HOTBACKUP
	if (!srv_force_recovery) {
		ib::info() << "Set innodb_force_recovery to ignore this error.";
		return(false);
	}
#endif /* !UNIV_HOTBACKUP */

	ib::warn() << "The log file may have been corrupt and it is possible"
		" that the log scan did not proceed far enough in recovery!"
		" Please run CHECK TABLE on your InnoDB tables to check"
		" that they are ok! If mysqld crashes after this recovery; "
		<< FORCE_RECOVERY_MSG;
	return(true);
}

/** Parse log records from a buffer and optionally store them to a
hash table to wait merging to file pages.
@param[in]	checkpoint_lsn	the LSN of the latest checkpoint
@param[in]	store		whether to store page operations
@return whether MLOG_CHECKPOINT record was seen the first time,
or corruption was noticed */
MY_ATTRIBUTE((warn_unused_result))
bool
recv_parse_log_recs(
	lsn_t		checkpoint_lsn,
	store_t		store)
{
	byte*		ptr;
	byte*		end_ptr;
	bool		single_rec;
	ulint		len;
	lsn_t		new_recovered_lsn;
	lsn_t		old_lsn;
	mlog_id_t	type;
	ulint		space;
	ulint		page_no;
	byte*		body;

	ut_ad(log_mutex_own());
	ut_ad(recv_sys->parse_start_lsn != 0);
loop:
	ptr = recv_sys->buf + recv_sys->recovered_offset;

	end_ptr = recv_sys->buf + recv_sys->len;

	if (ptr == end_ptr) {

		return(false);
	}

	switch (*ptr) {
	case MLOG_CHECKPOINT:
#ifdef UNIV_LOG_LSN_DEBUG
	case MLOG_LSN:
#endif /* UNIV_LOG_LSN_DEBUG */
	case MLOG_DUMMY_RECORD:
		single_rec = true;
		break;
	default:
		single_rec = !!(*ptr & MLOG_SINGLE_REC_FLAG);
	}

	if (single_rec) {
		/* The mtr did not modify multiple pages */

		old_lsn = recv_sys->recovered_lsn;

		/* Try to parse a log record, fetching its type, space id,
		page no, and a pointer to the body of the log record */

		len = recv_parse_log_rec(&type, ptr, end_ptr, &space,
					 &page_no, true, &body);

		if (len == 0) {
			return(false);
		}

		if (recv_sys->found_corrupt_log) {
			recv_report_corrupt_log(
				ptr, type, space, page_no);
			return(true);
		}

		if (recv_sys->found_corrupt_fs) {
			return(true);
		}

		new_recovered_lsn = recv_calc_lsn_on_data_add(old_lsn, len);

		if (new_recovered_lsn > recv_sys->scanned_lsn) {
			/* The log record filled a log block, and we require
			that also the next log block should have been scanned
			in */

			return(false);
		}

		recv_previous_parsed_rec_type = type;
		recv_previous_parsed_rec_offset = recv_sys->recovered_offset;
		recv_previous_parsed_rec_is_multi = 0;

		recv_sys->recovered_offset += len;
		recv_sys->recovered_lsn = new_recovered_lsn;

		switch (type) {
			lsn_t	lsn;
		case MLOG_DUMMY_RECORD:
			/* Do nothing */
			break;
		case MLOG_CHECKPOINT:
#if SIZE_OF_MLOG_CHECKPOINT != 1 + 8
# error SIZE_OF_MLOG_CHECKPOINT != 1 + 8
#endif
			lsn = mach_read_from_8(ptr + 1);

			DBUG_PRINT("ib_log",
				   ("MLOG_CHECKPOINT(" LSN_PF ") %s at "
				    LSN_PF,
				    lsn,
				    lsn != checkpoint_lsn ? "ignored"
				    : recv_sys->mlog_checkpoint_lsn
				    ? "reread" : "read",
				    recv_sys->recovered_lsn));

			if (lsn == checkpoint_lsn) {
				if (recv_sys->mlog_checkpoint_lsn) {
					/* At recv_reset_logs() we may
					write a duplicate MLOG_CHECKPOINT
					for the same checkpoint LSN. Thus
					recv_sys->mlog_checkpoint_lsn
					can differ from the current LSN. */
					ut_ad(recv_sys->mlog_checkpoint_lsn
					      <= recv_sys->recovered_lsn);
					break;
				}
				recv_sys->mlog_checkpoint_lsn
					= recv_sys->recovered_lsn;
			}
			break;
		case MLOG_FILE_NAME:
		case MLOG_FILE_RENAME2:
		case MLOG_TRUNCATE:
			/* These were already handled by
			recv_parse_log_rec() and
			recv_parse_or_apply_log_rec_body(). */
			break;
		case MLOG_FILE_DELETE:
		case MLOG_FILE_CREATE:
		case MLOG_FILE_CREATE2:
			ut_a(space);

			if (recv_replay_file_ops) {

				/* In mysqlbackup --apply-log, replay an .ibd
				file operation, if possible; note that
				fil_path_to_mysql_datadir is set in mysqlbackup
				to point to the datadir we should use there */

				if (NULL == fil_op_log_parse_or_replay(
					    body, end_ptr, type,
					    space, page_no)) {
					fprintf(stderr,
						"InnoDB: Error: file op"
						" log record of type %lu"
						" space %lu not complete in\n"
						"InnoDB: the replay phase."
						" Path %s\n",
						(ulint) type, space,
						(char*)(body + 2));

					ut_error;
				}
			}
			/* In normal mysqld crash recovery we do not try to
			replay file operations */
			break;
#ifdef UNIV_LOG_LSN_DEBUG
		case MLOG_LSN:
			/* Do not add these records to the hash table.
			The page number and space id fields are misused
			for something else. */
			break;
#endif /* UNIV_LOG_LSN_DEBUG */
		default:
			switch (store) {
			case STORE_NO:
				break;
			case STORE_IF_EXISTS:
				if (fil_space_get_flags(space)
				    == ULINT_UNDEFINED) {
					break;
				}
				/* fall through */
			case STORE_YES:
				recv_add_to_hash_table(
					type, space, page_no, body,
					ptr + len, old_lsn,
					recv_sys->recovered_lsn);
			}
			/* fall through */
		case MLOG_INDEX_LOAD:
			DBUG_PRINT("ib_log",
				("scan " LSN_PF ": log rec %s"
				" len " ULINTPF
				" page " ULINTPF ":" ULINTPF,
				old_lsn, get_mlog_string(type),
				len, space, page_no));
		}
	} else {
		/* Check that all the records associated with the single mtr
		are included within the buffer */

		ulint	total_len	= 0;
		ulint	n_recs		= 0;
		bool	only_mlog_file	= true;
		ulint	mlog_rec_len	= 0;

		for (;;) {
			len = recv_parse_log_rec(
				&type, ptr, end_ptr, &space, &page_no,
				false, &body);

			if (len == 0) {
				return(false);
			}

			if (recv_sys->found_corrupt_log
			    || type == MLOG_CHECKPOINT
			    || (*ptr & MLOG_SINGLE_REC_FLAG)) {
				recv_sys->found_corrupt_log = true;
				recv_report_corrupt_log(
					ptr, type, space, page_no);
				return(true);
			}

			if (recv_sys->found_corrupt_fs) {
				return(true);
			}

			recv_previous_parsed_rec_type = type;
			recv_previous_parsed_rec_offset
				= recv_sys->recovered_offset + total_len;
			recv_previous_parsed_rec_is_multi = 1;

			/* MLOG_FILE_NAME redo log records doesn't make changes
			to persistent data. If only MLOG_FILE_NAME redo
			log record exists then reset the parsing buffer pointer
			by changing recovered_lsn and recovered_offset. */
			if (type != MLOG_FILE_NAME && only_mlog_file == true) {
				only_mlog_file = false;
			}

			if (only_mlog_file) {
				new_recovered_lsn = recv_calc_lsn_on_data_add(
					recv_sys->recovered_lsn, len);
				mlog_rec_len += len;
				recv_sys->recovered_offset += len;
				recv_sys->recovered_lsn = new_recovered_lsn;
			}

			total_len += len;
			n_recs++;

			ptr += len;

			if (type == MLOG_MULTI_REC_END) {
				DBUG_PRINT("ib_log",
					   ("scan " LSN_PF
					    ": multi-log end"
					    " total_len " ULINTPF
					    " n=" ULINTPF,
					    recv_sys->recovered_lsn,
					    total_len, n_recs));
				total_len -= mlog_rec_len;
				break;
			}

			DBUG_PRINT("ib_log",
				   ("scan " LSN_PF ": multi-log rec %s"
				    " len " ULINTPF
				    " page " ULINTPF ":" ULINTPF,
				    recv_sys->recovered_lsn,
				    get_mlog_string(type), len, space, page_no));
		}

		new_recovered_lsn = recv_calc_lsn_on_data_add(
			recv_sys->recovered_lsn, total_len);

		if (new_recovered_lsn > recv_sys->scanned_lsn) {
			/* The log record filled a log block, and we require
			that also the next log block should have been scanned
			in */

			return(false);
		}

		/* Add all the records to the hash table */

		ptr = recv_sys->buf + recv_sys->recovered_offset;

		for (;;) {
			old_lsn = recv_sys->recovered_lsn;
			/* This will apply MLOG_FILE_ records. We
			had to skip them in the first scan, because we
			did not know if the mini-transaction was
			completely recovered (until MLOG_MULTI_REC_END). */
			len = recv_parse_log_rec(
				&type, ptr, end_ptr, &space, &page_no,
				true, &body);

			if (recv_sys->found_corrupt_log
			    && !recv_report_corrupt_log(
				    ptr, type, space, page_no)) {
				return(true);
			}

			if (recv_sys->found_corrupt_fs) {
				return(true);
			}

			ut_a(len != 0);
			ut_a(!(*ptr & MLOG_SINGLE_REC_FLAG));

			recv_sys->recovered_offset += len;
			recv_sys->recovered_lsn
				= recv_calc_lsn_on_data_add(old_lsn, len);

			switch (type) {
			case MLOG_MULTI_REC_END:
				/* Found the end mark for the records */
				goto loop;
#ifdef UNIV_LOG_LSN_DEBUG
			case MLOG_LSN:
				/* Do not add these records to the hash table.
				The page number and space id fields are misused
				for something else. */
				break;
#endif /* UNIV_LOG_LSN_DEBUG */
			case MLOG_FILE_NAME:
			case MLOG_FILE_DELETE:
			case MLOG_FILE_CREATE2:
			case MLOG_FILE_RENAME2:
			case MLOG_INDEX_LOAD:
			case MLOG_TRUNCATE:
				/* These were already handled by
				recv_parse_log_rec() and
				recv_parse_or_apply_log_rec_body(). */
				break;
			default:
				switch (store) {
				case STORE_NO:
					break;
				case STORE_IF_EXISTS:
					if (fil_space_get_flags(space)
					    == ULINT_UNDEFINED) {
						break;
					}
					/* fall through */
				case STORE_YES:
					recv_add_to_hash_table(
						type, space, page_no,
						body, ptr + len,
						old_lsn,
						new_recovered_lsn);
				}
			}

			ptr += len;
		}
	}

	goto loop;
}

/*******************************************************//**
Adds data from a new log block to the parsing buffer of recv_sys if
recv_sys->parse_start_lsn is non-zero.
@return true if more data added */
bool
recv_sys_add_to_parsing_buf(
/*========================*/
	const byte*	log_block,	/*!< in: log block */
	lsn_t		scanned_lsn)	/*!< in: lsn of how far we were able
					to find data in this log block */
{
	ulint	more_len;
	ulint	data_len;
	ulint	start_offset;
	ulint	end_offset;

	ut_ad(scanned_lsn >= recv_sys->scanned_lsn);

	if (!recv_sys->parse_start_lsn) {
		/* Cannot start parsing yet because no start point for
		it found */

		return(false);
	}

	data_len = log_block_get_data_len(log_block);

	if (recv_sys->parse_start_lsn >= scanned_lsn) {

		return(false);

	} else if (recv_sys->scanned_lsn >= scanned_lsn) {

		return(false);

	} else if (recv_sys->parse_start_lsn > recv_sys->scanned_lsn) {
		more_len = (ulint) (scanned_lsn - recv_sys->parse_start_lsn);
	} else {
		more_len = (ulint) (scanned_lsn - recv_sys->scanned_lsn);
	}

	if (more_len == 0) {

		return(false);
	}

	ut_ad(data_len >= more_len);

	start_offset = data_len - more_len;

	if (start_offset < LOG_BLOCK_HDR_SIZE) {
		start_offset = LOG_BLOCK_HDR_SIZE;
	}

	end_offset = data_len;

	if (end_offset > OS_FILE_LOG_BLOCK_SIZE - LOG_BLOCK_TRL_SIZE) {
		end_offset = OS_FILE_LOG_BLOCK_SIZE - LOG_BLOCK_TRL_SIZE;
	}

	ut_ad(start_offset <= end_offset);

	if (start_offset < end_offset) {
		ut_memcpy(recv_sys->buf + recv_sys->len,
			  log_block + start_offset, end_offset - start_offset);

		recv_sys->len += end_offset - start_offset;

		ut_a(recv_sys->len <= RECV_PARSING_BUF_SIZE);
	}

	return(true);
}

/*******************************************************//**
Moves the parsing buffer data left to the buffer start. */
void
recv_sys_justify_left_parsing_buf(void)
/*===================================*/
{
	ut_memmove(recv_sys->buf, recv_sys->buf + recv_sys->recovered_offset,
		   recv_sys->len - recv_sys->recovered_offset);

	recv_sys->len -= recv_sys->recovered_offset;

	recv_sys->recovered_offset = 0;
}

/*******************************************************//**
Scans log from a buffer and stores new log data to the parsing buffer.
Parses and hashes the log records if new data found.  Unless
UNIV_HOTBACKUP is defined, this function will apply log records
automatically when the hash table becomes full.
@return true if not able to scan any more in this log group */
static
bool
recv_scan_log_recs(
/*===============*/
	ulint		available_memory,/*!< in: we let the hash table of recs
					to grow to this size, at the maximum */
	store_t*	store_to_hash,	/*!< in,out: whether the records should be
					stored to the hash table; this is reset
					if just debug checking is needed, or
					when the available_memory runs out */
	const byte*	buf,		/*!< in: buffer containing a log
					segment or garbage */
	ulint		len,		/*!< in: buffer length */
	lsn_t		checkpoint_lsn,	/*!< in: latest checkpoint LSN */
	lsn_t		start_lsn,	/*!< in: buffer start lsn */
	lsn_t*		contiguous_lsn,	/*!< in/out: it is known that all log
					groups contain contiguous log data up
					to this lsn */
	lsn_t*		group_scanned_lsn)/*!< out: scanning succeeded up to
					this lsn */
{
	const byte*	log_block	= buf;
	ulint		no;
	lsn_t		scanned_lsn	= start_lsn;
	bool		finished	= false;
	ulint		data_len;
	bool		more_data	= false;
	ulint		recv_parsing_buf_size = RECV_PARSING_BUF_SIZE;

	ut_ad(start_lsn % OS_FILE_LOG_BLOCK_SIZE == 0);
	ut_ad(len % OS_FILE_LOG_BLOCK_SIZE == 0);
	ut_ad(len >= OS_FILE_LOG_BLOCK_SIZE);

	do {
		ut_ad(!finished);
		no = log_block_get_hdr_no(log_block);
		ulint expected_no = log_block_convert_lsn_to_no(scanned_lsn);
		if (no != expected_no) {
			/* Garbage or an incompletely written log block.

			We will not report any error, because this can
			happen when InnoDB was killed while it was
			writing redo log. We simply treat this as an
			abrupt end of the redo log. */
			finished = true;
			break;
		}

		if (!log_block_checksum_is_ok(log_block)) {
			ib::error() << "Log block " << no <<
				" at lsn " << scanned_lsn << " has valid"
				" header, but checksum field contains "
				<< log_block_get_checksum(log_block)
				<< ", should be "
				<< log_block_calc_checksum(log_block);
			/* Garbage or an incompletely written log block.

			This could be the result of killing the server
			while it was writing this log block. We treat
			this as an abrupt end of the redo log. */
			finished = true;
			break;
		}

		if (log_block_get_flush_bit(log_block)) {
			/* This block was a start of a log flush operation:
			we know that the previous flush operation must have
			been completed for all log groups before this block
			can have been flushed to any of the groups. Therefore,
			we know that log data is contiguous up to scanned_lsn
			in all non-corrupt log groups. */

			if (scanned_lsn > *contiguous_lsn) {
				*contiguous_lsn = scanned_lsn;
			}
		}

		data_len = log_block_get_data_len(log_block);

		if (scanned_lsn + data_len > recv_sys->scanned_lsn
		    && log_block_get_checkpoint_no(log_block)
		    < recv_sys->scanned_checkpoint_no
		    && (recv_sys->scanned_checkpoint_no
			- log_block_get_checkpoint_no(log_block)
			> 0x80000000UL)) {

			/* Garbage from a log buffer flush which was made
			before the most recent database recovery */
			finished = true;
			break;
		}

		if (!recv_sys->parse_start_lsn
		    && (log_block_get_first_rec_group(log_block) > 0)) {

			/* We found a point from which to start the parsing
			of log records */

			recv_sys->parse_start_lsn = scanned_lsn
				+ log_block_get_first_rec_group(log_block);
			recv_sys->scanned_lsn = recv_sys->parse_start_lsn;
			recv_sys->recovered_lsn = recv_sys->parse_start_lsn;
		}

		scanned_lsn += data_len;

		if (scanned_lsn > recv_sys->scanned_lsn) {

			/* We have found more entries. If this scan is
			of startup type, we must initiate crash recovery
			environment before parsing these log records. */

#ifndef UNIV_HOTBACKUP
			if (!recv_needed_recovery) {

				if (!srv_read_only_mode) {
					ib::info() << "Log scan progressed"
						" past the checkpoint lsn "
						<< recv_sys->scanned_lsn;

					recv_init_crash_recovery();
				} else {

					ib::warn() << "Recovery skipped,"
						" --innodb-read-only set!";

					return(true);
				}
			}
#endif /* !UNIV_HOTBACKUP */

			/* We were able to find more log data: add it to the
			parsing buffer if parse_start_lsn is already
			non-zero */

			DBUG_EXECUTE_IF(
				"reduce_recv_parsing_buf",
				recv_parsing_buf_size
					= (70 * 1024);
				);

			if (recv_sys->len + 4 * OS_FILE_LOG_BLOCK_SIZE
			    >= recv_parsing_buf_size) {
				ib::error() << "Log parsing buffer overflow."
					" Recovery may have failed!";

				recv_sys->found_corrupt_log = true;

#ifndef UNIV_HOTBACKUP
				if (!srv_force_recovery) {
					ib::error()
						<< "Set innodb_force_recovery"
						" to ignore this error.";
					return(true);
				}
#endif /* !UNIV_HOTBACKUP */

			} else if (!recv_sys->found_corrupt_log) {
				more_data = recv_sys_add_to_parsing_buf(
					log_block, scanned_lsn);
			}

			recv_sys->scanned_lsn = scanned_lsn;
			recv_sys->scanned_checkpoint_no
				= log_block_get_checkpoint_no(log_block);
		}

		/* Stop scanning if scanned lsn reaches lsn limit */
		if (data_len < OS_FILE_LOG_BLOCK_SIZE) {
			/* Log data for this group ends here */
			finished = true;
			break;
		} else {
			log_block += OS_FILE_LOG_BLOCK_SIZE;
		}
	} while (log_block < buf + len);

	*group_scanned_lsn = scanned_lsn;

	if (recv_needed_recovery
	    || (recv_is_from_backup && !recv_is_making_a_backup)) {
		recv_scan_print_counter++;

		if (finished || (recv_scan_print_counter % 80 == 0)) {

			ib::info() << "Doing recovery: scanned up to"
				" log sequence number " << scanned_lsn
				<< " (" << ((*group_scanned_lsn
					  - recv_sys->parse_start_lsn)
					 / (8 * log_group_get_capacity(
						UT_LIST_GET_FIRST(
						    log_sys->log_groups))
					    / 900)) << "%)";
		}
	}

	if (more_data && !recv_sys->found_corrupt_log) {
		/* Try to parse more log records */

		if (recv_parse_log_recs(checkpoint_lsn,
					*store_to_hash)) {
			ut_ad(recv_sys->found_corrupt_log
			      || recv_sys->found_corrupt_fs
			      || recv_sys->mlog_checkpoint_lsn
			      == recv_sys->recovered_lsn);
			return(true);
		}

		if (*store_to_hash != STORE_NO
		    && mem_heap_get_size(recv_sys->heap) > available_memory) {
			*store_to_hash = STORE_NO;
		}

		if (recv_sys->recovered_offset > recv_parsing_buf_size / 4) {
			/* Move parsing buffer data to the buffer start */

			recv_sys_justify_left_parsing_buf();
		}
	}

	return(finished);
}

#ifndef UNIV_HOTBACKUP
/** Scans log from a buffer and stores new log data to the parsing buffer.
Parses and hashes the log records if new data found.
@param[in,out]	group			log group
@param[in,out]	contiguous_lsn		log sequence number
until which all redo log has been scanned
@param[in]	last_phase		whether changes
can be applied to the tablespaces
@return whether rescan is needed (not everything was stored) */
static
bool
recv_group_scan_log_recs(
	log_group_t*	group,
	lsn_t*		contiguous_lsn,
	bool		last_phase)
{
	DBUG_ENTER("recv_group_scan_log_recs");
//	DBUG_ASSERT(!last_phase || recv_sys->mlog_checkpoint_lsn > 0);

	mutex_enter(&recv_sys->mutex);
	recv_sys->len = 0;
	recv_sys->recovered_offset = 0;
	recv_sys->n_addrs = 0;
	recv_sys_empty_hash();
	srv_start_lsn = *contiguous_lsn;
	recv_sys->parse_start_lsn = *contiguous_lsn;
	recv_sys->scanned_lsn = *contiguous_lsn;
	recv_sys->recovered_lsn = *contiguous_lsn;
	recv_sys->scanned_checkpoint_no = 0;
	recv_previous_parsed_rec_type = MLOG_SINGLE_REC_FLAG;
	recv_previous_parsed_rec_offset	= 0;
	recv_previous_parsed_rec_is_multi = 0;
	ut_ad(recv_max_page_lsn == 0);
	ut_ad(last_phase || !recv_writer_thread_active);
	mutex_exit(&recv_sys->mutex);

	lsn_t	checkpoint_lsn	= *contiguous_lsn;
	lsn_t	start_lsn;
	lsn_t	end_lsn;
	store_t	store_to_hash	= last_phase ? STORE_IF_EXISTS : STORE_YES;
	ulint	available_mem	= UNIV_PAGE_SIZE
		* (buf_pool_get_n_pages()
		   - (recv_n_pool_free_frames * srv_buf_pool_instances));

	end_lsn = *contiguous_lsn = ut_uint64_align_down(
		*contiguous_lsn, OS_FILE_LOG_BLOCK_SIZE);

	do {
		if (last_phase && store_to_hash == STORE_NO) {
			store_to_hash = STORE_IF_EXISTS;
			/* We must not allow change buffer
			merge here, because it would generate
			redo log records before we have
			finished the redo log scan. */
			recv_apply_hashed_log_recs(FALSE);
		}

		start_lsn = end_lsn;
		end_lsn += RECV_SCAN_SIZE;

		log_group_read_log_seg(
			log_sys->buf, group, start_lsn, end_lsn);
	} while (!recv_scan_log_recs(
			 available_mem, &store_to_hash, log_sys->buf,
			 RECV_SCAN_SIZE,
			 checkpoint_lsn,
			 start_lsn, contiguous_lsn, &group->scanned_lsn));

	if (recv_sys->found_corrupt_log || recv_sys->found_corrupt_fs) {
		DBUG_RETURN(false);
	}

	DBUG_PRINT("ib_log", ("%s " LSN_PF
			      " completed for log group " ULINTPF,
			      last_phase ? "rescan" : "scan",
			      group->scanned_lsn, group->id));

	DBUG_RETURN(store_to_hash == STORE_NO);
}

/*******************************************************//**
Initialize crash recovery environment. Can be called iff
recv_needed_recovery == false. */
static
void
recv_init_crash_recovery(void)
{
	ut_ad(!srv_read_only_mode);
	ut_a(!recv_needed_recovery);

	recv_needed_recovery = true;
}

/** Report a missing tablespace for which page-redo log exists.
@param[in]	err	previous error code
@param[in]	i	tablespace descriptor
@return new error code */
static
dberr_t
recv_init_missing_space(dberr_t err, const recv_spaces_t::const_iterator& i)
{
	/* It is OK for XtraBackup if tablespace is missing */
#if 0
	if (srv_force_recovery == 0) {
		ib::error() << "Tablespace " << i->first << " was not"
			" found at " << i->second.name << ".";

		if (err == DB_SUCCESS) {
			ib::error() << "Set innodb_force_recovery=1 to"
				" ignore this and to permanently lose"
				" all changes to the tablespace.";
			err = DB_TABLESPACE_NOT_FOUND;
		}
	} else {
		ib::warn() << "Tablespace " << i->first << " was not"
			" found at " << i->second.name << ", and"
			" innodb_force_recovery was set. All redo log"
			" for this tablespace will be ignored!";
	}

	return(err);
#endif

	return(DB_SUCCESS);
}

<<<<<<< HEAD
UNIV_INTERN
dberr_t
xb_load_single_table_tablespaces(bool (*pred)(const char*, const char*));
=======
/** Report a missing mlog_file_name or mlog_file_delete record for
the tablespace.
@param[in]	recv_addr	Hashed page file address. */
static
void
recv_init_missing_mlog(
	recv_addr_t*	recv_addr)
{
	ulint	space_id = recv_addr->space;
	ulint	page_no = recv_addr->page_no;
	ulint	type = UT_LIST_GET_FIRST(recv_addr->rec_list)->type;
	ulint	start_lsn = UT_LIST_GET_FIRST(recv_addr->rec_list)->start_lsn;

	ib::fatal() << "Missing MLOG_FILE_NAME or MLOG_FILE_DELETE "
		"for redo log record " << type << " (page "
		<< space_id << ":" << page_no << ") at "
		<< start_lsn;
}
>>>>>>> a533e2c7

/** Check if all tablespaces were found for crash recovery.
@return error code or DB_SUCCESS */
static MY_ATTRIBUTE((warn_unused_result))
dberr_t
recv_init_crash_recovery_spaces(void)
{
	typedef std::set<ulint>	space_set_t;
	bool		flag_deleted	= false;
	space_set_t	missing_spaces;

	ut_ad(!srv_read_only_mode);
	ut_ad(recv_needed_recovery);

	ib::info() << "Database was not shutdown normally!";
	ib::info() << "Starting crash recovery.";

	for (recv_spaces_t::iterator i = recv_spaces.begin();
	     i != recv_spaces.end(); i++) {
		ut_ad(!is_predefined_tablespace(i->first));

		if (i->second.deleted) {
			/* The tablespace was deleted,
			so we can ignore any redo log for it. */
			flag_deleted = true;
		} else if (i->second.space != NULL) {
			/* The tablespace was found, and there
			are some redo log records for it. */
			fil_names_dirty(i->second.space);
		} else {
			missing_spaces.insert(i->first);
			flag_deleted = true;
		}
	}

	if (flag_deleted) {
		dberr_t err = DB_SUCCESS;

		for (ulint h = 0;
		     h < hash_get_n_cells(recv_sys->addr_hash);
		     h++) {
			for (recv_addr_t* recv_addr
				     = static_cast<recv_addr_t*>(
					     HASH_GET_FIRST(
						     recv_sys->addr_hash, h));
			     recv_addr != 0;
			     recv_addr = static_cast<recv_addr_t*>(
				     HASH_GET_NEXT(addr_hash, recv_addr))) {
				const ulint space = recv_addr->space;

				if (is_predefined_tablespace(space)) {
					continue;
				}

				recv_spaces_t::iterator i
					= recv_spaces.find(space);
				
				if (i == recv_spaces.end()) {
					recv_init_missing_mlog(recv_addr);
					recv_addr->state = RECV_DISCARDED;
					continue;
				}

				if (i->second.deleted) {
					ut_ad(missing_spaces.find(space)
					      == missing_spaces.end());
					recv_addr->state = RECV_DISCARDED;
					continue;
				}

				space_set_t::iterator m = missing_spaces.find(
					space);

				if (m != missing_spaces.end()) {
					missing_spaces.erase(m);
					err = recv_init_missing_space(err, i);
					recv_addr->state = RECV_DISCARDED;
					/* All further redo log for this
					tablespace should be removed. */
					i->second.deleted = true;
				}
			}
		}

		if (err != DB_SUCCESS) {
			return(err);
		}
	}

	for (space_set_t::const_iterator m = missing_spaces.begin();
	     m != missing_spaces.end(); m++) {
		recv_spaces_t::iterator i = recv_spaces.find(*m);
		ut_ad(i != recv_spaces.end());

		ib::info() << "Tablespace " << i->first
			<< " was not found at '" << i->second.name
			<< "', but there were no modifications either.";
	}

	buf_dblwr_process();

	if (srv_force_recovery < SRV_FORCE_NO_LOG_REDO) {
		/* Spawn the background thread to flush dirty pages
		from the buffer pools. */
		os_thread_create(recv_writer_thread, 0, 0);
	}

	return(DB_SUCCESS);
}

/** Start recovering from a redo log checkpoint.
@see recv_recovery_from_checkpoint_finish
@param[in]	flush_lsn	FIL_PAGE_FILE_FLUSH_LSN
of first system tablespace page
@return error code or DB_SUCCESS */
dberr_t
recv_recovery_from_checkpoint_start(
	lsn_t	flush_lsn)
{
	log_group_t*	group;
	log_group_t*	max_cp_group;
	ulint		max_cp_field;
	ulint		log_hdr_log_block_size;
	lsn_t		checkpoint_lsn;
	bool		rescan;
	ib_uint64_t	checkpoint_no;
	lsn_t		contiguous_lsn;
	byte*		buf;
	byte*		log_hdr_buf;
	byte		*log_hdr_buf_base = static_cast<byte *>
		(alloca(LOG_FILE_HDR_SIZE + OS_FILE_LOG_BLOCK_SIZE));
	dberr_t		err;

	log_hdr_buf = static_cast<byte *>
		(ut_align(log_hdr_buf_base, OS_FILE_LOG_BLOCK_SIZE));

	/* Initialize red-black tree for fast insertions into the
	flush_list during recovery process. */
	buf_flush_init_flush_rbt();

	if (srv_force_recovery >= SRV_FORCE_NO_LOG_REDO) {

		ib::info() << "The user has set SRV_FORCE_NO_LOG_REDO on,"
			" skipping log redo";

		return(DB_SUCCESS);
	}

	recv_recovery_on = true;

	log_mutex_enter();

	/* Look for the latest checkpoint from any of the log groups */

	err = recv_find_max_checkpoint(&max_cp_group, &max_cp_field);

	if (err != DB_SUCCESS) {

		log_mutex_exit();

		return(err);
	}

	log_group_header_read(max_cp_group, max_cp_field);

	buf = log_sys->checkpoint_buf;

	checkpoint_lsn = mach_read_from_8(buf + LOG_CHECKPOINT_LSN);
	checkpoint_no = mach_read_from_8(buf + LOG_CHECKPOINT_NO);

	/* Read the first log file header to print a note if this is
	a recovery from a restored InnoDB Hot Backup */

	const page_id_t	page_id(max_cp_group->space_id, 0);

	fil_io(IORequestLogRead, true, page_id, univ_page_size, 0,
	       LOG_FILE_HDR_SIZE, log_hdr_buf, max_cp_group);

	if (0 == ut_memcmp(log_hdr_buf + LOG_HEADER_CREATOR,
			   (byte*)"ibbackup", (sizeof "ibbackup") - 1)) {

		if (srv_read_only_mode) {
			log_mutex_exit();

			ib::error() << "Cannot restore from mysqlbackup,"
				" InnoDB running in read-only mode!";

			return(DB_ERROR);
		}

		/* This log file was created by mysqlbackup --restore: print
		a note to the user about it */

		ib::info() << "The log file was created by mysqlbackup"
			" --apply-log at "
			<< log_hdr_buf + LOG_HEADER_CREATOR
			<< ". The following crash recovery is part of a"
			" normal restore.";

		/* Replace the label. */
		ut_ad(LOG_HEADER_CREATOR_END - LOG_HEADER_CREATOR
		      >= sizeof LOG_HEADER_CREATOR_CURRENT);
		memset(log_hdr_buf + LOG_HEADER_CREATOR, 0,
		       LOG_HEADER_CREATOR_END - LOG_HEADER_CREATOR);
		strcpy(reinterpret_cast<char*>(log_hdr_buf)
		       + LOG_HEADER_CREATOR, LOG_HEADER_CREATOR_CURRENT);

		/* Write to the log file to wipe over the label */
		fil_io(IORequestLogWrite, true, page_id,
		       univ_page_size, 0, OS_FILE_LOG_BLOCK_SIZE, log_hdr_buf,
		       max_cp_group);
	}

	log_hdr_log_block_size
		= mach_read_from_4(log_hdr_buf + LOG_FILE_OS_FILE_LOG_BLOCK_SIZE);
	if (log_hdr_log_block_size == 0) {
		/* 0 means default value */
		log_hdr_log_block_size = 512;
	}
	if (UNIV_UNLIKELY(log_hdr_log_block_size != srv_log_block_size)) {
		fprintf(stderr,
			"InnoDB: Error: The block size of ib_logfile (" ULINTPF
			") is not equal to innodb_log_block_size.\n"
			"InnoDB: Error: Suggestion - Recreate log files.\n",
			log_hdr_log_block_size);
		return(DB_ERROR);
	}

	xb_load_single_table_tablespaces(NULL);

	/* Start reading the log groups from the checkpoint lsn up. The
	variable contiguous_lsn contains an lsn up to which the log is
	known to be contiguously written to all log groups. */

	recv_sys->mlog_checkpoint_lsn = 0;

	ut_ad(RECV_SCAN_SIZE <= log_sys->buf_size);

	ut_ad(UT_LIST_GET_LEN(log_sys->log_groups) == 1);
	group = UT_LIST_GET_FIRST(log_sys->log_groups);

	ut_ad(recv_sys->n_addrs == 0);
	contiguous_lsn = checkpoint_lsn;
	switch (group->format) {
	case 0:
	case LOG_HEADER_FORMAT_CURRENT:
		break;
	default:
		ut_ad(0);
		recv_sys->found_corrupt_log = true;
		log_mutex_exit();
		return(DB_ERROR);
	}

	/** Scan the redo log from checkpoint lsn and redo log to
	the hash table. */
	rescan = recv_group_scan_log_recs(group, &contiguous_lsn, false);


	if ((recv_sys->found_corrupt_log && !srv_force_recovery)
	    || recv_sys->found_corrupt_fs) {
		log_mutex_exit();
		return(DB_ERROR);
	}

#if 0
	if (recv_sys->mlog_checkpoint_lsn == 0) {
		if (!srv_read_only_mode
		    && group->scanned_lsn != checkpoint_lsn) {
			ib::error() << "Ignoring the redo log due to missing"
				" MLOG_CHECKPOINT between the checkpoint "
				<< checkpoint_lsn << " and the end "
				<< group->scanned_lsn << ".";
			if (srv_force_recovery < SRV_FORCE_NO_LOG_REDO) {
				log_mutex_exit();
				return(DB_ERROR);
			}
		}

		group->scanned_lsn = checkpoint_lsn;
		rescan = false;
<<<<<<< HEAD
	} else {
#endif
	{
		contiguous_lsn = checkpoint_lsn;
		rescan = recv_group_scan_log_recs(
			group, &contiguous_lsn, false);

		if ((recv_sys->found_corrupt_log && !srv_force_recovery)
		    || recv_sys->found_corrupt_fs) {
			log_mutex_exit();
			return(DB_ERROR);
		}
=======
>>>>>>> a533e2c7
	}

	/* NOTE: we always do a 'recovery' at startup, but only if
	there is something wrong we will print a message to the
	user about recovery: */

	if (checkpoint_lsn != flush_lsn) {

		if (checkpoint_lsn + SIZE_OF_MLOG_CHECKPOINT < flush_lsn) {
			ib::warn() << " Are you sure you are using the"
				" right ib_logfiles to start up the database?"
				" Log sequence number in the ib_logfiles is "
				<< checkpoint_lsn << ", less than the"
				" log sequence number in the first system"
				" tablespace file header, " << flush_lsn << ".";
		}

		if (!recv_needed_recovery) {

			ib::info() << "The log sequence number " << flush_lsn
				<< " in the system tablespace does not match"
				" the log sequence number " << checkpoint_lsn
				<< " in the ib_logfiles!";

			if (srv_read_only_mode) {
				ib::error() << "Can't initiate database"
					" recovery, running in read-only-mode.";
				log_mutex_exit();
				return(DB_READ_ONLY);
			}

			recv_init_crash_recovery();
		}
	}

	log_sys->lsn = recv_sys->recovered_lsn;

	if (recv_needed_recovery) {
		err = recv_init_crash_recovery_spaces();

		if (err != DB_SUCCESS) {
			log_mutex_exit();
			return(err);
		}

		if (rescan) {
			contiguous_lsn = checkpoint_lsn;
			recv_group_scan_log_recs(group, &contiguous_lsn, true);

			if ((recv_sys->found_corrupt_log
			     && !srv_force_recovery)
			    || recv_sys->found_corrupt_fs) {
				log_mutex_exit();
				return(DB_ERROR);
			}
		}
	} else {
		ut_ad(!rescan || recv_sys->n_addrs == 0);
	}

	/* We currently have only one log group */

	if (group->scanned_lsn < checkpoint_lsn
	    || group->scanned_lsn < recv_max_page_lsn) {

		ib::error() << "We scanned the log up to " << group->scanned_lsn
			<< ". A checkpoint was at " << checkpoint_lsn << " and"
			" the maximum LSN on a database page was "
			<< recv_max_page_lsn << ". It is possible that the"
			" database is now corrupt!";
	}

	if (recv_sys->recovered_lsn < checkpoint_lsn) {
		log_mutex_exit();

		/* No harm in trying to do RO access. */
		if (!srv_read_only_mode) {
			ut_error;
		}

		return(DB_ERROR);
	}

	/* Synchronize the uncorrupted log groups to the most up-to-date log
	group; we also copy checkpoint info to groups */

	log_sys->next_checkpoint_lsn = checkpoint_lsn;
	log_sys->next_checkpoint_no = checkpoint_no + 1;

	recv_synchronize_groups();

	if (!recv_needed_recovery) {
		ut_a(checkpoint_lsn == recv_sys->recovered_lsn);
	} else {
		srv_start_lsn = recv_sys->recovered_lsn;
	}

	ut_memcpy(log_sys->buf, recv_sys->last_block, OS_FILE_LOG_BLOCK_SIZE);

	log_sys->buf_free = (ulint) log_sys->lsn % OS_FILE_LOG_BLOCK_SIZE;
	log_sys->buf_next_to_write = log_sys->buf_free;
	log_sys->write_lsn = log_sys->lsn;

	log_sys->last_checkpoint_lsn = checkpoint_lsn;

	if (!srv_read_only_mode) {
		/* Write a MLOG_CHECKPOINT marker as the first thing,
		before generating any other redo log. */
		fil_names_clear(log_sys->last_checkpoint_lsn, true);
	}

	MONITOR_SET(MONITOR_LSN_CHECKPOINT_AGE,
		    log_sys->lsn - log_sys->last_checkpoint_lsn);

	log_sys->next_checkpoint_no = checkpoint_no + 1;

	mutex_enter(&recv_sys->mutex);

	recv_sys->apply_log_recs = TRUE;

	mutex_exit(&recv_sys->mutex);

	log_mutex_exit();

	recv_lsn_checks_on = true;

	/* The database is now ready to start almost normal processing of user
	transactions: transaction rollbacks and the application of the log
	records in the hash table can be run in background. */

	return(DB_SUCCESS);
}

/** Complete recovery from a checkpoint. */
void
recv_recovery_from_checkpoint_finish(void)
{
	/* Make sure that the recv_writer thread is done. This is
	required because it grabs various mutexes and we want to
	ensure that when we enable sync_order_checks there is no
	mutex currently held by any thread. */
	mutex_enter(&recv_sys->writer_mutex);

	/* Free the resources of the recovery system */
	recv_recovery_on = false;

	/* By acquring the mutex we ensure that the recv_writer thread
	won't trigger any more LRU batches. Now wait for currently
	in progress batches to finish. */
	buf_flush_wait_LRU_batch_end();

	mutex_exit(&recv_sys->writer_mutex);

	ulint count = 0;
	while (recv_writer_thread_active) {
		++count;
		os_thread_sleep(100000);
		if (srv_print_verbose_log && count > 600) {
			ib::info() << "Waiting for recv_writer to"
				" finish flushing of buffer pool";
			count = 0;
		}
	}

	recv_sys_debug_free();

	/* Free up the flush_rbt. */
	buf_flush_free_flush_rbt();

	/* Validate a few system page types that were left uninitialized
	by older versions of MySQL. */
	mtr_t		mtr;
	buf_block_t*	block;
	mtr.start();
	mtr.set_sys_modified();
	/* Bitmap page types will be reset in buf_dblwr_check_block()
	without redo logging. */
	block = buf_page_get(
		page_id_t(IBUF_SPACE_ID, FSP_IBUF_HEADER_PAGE_NO),
		univ_page_size, RW_X_LATCH, &mtr);
	fil_block_check_type(block, FIL_PAGE_TYPE_SYS, &mtr);
	/* Already MySQL 3.23.53 initialized FSP_IBUF_TREE_ROOT_PAGE_NO
	to FIL_PAGE_INDEX. No need to reset that one. */
	block = buf_page_get(
		page_id_t(TRX_SYS_SPACE, TRX_SYS_PAGE_NO),
		univ_page_size, RW_X_LATCH, &mtr);
	fil_block_check_type(block, FIL_PAGE_TYPE_TRX_SYS, &mtr);
	block = buf_page_get(
		page_id_t(TRX_SYS_SPACE, FSP_FIRST_RSEG_PAGE_NO),
		univ_page_size, RW_X_LATCH, &mtr);
	fil_block_check_type(block, FIL_PAGE_TYPE_SYS, &mtr);
	block = buf_page_get(
		page_id_t(TRX_SYS_SPACE, FSP_DICT_HDR_PAGE_NO),
		univ_page_size, RW_X_LATCH, &mtr);
	fil_block_check_type(block, FIL_PAGE_TYPE_SYS, &mtr);
	mtr.commit();

	/* Roll back any recovered data dictionary transactions, so
	that the data dictionary tables will be free of any locks.
	The data dictionary latch should guarantee that there is at
	most one data dictionary transaction active at a time. */
	if (srv_force_recovery < SRV_FORCE_NO_TRX_UNDO
	    && !srv_apply_log_only) {
		trx_rollback_or_clean_recovered(FALSE);
	}
}

/********************************************************//**
Initiates the rollback of active transactions. */
void
recv_recovery_rollback_active(void)
/*===============================*/
{
	ut_ad(!recv_writer_thread_active);

	/* Switch latching order checks on in sync0debug.cc, if
	--innodb-sync-debug=true (default) */
	ut_d(sync_check_enable());

	/* We can't start any (DDL) transactions if UNDO logging
	has been disabled, additionally disable ROLLBACK of recovered
	user transactions. */
	if (srv_force_recovery < SRV_FORCE_NO_TRX_UNDO
	    && !srv_read_only_mode) {

		/* Drop partially created indexes. */
		row_merge_drop_temp_indexes();
		/* Drop temporary tables. */
		row_mysql_drop_temp_tables();

		/* Drop any auxiliary tables that were not dropped when the
		parent table was dropped. This can happen if the parent table
		was dropped but the server crashed before the auxiliary tables
		were dropped. */
		fts_drop_orphaned_tables();

		/* Rollback the uncommitted transactions which have no user
		session */

		trx_rollback_or_clean_is_active = true;
		os_thread_create(trx_rollback_or_clean_all_recovered, 0, 0);
	}
}

/******************************************************//**
Resets the logs. The contents of log files will be lost! */
void
recv_reset_logs(
/*============*/
	lsn_t		lsn)		/*!< in: reset to this lsn
					rounded up to be divisible by
					OS_FILE_LOG_BLOCK_SIZE, after
					which we add
					LOG_BLOCK_HDR_SIZE */
{
	log_group_t*	group;

	ut_ad(log_mutex_own());

	log_sys->lsn = ut_uint64_align_up(lsn, OS_FILE_LOG_BLOCK_SIZE);

	group = UT_LIST_GET_FIRST(log_sys->log_groups);

	while (group) {
		group->lsn = log_sys->lsn;
		group->lsn_offset = LOG_FILE_HDR_SIZE;
		group = UT_LIST_GET_NEXT(log_groups, group);
	}

	log_sys->buf_next_to_write = 0;
	log_sys->write_lsn = log_sys->lsn;

	log_sys->next_checkpoint_no = 0;
	log_sys->last_checkpoint_lsn = 0;

	log_block_init(log_sys->buf, log_sys->lsn);
	log_block_set_first_rec_group(log_sys->buf, LOG_BLOCK_HDR_SIZE);

	log_sys->buf_free = LOG_BLOCK_HDR_SIZE;
	log_sys->lsn += LOG_BLOCK_HDR_SIZE;

	MONITOR_SET(MONITOR_LSN_CHECKPOINT_AGE,
		    (log_sys->lsn - log_sys->last_checkpoint_lsn));

	log_mutex_exit();

	/* Reset the checkpoint fields in logs */

	log_make_checkpoint_at(LSN_MAX, TRUE);

	log_mutex_enter();
}
#endif /* !UNIV_HOTBACKUP */

#ifdef UNIV_HOTBACKUP
/******************************************************//**
Creates new log files after a backup has been restored. */
void
recv_reset_log_files_for_backup(
/*============================*/
	const char*	log_dir,	/*!< in: log file directory path */
	ulint		n_log_files,	/*!< in: number of log files */
	lsn_t		log_file_size,	/*!< in: log file size */
	lsn_t		lsn)		/*!< in: new start lsn, must be
					divisible by OS_FILE_LOG_BLOCK_SIZE */
{
	os_file_t	log_file;
	bool		success;
	byte*		buf;
	ulint		i;
	ulint		log_dir_len;
	char		name[5000];
	static const char ib_logfile_basename[] = "ib_logfile";

	log_dir_len = strlen(log_dir);
	/* full path name of ib_logfile consists of log dir path + basename
	+ number. This must fit in the name buffer.
	*/
	ut_a(log_dir_len + strlen(ib_logfile_basename) + 11  < sizeof(name));

	buf = (byte*)ut_zalloc_nokey(LOG_FILE_HDR_SIZE +
				     OS_FILE_LOG_BLOCK_SIZE);

	for (i = 0; i < n_log_files; i++) {

		sprintf(name, "%s%s%lu", log_dir,
			ib_logfile_basename, (ulong) i);

		log_file = os_file_create_simple(innodb_log_file_key,
						 name, OS_FILE_CREATE,
						 OS_FILE_READ_WRITE,
						 srv_read_only_mode, &success);
		if (!success) {
			ib::fatal() << "Cannot create " << name << ". Check that"
				" the file does not exist yet.";
		}

		ib::info() << "Setting log file size to " << log_file_size;

		success = os_file_set_size(
			name, log_file, log_file_size, srv_read_only_mode);

		if (!success) {
			ib::fatal() << "Cannot set " << name << " size to "
				<< (long long unsigned)log_file_size;
		}

		os_file_flush(log_file);
		os_file_close(log_file);
	}

	/* We pretend there is a checkpoint at lsn + LOG_BLOCK_HDR_SIZE */

	log_reset_first_header_and_checkpoint(buf, lsn);

	log_block_init(buf + LOG_FILE_HDR_SIZE, lsn);
	log_block_set_first_rec_group(buf + LOG_FILE_HDR_SIZE,
				      LOG_BLOCK_HDR_SIZE);
	log_block_set_checksum(buf + LOG_FILE_HDR_SIZE,
	log_block_calc_checksum_crc32(buf + LOG_FILE_HDR_SIZE));

	log_block_set_checksum(buf, log_block_calc_checksum_crc32(buf));
	sprintf(name, "%s%s%lu", log_dir, ib_logfile_basename, (ulong)0);

	log_file = os_file_create_simple(innodb_log_file_key,
					 name, OS_FILE_OPEN,
					 OS_FILE_READ_WRITE,
					 srv_read_only_mode, &success);
	if (!success) {
		ib::fatal() << "Cannot open " << name << ".";
	}

	IORequest	request(IORequest::WRITE);

	dberr_t	err = os_file_write(
		request, name, log_file, buf, 0,
		LOG_FILE_HDR_SIZE + OS_FILE_LOG_BLOCK_SIZE);

	ut_a(err == DB_SUCCESS);

	os_file_flush(log_file);
	os_file_close(log_file);

	ut_free(buf);
}
#endif /* UNIV_HOTBACKUP */

/** Find a doublewrite copy of a page.
@param[in]	space_id	tablespace identifier
@param[in]	page_no		page number
@return	page frame
@retval NULL if no page was found */

const byte*
recv_dblwr_t::find_page(ulint space_id, ulint page_no)
{
	typedef std::vector<const byte*, ut_allocator<const byte*> >
		matches_t;

	matches_t	matches;
	const byte*	result = 0;

	for (list::iterator i = pages.begin(); i != pages.end(); ++i) {
		if (page_get_space_id(*i) == space_id
		    && page_get_page_no(*i) == page_no) {
			matches.push_back(*i);
		}
	}

	if (matches.size() == 1) {
		result = matches[0];
	} else if (matches.size() > 1) {

		lsn_t max_lsn	= 0;
		lsn_t page_lsn	= 0;

		for (matches_t::iterator i = matches.begin();
		     i != matches.end();
		     ++i) {

			page_lsn = mach_read_from_8(*i + FIL_PAGE_LSN);

			if (page_lsn > max_lsn) {
				max_lsn = page_lsn;
				result = *i;
			}
		}
	}

	return(result);
}

#ifndef DBUG_OFF
/** Return string name of the redo log record type.
@param[in]	type	record log record enum
@return string name of record log record */
const char*
get_mlog_string(mlog_id_t type)
{
	switch (type) {
	case MLOG_SINGLE_REC_FLAG:
		return("MLOG_SINGLE_REC_FLAG");

	case MLOG_1BYTE:
		return("MLOG_1BYTE");

	case MLOG_2BYTES:
		return("MLOG_2BYTES");

	case MLOG_4BYTES:
		return("MLOG_4BYTES");

	case MLOG_8BYTES:
		return("MLOG_8BYTES");

	case MLOG_REC_INSERT:
		return("MLOG_REC_INSERT");

	case MLOG_REC_CLUST_DELETE_MARK:
		return("MLOG_REC_CLUST_DELETE_MARK");

	case MLOG_REC_SEC_DELETE_MARK:
		return("MLOG_REC_SEC_DELETE_MARK");

	case MLOG_REC_UPDATE_IN_PLACE:
		return("MLOG_REC_UPDATE_IN_PLACE");

	case MLOG_REC_DELETE:
		return("MLOG_REC_DELETE");

	case MLOG_LIST_END_DELETE:
		return("MLOG_LIST_END_DELETE");

	case MLOG_LIST_START_DELETE:
		return("MLOG_LIST_START_DELETE");

	case MLOG_LIST_END_COPY_CREATED:
		return("MLOG_LIST_END_COPY_CREATED");

	case MLOG_PAGE_REORGANIZE:
		return("MLOG_PAGE_REORGANIZE");

	case MLOG_PAGE_CREATE:
		return("MLOG_PAGE_CREATE");

	case MLOG_UNDO_INSERT:
		return("MLOG_UNDO_INSERT");

	case MLOG_UNDO_ERASE_END:
		return("MLOG_UNDO_ERASE_END");

	case MLOG_UNDO_INIT:
		return("MLOG_UNDO_INIT");

	case MLOG_UNDO_HDR_DISCARD:
		return("MLOG_UNDO_HDR_DISCARD");

	case MLOG_UNDO_HDR_REUSE:
		return("MLOG_UNDO_HDR_REUSE");

	case MLOG_UNDO_HDR_CREATE:
		return("MLOG_UNDO_HDR_CREATE");

	case MLOG_REC_MIN_MARK:
		return("MLOG_REC_MIN_MARK");

	case MLOG_IBUF_BITMAP_INIT:
		return("MLOG_IBUF_BITMAP_INIT");

#ifdef UNIV_LOG_LSN_DEBUG
	case MLOG_LSN:
		return("MLOG_LSN");
#endif /* UNIV_LOG_LSN_DEBUG */

	case MLOG_INIT_FILE_PAGE:
		return("MLOG_INIT_FILE_PAGE");

	case MLOG_WRITE_STRING:
		return("MLOG_WRITE_STRING");

	case MLOG_MULTI_REC_END:
		return("MLOG_MULTI_REC_END");

	case MLOG_DUMMY_RECORD:
		return("MLOG_DUMMY_RECORD");

	case MLOG_FILE_DELETE:
		return("MLOG_FILE_DELETE");

	case MLOG_COMP_REC_MIN_MARK:
		return("MLOG_COMP_REC_MIN_MARK");

	case MLOG_COMP_PAGE_CREATE:
		return("MLOG_COMP_PAGE_CREATE");

	case MLOG_COMP_REC_INSERT:
		return("MLOG_COMP_REC_INSERT");

	case MLOG_COMP_REC_CLUST_DELETE_MARK:
		return("MLOG_COMP_REC_CLUST_DELETE_MARK");

	case MLOG_COMP_REC_SEC_DELETE_MARK:
		return("MLOG_COMP_REC_SEC_DELETE_MARK");

	case MLOG_COMP_REC_UPDATE_IN_PLACE:
		return("MLOG_COMP_REC_UPDATE_IN_PLACE");

	case MLOG_COMP_REC_DELETE:
		return("MLOG_COMP_REC_DELETE");

	case MLOG_COMP_LIST_END_DELETE:
		return("MLOG_COMP_LIST_END_DELETE");

	case MLOG_COMP_LIST_START_DELETE:
		return("MLOG_COMP_LIST_START_DELETE");

	case MLOG_COMP_LIST_END_COPY_CREATED:
		return("MLOG_COMP_LIST_END_COPY_CREATED");

	case MLOG_COMP_PAGE_REORGANIZE:
		return("MLOG_COMP_PAGE_REORGANIZE");

	case MLOG_FILE_CREATE:
		return("MLOG_FILE_CREATE");

	case MLOG_FILE_CREATE2:
		return("MLOG_FILE_CREATE2");

	case MLOG_ZIP_WRITE_NODE_PTR:
		return("MLOG_ZIP_WRITE_NODE_PTR");

	case MLOG_ZIP_WRITE_BLOB_PTR:
		return("MLOG_ZIP_WRITE_BLOB_PTR");

	case MLOG_ZIP_WRITE_HEADER:
		return("MLOG_ZIP_WRITE_HEADER");

	case MLOG_ZIP_PAGE_COMPRESS:
		return("MLOG_ZIP_PAGE_COMPRESS");

	case MLOG_ZIP_PAGE_COMPRESS_NO_DATA:
		return("MLOG_ZIP_PAGE_COMPRESS_NO_DATA");

	case MLOG_ZIP_PAGE_REORGANIZE:
		return("MLOG_ZIP_PAGE_REORGANIZE");

	case MLOG_FILE_RENAME:
		return("MLOG_FILE_RENAME");

	case MLOG_FILE_RENAME2:
		return("MLOG_FILE_RENAME2");

	case MLOG_FILE_NAME:
		return("MLOG_FILE_NAME");

	case MLOG_CHECKPOINT:
		return("MLOG_CHECKPOINT");

	case MLOG_PAGE_CREATE_RTREE:
		return("MLOG_PAGE_CREATE_RTREE");

	case MLOG_COMP_PAGE_CREATE_RTREE:
		return("MLOG_COMP_PAGE_CREATE_RTREE");

	case MLOG_INIT_FILE_PAGE2:
		return("MLOG_INIT_FILE_PAGE2");

	case MLOG_INDEX_LOAD:
		return("MLOG_INDEX_LOAD");

	case MLOG_TRUNCATE:
		return("MLOG_TRUNCATE");
	}
	DBUG_ASSERT(0);
	return(NULL);
}
#endif /* !DBUG_OFF */<|MERGE_RESOLUTION|>--- conflicted
+++ resolved
@@ -692,14 +692,7 @@
 		if (recv_is_making_a_backup)
 			break;
 
-<<<<<<< HEAD
-		if (apply && recv_replay_file_ops
-=======
-		fil_name_process(
-			name, len, space_id, true);
-
 		if (recv_replay_file_ops
->>>>>>> a533e2c7
 			&& fil_space_get(space_id)) {
 			dberr_t	err = fil_delete_tablespace(
 				space_id, BUF_REMOVE_FLUSH_NO_WRITE);
@@ -1751,12 +1744,6 @@
 	mtr_t*		mtr)
 {
 	ut_ad(!block == !mtr);
-<<<<<<< HEAD
-#if 0
-	ut_ad(!apply || recv_sys->mlog_checkpoint_lsn != 0);
-#endif /* !UNIV_HOTBACKUP */
-=======
->>>>>>> a533e2c7
 
 	switch (type) {
 	case MLOG_FILE_NAME:
@@ -4049,30 +4036,9 @@
 	return(DB_SUCCESS);
 }
 
-<<<<<<< HEAD
 UNIV_INTERN
 dberr_t
 xb_load_single_table_tablespaces(bool (*pred)(const char*, const char*));
-=======
-/** Report a missing mlog_file_name or mlog_file_delete record for
-the tablespace.
-@param[in]	recv_addr	Hashed page file address. */
-static
-void
-recv_init_missing_mlog(
-	recv_addr_t*	recv_addr)
-{
-	ulint	space_id = recv_addr->space;
-	ulint	page_no = recv_addr->page_no;
-	ulint	type = UT_LIST_GET_FIRST(recv_addr->rec_list)->type;
-	ulint	start_lsn = UT_LIST_GET_FIRST(recv_addr->rec_list)->start_lsn;
-
-	ib::fatal() << "Missing MLOG_FILE_NAME or MLOG_FILE_DELETE "
-		"for redo log record " << type << " (page "
-		<< space_id << ":" << page_no << ") at "
-		<< start_lsn;
-}
->>>>>>> a533e2c7
 
 /** Check if all tablespaces were found for crash recovery.
 @return error code or DB_SUCCESS */
@@ -4131,8 +4097,6 @@
 					= recv_spaces.find(space);
 				
 				if (i == recv_spaces.end()) {
-					recv_init_missing_mlog(recv_addr);
-					recv_addr->state = RECV_DISCARDED;
 					continue;
 				}
 
@@ -4354,21 +4318,8 @@
 
 		group->scanned_lsn = checkpoint_lsn;
 		rescan = false;
-<<<<<<< HEAD
-	} else {
 #endif
 	{
-		contiguous_lsn = checkpoint_lsn;
-		rescan = recv_group_scan_log_recs(
-			group, &contiguous_lsn, false);
-
-		if ((recv_sys->found_corrupt_log && !srv_force_recovery)
-		    || recv_sys->found_corrupt_fs) {
-			log_mutex_exit();
-			return(DB_ERROR);
-		}
-=======
->>>>>>> a533e2c7
 	}
 
 	/* NOTE: we always do a 'recovery' at startup, but only if
