/*****************************************************************************

Copyright (c) 1997, 2018, Oracle and/or its affiliates. All Rights Reserved.
Copyright (c) 2012, Facebook Inc.

This program is free software; you can redistribute it and/or modify it under
the terms of the GNU General Public License, version 2.0, as published by the
Free Software Foundation.

This program is also distributed with certain software (including but not
limited to OpenSSL) that is licensed under separate terms, as designated in a
particular file or component or in included license documentation. The authors
of MySQL hereby grant you an additional permission to link the program and
your derivative works with the separately licensed software that they have
included with MySQL.

This program is distributed in the hope that it will be useful, but WITHOUT
ANY WARRANTY; without even the implied warranty of MERCHANTABILITY or FITNESS
FOR A PARTICULAR PURPOSE. See the GNU General Public License, version 2.0,
for more details.

You should have received a copy of the GNU General Public License along with
this program; if not, write to the Free Software Foundation, Inc.,
51 Franklin St, Fifth Floor, Boston, MA 02110-1301  USA

*****************************************************************************/

/** @file log/log0recv.cc
 Recovery

 Created 9/20/1997 Heikki Tuuri
 *******************************************************/

#include "ha_prototypes.h"

#include <my_aes.h>
#include <sys/types.h>

#include <array>
#include <iomanip>
#include <map>
#include <new>
#include <string>
#include <vector>

#include "log0recv.h"

#include "btr0btr.h"
#include "btr0cur.h"
#include "buf0buf.h"
#include "buf0flu.h"
#include "dict0dd.h"
#include "fil0fil.h"
#include "ha_prototypes.h"
#include "ibuf0ibuf.h"
#include "log0log.h"
#include "mem0mem.h"
#include "mtr0log.h"
#include "mtr0mtr.h"
#include "my_compiler.h"
#include "my_dbug.h"
#include "my_inttypes.h"
#include "os0thread-create.h"
#include "page0cur.h"
#include "page0zip.h"
#include "trx0rec.h"
#include "trx0undo.h"
#include "ut0new.h"
#include "xb0xb.h"

#ifndef UNIV_HOTBACKUP
#include "buf0rea.h"
#include "row0merge.h"
#include "srv0srv.h"
#include "srv0start.h"
#include "trx0purge.h"
#else /* !UNIV_HOTBACKUP */
/** This is set to false if the backup was originally taken with the
mysqlbackup --include regexp option: then we do not want to create tables in
directories which were not included */
bool meb_replay_file_ops = true;
#include "../meb/mutex.h"
#endif /* !UNIV_HOTBACKUP */

std::list<space_id_t> recv_encr_ts_list;

/** Log records are stored in the hash table in chunks at most of this size;
this must be less than UNIV_PAGE_SIZE as it is stored in the buffer pool */
#define RECV_DATA_BLOCK_SIZE (MEM_MAX_ALLOC_IN_BUF - sizeof(recv_data_t))

/** Read-ahead area in applying log records to file pages */
static const size_t RECV_READ_AHEAD_AREA = 32;

/** The recovery system */
recv_sys_t *recv_sys = nullptr;

/** true when applying redo log records during crash recovery; false
otherwise.  Note that this is false while a background thread is
rolling back incomplete transactions. */
volatile bool recv_recovery_on;

volatile bool is_online_redo_copy = true;
volatile lsn_t backup_redo_log_flushed_lsn;

#ifdef UNIV_HOTBACKUP
extern bool meb_is_space_loaded(const space_id_t space_id);

/* Re-define mutex macros to use the Mutex class defined by the MEB
source. MEB calls the routines in "fil0fil.cc" in parallel and,
therefore, the mutex protecting the critical sections of the tablespace
memory cache must be included also in the MEB compilation of this
module. (For other modules the mutex macros are defined as no ops in the
MEB compilation in "meb/src/include/bh_univ.i".) */

#undef mutex_enter
#undef mutex_exit
#undef mutex_own
#undef mutex_validate

#define mutex_enter(M) recv_mutex.lock()
#define mutex_exit(M) recv_mutex.unlock()
#define mutex_own(M) 1
#define mutex_validate(M) 1

/* Re-define the mutex macros for the mutex protecting the critical
sections of the log subsystem using an object of the meb::Mutex class. */

meb::Mutex recv_mutex;
extern meb::Mutex log_mutex;
meb::Mutex apply_log_mutex;

#undef log_mutex_enter
#undef log_mutex_exit
#define log_mutex_enter() log_mutex.lock()
#define log_mutex_exit() log_mutex.unlock()

/** Print important values from a page header.
@param[in]	page	page */
void meb_print_page_header(const page_t *page) {
  ib::trace_1() << "space " << mach_read_from_4(page + FIL_PAGE_SPACE_ID)
                << " nr " << mach_read_from_4(page + FIL_PAGE_OFFSET) << " lsn "
                << mach_read_from_8(page + FIL_PAGE_LSN) << " type "
                << mach_read_from_2(page + FIL_PAGE_TYPE);
}
#endif /* UNIV_HOTBACKUP */

#ifndef UNIV_HOTBACKUP
PSI_memory_key mem_log_recv_page_hash_key;
PSI_memory_key mem_log_recv_space_hash_key;
#endif /* !UNIV_HOTBACKUP */

/** true when recv_init_crash_recovery() has been called. */
bool recv_needed_recovery;

/** true if buf_page_is_corrupted() should check if the log sequence
number (FIL_PAGE_LSN) is in the future.  Initially false, and set by
recv_recovery_from_checkpoint_start(). */
bool recv_lsn_checks_on;

/** If the following is true, the buffer pool file pages must be invalidated
after recovery and no ibuf operations are allowed; this becomes true if
the log record hash table becomes too full, and log records must be merged
to file pages already before the recovery is finished: in this case no
ibuf operations are allowed, as they could modify the pages read in the
buffer pool before the pages have been recovered to the up-to-date state.

true means that recovery is running and no operations on the log files
are allowed yet: the variable name is misleading. */
bool recv_no_ibuf_operations;

/** true When the redo log is being backed up */
bool recv_is_making_a_backup = false;

/** true when recovering from a backed up redo log file */
bool recv_is_from_backup = false;

#define buf_pool_get_curr_size() (5 * 1024 * 1024)

/** The following counter is used to decide when to print info on
log scan */
static ulint recv_scan_print_counter;

/** The type of the previous parsed redo log record */
static mlog_id_t recv_previous_parsed_rec_type;

/** The offset of the previous parsed redo log record */
static ulint recv_previous_parsed_rec_offset;

/** The 'multi' flag of the previous parsed redo log record */
static ulint recv_previous_parsed_rec_is_multi;

/** This many frames must be left free in the buffer pool when we scan
the log and store the scanned log records in the buffer pool: we will
use these free frames to read in pages when we start applying the
log records to the database.
This is the default value. If the actual size of the buffer pool is
larger than 10 MB we'll set this value to 512. */
ulint recv_n_pool_free_frames;

/** The maximum lsn we see for a page during the recovery process. If this
is bigger than the lsn we are able to scan up to, that is an indication that
the recovery failed and the database may be corrupt. */
static lsn_t recv_max_page_lsn;

#ifndef UNIV_HOTBACKUP
#ifdef UNIV_PFS_THREAD
mysql_pfs_key_t recv_writer_thread_key;
#endif /* UNIV_PFS_THREAD */

/** Flag indicating if recv_writer thread is active. */
bool recv_writer_thread_active = false;
#endif /* !UNIV_HOTBACKUP */

/* prototypes */

#ifndef UNIV_HOTBACKUP

/** Initialize crash recovery environment. Can be called iff
recv_needed_recovery == false. */
static void recv_init_crash_recovery();
#endif /* !UNIV_HOTBACKUP */

/** Calculates the new value for lsn when more data is added to the log.
@param[in]	lsn		Old LSN
@param[in]	len		This many bytes of data is added, log block
                                headers not included
@return LSN after data addition */
lsn_t recv_calc_lsn_on_data_add(lsn_t lsn, uint64_t len) {
  ulint frag_len;
  uint64_t lsn_len;

  frag_len = (lsn % OS_FILE_LOG_BLOCK_SIZE) - LOG_BLOCK_HDR_SIZE;

  ut_ad(frag_len <
        OS_FILE_LOG_BLOCK_SIZE - LOG_BLOCK_HDR_SIZE - LOG_BLOCK_TRL_SIZE);

  lsn_len = len;

  lsn_len +=
      (lsn_len + frag_len) /
      (OS_FILE_LOG_BLOCK_SIZE - LOG_BLOCK_HDR_SIZE - LOG_BLOCK_TRL_SIZE) *
      (LOG_BLOCK_HDR_SIZE + LOG_BLOCK_TRL_SIZE);

  return (lsn + lsn_len);
}

/** Destructor */
MetadataRecover::~MetadataRecover() {
  for (auto &table : m_tables) {
    UT_DELETE(table.second);
  }
}

/** Get the dynamic metadata of a specified table, create a new one
if not exist
@param[in]	id	table id
@return the metadata of the specified table */
PersistentTableMetadata *MetadataRecover::getMetadata(table_id_t id) {
  PersistentTableMetadata *metadata = nullptr;
  PersistentTables::iterator iter = m_tables.find(id);

  if (iter == m_tables.end()) {
    metadata = UT_NEW_NOKEY(PersistentTableMetadata(id, 0));

    m_tables.insert(std::make_pair(id, metadata));
  } else {
    metadata = iter->second;
    ut_ad(metadata->get_table_id() == id);
  }

  ut_ad(metadata != nullptr);
  return (metadata);
}

/** Parse a dynamic metadata redo log of a table and store
the metadata locally
@param[in]	id	table id
@param[in]	version	table dynamic metadata version
@param[in]	ptr	redo log start
@param[in]	end	end of redo log
@retval ptr to next redo log record, nullptr if this log record
was truncated */
byte *MetadataRecover::parseMetadataLog(table_id_t id, uint64_t version,
                                        byte *ptr, byte *end) {
  if (ptr + 2 > end) {
    /* At least we should get type byte and another one byte
    for data, if not, it's an incomplete log */
    return (nullptr);
  }

  persistent_type_t type = static_cast<persistent_type_t>(ptr[0]);

  ut_ad(dict_persist->persisters != nullptr);

  Persister *persister = dict_persist->persisters->get(type);
  PersistentTableMetadata *metadata = getMetadata(id);

  bool corrupt;
  ulint consumed = persister->read(*metadata, ptr, end - ptr, &corrupt);

  if (corrupt) {
    recv_sys->found_corrupt_log = true;
  } else if (consumed != 0) {
    metadata->set_version(version);
  }

  if (consumed == 0) {
    return (nullptr);
  } else {
    return (ptr + consumed);
  }
}

/** Apply the collected persistent dynamic metadata to in-memory
table objects */
void MetadataRecover::apply() {
  PersistentTables::iterator iter;

  for (iter = m_tables.begin(); iter != m_tables.end(); ++iter) {
    table_id_t table_id = iter->first;
    PersistentTableMetadata *metadata = iter->second;
    dict_table_t *table;

    table = dd_table_open_on_id(table_id, nullptr, nullptr, false, true);

    /* If the table is nullptr, it might be already dropped */
    if (table == nullptr) {
      continue;
    }

    mutex_enter(&dict_sys->mutex);

    /* At this time, the metadata in DDTableBuffer has
    already been applied to table object, we can apply
    the latest status of metadata read from redo logs to
    the table now. We can read the dirty_status directly
    since it's in recovery phase */

    /* The table should be either CLEAN or applied BUFFERED
    metadata from DDTableBuffer just now */
    ut_ad(table->dirty_status.load() == METADATA_CLEAN ||
          table->dirty_status.load() == METADATA_BUFFERED);

    bool buffered = (table->dirty_status.load() == METADATA_BUFFERED);

    mutex_enter(&dict_persist->mutex);

    bool is_dirty = dict_table_apply_dynamic_metadata(table, metadata);

    if (is_dirty) {
      /* This table was not marked as METADATA_BUFFERED
      before the redo logs are applied, so it's not in
      the list */
      if (!buffered) {
        ut_ad(!table->in_dirty_dict_tables_list);

        UT_LIST_ADD_LAST(dict_persist->dirty_dict_tables, table);
      }

      table->dirty_status.store(METADATA_DIRTY);
      ut_d(table->in_dirty_dict_tables_list = true);
      ++dict_persist->num_dirty_tables;
    }

    mutex_exit(&dict_persist->mutex);
    mutex_exit(&dict_sys->mutex);

    dd_table_close(table, NULL, NULL, false);
  }
}

/** Creates the recovery system. */
void recv_sys_create() {
  if (recv_sys != nullptr) {
    return;
  }

  recv_sys = static_cast<recv_sys_t *>(ut_zalloc_nokey(sizeof(*recv_sys)));

  mutex_create(LATCH_ID_RECV_SYS, &recv_sys->mutex);
  mutex_create(LATCH_ID_RECV_WRITER, &recv_sys->writer_mutex);

  recv_sys->spaces = nullptr;
}

/** Resize the recovery parsing buffer upto log_buffer_size */
static bool recv_sys_resize_buf() {
  ut_ad(recv_sys->buf_len <= srv_log_buffer_size);

  /* If the buffer cannot be extended further, return false. */
  if (recv_sys->buf_len == srv_log_buffer_size) {
    ib::error(ER_IB_MSG_723, srv_log_buffer_size);
    return false;
  }

  /* Extend the buffer by double the current size with the resulting
  size not more than srv_log_buffer_size. */
  recv_sys->buf_len = ((recv_sys->buf_len * 2) >= srv_log_buffer_size)
                          ? srv_log_buffer_size
                          : recv_sys->buf_len * 2;

  /* Resize the buffer to the new size. */
  recv_sys->buf =
      static_cast<byte *>(ut_realloc(recv_sys->buf, recv_sys->buf_len));

  ut_ad(recv_sys->buf != nullptr);

  /* Return error and fail the recovery if not enough memory available */
  if (recv_sys->buf == nullptr) {
    ib::error(ER_IB_MSG_740);
    return false;
  }

  ib::info(ER_IB_MSG_739, recv_sys->buf_len);
  return true;
}

/** Free up recovery data structures. */
static void recv_sys_finish() {
  if (recv_sys->spaces != nullptr) {
    for (auto &space : *recv_sys->spaces) {
      if (space.second.m_heap != nullptr) {
        mem_heap_free(space.second.m_heap);
        space.second.m_heap = nullptr;
      }
    }

    UT_DELETE(recv_sys->spaces);
  }

#ifndef UNIV_HOTBACKUP
  ut_a(recv_sys->dblwr.pages.empty());

  if (!recv_sys->dblwr.deferred.empty()) {
    /* Free the pages that were not required for recovery. */
    for (auto &page : recv_sys->dblwr.deferred) {
      page.close();
    }
  }

  recv_sys->dblwr.deferred.clear();
#endif /* !UNIV_HOTBACKUP */

  ut_free(recv_sys->buf);
  ut_free(recv_sys->last_block_buf_start);
  UT_DELETE(recv_sys->metadata_recover);

  recv_sys->buf = nullptr;
  recv_sys->spaces = nullptr;
  recv_sys->metadata_recover = nullptr;
  recv_sys->last_block_buf_start = nullptr;
}

/** Release recovery system mutexes. */
void recv_sys_close() {
  if (recv_sys == nullptr) {
    return;
  }

  recv_sys_finish();

#ifndef UNIV_HOTBACKUP
  if (recv_sys->flush_start != nullptr) {
    os_event_destroy(recv_sys->flush_start);
  }

  if (recv_sys->flush_end != nullptr) {
    os_event_destroy(recv_sys->flush_end);
  }

  ut_ad(!recv_writer_thread_active);
  mutex_free(&recv_sys->writer_mutex);
#endif /* !UNIV_HOTBACKUP */

  call_destructor(&recv_sys->dblwr);
  call_destructor(&recv_sys->deleted);
  call_destructor(&recv_sys->missing_ids);

  mutex_free(&recv_sys->mutex);

  ut_free(recv_sys);
  recv_sys = nullptr;
}

#ifndef UNIV_HOTBACKUP
/** Reset the state of the recovery system variables. */
void recv_sys_var_init() {
  recv_recovery_on = false;
  recv_needed_recovery = false;
  recv_lsn_checks_on = false;
  recv_no_ibuf_operations = false;
  recv_scan_print_counter = 0;
  recv_previous_parsed_rec_type = MLOG_SINGLE_REC_FLAG;
  recv_previous_parsed_rec_offset = 0;
  recv_previous_parsed_rec_is_multi = 0;
  recv_n_pool_free_frames = 256;
  recv_max_page_lsn = 0;
}
#endif /* !UNIV_HOTBACKUP */

/** Get the number of bytes used by all the heaps
@return number of bytes used */
#ifndef UNIV_HOTBACKUP
static size_t recv_heap_used()
#else  /* !UNIV_HOTBACKUP */
size_t meb_heap_used()
#endif /* !UNIV_HOTBACKUP */
{
  size_t size = 0;

  for (auto &space : *recv_sys->spaces) {
    if (space.second.m_heap != nullptr) {
      size += mem_heap_get_size(space.second.m_heap);
    }
  }

  return (size);
}

/** Prints diagnostic info of corrupt log.
@param[in]	ptr	pointer to corrupt log record
@param[in]	type	type of the log record (could be garbage)
@param[in]	space	tablespace ID (could be garbage)
@param[in]	page_no	page number (could be garbage)
@return whether processing should continue */
static bool recv_report_corrupt_log(const byte *ptr, int type, space_id_t space,
                                    page_no_t page_no) {
  ib::error(ER_IB_MSG_694);

  ib::info(
      ER_IB_MSG_695, type, ulong{space}, ulong{page_no},
      ulonglong{recv_sys->recovered_lsn}, int{recv_previous_parsed_rec_type},
      ulonglong{recv_previous_parsed_rec_is_multi},
      ssize_t{ptr - recv_sys->buf}, ulonglong{recv_previous_parsed_rec_offset});

  ut_ad(ptr <= recv_sys->buf + recv_sys->len);

  const ulint limit = 100;
  const ulint before = std::min(recv_previous_parsed_rec_offset, limit);
  const ulint after = std::min(recv_sys->len - (ptr - recv_sys->buf), limit);

  ib::info(ER_IB_MSG_696, ulonglong{before}, ulonglong{after});

  ut_print_buf(
      stderr, recv_sys->buf + recv_previous_parsed_rec_offset - before,
      ptr - recv_sys->buf + before + after - recv_previous_parsed_rec_offset);
  putc('\n', stderr);

#ifndef UNIV_HOTBACKUP
  if (srv_force_recovery == 0) {
    ib::info(ER_IB_MSG_697);

    return (false);
  }
#endif /* !UNIV_HOTBACKUP */

  ib::warn(ER_IB_MSG_698, FORCE_RECOVERY_MSG);

  return (true);
}

/** Inits the recovery system for a recovery operation.
@param[in]	max_mem		Available memory in bytes */
void recv_sys_init(ulint max_mem) {
  if (recv_sys->spaces != nullptr) {
    return;
  }

  mutex_enter(&recv_sys->mutex);

#ifndef UNIV_HOTBACKUP
  if (!srv_read_only_mode) {
    recv_sys->flush_start = os_event_create(0);
    recv_sys->flush_end = os_event_create(0);
  }
#else  /* !UNIV_HOTBACKUP */
  recv_is_from_backup = true;
#endif /* !UNIV_HOTBACKUP */

  /* Set appropriate value of recv_n_pool_free_frames. If capacity
  is at least 10M and 25% above 512 pages then bump free frames to
  512. */
  if (buf_pool_get_curr_size() >= (10 * 1024 * 1024) &&
      (buf_pool_get_curr_size() >= ((512 + 128) * UNIV_PAGE_SIZE))) {
    /* Buffer pool of size greater than 10 MB. */
    recv_n_pool_free_frames = 512;
  }

  recv_sys->buf = static_cast<byte *>(ut_malloc_nokey(RECV_PARSING_BUF_SIZE));
  recv_sys->buf_len = RECV_PARSING_BUF_SIZE;

  recv_sys->len = 0;
  recv_sys->recovered_offset = 0;

  using Spaces = recv_sys_t::Spaces;

  recv_sys->spaces = UT_NEW(Spaces(), mem_log_recv_space_hash_key);

  recv_sys->n_addrs = 0;

  recv_sys->apply_log_recs = false;
  recv_sys->apply_batch_on = false;
  recv_sys->is_cloned_db = false;

  recv_sys->last_block_buf_start =
      static_cast<byte *>(ut_malloc_nokey(2 * OS_FILE_LOG_BLOCK_SIZE));

  recv_sys->last_block = static_cast<byte *>(
      ut_align(recv_sys->last_block_buf_start, OS_FILE_LOG_BLOCK_SIZE));

  recv_sys->found_corrupt_log = false;
  recv_sys->found_corrupt_fs = false;

  recv_max_page_lsn = 0;

  /* Call the constructor for both placement new objects. */
  new (&recv_sys->dblwr) recv_dblwr_t();

  new (&recv_sys->deleted) recv_sys_t::Missing_Ids();

  new (&recv_sys->missing_ids) recv_sys_t::Missing_Ids();

  recv_sys->metadata_recover = UT_NEW_NOKEY(MetadataRecover());

  mutex_exit(&recv_sys->mutex);
}

/** Empties the hash table when it has been fully processed. */
static void recv_sys_empty_hash() {
  ut_ad(mutex_own(&recv_sys->mutex));

  if (recv_sys->n_addrs != 0) {
    ib::fatal(ER_IB_MSG_699, ulonglong{recv_sys->n_addrs});
  }

  for (auto &space : *recv_sys->spaces) {
    if (space.second.m_heap != nullptr) {
      mem_heap_free(space.second.m_heap);
      space.second.m_heap = nullptr;
    }
  }

  UT_DELETE(recv_sys->spaces);

  using Spaces = recv_sys_t::Spaces;

  recv_sys->spaces = UT_NEW(Spaces(), mem_log_recv_space_hash_key);
}

/** Check the consistency of a log header block.
@param[in]	buf	header block
@return true if ok */
#ifndef UNIV_HOTBACKUP
static
#endif /* !UNIV_HOTBACKUP */
    bool
    recv_check_log_header_checksum(const byte *buf) {
  auto c1 = log_block_get_checksum(buf);
  auto c2 = log_block_calc_checksum_crc32(buf);

  return (c1 == c2);
}

/** Check the 4-byte checksum to the trailer checksum field of a log
block.
@param[in]	block	pointer to a log block
@return whether the checksum matches */
bool log_block_checksum_is_ok(const byte *block) {
  return (!srv_log_checksums ||
          log_block_get_checksum(block) == log_block_calc_checksum(block));
}

/** Get the page map for a tablespace. It will create one if one isn't found.
@param[in]	space_id	Tablespace ID for which page map required.
@param[in]	create		false if lookup only
@return the space data or null if not found */
static recv_sys_t::Space *recv_get_page_map(space_id_t space_id, bool create) {
  auto it = recv_sys->spaces->find(space_id);

  if (it != recv_sys->spaces->end()) {
    return (&it->second);

  } else if (create) {
    mem_heap_t *heap;

    heap = mem_heap_create_typed(256, MEM_HEAP_FOR_RECV_SYS);

    using Space = recv_sys_t::Space;
    using value_type = recv_sys_t::Spaces::value_type;

    auto where =
        recv_sys->spaces->insert(it, value_type(space_id, Space(heap)));

    return (&where->second);
  }

  return (nullptr);
}

/** Gets the list of log records for a <space, page>.
@param[in]	space_id	Tablespace ID
@param[in]	page_no		Page number
@return the redo log entries or nullptr if not found */
static recv_addr_t *recv_get_rec(space_id_t space_id, page_no_t page_no) {
  recv_sys_t::Space *space;

  space = recv_get_page_map(space_id, false);

  if (space != nullptr) {
    auto it = space->m_pages.find(page_no);

    if (it != space->m_pages.end()) {
      return (it->second);
    }
  }

  return (nullptr);
}

#ifndef UNIV_HOTBACKUP
/** Store the collected persistent dynamic metadata to
mysql.innodb_dynamic_metadata */
void MetadataRecover::store() {
  ut_ad(dict_sys->dynamic_metadata != nullptr);
  ut_ad(dict_persist->table_buffer != nullptr);

  DDTableBuffer *table_buffer = dict_persist->table_buffer;

  if (empty()) {
    return;
  }

  mutex_enter(&dict_persist->mutex);

  for (auto meta : m_tables) {
    table_id_t table_id = meta.first;
    PersistentTableMetadata *metadata = meta.second;
    byte buffer[REC_MAX_DATA_SIZE];
    ulint size;

    size = dict_persist->persisters->write(*metadata, buffer);

    dberr_t error =
        table_buffer->replace(table_id, metadata->get_version(), buffer, size);
    if (error != DB_SUCCESS) {
      ut_ad(0);
    }
  }

  mutex_exit(&dict_persist->mutex);
}

/** recv_writer thread tasked with flushing dirty pages from the buffer
pools. */
static void recv_writer_thread() {
  ut_ad(!srv_read_only_mode);

  /* The code flow is as follows:
  Step 1: In recv_recovery_from_checkpoint_start().
  Step 2: This recv_writer thread is started.
  Step 3: In recv_recovery_from_checkpoint_finish().
  Step 4: Wait for recv_writer thread to complete. This is based
          on the flag recv_writer_thread_active.
  Step 5: Assert that recv_writer thread is not active anymore.

  It is possible that the thread that is started in step 2,
  becomes active only after step 4 and hence the assert in
  step 5 fails.  So mark this thread active only if necessary. */
  mutex_enter(&recv_sys->writer_mutex);

  if (recv_recovery_on) {
    recv_writer_thread_active = true;
  } else {
    mutex_exit(&recv_sys->writer_mutex);
    return;
  }
  mutex_exit(&recv_sys->writer_mutex);

  while (srv_shutdown_state == SRV_SHUTDOWN_NONE) {
    os_thread_sleep(100000);

    mutex_enter(&recv_sys->writer_mutex);

    if (!recv_recovery_on) {
      mutex_exit(&recv_sys->writer_mutex);
      break;
    }

    if (log_test != nullptr) {
      mutex_exit(&recv_sys->writer_mutex);
      continue;
    }

    /* Flush pages from end of LRU if required */
    os_event_reset(recv_sys->flush_end);
    recv_sys->flush_type = BUF_FLUSH_LRU;
    os_event_set(recv_sys->flush_start);
    os_event_wait(recv_sys->flush_end);

    mutex_exit(&recv_sys->writer_mutex);
  }

  recv_writer_thread_active = false;

  my_thread_end();
}

#if 0
/** recv_writer thread tasked with flushing dirty pages from the buffer
pools. */
static
void
recv_writer_thread()
{
	ut_ad(!srv_read_only_mode);

	/* The code flow is as follows:
	Step 1: In recv_recovery_from_checkpoint_start().
	Step 2: This recv_writer thread is started.
	Step 3: In recv_recovery_from_checkpoint_finish().
	Step 4: Wait for recv_writer thread to complete. This is based
	        on the flag recv_writer_thread_active.
	Step 5: Assert that recv_writer thread is not active anymore.

	It is possible that the thread that is started in step 2,
	becomes active only after step 4 and hence the assert in
	step 5 fails.  So mark this thread active only if necessary. */
	mutex_enter(&recv_sys->writer_mutex);

	if (recv_recovery_on) {
		recv_writer_thread_active = true;
	} else {
		mutex_exit(&recv_sys->writer_mutex);
		return;
	}
	mutex_exit(&recv_sys->writer_mutex);

	while (srv_shutdown_state == SRV_SHUTDOWN_NONE) {

		os_thread_sleep(100000);

		mutex_enter(&recv_sys->writer_mutex);

		if (!recv_recovery_on) {
			mutex_exit(&recv_sys->writer_mutex);
			break;
		}

		/* Flush pages from end of LRU if required */
		os_event_reset(recv_sys->flush_end);
		recv_sys->flush_type = BUF_FLUSH_LRU;
		os_event_set(recv_sys->flush_start);
		os_event_wait(recv_sys->flush_end);

		mutex_exit(&recv_sys->writer_mutex);
	}

	recv_writer_thread_active = false;

	my_thread_end();
}
#endif

/** Frees the recovery system. */
void recv_sys_free() {
  mutex_enter(&recv_sys->mutex);

  recv_sys_finish();

  /* wake page cleaner up to progress */
  if (!srv_read_only_mode) {
    ut_ad(!recv_recovery_on);
    ut_ad(!recv_writer_thread_active);
    if (buf_flush_event != nullptr) {
      os_event_reset(buf_flush_event);
    }
    os_event_set(recv_sys->flush_start);
  }

  /* Free encryption data structures. */
  if (recv_sys->keys != nullptr) {
    for (auto &key : *recv_sys->keys) {
      if (key.ptr != nullptr) {
        ut_free(key.ptr);
        key.ptr = nullptr;
      }

      if (key.iv != nullptr) {
        ut_free(key.iv);
        key.iv = nullptr;
      }
    }

    recv_sys->keys->swap(*recv_sys->keys);

    UT_DELETE(recv_sys->keys);
    recv_sys->keys = nullptr;
  }

  mutex_exit(&recv_sys->mutex);
}

/** Copy of the LOG_HEADER_CREATOR field. */
static char log_header_creator[LOG_HEADER_CREATOR_END - LOG_HEADER_CREATOR + 1];

/** Determine if a redo log from a version before MySQL 8.0.3 is clean.
@param[in,out]	log		redo log
@param[in]	checkpoint_no	checkpoint number
@param[in]	checkpoint_lsn	checkpoint LSN
@return error code
@retval DB_SUCCESS	if the redo log is clean
@retval DB_ERROR	if the redo log is corrupted or dirty */
static dberr_t recv_log_recover_pre_8_0_4(log_t &log,
                                          checkpoint_no_t checkpoint_no,
                                          lsn_t checkpoint_lsn) {
  lsn_t source_offset;
  lsn_t block_lsn;
  page_no_t page_no;
  byte *buf;

  source_offset = log_files_real_offset_for_lsn(log, checkpoint_lsn);

  block_lsn = ut_uint64_align_down(checkpoint_lsn, OS_FILE_LOG_BLOCK_SIZE);

  page_no = (page_no_t)(source_offset / univ_page_size.physical());

  buf = log.buf + block_lsn % log.buf_size;

  static const char *NO_UPGRADE_RECOVERY_MSG =
      "Upgrade after a crash is not supported."
      " This redo log was created with ";

  static const char *NO_UPGRADE_RTFM_MSG =
      ". Please follow the instructions at " REFMAN "upgrading.html";

  dberr_t err;

  err = fil_redo_io(IORequestLogRead, page_id_t(log.files_space_id, page_no),
                    univ_page_size,
                    (ulint)((source_offset & ~(OS_FILE_LOG_BLOCK_SIZE - 1)) %
                            univ_page_size.physical()),
                    OS_FILE_LOG_BLOCK_SIZE, buf);

  ut_a(err == DB_SUCCESS);

  if (log_block_calc_checksum(buf) != log_block_get_checksum(buf)) {
    ib::error(ER_IB_MSG_700)
        << NO_UPGRADE_RECOVERY_MSG << log_header_creator
        << ", and it appears corrupted" << NO_UPGRADE_RTFM_MSG;

    return (DB_CORRUPTION);
  }

  /* On a clean shutdown, the redo log will be logically empty
  after the checkpoint LSN. */

  if (log_block_get_data_len(buf) !=
      (source_offset & (OS_FILE_LOG_BLOCK_SIZE - 1))) {
    ib::error(ER_IB_MSG_701)
        << NO_UPGRADE_RECOVERY_MSG << log_header_creator << NO_UPGRADE_RTFM_MSG;

    return (DB_ERROR);
  }

  /* Mark the redo log for upgrading. */
  srv_log_file_size = 0;

  recv_sys->parse_start_lsn = checkpoint_lsn;
  recv_sys->bytes_to_ignore_before_checkpoint = 0;
  recv_sys->recovered_lsn = checkpoint_lsn;
  recv_sys->checkpoint_lsn = checkpoint_lsn;
  recv_sys->scanned_lsn = checkpoint_lsn;

  log_start(log, checkpoint_no + 1, checkpoint_lsn, checkpoint_lsn);

  return (DB_SUCCESS);
}

/** Find the latest checkpoint in the log header.
@param[in,out]	log		redo log
@param[out]	max_field	LOG_CHECKPOINT_1 or LOG_CHECKPOINT_2
@return error code or DB_SUCCESS */
MY_ATTRIBUTE((warn_unused_result))
dberr_t recv_find_max_checkpoint(log_t &log, ulint *max_field) {
  bool found_checkpoint = false;

  *max_field = 0;

  byte *buf = log.checkpoint_buf;

  log.state = log_state_t::CORRUPTED;

  log_files_header_read(log, 0);

  /* Check the header page checksum. There was no
  checksum in the first redo log format (version 0). */
  log.format = mach_read_from_4(buf + LOG_HEADER_FORMAT);

  if (log.format != 0 && !recv_check_log_header_checksum(buf)) {
    ib::error(ER_IB_MSG_1264) << "Invalid redo log header checksum.";

    return (DB_CORRUPTION);
  }

  memcpy(log_header_creator, buf + LOG_HEADER_CREATOR,
         sizeof log_header_creator);

  log_header_creator[(sizeof log_header_creator) - 1] = 0;

  switch (log.format) {
    case 0:
      ib::error(ER_IB_MSG_1265) << "Unsupported redo log format (" << log.format
                                << "). The redo log was created"
                                << " before MySQL 5.7.9";

      return (DB_ERROR);

    case LOG_HEADER_FORMAT_5_7_9:
    case LOG_HEADER_FORMAT_8_0_1:

      ib::info(ER_IB_MSG_704, ulong{log.format});

    case LOG_HEADER_FORMAT_CURRENT:
      /* The checkpoint page format is identical upto v3. */
      break;

    default:
      ib::error(ER_IB_MSG_705, ulong{log.format}, REFMAN);

      return (DB_ERROR);
  }

  uint64_t max_no = 0;
  constexpr ulint CKP1 = LOG_CHECKPOINT_1;
  constexpr ulint CKP2 = LOG_CHECKPOINT_2;

  for (auto i = CKP1; i <= CKP2; i += CKP2 - CKP1) {
    log_files_header_read(log, static_cast<uint32_t>(i));

    if (!recv_check_log_header_checksum(buf)) {
      DBUG_PRINT("ib_log", ("invalid checkpoint, at %lu, checksum %x", i,
                            (unsigned)log_block_get_checksum(buf)));
      continue;
    }

    log.state = log_state_t::OK;

    log.current_file_lsn = mach_read_from_8(buf + LOG_CHECKPOINT_LSN);

    log.current_file_real_offset =
        mach_read_from_8(buf + LOG_CHECKPOINT_OFFSET);

    if (log.current_file_real_offset % log.file_size < LOG_FILE_HDR_SIZE) {
      log.current_file_real_offset -=
          log.current_file_real_offset % log.file_size;

      log.current_file_real_offset += LOG_FILE_HDR_SIZE;
    }

    log_files_update_offsets(log, log.current_file_lsn);

    uint64_t checkpoint_no = mach_read_from_8(buf + LOG_CHECKPOINT_NO);

    DBUG_PRINT("ib_log", ("checkpoint " UINT64PF " at " LSN_PF, checkpoint_no,
                          log.current_file_lsn));

    if (checkpoint_no >= max_no) {
      *max_field = i;
      max_no = checkpoint_no;
      found_checkpoint = true;
    }
  }

  if (!found_checkpoint) {
    /* Before 5.7.9, we could get here during database
    initialization if we created an ib_logfile0 file that
    was filled with zeroes, and were killed. After
    5.7.9, we would reject such a file already earlier,
    when checking the file header. */

    ib::error(ER_IB_MSG_706);
    return (DB_ERROR);
  }

  return (DB_SUCCESS);
}

/** Reads in pages which have hashed log records, from an area around a given
page number.
@param[in]	page_id		Read the pages around this page number
@return number of pages found */
static ulint recv_read_in_area(const page_id_t &page_id) {
  page_no_t low_limit;

  low_limit = page_id.page_no() - (page_id.page_no() % RECV_READ_AHEAD_AREA);

  ulint n = 0;

  std::array<page_no_t, RECV_READ_AHEAD_AREA> page_nos;

  for (page_no_t page_no = low_limit;
       page_no < low_limit + RECV_READ_AHEAD_AREA; ++page_no) {
    recv_addr_t *recv_addr;

    recv_addr = recv_get_rec(page_id.space(), page_no);

    const page_id_t cur_page_id(page_id.space(), page_no);

    if (recv_addr != nullptr && !buf_page_peek(cur_page_id)) {
      mutex_enter(&recv_sys->mutex);

      if (recv_addr->state == RECV_NOT_PROCESSED) {
        recv_addr->state = RECV_BEING_READ;

        page_nos[n] = page_no;

        ++n;
      }

      mutex_exit(&recv_sys->mutex);
    }
  }

  buf_read_recv_pages(false, page_id.space(), &page_nos[0], n);

  return (n);
}

/** Apply the log records to a page
@param[in,out]	recv_addr	Redo log records to apply */
static void recv_apply_log_rec(recv_addr_t *recv_addr) {
  if (recv_addr->state == RECV_DISCARDED) {
    ut_a(recv_sys->n_addrs > 0);
    --recv_sys->n_addrs;
    return;
  }

  bool found;
  const page_id_t page_id(recv_addr->space, recv_addr->page_no);

  const page_size_t page_size =
      fil_space_get_page_size(recv_addr->space, &found);

  if (!found || recv_sys->missing_ids.find(recv_addr->space) !=
                    recv_sys->missing_ids.end()) {
    /* Tablespace was discarded or dropped after changes were
    made to it. Or, we have ignored redo log for this tablespace
    earlier and somehow it has been found now. We can't apply
    this redo log out of order. */

    recv_addr->state = RECV_PROCESSED;

    ut_a(recv_sys->n_addrs > 0);
    --recv_sys->n_addrs;

    /* If the tablespace has been explicitly deleted, we
    can safely ignore it. */

    if (recv_sys->deleted.find(recv_addr->space) == recv_sys->deleted.end()) {
      recv_sys->missing_ids.insert(recv_addr->space);
    }

  } else if (recv_addr->state == RECV_NOT_PROCESSED) {
    mutex_exit(&recv_sys->mutex);

    if (buf_page_peek(page_id)) {
      mtr_t mtr;

      mtr_start(&mtr);

      buf_block_t *block;

      block = buf_page_get(page_id, page_size, RW_X_LATCH, &mtr);

      buf_block_dbg_add_level(block, SYNC_NO_ORDER_CHECK);

      recv_recover_page(false, block);

      mtr_commit(&mtr);

    } else {
      recv_read_in_area(page_id);
    }

    mutex_enter(&recv_sys->mutex);
  }
}

/** Empties the hash table of stored log records, applying them to appropriate
pages.
@param[in,out]	log		Redo log
@param[in]	allow_ibuf	if true, ibuf operations are allowed during
                                the application; if false, no ibuf operations
                                are allowed, and after the application all
                                file pages are flushed to disk and invalidated
                                in buffer pool: this alternative means that
                                no new log records can be generated during
                                the application; the caller must in this case
                                own the log mutex */
void recv_apply_hashed_log_recs(log_t &log, bool allow_ibuf) {
  for (;;) {
    mutex_enter(&recv_sys->mutex);

    if (!recv_sys->apply_batch_on) {
      break;
    }

    mutex_exit(&recv_sys->mutex);

    os_thread_sleep(500000);
  }

  if (!allow_ibuf) {
    recv_no_ibuf_operations = true;
  }

  recv_sys->apply_log_recs = true;
  recv_sys->apply_batch_on = true;

  auto batch_size = recv_sys->n_addrs;

  ib::info(ER_IB_MSG_707, ulonglong{batch_size});

  static const size_t PCT = 10;

  size_t pct = PCT;
  size_t applied = 0;
  auto unit = batch_size / PCT;

  if (unit <= PCT) {
    pct = 100;
    unit = batch_size;
  }

  auto start_time = ut_time();

  for (const auto &space : *recv_sys->spaces) {
    bool dropped;

    if (space.first != TRX_SYS_SPACE &&
        !fil_tablespace_open_for_recovery(space.first)) {
      /* Tablespace was dropped. It should not have been scanned unless it
      is an undo space that was under construction. */
      ut_ad(!fil_tablespace_lookup_for_recovery(space.first) ||
            fsp_is_undo_tablespace(space.first));

      dropped = true;
    } else {
      dropped = false;
    }

    for (auto pages : space.second.m_pages) {
      ut_ad(pages.second->space == space.first);

      if (dropped) {
        pages.second->state = RECV_DISCARDED;
      }

      recv_apply_log_rec(pages.second);

      ++applied;

      if (unit == 0 || (applied % unit) == 0) {
        ib::info(ER_IB_MSG_708) << pct << "%";

        pct += PCT;

        start_time = ut_time();

      } else if (ut_time() - start_time >= PRINT_INTERVAL_SECS) {
        start_time = ut_time();

        ib::info(ER_IB_MSG_709)
            << std::setprecision(2)
            << ((double)applied * 100) / (double)batch_size << "%";
      }
    }
  }

  /* Wait until all the pages have been processed */

  while (recv_sys->n_addrs != 0) {
    mutex_exit(&recv_sys->mutex);

    os_thread_sleep(500000);

    mutex_enter(&recv_sys->mutex);
  }

  if (!allow_ibuf) {
    /* Flush all the file pages to disk and invalidate them in
    the buffer pool */

    ut_d(log.disable_redo_writes = true);

    mutex_exit(&recv_sys->mutex);

    /* Stop the recv_writer thread from issuing any LRU
    flush batches. */
    mutex_enter(&recv_sys->writer_mutex);

    /* Wait for any currently run batch to end. */
    buf_flush_wait_LRU_batch_end();

    os_event_reset(recv_sys->flush_end);

    recv_sys->flush_type = BUF_FLUSH_LIST;

    os_event_set(recv_sys->flush_start);

    os_event_wait(recv_sys->flush_end);

    buf_pool_invalidate();

    /* Allow batches from recv_writer thread. */
    mutex_exit(&recv_sys->writer_mutex);

    ut_d(log.disable_redo_writes = false);

    mutex_enter(&recv_sys->mutex);

    recv_no_ibuf_operations = false;
  }

  recv_sys->apply_log_recs = false;
  recv_sys->apply_batch_on = false;

  recv_sys_empty_hash();

  mutex_exit(&recv_sys->mutex);

  ib::info(ER_IB_MSG_710);
}

#else /* !UNIV_HOTBACKUP */
/** Scans the log segment and n_bytes_scanned is set to the length of valid
log scanned.
@param[in]	buf			buffer containing log data
@param[in]	buf_len			data length in that buffer
@param[in,out]	scanned_lsn		LSN of buffer start, we return scanned
lsn
@param[in,out]	scanned_checkpoint_no	4 lowest bytes of the highest scanned
checkpoint number so far
@param[out]	n_bytes_scanned		how much we were able to scan, smaller
than buf_len if log data ended here */
void meb_scan_log_seg(byte *buf, ulint buf_len, lsn_t *scanned_lsn,
                      ulint *scanned_checkpoint_no, ulint *n_bytes_scanned) {
  *n_bytes_scanned = 0;

  for (auto log_block = buf; log_block < buf + buf_len;
       log_block += OS_FILE_LOG_BLOCK_SIZE) {
    ulint no = log_block_get_hdr_no(log_block);

    if (no != log_block_convert_lsn_to_no(*scanned_lsn) ||
        !log_block_checksum_is_ok(log_block)) {
      ib::trace_2() << "Scanned lsn: " << *scanned_lsn << " header no: " << no
                    << " converted no: "
                    << log_block_convert_lsn_to_no(*scanned_lsn)
                    << " checksum: " << log_block_checksum_is_ok(log_block)
                    << " block cp no: "
                    << log_block_get_checkpoint_no(log_block);

      /* Garbage or an incompletely written log block */

      log_block += OS_FILE_LOG_BLOCK_SIZE;
      break;
    }

    if (*scanned_checkpoint_no > 0 &&
        log_block_get_checkpoint_no(log_block) < *scanned_checkpoint_no &&
        *scanned_checkpoint_no - log_block_get_checkpoint_no(log_block) >
            0x80000000UL) {
      /* Garbage from a log buffer flush which was made
      before the most recent database recovery */

      ib::trace_2() << "Scanned cp no: " << *scanned_checkpoint_no
                    << " block cp no "
                    << log_block_get_checkpoint_no(log_block);

      break;
    }

    ulint data_len = log_block_get_data_len(log_block);

    *scanned_checkpoint_no = log_block_get_checkpoint_no(log_block);
    *scanned_lsn += data_len;

    *n_bytes_scanned += data_len;

    if (data_len < OS_FILE_LOG_BLOCK_SIZE) {
      /* Log data ends here */

      break;
    }
  }
}

/** Apply a single log record stored in the hash table.
@param[in,out]	recv_addr	a parsed log record
@param[in,out]	block           a buffer pool frame for applying the record */
void meb_apply_log_record(recv_addr_t *recv_addr, buf_block_t *block) {
  bool found;
  const page_id_t page_id(recv_addr->space, recv_addr->page_no);

  const page_size_t &page_size =
      fil_space_get_page_size(recv_addr->space, &found);

  ib::trace_3() << "recv_addr {State: " << recv_addr->state
                << ", Space id: " << recv_addr->space
                << ", Page no: " << recv_addr->page_no
                << ", Page size: " << page_size << ", found: " << found << "\n";

  if (!found) {
    recv_addr->state = RECV_DISCARDED;

    mutex_enter(&recv_sys->mutex);

    ut_a(recv_sys->n_addrs);
    --recv_sys->n_addrs;

    mutex_exit(&recv_sys->mutex);

    return;
  }

  mutex_enter(&recv_sys->mutex);

  /* We simulate a page read made by the buffer pool, to
  make sure the recovery apparatus works ok. We must init
  the block. */

  meb_page_init(page_id, page_size, block);

  /* Extend the tablespace's last file if the page_no
  does not fall inside its bounds; we assume the last
  file is auto-extending, and mysqlbackup copied the file
  when it still was smaller */

  fil_space_t *space = fil_space_get(recv_addr->space);

  bool success;

  success = fil_space_extend(space, recv_addr->page_no + 1);

  if (!success) {
    ib::fatal(ER_IB_MSG_711) << "Cannot extend tablespace " << recv_addr->space
                             << " to hold " << recv_addr->page_no << " pages";
  }

  mutex_exit(&recv_sys->mutex);

  /* Read the page from the tablespace file. */

  dberr_t err;

  if (page_size.is_compressed()) {
    err = fil_io(IORequestRead, true, page_id, page_size, 0,
                 page_size.physical(), block->page.zip.data, nullptr);

    if (err == DB_SUCCESS && !buf_zip_decompress(block, TRUE)) {
      ut_error;
    }
  } else {
    err = fil_io(IORequestRead, true, page_id, page_size, 0,
                 page_size.logical(), block->frame, nullptr);
  }

  if (err != DB_SUCCESS) {
    ib::fatal(ER_IB_MSG_712)
        << "Cannot read from tablespace " << recv_addr->space << " page number "
        << recv_addr->page_no;
  }

  apply_log_mutex.lock();

  /* Apply the log records to this page */
  recv_recover_page(false, block);

  apply_log_mutex.unlock();

  mutex_enter(&recv_sys->mutex);

  /* Write the page back to the tablespace file using the
  fil0fil.cc routines */

  buf_flush_init_for_writing(block, block->frame, buf_block_get_page_zip(block),
                             mach_read_from_8(block->frame + FIL_PAGE_LSN),
                             fsp_is_checksum_disabled(block->page.id.space()),
                             true /* skip_lsn_check */);

  mutex_exit(&recv_sys->mutex);

  if (page_size.is_compressed()) {
    err = fil_io(IORequestWrite, true, page_id, page_size, 0,
                 page_size.physical(), block->page.zip.data, nullptr);
  } else {
    err = fil_io(IORequestWrite, true, page_id, page_size, 0,
                 page_size.logical(), block->frame, nullptr);
  }

  if (err != DB_SUCCESS) {
    ib::fatal(ER_IB_MSG_713)
        << "Cannot write to tablespace " << recv_addr->space << " page number "
        << recv_addr->page_no;
  }
}

/** Apply a single log record stored in the hash table using default block.
@param[in,out]	recv_addr	a parsed log record */
void meb_apply_log_rec_func(recv_addr_t *recv_addr) {
  meb_apply_log_record(recv_addr, back_block1);
}

/** Dummy wait function for meb_apply_log_recs_via_callback(). */
void meb_nowait_func() { return; }

/** Applies log records in the hash table to a backup. */
void meb_apply_log_recs() {
  meb_apply_log_recs_via_callback(meb_apply_log_rec_func, meb_nowait_func);
}

/** Apply all log records in the hash table to a backup using callback
functions. This function employes two callback functions that allow redo
log records to be applied in parallel. The apply_log_record_function
assigns a parsed redo log record for application. The
apply_log_record_function is called repeatedly until all log records in
the hash table are assigned for application. After that the
wait_till_done_function is called once. The wait_till_done_function
function blocks until the application of all the redo log records
previously assigned with apply_log_record_function calls is complete.
Even though this function assigns the log records in the hash table
sequentially, the application of the log records may be done in parallel
if the apply_log_record_function delegates the actual application work
to multiple worker threads running in parallel.
@param[in]  apply_log_record_function	a function that assigns one redo log
record for application
@param[in]  wait_till_done_function     a function that blocks until all
assigned redo log records have been applied */
void meb_apply_log_recs_via_callback(
    void (*apply_log_record_function)(recv_addr_t *),
    void (*wait_till_done_function)()) {
  ulint n_hash_cells = recv_sys->n_addrs;
  ulint i = 0;

  recv_sys->apply_log_recs = true;
  recv_sys->apply_batch_on = true;

  ib::info(ER_IB_MSG_714) << "Starting to apply a batch of log records to the"
                          << " database...";

  fputs("InnoDB: Progress in percent: ", stderr);

  for (const auto &space : *recv_sys->spaces) {
    for (auto pages : space.second.m_pages) {
      ut_ad(pages.second->space == space.first);

      (*apply_log_record_function)(pages.second);
    }

    ++i;
    if ((100 * i) / n_hash_cells != (100 * (i + 1)) / n_hash_cells) {
      fprintf(stderr, "%lu ", (ulong)((100 * i) / n_hash_cells));
      fflush(stderr);
    }
  }

  /* wait till all the redo log records have been applied */
  (*wait_till_done_function)();

  /* write logs in next line */
  fprintf(stderr, "\n");
  recv_sys->apply_log_recs = false;
  recv_sys->apply_batch_on = false;
  recv_sys_empty_hash();
}

#endif /* !UNIV_HOTBACKUP */

/** Try to parse a single log record body and also applies it if
specified.
@param[in]	type		redo log entry type
@param[in]	ptr		redo log record body
@param[in]	end_ptr		end of buffer
@param[in]	space_id	tablespace identifier
@param[in]	page_no		page number
@param[in,out]	block		buffer block, or nullptr if
                                a page log record should not be applied
                                or if it is a MLOG_FILE_ operation
@param[in,out]	mtr		mini-transaction, or nullptr if
                                a page log record should not be applied
@param[in]	parsed_bytes	Number of bytes parsed so far
@return log record end, nullptr if not a complete record */
static byte *recv_parse_or_apply_log_rec_body(
    mlog_id_t type, byte *ptr, byte *end_ptr, space_id_t space_id,
    page_no_t page_no, buf_block_t *block, mtr_t *mtr, ulint parsed_bytes) {
  ut_ad(!block == !mtr);

  switch (type) {
    case MLOG_FILE_DELETE:

      return (fil_tablespace_redo_delete(
          ptr, end_ptr, page_id_t(space_id, page_no), parsed_bytes,
          recv_sys->bytes_to_ignore_before_checkpoint != 0));

    case MLOG_FILE_CREATE:

      return (fil_tablespace_redo_create(
          ptr, end_ptr, page_id_t(space_id, page_no), parsed_bytes,
          recv_sys->bytes_to_ignore_before_checkpoint != 0));

    case MLOG_FILE_RENAME:

      return (fil_tablespace_redo_rename(
          ptr, end_ptr, page_id_t(space_id, page_no), parsed_bytes,
          recv_sys->bytes_to_ignore_before_checkpoint != 0));

    case MLOG_INDEX_LOAD:
#if defined(UNIV_HOTBACKUP) || defined(XTRABACKUP)
      /* While scaning redo logs during  backup phase a
      MLOG_INDEX_LOAD type redo log record indicates a DDL
      (create index, alter table...)is performed with
      'algorithm=inplace'. This redo log indicates that

      1. The DDL was started after MEB started backing up, in which
      case MEB will not be able to take a consistent backup and should
      fail. or
      2. There is a possibility of this record existing in the REDO
      even after the completion of the index create operation. This is
      because of InnoDB does  not checkpointing after the flushing the
      index pages.

      If MEB gets the last_redo_flush_lsn and that is less than the
      lsn of the current record MEB fails the backup process.
      Error out in case of online backup and emit a warning in case
      of offline backup and continue. */
      if (!recv_recovery_on) {
        if (!opt_lock_ddl_per_table) {
          if (backup_redo_log_flushed_lsn < recv_sys->recovered_lsn) {
            ib::info() << "Last flushed lsn: " << backup_redo_log_flushed_lsn
                       << " load_index lsn " << recv_sys->recovered_lsn;

            if (backup_redo_log_flushed_lsn == 0) {
              ib::error(ER_IB_MSG_715) << "PXB was not able"
                                       << " to determine the"
                                       << " InnoDB Engine"
                                       << " Status";
            }

            ib::error(ER_IB_MSG_716) << "An optimized (without"
                                     << " redo logging) DDL"
                                     << " operation has been"
                                     << " performed. All modified"
                                     << " pages may not have been"
                                     << " flushed to the disk yet.\n"
                                     << "    PXB will not be able to"
                                     << " take a consistent backup."
                                     << " Retry the backup"
                                     << " operation";
            exit(EXIT_FAILURE);
          }
          /** else the index is flushed to disk before
          backup started hence no error */
        } else {
          /* offline backup */
          ib::info() << "Last flushed lsn: " << backup_redo_log_flushed_lsn
                     << " load_index lsn " << recv_sys->recovered_lsn;

          ib::warn(ER_IB_MSG_717);
        }
      }
#endif /* UNIV_HOTBACKUP */
      if (end_ptr < ptr + 8) {
        return (nullptr);
      }

      return (ptr + 8);

    case MLOG_WRITE_STRING:

#ifdef UNIV_HOTBACKUP
      if (recv_recovery_on && meb_is_space_loaded(space_id)) {
#endif /* UNIV_HOTBACKUP */
        /* For encrypted tablespace, we need to get the
        encryption key information before the page 0 is
        recovered. Otherwise, redo will not find the key
        to decrypt the data pages. */

        if (page_no == 0 && !fsp_is_system_or_temp_tablespace(space_id)) {
          return (fil_tablespace_redo_encryption(ptr, end_ptr, space_id));
        }
#ifdef UNIV_HOTBACKUP
      }
#endif /* UNIV_HOTBACKUP */

      break;

    default:
      break;
  }

  page_t *page;
  page_zip_des_t *page_zip;
  dict_index_t *index = nullptr;

#ifdef UNIV_DEBUG
  ulint page_type;
#endif /* UNIV_DEBUG */

#if defined(UNIV_HOTBACKUP) && defined(UNIV_DEBUG)
  ib::trace_3() << "recv_parse_or_apply_log_rec_body { type: "
                << get_mlog_string(type) << ", space_id: " << space_id
                << ", page_no: " << page_no
                << ", ptr : " << static_cast<const void *>(ptr)
                << ", end_ptr: " << static_cast<const void *>(end_ptr)
                << ", block: " << static_cast<const void *>(block)
                << ", mtr: " << static_cast<const void *>(mtr) << " }";
#endif /* UNIV_HOTBACKUP && UNIV_DEBUG */

  if (block != nullptr) {
    /* Applying a page log record. */

    page = block->frame;
    page_zip = buf_block_get_page_zip(block);

    ut_d(page_type = fil_page_get_type(page));
#if defined(UNIV_HOTBACKUP) && defined(UNIV_DEBUG)
    if (page_type == 0) {
      meb_print_page_header(page);
    }
#endif /* UNIV_HOTBACKUP && UNIV_DEBUG */

  } else {
    /* Parsing a page log record. */
    page = nullptr;
    page_zip = nullptr;

    ut_d(page_type = FIL_PAGE_TYPE_ALLOCATED);
  }

  const byte *old_ptr = ptr;

  switch (type) {
#ifdef UNIV_LOG_LSN_DEBUG
    case MLOG_LSN:
      /* The LSN is checked in recv_parse_log_rec(). */
      break;
#endif /* UNIV_LOG_LSN_DEBUG */
    case MLOG_4BYTES:

      ut_ad(page == nullptr || end_ptr > ptr + 2);

      /* Most FSP flags can only be changed by CREATE or ALTER with
      ALGORITHM=COPY, so they do not change once the file
      is created. The SDI flag is the only one that can be
      changed by a recoverable transaction. So if there is
      change in FSP flags, update the in-memory space structure
      (fil_space_t) */

      if (page != nullptr && page_no == 0 &&
          mach_read_from_2(ptr) == FSP_HEADER_OFFSET + FSP_SPACE_FLAGS) {
        ptr = mlog_parse_nbytes(MLOG_4BYTES, ptr, end_ptr, page, page_zip);

        /* When applying log, we have complete records.
        They can be incomplete (ptr=nullptr) only during
        scanning (page==nullptr) */

        ut_ad(ptr != nullptr);

        fil_space_t *space = fil_space_acquire(space_id);

        ut_ad(space != nullptr);

        fil_space_set_flags(space, mach_read_from_4(FSP_HEADER_OFFSET +
                                                    FSP_SPACE_FLAGS + page));
        fil_space_release(space);

        break;
      }

      // fall through

    case MLOG_1BYTE:
      /* If 'ALTER TABLESPACE ... ENCRYPTION' was in progress and page 0 has
      REDO entry for this, set encryption_op_in_progress flag now so that any
      other page of this tablespace in redo log is written accordingly. */
      if (page_no == 0 && page != nullptr && end_ptr >= ptr + 2) {
        ulint offs = mach_read_from_2(ptr);

        fil_space_t *space = fil_space_acquire(space_id);
        ut_ad(space != nullptr);
        ulint offset = fsp_header_get_encryption_progress_offset(
            page_size_t(space->flags));

        if (offs == offset) {
          ptr = mlog_parse_nbytes(MLOG_1BYTE, ptr, end_ptr, page, page_zip);
          byte op = mach_read_from_1(page + offset);
          switch (op) {
            case ENCRYPTION_IN_PROGRESS:
              space->encryption_op_in_progress = ENCRYPTION;
              break;
            case UNENCRYPTION_IN_PROGRESS:
              space->encryption_op_in_progress = UNENCRYPTION;
              break;
            default:
              /* Don't reset operation in progress yet. It'll be done in
              fsp_resume_encryption_unencryption(). */
              break;
          }
        }
        fil_space_release(space);
      }

      // fall through

    case MLOG_2BYTES:
    case MLOG_8BYTES:
#ifdef UNIV_DEBUG
      if (page && page_type == FIL_PAGE_TYPE_ALLOCATED && end_ptr >= ptr + 2) {
        /* It is OK to set FIL_PAGE_TYPE and certain
        list node fields on an empty page.  Any other
        write is not OK. */

        /* NOTE: There may be bogus assertion failures for
        dict_hdr_create(), trx_rseg_header_create(),
        trx_sys_create_doublewrite_buf(), and
        trx_sysf_create().
        These are only called during database creation. */

        ulint offs = mach_read_from_2(ptr);

        switch (type) {
          default:
            ut_error;
          case MLOG_2BYTES:
            /* Note that this can fail when the
            redo log been written with something
            older than InnoDB Plugin 1.0.4. */
            ut_ad(
                offs == FIL_PAGE_TYPE ||
                offs == IBUF_TREE_SEG_HEADER + IBUF_HEADER + FSEG_HDR_OFFSET ||
                offs == PAGE_BTR_IBUF_FREE_LIST + PAGE_HEADER + FIL_ADDR_BYTE ||
                offs == PAGE_BTR_IBUF_FREE_LIST + PAGE_HEADER + FIL_ADDR_BYTE +
                            FIL_ADDR_SIZE ||
                offs == PAGE_BTR_SEG_LEAF + PAGE_HEADER + FSEG_HDR_OFFSET ||
                offs == PAGE_BTR_SEG_TOP + PAGE_HEADER + FSEG_HDR_OFFSET ||
                offs == PAGE_BTR_IBUF_FREE_LIST_NODE + PAGE_HEADER +
                            FIL_ADDR_BYTE + 0 /*FLST_PREV*/
                || offs == PAGE_BTR_IBUF_FREE_LIST_NODE + PAGE_HEADER +
                               FIL_ADDR_BYTE + FIL_ADDR_SIZE /*FLST_NEXT*/);
            break;
          case MLOG_4BYTES:
            /* Note that this can fail when the
            redo log been written with something
            older than InnoDB Plugin 1.0.4. */
            ut_ad(
                0 ||
                offs == IBUF_TREE_SEG_HEADER + IBUF_HEADER + FSEG_HDR_SPACE ||
                offs == IBUF_TREE_SEG_HEADER + IBUF_HEADER + FSEG_HDR_PAGE_NO ||
                offs == PAGE_BTR_IBUF_FREE_LIST + PAGE_HEADER /* flst_init */
                ||
                offs == PAGE_BTR_IBUF_FREE_LIST + PAGE_HEADER + FIL_ADDR_PAGE ||
                offs == PAGE_BTR_IBUF_FREE_LIST + PAGE_HEADER + FIL_ADDR_PAGE +
                            FIL_ADDR_SIZE ||
                offs == PAGE_BTR_SEG_LEAF + PAGE_HEADER + FSEG_HDR_PAGE_NO ||
                offs == PAGE_BTR_SEG_LEAF + PAGE_HEADER + FSEG_HDR_SPACE ||
                offs == PAGE_BTR_SEG_TOP + PAGE_HEADER + FSEG_HDR_PAGE_NO ||
                offs == PAGE_BTR_SEG_TOP + PAGE_HEADER + FSEG_HDR_SPACE ||
                offs == PAGE_BTR_IBUF_FREE_LIST_NODE + PAGE_HEADER +
                            FIL_ADDR_PAGE + 0 /*FLST_PREV*/
                || offs == PAGE_BTR_IBUF_FREE_LIST_NODE + PAGE_HEADER +
                               FIL_ADDR_PAGE + FIL_ADDR_SIZE /*FLST_NEXT*/);
            break;
        }
      }
#endif /* UNIV_DEBUG */

      ptr = mlog_parse_nbytes(type, ptr, end_ptr, page, page_zip);

      if (ptr != nullptr && page != nullptr && page_no == 0 &&
          type == MLOG_4BYTES) {
        ulint offs = mach_read_from_2(old_ptr);

        switch (offs) {
          fil_space_t *space;
          uint32_t val;
          default:
            break;

          case FSP_HEADER_OFFSET + FSP_SPACE_FLAGS:
          case FSP_HEADER_OFFSET + FSP_SIZE:
          case FSP_HEADER_OFFSET + FSP_FREE_LIMIT:
          case FSP_HEADER_OFFSET + FSP_FREE + FLST_LEN:

            space = fil_space_get(space_id);

            ut_a(space != nullptr);

            val = mach_read_from_4(page + offs);

            switch (offs) {
              case FSP_HEADER_OFFSET + FSP_SPACE_FLAGS:
                space->flags = val;
                break;

              case FSP_HEADER_OFFSET + FSP_SIZE:

                space->size_in_header = val;

                if (space->size >= val) {
                  break;
                }

                ib::info(ER_IB_MSG_718, ulong{space->id}, space->name,
                         ulong{val});

                if (fil_space_extend(space, val)) {
                  break;
                }

                ib::error(ER_IB_MSG_719, ulong{space->id}, space->name,
                          ulong{val});
                break;

              case FSP_HEADER_OFFSET + FSP_FREE_LIMIT:
                space->free_limit = val;
                break;

              case FSP_HEADER_OFFSET + FSP_FREE + FLST_LEN:
                space->free_len = val;
                ut_ad(val == flst_get_len(page + offs));
                break;
            }
        }
      }
      break;

    case MLOG_REC_INSERT:
    case MLOG_COMP_REC_INSERT:

      ut_ad(!page || fil_page_type_is_index(page_type));

      if (nullptr !=
          (ptr = mlog_parse_index(ptr, end_ptr, type == MLOG_COMP_REC_INSERT,
                                  &index))) {
        ut_a(!page ||
             (ibool) !!page_is_comp(page) == dict_table_is_comp(index->table));

        ptr = page_cur_parse_insert_rec(FALSE, ptr, end_ptr, block, index, mtr);
      }

      break;

    case MLOG_REC_CLUST_DELETE_MARK:
    case MLOG_COMP_REC_CLUST_DELETE_MARK:

      ut_ad(!page || fil_page_type_is_index(page_type));

      if (nullptr != (ptr = mlog_parse_index(
                          ptr, end_ptr, type == MLOG_COMP_REC_CLUST_DELETE_MARK,
                          &index))) {
        ut_a(!page ||
             (ibool) !!page_is_comp(page) == dict_table_is_comp(index->table));

        ptr = btr_cur_parse_del_mark_set_clust_rec(ptr, end_ptr, page, page_zip,
                                                   index);
      }

      break;

    case MLOG_COMP_REC_SEC_DELETE_MARK:

      ut_ad(!page || fil_page_type_is_index(page_type));

      /* This log record type is obsolete, but we process it for
      backward compatibility with MySQL 5.0.3 and 5.0.4. */

      ut_a(!page || page_is_comp(page));
      ut_a(!page_zip);

      ptr = mlog_parse_index(ptr, end_ptr, true, &index);

      if (ptr == nullptr) {
        break;
      }

      /* Fall through */

    case MLOG_REC_SEC_DELETE_MARK:

      ut_ad(!page || fil_page_type_is_index(page_type));

      ptr = btr_cur_parse_del_mark_set_sec_rec(ptr, end_ptr, page, page_zip);
      break;

    case MLOG_REC_UPDATE_IN_PLACE:
    case MLOG_COMP_REC_UPDATE_IN_PLACE:

      ut_ad(!page || fil_page_type_is_index(page_type));

      if (nullptr !=
          (ptr = mlog_parse_index(
               ptr, end_ptr, type == MLOG_COMP_REC_UPDATE_IN_PLACE, &index))) {
        ut_a(!page ||
             (ibool) !!page_is_comp(page) == dict_table_is_comp(index->table));

        ptr =
            btr_cur_parse_update_in_place(ptr, end_ptr, page, page_zip, index);
      }

      break;

    case MLOG_LIST_END_DELETE:
    case MLOG_COMP_LIST_END_DELETE:
    case MLOG_LIST_START_DELETE:
    case MLOG_COMP_LIST_START_DELETE:

      ut_ad(!page || fil_page_type_is_index(page_type));

      if (nullptr !=
          (ptr = mlog_parse_index(ptr, end_ptr,
                                  type == MLOG_COMP_LIST_END_DELETE ||
                                      type == MLOG_COMP_LIST_START_DELETE,
                                  &index))) {
        ut_a(!page ||
             (ibool) !!page_is_comp(page) == dict_table_is_comp(index->table));

        ptr = page_parse_delete_rec_list(type, ptr, end_ptr, block, index, mtr);
      }

      break;

    case MLOG_LIST_END_COPY_CREATED:
    case MLOG_COMP_LIST_END_COPY_CREATED:

      ut_ad(!page || fil_page_type_is_index(page_type));

      if (nullptr != (ptr = mlog_parse_index(
                          ptr, end_ptr, type == MLOG_COMP_LIST_END_COPY_CREATED,
                          &index))) {
        ut_a(!page ||
             (ibool) !!page_is_comp(page) == dict_table_is_comp(index->table));

        ptr = page_parse_copy_rec_list_to_created_page(ptr, end_ptr, block,
                                                       index, mtr);
      }

      break;

    case MLOG_PAGE_REORGANIZE:
    case MLOG_COMP_PAGE_REORGANIZE:
    case MLOG_ZIP_PAGE_REORGANIZE:

      ut_ad(!page || fil_page_type_is_index(page_type));

      if (nullptr !=
          (ptr = mlog_parse_index(ptr, end_ptr, type != MLOG_PAGE_REORGANIZE,
                                  &index))) {
        ut_a(!page ||
             (ibool) !!page_is_comp(page) == dict_table_is_comp(index->table));

        ptr = btr_parse_page_reorganize(
            ptr, end_ptr, index, type == MLOG_ZIP_PAGE_REORGANIZE, block, mtr);
      }

      break;

    case MLOG_PAGE_CREATE:
    case MLOG_COMP_PAGE_CREATE:

      /* Allow anything in page_type when creating a page. */
      ut_a(!page_zip);

      page_parse_create(block, type == MLOG_COMP_PAGE_CREATE, FIL_PAGE_INDEX);

      break;

    case MLOG_PAGE_CREATE_RTREE:
    case MLOG_COMP_PAGE_CREATE_RTREE:

      page_parse_create(block, type == MLOG_COMP_PAGE_CREATE_RTREE,
                        FIL_PAGE_RTREE);

      break;

    case MLOG_PAGE_CREATE_SDI:
    case MLOG_COMP_PAGE_CREATE_SDI:

      page_parse_create(block, type == MLOG_COMP_PAGE_CREATE_SDI, FIL_PAGE_SDI);

      break;

    case MLOG_UNDO_INSERT:

      ut_ad(!page || page_type == FIL_PAGE_UNDO_LOG);

      ptr = trx_undo_parse_add_undo_rec(ptr, end_ptr, page);

      break;

    case MLOG_UNDO_ERASE_END:

      ut_ad(!page || page_type == FIL_PAGE_UNDO_LOG);

      ptr = trx_undo_parse_erase_page_end(ptr, end_ptr, page, mtr);

      break;

    case MLOG_UNDO_INIT:

      /* Allow anything in page_type when creating a page. */

      ptr = trx_undo_parse_page_init(ptr, end_ptr, page, mtr);

      break;
    case MLOG_UNDO_HDR_CREATE:
    case MLOG_UNDO_HDR_REUSE:

      ut_ad(!page || page_type == FIL_PAGE_UNDO_LOG);

      ptr = trx_undo_parse_page_header(type, ptr, end_ptr, page, mtr);

      break;

    case MLOG_REC_MIN_MARK:
    case MLOG_COMP_REC_MIN_MARK:

      ut_ad(!page || fil_page_type_is_index(page_type));

      /* On a compressed page, MLOG_COMP_REC_MIN_MARK
      will be followed by MLOG_COMP_REC_DELETE
      or MLOG_ZIP_WRITE_HEADER(FIL_PAGE_PREV, FIL_nullptr)
      in the same mini-transaction. */

      ut_a(type == MLOG_COMP_REC_MIN_MARK || !page_zip);

      ptr = btr_parse_set_min_rec_mark(
          ptr, end_ptr, type == MLOG_COMP_REC_MIN_MARK, page, mtr);

      break;

    case MLOG_REC_DELETE:
    case MLOG_COMP_REC_DELETE:

      ut_ad(!page || fil_page_type_is_index(page_type));

      if (nullptr !=
          (ptr = mlog_parse_index(ptr, end_ptr, type == MLOG_COMP_REC_DELETE,
                                  &index))) {
        ut_a(!page ||
             (ibool) !!page_is_comp(page) == dict_table_is_comp(index->table));

        ptr = page_cur_parse_delete_rec(ptr, end_ptr, block, index, mtr);
      }

      break;

    case MLOG_IBUF_BITMAP_INIT:

      /* Allow anything in page_type when creating a page. */

      ptr = ibuf_parse_bitmap_init(ptr, end_ptr, block, mtr);

      break;

    case MLOG_INIT_FILE_PAGE:
    case MLOG_INIT_FILE_PAGE2:

      /* Allow anything in page_type when creating a page. */

      ptr = fsp_parse_init_file_page(ptr, end_ptr, block);

      break;

    case MLOG_WRITE_STRING:

      ut_ad(!page || page_type != FIL_PAGE_TYPE_ALLOCATED || page_no == 0);

      ptr = mlog_parse_string(ptr, end_ptr, page, page_zip);

      break;

    case MLOG_ZIP_WRITE_NODE_PTR:

      ut_ad(!page || fil_page_type_is_index(page_type));

      ptr = page_zip_parse_write_node_ptr(ptr, end_ptr, page, page_zip);

      break;

    case MLOG_ZIP_WRITE_BLOB_PTR:

      ut_ad(!page || fil_page_type_is_index(page_type));

      ptr = page_zip_parse_write_blob_ptr(ptr, end_ptr, page, page_zip);

      break;

    case MLOG_ZIP_WRITE_HEADER:

      ut_ad(!page || fil_page_type_is_index(page_type));

      ptr = page_zip_parse_write_header(ptr, end_ptr, page, page_zip);

      break;

    case MLOG_ZIP_PAGE_COMPRESS:

      /* Allow anything in page_type when creating a page. */
      ptr = page_zip_parse_compress(ptr, end_ptr, page, page_zip);
      break;

    case MLOG_ZIP_PAGE_COMPRESS_NO_DATA:

      if (nullptr != (ptr = mlog_parse_index(ptr, end_ptr, true, &index))) {
        ut_a(!page || ((ibool) !!page_is_comp(page) ==
                       dict_table_is_comp(index->table)));

        ptr = page_zip_parse_compress_no_data(ptr, end_ptr, page, page_zip,
                                              index);
      }

      break;

    case MLOG_TEST:
#ifndef UNIV_HOTBACKUP
      if (log_test != nullptr) {
        ptr = log_test->parse_mlog_rec(ptr, end_ptr);
        break;
      }
#endif /* !UNIV_HOTBACKUP */
       /* Fall through. */

    default:
      ptr = nullptr;
      recv_sys->found_corrupt_log = true;
  }

  if (index != nullptr) {
    dict_table_t *table = index->table;

    dict_mem_index_free(index);
    dict_mem_table_free(table);
  }

  return (ptr);
}

/** Adds a new log record to the hash table of log records.
@param[in]	type		log record type
@param[in]	space_id	Tablespace id
@param[in]	page_no		page number
@param[in]	body		log record body
@param[in]	rec_end		log record end
@param[in]	start_lsn	start lsn of the mtr
@param[in]	end_lsn		end lsn of the mtr */
static void recv_add_to_hash_table(mlog_id_t type, space_id_t space_id,
                                   page_no_t page_no, byte *body, byte *rec_end,
                                   lsn_t start_lsn, lsn_t end_lsn) {
  ut_ad(type != MLOG_FILE_DELETE);
  ut_ad(type != MLOG_FILE_CREATE);
  ut_ad(type != MLOG_FILE_RENAME);
  ut_ad(type != MLOG_DUMMY_RECORD);
  ut_ad(type != MLOG_INDEX_LOAD);

  recv_sys_t::Space *space;

  space = recv_get_page_map(space_id, true);

  recv_t *recv;

  recv = static_cast<recv_t *>(mem_heap_alloc(space->m_heap, sizeof(*recv)));

  recv->type = type;
  recv->end_lsn = end_lsn;
  recv->len = rec_end - body;
  recv->start_lsn = start_lsn;

  auto it = space->m_pages.find(page_no);

  recv_addr_t *recv_addr;

  if (it != space->m_pages.end()) {
    recv_addr = it->second;

  } else {
    recv_addr = static_cast<recv_addr_t *>(
        mem_heap_alloc(space->m_heap, sizeof(*recv_addr)));

    recv_addr->space = space_id;
    recv_addr->page_no = page_no;
    recv_addr->state = RECV_NOT_PROCESSED;

    UT_LIST_INIT(recv_addr->rec_list, &recv_t::rec_list);

    using value_type = recv_sys_t::Pages::value_type;

    space->m_pages.insert(it, value_type(page_no, recv_addr));

    ++recv_sys->n_addrs;
  }

  UT_LIST_ADD_LAST(recv_addr->rec_list, recv);

  recv_data_t **prev_field;

  prev_field = &recv->data;

  /* Store the log record body in chunks of less than UNIV_PAGE_SIZE:
  the heap grows into the buffer pool, and bigger chunks could not
  be allocated */

  while (rec_end > body) {
    ulint len = rec_end - body;

    if (len > RECV_DATA_BLOCK_SIZE) {
      len = RECV_DATA_BLOCK_SIZE;
    }

    recv_data_t *recv_data;

    recv_data = static_cast<recv_data_t *>(
        mem_heap_alloc(space->m_heap, sizeof(*recv_data) + len));

    *prev_field = recv_data;

    memcpy(recv_data + 1, body, len);

    prev_field = &recv_data->next;

    body += len;
  }

  *prev_field = nullptr;
}

/** Copies the log record body from recv to buf.
@param[in]	buf		Buffer of length at least recv->len
@param[in]	recv		Log record */
static void recv_data_copy_to_buf(byte *buf, recv_t *recv) {
  ulint len = recv->len;
  recv_data_t *recv_data = recv->data;

  while (len > 0) {
    ulint part_len;

    if (len > RECV_DATA_BLOCK_SIZE) {
      part_len = RECV_DATA_BLOCK_SIZE;
    } else {
      part_len = len;
    }

    memcpy(buf, ((byte *)recv_data) + sizeof(*recv_data), part_len);

    buf += part_len;
    len -= part_len;

    recv_data = recv_data->next;
  }
}

/** Applies the hashed log records to the page, if the page lsn is less than the
lsn of a log record. This can be called when a buffer page has just been
read in, or also for a page already in the buffer pool.
@param[in]	just_read_in	true if the IO handler calls this for a freshly
                                read page
@param[in,out]	block		Buffer block */
void recv_recover_page_func(
#ifndef UNIV_HOTBACKUP
    bool just_read_in,
#endif /* !UNIV_HOTBACKUP */
    buf_block_t *block) {
  mutex_enter(&recv_sys->mutex);

  if (recv_sys->apply_log_recs == false) {
    /* Log records should not be applied now */

    mutex_exit(&recv_sys->mutex);

    return;
  }

  recv_addr_t *recv_addr;

  recv_addr = recv_get_rec(block->page.id.space(), block->page.id.page_no());

  if (recv_addr == nullptr || recv_addr->state == RECV_BEING_PROCESSED ||
      recv_addr->state == RECV_PROCESSED) {
#ifndef UNIV_HOTBACKUP
    ut_ad(recv_addr == nullptr || recv_needed_recovery ||
          recv_sys->scanned_lsn < recv_sys->checkpoint_lsn);
#endif /* !UNIV_HOTBACKUP */

    mutex_exit(&recv_sys->mutex);

    return;
  }

#ifndef UNIV_HOTBACKUP
  /* this is explicitly false in case of meb, skip the assert */
  ut_ad(recv_needed_recovery ||
        recv_sys->scanned_lsn < recv_sys->checkpoint_lsn);

  DBUG_PRINT("ib_log", ("Applying log to page %u:%u", recv_addr->space,
                        recv_addr->page_no));

#ifdef UNIV_DEBUG
  lsn_t max_lsn;

  ut_d(max_lsn = log_sys->scanned_lsn);
#endif /* UNIV_DEBUG */
#else  /* !UNIV_HOTBACKUP */
  ib::trace_2() << "Applying log to space " << recv_addr->space << " page "
                << recv_addr->page_no;
#endif /* !UNIV_HOTBACKUP */

  recv_addr->state = RECV_BEING_PROCESSED;

  mutex_exit(&recv_sys->mutex);

  mtr_t mtr;

  mtr_start(&mtr);

  mtr_set_log_mode(&mtr, MTR_LOG_NONE);

  page_t *page = block->frame;

  page_zip_des_t *page_zip = buf_block_get_page_zip(block);

#ifndef UNIV_HOTBACKUP
  if (just_read_in) {
    /* Move the ownership of the x-latch on the page to
    this OS thread, so that we can acquire a second
    x-latch on it.  This is needed for the operations to
    the page to pass the debug checks. */

    rw_lock_x_lock_move_ownership(&block->lock);
  }

  bool success = buf_page_get_known_nowait(
      RW_X_LATCH, block, Cache_hint::KEEP_OLD, __FILE__, __LINE__, &mtr);
  ut_a(success);

  buf_block_dbg_add_level(block, SYNC_NO_ORDER_CHECK);
#endif /* !UNIV_HOTBACKUP */

  /* Read the newest modification lsn from the page */
  lsn_t page_lsn = mach_read_from_8(page + FIL_PAGE_LSN);

#ifndef UNIV_HOTBACKUP

  /* It may be that the page has been modified in the buffer
  pool: read the newest modification LSN there */

  lsn_t page_newest_lsn;

  page_newest_lsn = buf_page_get_newest_modification(&block->page);

  if (page_newest_lsn) {
    page_lsn = page_newest_lsn;
  }
#else  /* !UNIV_HOTBACKUP */
  /* In recovery from a backup we do not really use the buffer pool */
  lsn_t page_newest_lsn = 0;
  /* Count applied and skipped log records */
  size_t applied_recs = 0;
  size_t skipped_recs = 0;
#endif /* !UNIV_HOTBACKUP */

#ifndef UNIV_HOTBACKUP
  lsn_t end_lsn = 0;
#endif /* !UNIV_HOTBACKUP */
  lsn_t start_lsn = 0;
  bool modification_to_page = false;

  for (auto recv = UT_LIST_GET_FIRST(recv_addr->rec_list); recv != nullptr;
       recv = UT_LIST_GET_NEXT(rec_list, recv)) {
#ifndef UNIV_HOTBACKUP
    end_lsn = recv->end_lsn;

    ut_ad(end_lsn <= max_lsn);
#endif /* !UNIV_HOTBACKUP */

    byte *buf;

    if (recv->len > RECV_DATA_BLOCK_SIZE) {
      /* We have to copy the record body to a separate
      buffer */

      buf = static_cast<byte *>(ut_malloc_nokey(recv->len));

      recv_data_copy_to_buf(buf, recv);
    } else {
      buf = ((byte *)(recv->data)) + sizeof(recv_data_t);
    }

    if (recv->type == MLOG_INIT_FILE_PAGE) {
      page_lsn = page_newest_lsn;

      memset(FIL_PAGE_LSN + page, 0, 8);
      memset(UNIV_PAGE_SIZE - FIL_PAGE_END_LSN_OLD_CHKSUM + page, 0, 8);

      if (page_zip) {
        memset(FIL_PAGE_LSN + page_zip->data, 0, 8);
      }
    }

    /* Ignore applying the redo logs for tablespace that is
    truncated. Truncated tablespaces are handled explicitly
    post-recovery, where we will restore the tablespace back
    to a normal state.

    Applying redo at this stage will cause problems because the
    redo will have action recorded on page before tablespace
    was re-inited and that would lead to a problem later. */

    if (recv->start_lsn >= page_lsn
#ifndef UNIV_HOTBACKUP
        && undo::is_active(recv_addr->space)
#endif /* !UNIV_HOTBACKUP */
    ) {

      lsn_t end_lsn;

      if (!modification_to_page) {
#ifndef UNIV_HOTBACKUP
        ut_a(recv_needed_recovery);
#endif /* !UNIV_HOTBACKUP */
        modification_to_page = true;
        start_lsn = recv->start_lsn;
      }

      DBUG_PRINT("ib_log", ("apply " LSN_PF ":"
                            " %s len " ULINTPF " page %u:%u",
                            recv->start_lsn, get_mlog_string(recv->type),
                            recv->len, recv_addr->space, recv_addr->page_no));

      recv_parse_or_apply_log_rec_body(recv->type, buf, buf + recv->len,
                                       recv_addr->space, recv_addr->page_no,
                                       block, &mtr, ULINT_UNDEFINED);

      end_lsn = recv->start_lsn + recv->len;

      mach_write_to_8(FIL_PAGE_LSN + page, end_lsn);

      mach_write_to_8(UNIV_PAGE_SIZE - FIL_PAGE_END_LSN_OLD_CHKSUM + page,
                      end_lsn);

      if (page_zip) {
        mach_write_to_8(FIL_PAGE_LSN + page_zip->data, end_lsn);
      }
#ifdef UNIV_HOTBACKUP
      ++applied_recs;
    } else {
      ++skipped_recs;
#endif /* UNIV_HOTBACKUP */
    }

    if (recv->len > RECV_DATA_BLOCK_SIZE) {
      ut_free(buf);
    }
  }

#ifdef UNIV_ZIP_DEBUG
  if (fil_page_index_page_check(page)) {
    page_zip_des_t *page_zip = buf_block_get_page_zip(block);

    ut_a(!page_zip || page_zip_validate_low(page_zip, page, nullptr, FALSE));
  }
#endif /* UNIV_ZIP_DEBUG */

#ifndef UNIV_HOTBACKUP
  if (modification_to_page) {
    buf_flush_recv_note_modification(block, start_lsn, end_lsn);
  }
#else  /* !UNIV_HOTBACKUP */
  UT_NOT_USED(start_lsn);
#endif /* !UNIV_HOTBACKUP */

  /* Make sure that committing mtr does not change the modification
  LSN values of page */

  mtr.discard_modifications();

  mtr_commit(&mtr);

  mutex_enter(&recv_sys->mutex);

  if (recv_max_page_lsn < page_lsn) {
    recv_max_page_lsn = page_lsn;
  }

  recv_addr->state = RECV_PROCESSED;

  ut_a(recv_sys->n_addrs > 0);
  --recv_sys->n_addrs;

  mutex_exit(&recv_sys->mutex);

#ifdef UNIV_HOTBACKUP
  ib::trace_2() << "Applied " << applied_recs << " Skipped " << skipped_recs;
#endif /* UNIV_HOTBACKUP */
}

/** Tries to parse a single log record.
@param[out]	type		log record type
@param[in]	ptr		pointer to a buffer
@param[in]	end_ptr		end of the buffer
@param[out]	space_id	tablespace identifier
@param[out]	page_no		page number
@param[out]	body		start of log record body
@return length of the record, or 0 if the record was not complete */
static ulint recv_parse_log_rec(mlog_id_t *type, byte *ptr, byte *end_ptr,
                                space_id_t *space_id, page_no_t *page_no,
                                byte **body) {
  byte *new_ptr;

  *body = nullptr;

  UNIV_MEM_INVALID(type, sizeof *type);
  UNIV_MEM_INVALID(space_id, sizeof *space_id);
  UNIV_MEM_INVALID(page_no, sizeof *page_no);
  UNIV_MEM_INVALID(body, sizeof *body);

  if (ptr == end_ptr) {
    return (0);
  }

  switch (*ptr) {
#ifdef UNIV_LOG_LSN_DEBUG
    case MLOG_LSN | MLOG_SINGLE_REC_FLAG:
    case MLOG_LSN:

      new_ptr =
          mlog_parse_initial_log_record(ptr, end_ptr, type, space_id, page_no);

      if (new_ptr != nullptr) {
        const lsn_t lsn = static_cast<lsn_t>(*space_id) << 32 | *page_no;

        ut_a(lsn == recv_sys->recovered_lsn);
      }

      *type = MLOG_LSN;
      return (new_ptr == nullptr ? 0 : new_ptr - ptr);
#endif /* UNIV_LOG_LSN_DEBUG */

    case MLOG_MULTI_REC_END:
    case MLOG_DUMMY_RECORD:
      *page_no = FIL_NULL;
      *space_id = SPACE_UNKNOWN;
      *type = static_cast<mlog_id_t>(*ptr);
      return (1);

    case MLOG_MULTI_REC_END | MLOG_SINGLE_REC_FLAG:
    case MLOG_DUMMY_RECORD | MLOG_SINGLE_REC_FLAG:
      recv_sys->found_corrupt_log = true;
      return (0);

    case MLOG_TABLE_DYNAMIC_META:
    case MLOG_TABLE_DYNAMIC_META | MLOG_SINGLE_REC_FLAG:

      table_id_t id;
      uint64 version;

      *page_no = FIL_NULL;
      *space_id = SPACE_UNKNOWN;

      new_ptr =
          mlog_parse_initial_dict_log_record(ptr, end_ptr, type, &id, &version);

      if (new_ptr != nullptr) {
        new_ptr = recv_sys->metadata_recover->parseMetadataLog(
            id, version, new_ptr, end_ptr);
      }

      return (new_ptr == nullptr ? 0 : new_ptr - ptr);
  }

  new_ptr =
      mlog_parse_initial_log_record(ptr, end_ptr, type, space_id, page_no);

  *body = new_ptr;

  if (new_ptr == nullptr) {
    return (0);
  }

  new_ptr = recv_parse_or_apply_log_rec_body(*type, new_ptr, end_ptr, *space_id,
                                             *page_no, nullptr, nullptr,
                                             new_ptr - ptr);

  if (new_ptr == nullptr) {
    return (0);
  }

  return (new_ptr - ptr);
}

/** Subtracts next number of bytes to ignore before we reach the checkpoint
or returns information that there was nothing more to skip.
@param[in]	next_parsed_bytes	number of next bytes that were parsed,
which are supposed to be subtracted from bytes to ignore before checkpoint
@retval	true	there were still bytes to ignore
@retval false	there was already 0 bytes to ignore, nothing changed. */
static bool recv_update_bytes_to_ignore_before_checkpoint(
    size_t next_parsed_bytes) {
  auto &to_ignore = recv_sys->bytes_to_ignore_before_checkpoint;

  if (to_ignore != 0) {
    if (to_ignore >= next_parsed_bytes) {
      to_ignore -= next_parsed_bytes;
    } else {
      to_ignore = 0;
    }
    return (true);
  }

  return (false);
}

/** Parse and store a single log record entry.
@param[in]	ptr		start of buffer
@param[in]	end_ptr		end of buffer
@return true if end of processing */
static bool recv_single_rec(byte *ptr, byte *end_ptr) {
  /* The mtr did not modify multiple pages */

  lsn_t old_lsn = recv_sys->recovered_lsn;

  /* Try to parse a log record, fetching its type, space id,
  page no, and a pointer to the body of the log record */

  byte *body;
  mlog_id_t type;
  page_no_t page_no;
  space_id_t space_id;

  ulint len =
      recv_parse_log_rec(&type, ptr, end_ptr, &space_id, &page_no, &body);

  if (recv_sys->found_corrupt_log) {
    recv_report_corrupt_log(ptr, type, space_id, page_no);

#ifdef UNIV_HOTBACKUP
    return (true);
#endif /* UNIV_HOTBACKUP */

  } else if (len == 0 || recv_sys->found_corrupt_fs) {
    return (true);
  }

  lsn_t new_recovered_lsn;

  new_recovered_lsn = recv_calc_lsn_on_data_add(old_lsn, len);

  if (new_recovered_lsn > recv_sys->scanned_lsn) {
    /* The log record filled a log block, and we
    require that also the next log block should
    have been scanned in */

    return (true);
  }

  recv_previous_parsed_rec_type = type;
  recv_previous_parsed_rec_is_multi = 0;
  recv_previous_parsed_rec_offset = recv_sys->recovered_offset;

  recv_sys->recovered_offset += len;
  recv_sys->recovered_lsn = new_recovered_lsn;

  if (recv_update_bytes_to_ignore_before_checkpoint(len)) {
    return (false);
  }

  switch (type) {
    case MLOG_DUMMY_RECORD:
      /* Do nothing */
      break;

#ifdef UNIV_LOG_LSN_DEBUG
    case MLOG_LSN:
      /* Do not add these records to the hash table.
      The page number and space id fields are misused
      for something else. */
      break;
#endif /* UNIV_LOG_LSN_DEBUG */

    default:

      if (recv_recovery_on) {
#ifndef UNIV_HOTBACKUP
        if (space_id == TRX_SYS_SPACE ||
            fil_tablespace_lookup_for_recovery(space_id)) {
#endif /* !UNIV_HOTBACKUP */

          recv_add_to_hash_table(type, space_id, page_no, body, ptr + len,
                                 old_lsn, recv_sys->recovered_lsn);

#ifndef UNIV_HOTBACKUP
        } else {
          recv_sys->missing_ids.insert(space_id);
        }
#endif /* !UNIV_HOTBACKUP */
      }

      /* fall through */

    case MLOG_INDEX_LOAD:
    case MLOG_FILE_DELETE:
    case MLOG_FILE_RENAME:
    case MLOG_FILE_CREATE:
    case MLOG_TABLE_DYNAMIC_META:

      /* These were already handled by
      recv_parse_log_rec() and
      recv_parse_or_apply_log_rec_body(). */

      DBUG_PRINT("ib_log",
                 ("scan " LSN_PF ": log rec %s"
                  " len " ULINTPF " " PAGE_ID_PF,
                  old_lsn, get_mlog_string(type), len, space_id, page_no));
      break;
  }

  return (false);
}

/** Parse and store a multiple record log entry.
@param[in]	ptr		start of buffer
@param[in]	end_ptr		end of buffer
@return true if end of processing */
static bool recv_multi_rec(byte *ptr, byte *end_ptr) {
  /* Check that all the records associated with the single mtr
  are included within the buffer */

  ulint n_recs = 0;
  ulint total_len = 0;

  for (;;) {
    mlog_id_t type;
    byte *body;
    page_no_t page_no;
    space_id_t space_id;

    ulint len =
        recv_parse_log_rec(&type, ptr, end_ptr, &space_id, &page_no, &body);

    if (recv_sys->found_corrupt_log) {
      recv_report_corrupt_log(ptr, type, space_id, page_no);

      return (true);

    } else if (len == 0) {
      return (true);

    } else if ((*ptr & MLOG_SINGLE_REC_FLAG)) {
      recv_sys->found_corrupt_log = true;

      recv_report_corrupt_log(ptr, type, space_id, page_no);

      return (true);

    } else if (recv_sys->found_corrupt_fs) {
      return (true);
    }

    recv_previous_parsed_rec_type = type;

    recv_previous_parsed_rec_offset = recv_sys->recovered_offset + total_len;

    recv_previous_parsed_rec_is_multi = 1;

    total_len += len;
    ++n_recs;

    ptr += len;

    if (type == MLOG_MULTI_REC_END) {
      DBUG_PRINT("ib_log", ("scan " LSN_PF ": multi-log end total_len " ULINTPF
                            " n=" ULINTPF,
                            recv_sys->recovered_lsn, total_len, n_recs));

      break;
    }

    DBUG_PRINT("ib_log",
               ("scan " LSN_PF ": multi-log rec %s len " ULINTPF " " PAGE_ID_PF,
                recv_sys->recovered_lsn, get_mlog_string(type), len, space_id,
                page_no));
  }

  lsn_t new_recovered_lsn =
      recv_calc_lsn_on_data_add(recv_sys->recovered_lsn, total_len);

  if (new_recovered_lsn > recv_sys->scanned_lsn) {
    /* The log record filled a log block, and we require
    that also the next log block should have been scanned in */

    return (true);
  }

  /* Add all the records to the hash table */

  ptr = recv_sys->buf + recv_sys->recovered_offset;

  for (;;) {
    lsn_t old_lsn = recv_sys->recovered_lsn;

    /* This will apply MLOG_FILE_ records. */

    mlog_id_t type;
    byte *body;
    page_no_t page_no;
    space_id_t space_id;

    ulint len =
        recv_parse_log_rec(&type, ptr, end_ptr, &space_id, &page_no, &body);

    if (recv_sys->found_corrupt_log &&
        !recv_report_corrupt_log(ptr, type, space_id, page_no)) {
      return (true);

    } else if (recv_sys->found_corrupt_fs) {
      return (true);
    }

    ut_a(len != 0);
    ut_a(!(*ptr & MLOG_SINGLE_REC_FLAG));

    recv_sys->recovered_offset += len;

    recv_sys->recovered_lsn = recv_calc_lsn_on_data_add(old_lsn, len);

    const bool apply = !recv_update_bytes_to_ignore_before_checkpoint(len);

    switch (type) {
      case MLOG_MULTI_REC_END:

        /* Found the end mark for the records */
        return (false);

#ifdef UNIV_LOG_LSN_DEBUG
      case MLOG_LSN:
        /* Do not add these records to the hash table.
        The page number and space id fields are misused
        for something else. */
        break;
#endif /* UNIV_LOG_LSN_DEBUG */

      case MLOG_FILE_DELETE:
      case MLOG_FILE_CREATE:
      case MLOG_FILE_RENAME:
      case MLOG_TABLE_DYNAMIC_META:
        /* case MLOG_TRUNCATE: Disabled for WL6378 */
        /* These were already handled by
        recv_parse_or_apply_log_rec_body(). */
        break;

      default:

        if (!apply) {
          break;
        }

        if (recv_recovery_on) {
#ifndef UNIV_HOTBACKUP
          if (space_id == TRX_SYS_SPACE ||
              fil_tablespace_lookup_for_recovery(space_id)) {
#endif /* !UNIV_HOTBACKUP */

            recv_add_to_hash_table(type, space_id, page_no, body, ptr + len,
                                   old_lsn, new_recovered_lsn);

#ifndef UNIV_HOTBACKUP
          } else {
            recv_sys->missing_ids.insert(space_id);
          }
#endif /* !UNIV_HOTBACKUP */
        }
    }

    ptr += len;
  }

  return (false);
}

/** Parse log records from a buffer and optionally store them to a
hash table to wait merging to file pages.
@param[in]	checkpoint_lsn	the LSN of the latest checkpoint */
void recv_parse_log_recs(lsn_t checkpoint_lsn) {
  ut_ad(recv_sys->parse_start_lsn != 0);

  for (;;) {
    byte *ptr = recv_sys->buf + recv_sys->recovered_offset;

    byte *end_ptr = recv_sys->buf + recv_sys->len;

    if (ptr == end_ptr) {
      return;
    }

    bool single_rec;

    switch (*ptr) {
#ifdef UNIV_LOG_LSN_DEBUG
      case MLOG_LSN:
#endif /* UNIV_LOG_LSN_DEBUG */
      case MLOG_DUMMY_RECORD:
        single_rec = true;
        break;
      default:
        single_rec = !!(*ptr & MLOG_SINGLE_REC_FLAG);
    }

    if (single_rec) {
      if (recv_single_rec(ptr, end_ptr)) {
        return;
      }

    } else if (recv_multi_rec(ptr, end_ptr)) {
      return;
    }
  }
}

/** Adds data from a new log block to the parsing buffer of recv_sys if
recv_sys->parse_start_lsn is non-zero.
@param[in]  log_block   log block
@param[in]  scanned_lsn  lsn of how far we were able
                         to find data in this log block
@param[in]  len          0 if full block or length of the data to add
@return true if more data added */
bool recv_sys_add_to_parsing_buf(const byte *log_block, lsn_t scanned_lsn,
                                 ulint len) {
  ut_ad(scanned_lsn >= recv_sys->scanned_lsn);

  if (!recv_sys->parse_start_lsn) {
    /* Cannot start parsing yet because no start point for
    it found */

    return (false);
  }

  ulint more_len;
  ulint data_len = len > 0 ? len : log_block_get_data_len(log_block);

  if (recv_sys->parse_start_lsn >= scanned_lsn) {
    return (false);

  } else if (recv_sys->scanned_lsn >= scanned_lsn) {
    return (false);

  } else if (recv_sys->parse_start_lsn > recv_sys->scanned_lsn) {
    more_len = (ulint)(scanned_lsn - recv_sys->parse_start_lsn);

  } else {
    more_len = (ulint)(scanned_lsn - recv_sys->scanned_lsn);
  }

  if (more_len == 0) {
    return (false);
  }

  ut_ad(data_len >= more_len);

  ulint start_offset = data_len - more_len;

  if (start_offset < LOG_BLOCK_HDR_SIZE) {
    start_offset = LOG_BLOCK_HDR_SIZE;
  }

  ulint end_offset = data_len;

  if (end_offset > OS_FILE_LOG_BLOCK_SIZE - LOG_BLOCK_TRL_SIZE) {
    end_offset = OS_FILE_LOG_BLOCK_SIZE - LOG_BLOCK_TRL_SIZE;
  }

  ut_ad(start_offset <= end_offset);

  if (start_offset < end_offset) {
    memcpy(recv_sys->buf + recv_sys->len, log_block + start_offset,
           end_offset - start_offset);

    recv_sys->len += end_offset - start_offset;

    ut_a(recv_sys->len <= recv_sys->buf_len);
  }

  return (true);
}

/** Moves the parsing buffer data left to the buffer start. */
void recv_reset_buffer() {
  ut_memmove(recv_sys->buf, recv_sys->buf + recv_sys->recovered_offset,
             recv_sys->len - recv_sys->recovered_offset);

  recv_sys->len -= recv_sys->recovered_offset;

  recv_sys->recovered_offset = 0;
}

/** Scans log from a buffer and stores new log data to the parsing buffer.
Parses and hashes the log records if new data found.  Unless
UNIV_HOTBACKUP is defined, this function will apply log records
automatically when the hash table becomes full.
@param[in,out]	log		redo log
@param[in]	max_memory	we let the hash table of recs to grow to
                                this size, at the maximum
@param[in]	buf		buffer containing a log segment or garbage
@param[in]	len		buffer length
@param[in]	checkpoint_lsn	latest checkpoint LSN
@param[in]	start_lsn	buffer start lsn
@param[in,out]	contiguous_lsn	it is known that log contain
                                contiguous log data up to this lsn
@param[out]	read_upto_lsn	scanning succeeded up to this lsn
@param[in]  to_lsn LSN to stop scanning at
@return true if not able to scan any more in this log */
#ifndef UNIV_HOTBACKUP
static bool recv_scan_log_recs(log_t &log,
#else  /* !UNIV_HOTBACKUP */
bool meb_scan_log_recs(
#endif /* !UNIV_HOTBACKUP */
                               ulint max_memory, const byte *buf, ulint len,
                               lsn_t checkpoint_lsn, lsn_t start_lsn,
                               lsn_t *contiguous_lsn, lsn_t *read_upto_lsn,
                               lsn_t to_lsn) {
  const byte *log_block = buf;
  lsn_t scanned_lsn = start_lsn;
  bool finished = false;
  bool more_data = false;

  ut_ad(start_lsn % OS_FILE_LOG_BLOCK_SIZE == 0);
  ut_ad(len % OS_FILE_LOG_BLOCK_SIZE == 0);
  ut_ad(len >= OS_FILE_LOG_BLOCK_SIZE);

  do {
    ut_ad(!finished);

    ulint no = log_block_get_hdr_no(log_block);

    ulint expected_no = log_block_convert_lsn_to_no(scanned_lsn);

    if (no != expected_no) {
      /* Garbage or an incompletely written log block.

      We will not report any error, because this can
      happen when InnoDB was killed while it was
      writing redo log. We simply treat this as an
      abrupt end of the redo log. */

      finished = true;

      break;
    }

    if (!log_block_checksum_is_ok(log_block)) {
      uint32_t checksum1 = log_block_get_checksum(log_block);
      uint32_t checksum2 = log_block_calc_checksum(log_block);
      ib::error(ER_IB_MSG_720, ulonglong{no}, ulonglong{scanned_lsn},
                ulong{checksum1}, ulong{checksum2});

      /* Garbage or an incompletely written log block.

      This could be the result of killing the server
      while it was writing this log block. We treat
      this as an abrupt end of the redo log. */

      finished = true;

      break;
    }

    if (log_block_get_flush_bit(log_block)) {
      /* This block was a start of a log flush operation:
      we know that the previous flush operation must have
      been completed before this block can have been flushed.
      Therefore, we know that log data is contiguous up to
      scanned_lsn. */

      if (scanned_lsn > *contiguous_lsn) {
        *contiguous_lsn = scanned_lsn;
      }
    }

    ulint data_len = log_block_get_data_len(log_block);

    if (scanned_lsn + data_len > recv_sys->scanned_lsn &&
        log_block_get_checkpoint_no(log_block) <
            recv_sys->scanned_checkpoint_no &&
        (recv_sys->scanned_checkpoint_no -
             log_block_get_checkpoint_no(log_block) >
         0x80000000UL)) {
      /* Garbage from a log buffer flush which was made
      before the most recent database recovery */

      finished = true;

      break;
    }

    if (!recv_sys->parse_start_lsn &&
        log_block_get_first_rec_group(log_block) > 0) {
      /* We found a point from which to start the parsing
      of log records */

      recv_sys->parse_start_lsn =
          scanned_lsn + log_block_get_first_rec_group(log_block);

      ib::info(ER_IB_MSG_1261)
          << "Starting to parse redo log at lsn = " << recv_sys->parse_start_lsn
          << ", whereas checkpoint_lsn = " << recv_sys->checkpoint_lsn;

      if (recv_sys->parse_start_lsn < recv_sys->checkpoint_lsn) {
        /* We start to parse log records even before
        checkpoint_lsn, from the beginning of the log
        block which contains the checkpoint_lsn.

        That's because the first group of log records
        in the log block, starts before checkpoint_lsn,
        and checkpoint_lsn could potentially point to
        the middle of some log record. We need to find
        the first group of log records that starts at
        or after checkpoint_lsn. This could be only
        achieved by traversing all groups of log records
        that start within the log block since the first
        one (to discover their beginnings we need to
        parse them). However, we don't want to report
        missing tablespaces for space_id in log records
        before checkpoint_lsn. Hence we need to ignore
        those records and that's why we need a counter
        of bytes to ignore. */

        recv_sys->bytes_to_ignore_before_checkpoint =
            recv_sys->checkpoint_lsn - recv_sys->parse_start_lsn;

        ut_a(recv_sys->bytes_to_ignore_before_checkpoint <=
             OS_FILE_LOG_BLOCK_SIZE - LOG_BLOCK_HDR_SIZE);

        ut_a(recv_sys->checkpoint_lsn % OS_FILE_LOG_BLOCK_SIZE +
                 LOG_BLOCK_TRL_SIZE <
             OS_FILE_LOG_BLOCK_SIZE);

        ut_a(recv_sys->parse_start_lsn % OS_FILE_LOG_BLOCK_SIZE >=
             LOG_BLOCK_HDR_SIZE);
      }

      recv_sys->scanned_lsn = recv_sys->parse_start_lsn;
      recv_sys->recovered_lsn = recv_sys->parse_start_lsn;
    }

    scanned_lsn += data_len;

    if (scanned_lsn > recv_sys->scanned_lsn) {
#ifndef UNIV_HOTBACKUP
      if (srv_read_only_mode) {
        if (scanned_lsn > recv_sys->checkpoint_lsn) {
          ib::warn(ER_IB_MSG_721);

          return (true);
        }

      } else if (!recv_needed_recovery &&
                 scanned_lsn > recv_sys->checkpoint_lsn) {
        ib::info(ER_IB_MSG_722, ulonglong{recv_sys->scanned_lsn});

        recv_init_crash_recovery();
      }
#endif /* !UNIV_HOTBACKUP */

      /* We were able to find more log data: add it to the
      parsing buffer if parse_start_lsn is already
      non-zero */

      if (recv_sys->len + 4 * OS_FILE_LOG_BLOCK_SIZE >= recv_sys->buf_len) {
        if (!recv_sys_resize_buf()) {
          recv_sys->found_corrupt_log = true;

#ifndef UNIV_HOTBACKUP
          if (srv_force_recovery == 0) {
            ib::error(ER_IB_MSG_724);
            return (true);
          }
#endif /* !UNIV_HOTBACKUP */
        }
      }

      if (!recv_sys->found_corrupt_log) {
        more_data =
            recv_sys_add_to_parsing_buf(log_block, scanned_lsn, data_len);
      }

      recv_sys->scanned_lsn = scanned_lsn;

      recv_sys->scanned_checkpoint_no = log_block_get_checkpoint_no(log_block);
    }

    if (data_len < OS_FILE_LOG_BLOCK_SIZE || scanned_lsn >= to_lsn) {
      /* Log data for this group ends here */
      finished = true;

      break;

    } else {
      log_block += OS_FILE_LOG_BLOCK_SIZE;
    }

  } while (log_block < buf + len);

  *read_upto_lsn = scanned_lsn;

  if (recv_needed_recovery ||
      (recv_is_from_backup && !recv_is_making_a_backup)) {
    ++recv_scan_print_counter;

    if (finished || (recv_scan_print_counter % 80) == 0) {
      ib::info(ER_IB_MSG_725, ulonglong{scanned_lsn});
    }
  }

  if (more_data && !recv_sys->found_corrupt_log) {
    /* Try to parse more log records */

    recv_parse_log_recs(checkpoint_lsn);

#ifndef UNIV_HOTBACKUP
    if (recv_heap_used() > max_memory) {
      recv_apply_hashed_log_recs(log, false);
    }
#endif /* !UNIV_HOTBACKUP */

    if (recv_sys->recovered_offset > recv_sys->buf_len / 4) {
      /* Move parsing buffer data to the buffer start */

      recv_reset_buffer();
    }
  }

  return (finished);
}

#ifndef UNIV_HOTBACKUP
/** Reads a specified log segment to a buffer.
@param[in,out]	log		redo log
@param[in,out]	buf		buffer where to read
@param[in]	start_lsn	read area start
@param[in]	end_lsn		read area end */
void recv_read_log_seg(log_t &log, byte *buf, lsn_t start_lsn, lsn_t end_lsn) {
  log_background_threads_inactive_validate(log);

  do {
    lsn_t source_offset;

    source_offset = log_files_real_offset_for_lsn(log, start_lsn);

    ut_a(end_lsn - start_lsn <= ULINT_MAX);

    ulint len;

    len = (ulint)(end_lsn - start_lsn);

    ut_ad(len != 0);

    if ((source_offset % log.file_size) + len > log.file_size) {
      /* If the above condition is true then len
      (which is ulint) is > the expression below,
      so the typecast is ok */
      len = (ulint)(log.file_size - (source_offset % log.file_size));
    }

    ++log.n_log_ios;

    ut_a(source_offset / UNIV_PAGE_SIZE <= PAGE_NO_MAX);

    const page_no_t page_no =
        static_cast<page_no_t>(source_offset / univ_page_size.physical());

    dberr_t

        err = fil_redo_io(
            IORequestLogRead, page_id_t(log.files_space_id, page_no),
            univ_page_size, (ulint)(source_offset % univ_page_size.physical()),
            len, buf);

    ut_a(err == DB_SUCCESS);

    start_lsn += len;
    buf += len;

  } while (start_lsn != end_lsn);
}

/** Scans log from a buffer and stores new log data to the parsing buffer.
Parses and hashes the log records if new data found.
@param[in,out]	log               redo log
@param[in,out]  contiguous_lsn    log sequence number
                                  until which all redo log has been
                                  scanned
@param[in,out]  to_lsn            LSN to stop recovery at */
static void recv_recovery_begin(log_t &log, lsn_t *contiguous_lsn,
                                lsn_t to_lsn) {
  mutex_enter(&recv_sys->mutex);

  recv_sys->len = 0;
  recv_sys->recovered_offset = 0;
  recv_sys->n_addrs = 0;
  recv_sys_empty_hash();

  /* Since 8.0, we can start recovery at checkpoint_lsn which points
  to the middle of log record. In such case we first to need to find
  the beginning of the first group of log records, which is at lsn
  greater than the checkpoint_lsn. */
  recv_sys->parse_start_lsn = 0;

  /* This is updated when we find value for parse_start_lsn. */
  recv_sys->bytes_to_ignore_before_checkpoint = 0;

  recv_sys->checkpoint_lsn = *contiguous_lsn;
  recv_sys->scanned_lsn = *contiguous_lsn;
  recv_sys->recovered_lsn = *contiguous_lsn;

  recv_sys->scanned_checkpoint_no = 0;
  recv_previous_parsed_rec_type = MLOG_SINGLE_REC_FLAG;
  recv_previous_parsed_rec_offset = 0;
  recv_previous_parsed_rec_is_multi = 0;
  ut_ad(recv_max_page_lsn == 0);

  mutex_exit(&recv_sys->mutex);

  ulint max_mem =
      UNIV_PAGE_SIZE * (buf_pool_get_n_pages() -
                        (recv_n_pool_free_frames * srv_buf_pool_instances));

  *contiguous_lsn =
      ut_uint64_align_down(*contiguous_lsn, OS_FILE_LOG_BLOCK_SIZE);

  lsn_t start_lsn = *contiguous_lsn;

  lsn_t checkpoint_lsn = start_lsn;

  bool finished = false;

  while (!finished) {
    lsn_t end_lsn = start_lsn + RECV_SCAN_SIZE;

    recv_read_log_seg(log, log.buf, start_lsn, end_lsn);

    finished = recv_scan_log_recs(log, max_mem, log.buf, RECV_SCAN_SIZE,
                                  checkpoint_lsn, start_lsn, contiguous_lsn,
                                  &log.scanned_lsn, to_lsn);

    start_lsn = end_lsn;
  }

  DBUG_PRINT("ib_log", ("scan " LSN_PF " completed", log.scanned_lsn));
}

/** Initialize crash recovery environment. Can be called iff
recv_needed_recovery == false. */
static void recv_init_crash_recovery() {
  ut_ad(!srv_read_only_mode);
  ut_a(!recv_needed_recovery);

  recv_needed_recovery = true;

  ib::info(ER_IB_MSG_726);
  ib::info(ER_IB_MSG_727);

  buf_dblwr_process();

  if (srv_force_recovery < SRV_FORCE_NO_LOG_REDO) {
    /* Spawn the background thread to flush dirty pages
    from the buffer pools. */

    os_thread_create(recv_writer_thread_key, recv_writer_thread);
  }
}
#endif /* !UNIV_HOTBACKUP */

#ifndef UNIV_HOTBACKUP
/** Start recovering from a redo log checkpoint.
@see recv_recovery_from_checkpoint_finish
@param[in,out]	log		redo log
@param[in]  flush_lsn FIL_PAGE_FILE_FLUSH_LSN
                                of first system tablespace page
@param[in]  to_lsn    LSN to store recovery at
@return error code or DB_SUCCESS */
dberr_t recv_recovery_from_checkpoint_start(log_t &log, lsn_t flush_lsn,
                                            lsn_t to_lsn) {
  /* Initialize red-black tree for fast insertions into the
  flush_list during recovery process. */
  buf_flush_init_flush_rbt();

  if (srv_force_recovery >= SRV_FORCE_NO_LOG_REDO) {
    ib::info(ER_IB_MSG_728);

    /* We leave redo log not started and this is read-only mode. */
    ut_a(log.sn == 0);
    ut_a(srv_read_only_mode);

    return (DB_SUCCESS);
  }

  recv_recovery_on = true;

  /* Look for the latest checkpoint */

  dberr_t err;
  ulint max_cp_field;

  err = recv_find_max_checkpoint(log, &max_cp_field);

  if (err != DB_SUCCESS) {
    return (err);
  }

  log_files_header_read(log, static_cast<uint32_t>(max_cp_field));

  lsn_t checkpoint_lsn;
  checkpoint_no_t checkpoint_no;

  checkpoint_lsn = mach_read_from_8(log.checkpoint_buf + LOG_CHECKPOINT_LSN);

  checkpoint_no = mach_read_from_8(log.checkpoint_buf + LOG_CHECKPOINT_NO);

  ut_ad(to_lsn >= checkpoint_lsn);

  /* Read the first log file header to print a note if this is
  a recovery from a restored InnoDB Hot Backup */
  byte log_hdr_buf[LOG_FILE_HDR_SIZE];
  const page_id_t page_id{log.files_space_id, 0};

  err = fil_redo_io(IORequestLogRead, page_id, univ_page_size, 0,
                    LOG_FILE_HDR_SIZE, log_hdr_buf);

  ut_a(err == DB_SUCCESS);

  /* Make sure creator is properly '\0'-terminated for output */
  log_hdr_buf[LOG_HEADER_CREATOR_END - 1] = '\0';

  if (0 == ut_memcmp(log_hdr_buf + LOG_HEADER_CREATOR, (byte *)"MEB",
                     (sizeof "MEB") - 1)) {
    if (srv_read_only_mode) {
      ib::error(ER_IB_MSG_729);

      return (DB_ERROR);
    }

    /* This log file was created by mysqlbackup --restore: print
    a note to the user about it */

    ib::info(ER_IB_MSG_730,
             reinterpret_cast<const char *>(log_hdr_buf) + LOG_HEADER_CREATOR);

    /* Replace the label. */
    ut_ad(LOG_HEADER_CREATOR_END - LOG_HEADER_CREATOR >=
          sizeof LOG_HEADER_CREATOR_CURRENT);

    memset(log_hdr_buf + LOG_HEADER_CREATOR, 0,
           LOG_HEADER_CREATOR_END - LOG_HEADER_CREATOR);

    strcpy(reinterpret_cast<char *>(log_hdr_buf) + LOG_HEADER_CREATOR,
           LOG_HEADER_CREATOR_CURRENT);

    /* Re-calculate the header block checksum. */
    log_block_set_checksum(log_hdr_buf,
                           log_block_calc_checksum_crc32(log_hdr_buf));

    /* Write to the log file to wipe over the label */
    err = fil_redo_io(IORequestLogWrite, page_id, univ_page_size, 0,
                      OS_FILE_LOG_BLOCK_SIZE, log_hdr_buf);

    ut_a(err == DB_SUCCESS);

  } else if (0 == ut_memcmp(log_hdr_buf + LOG_HEADER_CREATOR,
                            (byte *)LOG_HEADER_CREATOR_CLONE,
                            (sizeof LOG_HEADER_CREATOR_CLONE) - 1)) {
    recv_sys->is_cloned_db = true;
    ib::info(ER_IB_MSG_731);
  }

  /* Start reading the log from the checkpoint LSN up.
  The variable contiguous_lsn contains an LSN up to which
  the log is known to be contiguously written to log. */

  ut_ad(RECV_SCAN_SIZE <= log.buf_size);

  ut_ad(recv_sys->n_addrs == 0);

  lsn_t contiguous_lsn;

  contiguous_lsn = checkpoint_lsn;

  switch (log.format) {
    case LOG_HEADER_FORMAT_CURRENT:
      break;

    case LOG_HEADER_FORMAT_5_7_9:
    case LOG_HEADER_FORMAT_8_0_1:

      ib::info(ER_IB_MSG_732, ulong{log.format});

      /* Check if the redo log from an older known redo log
      version is from a clean shutdown. */
      err = recv_log_recover_pre_8_0_4(log, checkpoint_no, checkpoint_lsn);

      return (err);

    default:
      ib::error(ER_IB_MSG_733, ulong{log.format},
                ulong{LOG_HEADER_FORMAT_CURRENT});

      ut_ad(0);
      recv_sys->found_corrupt_log = true;
      return (DB_ERROR);
  }

  /* NOTE: we always do a 'recovery' at startup, but only if
  there is something wrong we will print a message to the
  user about recovery: */

  if (checkpoint_lsn != flush_lsn) {
    if (checkpoint_lsn < flush_lsn) {
      ib::warn(ER_IB_MSG_734, ulonglong{checkpoint_lsn}, ulonglong{flush_lsn});
    }

    if (!recv_needed_recovery) {
      ib::info(ER_IB_MSG_735, ulonglong{flush_lsn}, ulonglong{checkpoint_lsn});

      if (srv_read_only_mode) {
        ib::error(ER_IB_MSG_736);

        return (DB_READ_ONLY);
      }

      recv_init_crash_recovery();
    }
  }

  contiguous_lsn = checkpoint_lsn;

  recv_recovery_begin(log, &contiguous_lsn, to_lsn);

  lsn_t recovered_lsn;

  recovered_lsn = recv_sys->recovered_lsn;

  ut_a(recv_needed_recovery || checkpoint_lsn == recovered_lsn);

  log.recovered_lsn = recovered_lsn;

<<<<<<< HEAD
  if (log.scanned_lsn < checkpoint_lsn || log.scanned_lsn < recv_max_page_lsn) {
    ib::error(ER_IB_MSG_737, log.scanned_lsn, checkpoint_lsn,
              recv_max_page_lsn);
=======
  /* If it is at block boundary, add header size. */
  auto check_scanned_lsn = log.scanned_lsn;
  if (check_scanned_lsn % OS_FILE_LOG_BLOCK_SIZE == 0) {
    check_scanned_lsn += LOG_BLOCK_HDR_SIZE;
  }

  if (check_scanned_lsn < checkpoint_lsn ||
      check_scanned_lsn < recv_max_page_lsn) {
    ib::error(ER_IB_MSG_737, ulonglong{log.scanned_lsn},
              ulonglong{checkpoint_lsn}, ulonglong{recv_max_page_lsn});
>>>>>>> 8e797a5d
  }

  if (recovered_lsn < checkpoint_lsn) {
    /* No harm in trying to do RO access. */
    if (!srv_read_only_mode) {
      ut_error;
    }

    return (DB_ERROR);
  }

  if ((recv_sys->found_corrupt_log && srv_force_recovery == 0) ||
      recv_sys->found_corrupt_fs) {
    return (DB_ERROR);
  }

  /* Read the last recovered log block. */
  lsn_t start_lsn;
  lsn_t end_lsn;

  start_lsn = ut_uint64_align_down(recovered_lsn, OS_FILE_LOG_BLOCK_SIZE);

  end_lsn = ut_uint64_align_up(recovered_lsn, OS_FILE_LOG_BLOCK_SIZE);

  if (start_lsn < end_lsn) {
    ut_a(start_lsn % log.buf_size + OS_FILE_LOG_BLOCK_SIZE <= log.buf_size);

    recv_read_log_seg(log, recv_sys->last_block, start_lsn, end_lsn);

    memcpy(log.buf + start_lsn % log.buf_size, recv_sys->last_block,
           OS_FILE_LOG_BLOCK_SIZE);
  }

  log_start(log, checkpoint_no + 1, checkpoint_lsn, recovered_lsn);

  /* Copy the checkpoint info to the log; remember that we have
  incremented checkpoint_no by one, and the info will not be written
  over the max checkpoint info, thus making the preservation of max
  checkpoint info on disk certain */

  if (!srv_read_only_mode) {
    log_files_write_checkpoint(log, checkpoint_lsn);
  }

  mutex_enter(&recv_sys->mutex);
  recv_sys->apply_log_recs = true;
  mutex_exit(&recv_sys->mutex);

  /* The database is now ready to start almost normal processing of user
  transactions: transaction rollbacks and the application of the log
  records in the hash table can be run in background. */

  return (DB_SUCCESS);
}

/** Complete the recovery from the latest checkpoint.
@param[in,out]	log		redo log
@param[in]	aborting	true if the server has to abort due to an error
@return recovered persistent metadata or nullptr if aborting*/
MetadataRecover *recv_recovery_from_checkpoint_finish(log_t &log,
                                                      bool aborting) {
  /* Make sure that the recv_writer thread is done. This is
  required because it grabs various mutexes and we want to
  ensure that when we enable sync_order_checks there is no
  mutex currently held by any thread. */
  mutex_enter(&recv_sys->writer_mutex);

  /* Free the resources of the recovery system */
  recv_recovery_on = false;

  /* By acquiring the mutex we ensure that the recv_writer thread
  won't trigger any more LRU batches. Now wait for currently
  in progress batches to finish. */
  buf_flush_wait_LRU_batch_end();

  mutex_exit(&recv_sys->writer_mutex);

  ulint count = 0;

  while (recv_writer_thread_active) {
    ++count;

    os_thread_sleep(100000);

    if (count >= 600) {
      ib::info(ER_IB_MSG_738);
      count = 0;
    }
  }

  MetadataRecover *metadata;

  if (!aborting) {
    metadata = recv_sys->metadata_recover;

    recv_sys->metadata_recover = nullptr;
  } else {
    metadata = nullptr;
  }

  recv_sys_free();

  if (!aborting) {
    /* Validate a few system page types that were left uninitialized
    by older versions of MySQL. */
    mtr_t mtr;

    mtr.start();

    buf_block_t *block;

    /* Bitmap page types will be reset in buf_dblwr_check_block()
    without redo logging. */

    block = buf_page_get(page_id_t(IBUF_SPACE_ID, FSP_IBUF_HEADER_PAGE_NO),
                         univ_page_size, RW_X_LATCH, &mtr);

    fil_block_check_type(block, FIL_PAGE_TYPE_SYS, &mtr);

    /* Already MySQL 3.23.53 initialized FSP_IBUF_TREE_ROOT_PAGE_NO
    to FIL_PAGE_INDEX. No need to reset that one. */

    block = buf_page_get(page_id_t(TRX_SYS_SPACE, TRX_SYS_PAGE_NO),
                         univ_page_size, RW_X_LATCH, &mtr);

    fil_block_check_type(block, FIL_PAGE_TYPE_TRX_SYS, &mtr);

    block = buf_page_get(page_id_t(TRX_SYS_SPACE, FSP_FIRST_RSEG_PAGE_NO),
                         univ_page_size, RW_X_LATCH, &mtr);

    fil_block_check_type(block, FIL_PAGE_TYPE_SYS, &mtr);

    block = buf_page_get(page_id_t(TRX_SYS_SPACE, FSP_DICT_HDR_PAGE_NO),
                         univ_page_size, RW_X_LATCH, &mtr);

    fil_block_check_type(block, FIL_PAGE_TYPE_SYS, &mtr);

    mtr.commit();
  }

  /* Free up the flush_rbt. */
  buf_flush_free_flush_rbt();

  return (metadata);
}

#endif /* !UNIV_HOTBACKUP */

/** Find a doublewrite copy of a page.
@param[in]	space_id	tablespace identifier
@param[in]	page_no		page number
@return	page frame
@retval nullptr if no page was found */
const byte *recv_dblwr_t::find_page(space_id_t space_id, page_no_t page_no) {
  typedef std::vector<const byte *, ut_allocator<const byte *>> matches_t;

  matches_t matches;
  const byte *result = 0;

  for (auto i = pages.begin(); i != pages.end(); ++i) {
    if (page_get_space_id(*i) == space_id && page_get_page_no(*i) == page_no) {
      matches.push_back(*i);
    }
  }

  for (auto i = deferred.begin(); i != deferred.end(); ++i) {
    if (page_get_space_id(i->m_page) == space_id &&
        page_get_page_no(i->m_page) == page_no) {
      matches.push_back(i->m_page);
    }
  }

  if (matches.size() == 1) {
    result = matches[0];
  } else if (matches.size() > 1) {
    lsn_t max_lsn = 0;
    lsn_t page_lsn = 0;

    for (matches_t::iterator i = matches.begin(); i != matches.end(); ++i) {
      page_lsn = mach_read_from_8(*i + FIL_PAGE_LSN);

      if (page_lsn > max_lsn) {
        max_lsn = page_lsn;
        result = *i;
      }
    }
  }

  return (result);
}

#if defined(UNIV_DEBUG) || defined(UNIV_HOTBACKUP)
/** Return string name of the redo log record type.
@param[in]	type	record log record enum
@return string name of record log record */
const char *get_mlog_string(mlog_id_t type) {
  switch (type) {
    case MLOG_SINGLE_REC_FLAG:
      return ("MLOG_SINGLE_REC_FLAG");

    case MLOG_1BYTE:
      return ("MLOG_1BYTE");

    case MLOG_2BYTES:
      return ("MLOG_2BYTES");

    case MLOG_4BYTES:
      return ("MLOG_4BYTES");

    case MLOG_8BYTES:
      return ("MLOG_8BYTES");

    case MLOG_REC_INSERT:
      return ("MLOG_REC_INSERT");

    case MLOG_REC_CLUST_DELETE_MARK:
      return ("MLOG_REC_CLUST_DELETE_MARK");

    case MLOG_REC_SEC_DELETE_MARK:
      return ("MLOG_REC_SEC_DELETE_MARK");

    case MLOG_REC_UPDATE_IN_PLACE:
      return ("MLOG_REC_UPDATE_IN_PLACE");

    case MLOG_REC_DELETE:
      return ("MLOG_REC_DELETE");

    case MLOG_LIST_END_DELETE:
      return ("MLOG_LIST_END_DELETE");

    case MLOG_LIST_START_DELETE:
      return ("MLOG_LIST_START_DELETE");

    case MLOG_LIST_END_COPY_CREATED:
      return ("MLOG_LIST_END_COPY_CREATED");

    case MLOG_PAGE_REORGANIZE:
      return ("MLOG_PAGE_REORGANIZE");

    case MLOG_PAGE_CREATE:
      return ("MLOG_PAGE_CREATE");

    case MLOG_UNDO_INSERT:
      return ("MLOG_UNDO_INSERT");

    case MLOG_UNDO_ERASE_END:
      return ("MLOG_UNDO_ERASE_END");

    case MLOG_UNDO_INIT:
      return ("MLOG_UNDO_INIT");

    case MLOG_UNDO_HDR_REUSE:
      return ("MLOG_UNDO_HDR_REUSE");

    case MLOG_UNDO_HDR_CREATE:
      return ("MLOG_UNDO_HDR_CREATE");

    case MLOG_REC_MIN_MARK:
      return ("MLOG_REC_MIN_MARK");

    case MLOG_IBUF_BITMAP_INIT:
      return ("MLOG_IBUF_BITMAP_INIT");

#ifdef UNIV_LOG_LSN_DEBUG
    case MLOG_LSN:
      return ("MLOG_LSN");
#endif /* UNIV_LOG_LSN_DEBUG */

    case MLOG_INIT_FILE_PAGE:
      return ("MLOG_INIT_FILE_PAGE");

    case MLOG_WRITE_STRING:
      return ("MLOG_WRITE_STRING");

    case MLOG_MULTI_REC_END:
      return ("MLOG_MULTI_REC_END");

    case MLOG_DUMMY_RECORD:
      return ("MLOG_DUMMY_RECORD");

    case MLOG_FILE_DELETE:
      return ("MLOG_FILE_DELETE");

    case MLOG_COMP_REC_MIN_MARK:
      return ("MLOG_COMP_REC_MIN_MARK");

    case MLOG_COMP_PAGE_CREATE:
      return ("MLOG_COMP_PAGE_CREATE");

    case MLOG_COMP_REC_INSERT:
      return ("MLOG_COMP_REC_INSERT");

    case MLOG_COMP_REC_CLUST_DELETE_MARK:
      return ("MLOG_COMP_REC_CLUST_DELETE_MARK");

    case MLOG_COMP_REC_SEC_DELETE_MARK:
      return ("MLOG_COMP_REC_SEC_DELETE_MARK");

    case MLOG_COMP_REC_UPDATE_IN_PLACE:
      return ("MLOG_COMP_REC_UPDATE_IN_PLACE");

    case MLOG_COMP_REC_DELETE:
      return ("MLOG_COMP_REC_DELETE");

    case MLOG_COMP_LIST_END_DELETE:
      return ("MLOG_COMP_LIST_END_DELETE");

    case MLOG_COMP_LIST_START_DELETE:
      return ("MLOG_COMP_LIST_START_DELETE");

    case MLOG_COMP_LIST_END_COPY_CREATED:
      return ("MLOG_COMP_LIST_END_COPY_CREATED");

    case MLOG_COMP_PAGE_REORGANIZE:
      return ("MLOG_COMP_PAGE_REORGANIZE");

    case MLOG_FILE_CREATE:
      return ("MLOG_FILE_CREATE");

    case MLOG_ZIP_WRITE_NODE_PTR:
      return ("MLOG_ZIP_WRITE_NODE_PTR");

    case MLOG_ZIP_WRITE_BLOB_PTR:
      return ("MLOG_ZIP_WRITE_BLOB_PTR");

    case MLOG_ZIP_WRITE_HEADER:
      return ("MLOG_ZIP_WRITE_HEADER");

    case MLOG_ZIP_PAGE_COMPRESS:
      return ("MLOG_ZIP_PAGE_COMPRESS");

    case MLOG_ZIP_PAGE_COMPRESS_NO_DATA:
      return ("MLOG_ZIP_PAGE_COMPRESS_NO_DATA");

    case MLOG_ZIP_PAGE_REORGANIZE:
      return ("MLOG_ZIP_PAGE_REORGANIZE");

    case MLOG_FILE_RENAME:
      return ("MLOG_FILE_RENAME");

    case MLOG_PAGE_CREATE_RTREE:
      return ("MLOG_PAGE_CREATE_RTREE");

    case MLOG_COMP_PAGE_CREATE_RTREE:
      return ("MLOG_COMP_PAGE_CREATE_RTREE");

    case MLOG_INIT_FILE_PAGE2:
      return ("MLOG_INIT_FILE_PAGE2");

    case MLOG_INDEX_LOAD:
      return ("MLOG_INDEX_LOAD");

      /* Disabled for WL6378
      case MLOG_TRUNCATE:
              return("MLOG_TRUNCATE");
      */

    case MLOG_TABLE_DYNAMIC_META:
      return ("MLOG_TABLE_DYNAMIC_META");

    case MLOG_PAGE_CREATE_SDI:
      return ("MLOG_PAGE_CREATE_SDI");

    case MLOG_COMP_PAGE_CREATE_SDI:
      return ("MLOG_COMP_PAGE_CREATE_SDI");

    case MLOG_TEST:
      return ("MLOG_TEST");
  }

  DBUG_ASSERT(0);

  return (nullptr);
}
#endif /* UNIV_DEBUG || UNIV_HOTBACKUP */<|MERGE_RESOLUTION|>--- conflicted
+++ resolved
@@ -3649,11 +3649,6 @@
 
   log.recovered_lsn = recovered_lsn;
 
-<<<<<<< HEAD
-  if (log.scanned_lsn < checkpoint_lsn || log.scanned_lsn < recv_max_page_lsn) {
-    ib::error(ER_IB_MSG_737, log.scanned_lsn, checkpoint_lsn,
-              recv_max_page_lsn);
-=======
   /* If it is at block boundary, add header size. */
   auto check_scanned_lsn = log.scanned_lsn;
   if (check_scanned_lsn % OS_FILE_LOG_BLOCK_SIZE == 0) {
@@ -3664,7 +3659,6 @@
       check_scanned_lsn < recv_max_page_lsn) {
     ib::error(ER_IB_MSG_737, ulonglong{log.scanned_lsn},
               ulonglong{checkpoint_lsn}, ulonglong{recv_max_page_lsn});
->>>>>>> 8e797a5d
   }
 
   if (recovered_lsn < checkpoint_lsn) {
