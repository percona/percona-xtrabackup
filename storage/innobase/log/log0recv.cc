--- conflicted
+++ resolved
@@ -451,7 +451,6 @@
   recv_sys->last_block_buf_start = nullptr;
 }
 
-<<<<<<< HEAD
 /** Release recovery system mutexes. */
 void recv_sys_close() {
   if (recv_sys == nullptr) {
@@ -506,27 +505,6 @@
 #else  /* !UNIV_HOTBACKUP */
 size_t meb_heap_used()
 #endif /* !UNIV_HOTBACKUP */
-=======
-/** Parse or process a MLOG_FILE_* record.
-@param[in]	ptr		redo log record
-@param[in]	end		end of the redo log buffer
-@param[in]	space_id	the tablespace ID
-@param[in]	first_page_no	first page number in the file
-@param[in]	type		MLOG_FILE_NAME or MLOG_FILE_DELETE
-or MLOG_FILE_CREATE2 or MLOG_FILE_RENAME2
-@param[in]	apply		whether to apply the record
-@retval	pointer to next redo log record
-@retval	NULL if this log record was truncated */
-static
-byte*
-fil_name_parse(
-	byte*		ptr,
-	const byte*	end,
-	ulint		space_id,
-	ulint		first_page_no,
-	mlog_id_t	type,
-	bool		apply)
->>>>>>> 8e05261d
 {
   size_t size = 0;
 
@@ -581,7 +559,6 @@
   return (true);
 }
 
-<<<<<<< HEAD
 /** Inits the recovery system for a recovery operation.
 @param[in]	max_mem		Available memory in bytes */
 void recv_sys_init(ulint max_mem) {
@@ -599,66 +576,6 @@
 #else  /* !UNIV_HOTBACKUP */
   recv_is_from_backup = true;
 #endif /* !UNIV_HOTBACKUP */
-=======
-		if (recv_replay_file_ops && apply
-			&& fil_space_get(space_id)) {
-			dberr_t	err = fil_delete_tablespace(
-				space_id, BUF_REMOVE_FLUSH_NO_WRITE);
-			ut_a(err == DB_SUCCESS);
-
-			fil_name_process(
-				name, len, space_id, true);
-		}
-
-		break;
-	case MLOG_FILE_CREATE2:
-		if (recv_is_making_a_backup
-		    || (!recv_replay_file_ops)
-		    || (!apply)
-#if 0
-		    || (is_intermediate_file(abs_file_path.c_str()))
-#endif
-		    || (fil_space_get(space_id))
-		    || (fil_space_get_id_by_name(
-				tablespace_name.c_str()) != ULINT_UNDEFINED)) {
-			/* Don't create table while :-
-			1. scanning the redo logs during backup
-			2. apply-log on a partial backup
-			3. if it is intermediate file
-			4. tablespace is already loaded in memory */
-		} else {
-			itr = recv_spaces.find(space_id);
-			if (itr == recv_spaces.end()
-				|| (itr->second.name != abs_file_path)) {
-
-				if (tablespace_name.find("/") !=
-				    std::string::npos) {
-					fil_create_directory_for_tablename(
-						tablespace_name.c_str());
-				}
-
-				dberr_t ret = fil_ibd_create(
-					space_id, tablespace_name.c_str(),
-					abs_file_path.c_str(),
-					flags, FIL_IBD_FILE_INITIAL_SIZE);
-
-				if (ret != DB_SUCCESS) {
-					ib::fatal() << "Could not create the"
-						<< " tablespace : "
-						<< abs_file_path
-						<< " with space Id : "
-						<< space_id;
-				}
-			}
-		}
-		break;
-	case MLOG_FILE_RENAME2:
-		/* The new name follows the old name. */
-		byte*	new_table_name = end_ptr + 2;
-		if (end < new_table_name) {
-			return(NULL);
-		}
->>>>>>> 8e05261d
 
   /* Set appropriate value of recv_n_pool_free_frames. If capacity
   is at least 10M and 25% above 512 pages then bump free frames to
@@ -688,22 +605,8 @@
   recv_sys->last_block_buf_start =
       static_cast<byte *>(ut_malloc_nokey(2 * OS_FILE_LOG_BLOCK_SIZE));
 
-<<<<<<< HEAD
   recv_sys->last_block = static_cast<byte *>(
       ut_align(recv_sys->last_block_buf_start, OS_FILE_LOG_BLOCK_SIZE));
-=======
-                if (apply) {
-			if (!fil_op_replay_rename(
-				space_id, first_page_no,
-				name,
-				new_name)) {
-#if 0
-				recv_sys->found_corrupt_fs = true;
-#endif
-			}
-		}
-	}
->>>>>>> 8e05261d
 
   recv_sys->found_corrupt_log = false;
   recv_sys->found_corrupt_fs = false;
@@ -1697,19 +1600,25 @@
 
       return (fil_tablespace_redo_delete(
           ptr, end_ptr, page_id_t(space_id, page_no), parsed_bytes,
-          recv_sys->bytes_to_ignore_before_checkpoint != 0));
+          recv_sys->bytes_to_ignore_before_checkpoint != 0 ||
+              recv_sys->recovered_lsn + parsed_bytes <
+                  backup_redo_log_flushed_lsn));
 
     case MLOG_FILE_CREATE:
 
       return (fil_tablespace_redo_create(
           ptr, end_ptr, page_id_t(space_id, page_no), parsed_bytes,
-          recv_sys->bytes_to_ignore_before_checkpoint != 0));
+          recv_sys->bytes_to_ignore_before_checkpoint != 0 ||
+              recv_sys->recovered_lsn + parsed_bytes <
+                  backup_redo_log_flushed_lsn));
 
     case MLOG_FILE_RENAME:
 
       return (fil_tablespace_redo_rename(
           ptr, end_ptr, page_id_t(space_id, page_no), parsed_bytes,
-          recv_sys->bytes_to_ignore_before_checkpoint != 0));
+          recv_sys->bytes_to_ignore_before_checkpoint != 0 ||
+              recv_sys->recovered_lsn + parsed_bytes <
+                  backup_redo_log_flushed_lsn));
 
     case MLOG_INDEX_LOAD:
 #if defined(UNIV_HOTBACKUP) || defined(XTRABACKUP)
@@ -2346,7 +2255,6 @@
 @param[in]	type		log record type
 @param[in]	space_id	Tablespace id
 @param[in]	page_no		page number
-<<<<<<< HEAD
 @param[in]	body		log record body
 @param[in]	rec_end		log record end
 @param[in]	start_lsn	start lsn of the mtr
@@ -2359,120 +2267,6 @@
   ut_ad(type != MLOG_FILE_RENAME);
   ut_ad(type != MLOG_DUMMY_RECORD);
   ut_ad(type != MLOG_INDEX_LOAD);
-=======
-@param[in]	apply		whether to apply the record
-@param[in,out]	block		buffer block, or NULL if
-a page log record should not be applied
-or if it is a MLOG_FILE_ operation
-@param[in,out]	mtr		mini-transaction, or NULL if
-a page log record should not be applied
-@return log record end, NULL if not a complete record */
-static
-byte*
-recv_parse_or_apply_log_rec_body(
-	mlog_id_t	type,
-	byte*		ptr,
-	byte*		end_ptr,
-	ulint		space_id,
-	ulint		page_no,
-	bool		apply,
-	buf_block_t*	block,
-	mtr_t*		mtr)
-{
-	ut_ad(!block == !mtr);
-
-	switch (type) {
-	case MLOG_FILE_NAME:
-	case MLOG_FILE_DELETE:
-	case MLOG_FILE_CREATE2:
-	case MLOG_FILE_RENAME2:
-		ut_ad(block == NULL);
-		/* Collect the file names when parsing the log,
-		before applying any log records. */
-		return(fil_name_parse(ptr, end_ptr, space_id, page_no, type,
-				      apply));
-	case MLOG_INDEX_LOAD:
-#if 1
-		/* While scaning redo logs during  backup phase a
-		MLOG_INDEX_LOAD type redo log record indicates a DDL
-		(create index, alter table...)is performed with
-		'algorithm=inplace'. This redo log indicates that
-
-		1. The DDL was started after MEB started backing up, in which
-		case MEB will not be able to take a consistent backup and should
-		fail. or
-		2. There is a possibility of this record existing in the REDO
-		even after the completion of the index create operation. This is
-		because of InnoDB does  not checkpointing after the flushing the
-		index pages.
-
-		If MEB gets the last_redo_flush_lsn and that is less than the
-		lsn of the current record MEB fails the backup process.
-		Error out in case of online backup and emit a warning in case
-		of offline backup and continue.
-		*/
-		if (!recv_recovery_on) {
-			if (!opt_lock_ddl_per_table) {
-				if (backup_redo_log_flushed_lsn
-				    < recv_sys->recovered_lsn) {
-					ib::info() << "Last flushed lsn: "
-						<< backup_redo_log_flushed_lsn
-						<< " load_index lsn "
-						<< recv_sys->recovered_lsn;
-
-					if (backup_redo_log_flushed_lsn == 0)
-						ib::error() << "PXB was not "
-							"able to determine the"
-							"InnoDB Engine Status";
-
-					ib::error() << "An optimized (without"
-						" redo logging) DDL operation"
-						" has been performed. All"
-						" modified pages may not have"
-						" been flushed to the disk yet."
-						" \nPXB will not be able to"
-						" make a consistent backup."
-						" Retry the backup operation";
-					exit(EXIT_FAILURE);
-				}
-				/** else the index is flushed to disk before
-				backup started hence no error */
-			} else {
-				/* offline backup */
-				ib::info() << "Last flushed lsn: "
-					<< backup_redo_log_flushed_lsn
-					<< " load_index lsn "
-					<< recv_sys->recovered_lsn;
-
-				ib::warn() << "An optimized (without redo"
-					" logging) DDL operation has been"
-					" performed. All modified pages may not"
-					" have been flushed to the disk yet.";
-			}
-		}
-#endif /* UNIV_HOTBACKUP */
-		if (end_ptr < ptr + 8) {
-			return(NULL);
-		}
-		return(ptr + 8);
-	case MLOG_TRUNCATE:
-		return(truncate_t::parse_redo_entry(ptr, end_ptr, space_id));
-	case MLOG_WRITE_STRING:
-		/* For encrypted tablespace, we need to get the
-		encryption key information before the page 0 is recovered.
-	        Otherwise, redo will not find the key to decrypt
-		the data pages. */
-		if (page_no == 0 && !is_system_tablespace(space_id)) {
-			return(fil_write_encryption_parse(ptr,
-							  end_ptr,
-							  space_id));
-		}
-		break;
-
-	default:
-		break;
-	}
->>>>>>> 8e05261d
 
   recv_sys_t::Space *space;
 
@@ -2480,355 +2274,7 @@
 
   recv_t *recv;
 
-<<<<<<< HEAD
   recv = static_cast<recv_t *>(mem_heap_alloc(space->m_heap, sizeof(*recv)));
-=======
-	switch (type) {
-#ifdef UNIV_LOG_LSN_DEBUG
-	case MLOG_LSN:
-		/* The LSN is checked in recv_parse_log_rec(). */
-		break;
-#endif /* UNIV_LOG_LSN_DEBUG */
-	case MLOG_1BYTE: case MLOG_2BYTES: case MLOG_4BYTES: case MLOG_8BYTES:
-#ifdef UNIV_DEBUG
-		if (page && page_type == FIL_PAGE_TYPE_ALLOCATED
-		    && end_ptr >= ptr + 2) {
-			/* It is OK to set FIL_PAGE_TYPE and certain
-			list node fields on an empty page.  Any other
-			write is not OK. */
-
-			/* NOTE: There may be bogus assertion failures for
-			dict_hdr_create(), trx_rseg_header_create(),
-			trx_sys_create_doublewrite_buf(), and
-			trx_sysf_create().
-			These are only called during database creation. */
-			ulint	offs = mach_read_from_2(ptr);
-
-			switch (type) {
-			default:
-				ut_error;
-			case MLOG_2BYTES:
-				/* Note that this can fail when the
-				redo log been written with something
-				older than InnoDB Plugin 1.0.4. */
-				ut_ad(offs == FIL_PAGE_TYPE
-				      || offs == IBUF_TREE_SEG_HEADER
-				      + IBUF_HEADER + FSEG_HDR_OFFSET
-				      || offs == PAGE_BTR_IBUF_FREE_LIST
-				      + PAGE_HEADER + FIL_ADDR_BYTE
-				      || offs == PAGE_BTR_IBUF_FREE_LIST
-				      + PAGE_HEADER + FIL_ADDR_BYTE
-				      + FIL_ADDR_SIZE
-				      || offs == PAGE_BTR_SEG_LEAF
-				      + PAGE_HEADER + FSEG_HDR_OFFSET
-				      || offs == PAGE_BTR_SEG_TOP
-				      + PAGE_HEADER + FSEG_HDR_OFFSET
-				      || offs == PAGE_BTR_IBUF_FREE_LIST_NODE
-				      + PAGE_HEADER + FIL_ADDR_BYTE
-				      + 0 /*FLST_PREV*/
-				      || offs == PAGE_BTR_IBUF_FREE_LIST_NODE
-				      + PAGE_HEADER + FIL_ADDR_BYTE
-				      + FIL_ADDR_SIZE /*FLST_NEXT*/);
-				break;
-			case MLOG_4BYTES:
-				/* Note that this can fail when the
-				redo log been written with something
-				older than InnoDB Plugin 1.0.4. */
-				ut_ad(0
-				      || offs == IBUF_TREE_SEG_HEADER
-				      + IBUF_HEADER + FSEG_HDR_SPACE
-				      || offs == IBUF_TREE_SEG_HEADER
-				      + IBUF_HEADER + FSEG_HDR_PAGE_NO
-				      || offs == PAGE_BTR_IBUF_FREE_LIST
-				      + PAGE_HEADER/* flst_init */
-				      || offs == PAGE_BTR_IBUF_FREE_LIST
-				      + PAGE_HEADER + FIL_ADDR_PAGE
-				      || offs == PAGE_BTR_IBUF_FREE_LIST
-				      + PAGE_HEADER + FIL_ADDR_PAGE
-				      + FIL_ADDR_SIZE
-				      || offs == PAGE_BTR_SEG_LEAF
-				      + PAGE_HEADER + FSEG_HDR_PAGE_NO
-				      || offs == PAGE_BTR_SEG_LEAF
-				      + PAGE_HEADER + FSEG_HDR_SPACE
-				      || offs == PAGE_BTR_SEG_TOP
-				      + PAGE_HEADER + FSEG_HDR_PAGE_NO
-				      || offs == PAGE_BTR_SEG_TOP
-				      + PAGE_HEADER + FSEG_HDR_SPACE
-				      || offs == PAGE_BTR_IBUF_FREE_LIST_NODE
-				      + PAGE_HEADER + FIL_ADDR_PAGE
-				      + 0 /*FLST_PREV*/
-				      || offs == PAGE_BTR_IBUF_FREE_LIST_NODE
-				      + PAGE_HEADER + FIL_ADDR_PAGE
-				      + FIL_ADDR_SIZE /*FLST_NEXT*/);
-				break;
-			}
-		}
-#endif /* UNIV_DEBUG */
-		ptr = mlog_parse_nbytes(type, ptr, end_ptr, page, page_zip);
-		if (ptr != NULL && page != NULL
-		    && page_no == 0 && type == MLOG_4BYTES) {
-			ulint	offs = mach_read_from_2(old_ptr);
-			switch (offs) {
-				fil_space_t*	space;
-				ulint		val;
-			default:
-				break;
-			case FSP_HEADER_OFFSET + FSP_SPACE_FLAGS:
-			case FSP_HEADER_OFFSET + FSP_SIZE:
-			case FSP_HEADER_OFFSET + FSP_FREE_LIMIT:
-			case FSP_HEADER_OFFSET + FSP_FREE + FLST_LEN:
-				space = fil_space_get(space_id);
-				ut_a(space != NULL);
-				val = mach_read_from_4(page + offs);
-
-				switch (offs) {
-				case FSP_HEADER_OFFSET + FSP_SPACE_FLAGS:
-					space->flags = val;
-					break;
-				case FSP_HEADER_OFFSET + FSP_SIZE:
-					space->size_in_header = val;
-					break;
-				case FSP_HEADER_OFFSET + FSP_FREE_LIMIT:
-					space->free_limit = val;
-					break;
-				case FSP_HEADER_OFFSET + FSP_FREE + FLST_LEN:
-					space->free_len = val;
-					ut_ad(val == flst_get_len(
-						      page + offs));
-					break;
-				}
-			}
-		}
-		break;
-	case MLOG_REC_INSERT: case MLOG_COMP_REC_INSERT:
-		ut_ad(!page || fil_page_type_is_index(page_type));
-
-		if (NULL != (ptr = mlog_parse_index(
-				     ptr, end_ptr,
-				     type == MLOG_COMP_REC_INSERT,
-				     &index))) {
-			ut_a(!page
-			     || (ibool)!!page_is_comp(page)
-			     == dict_table_is_comp(index->table));
-			ptr = page_cur_parse_insert_rec(FALSE, ptr, end_ptr,
-							block, index, mtr);
-		}
-		break;
-	case MLOG_REC_CLUST_DELETE_MARK: case MLOG_COMP_REC_CLUST_DELETE_MARK:
-		ut_ad(!page || fil_page_type_is_index(page_type));
-
-		if (NULL != (ptr = mlog_parse_index(
-				     ptr, end_ptr,
-				     type == MLOG_COMP_REC_CLUST_DELETE_MARK,
-				     &index))) {
-			ut_a(!page
-			     || (ibool)!!page_is_comp(page)
-			     == dict_table_is_comp(index->table));
-			ptr = btr_cur_parse_del_mark_set_clust_rec(
-				ptr, end_ptr, page, page_zip, index);
-		}
-		break;
-	case MLOG_COMP_REC_SEC_DELETE_MARK:
-		ut_ad(!page || fil_page_type_is_index(page_type));
-		/* This log record type is obsolete, but we process it for
-		backward compatibility with MySQL 5.0.3 and 5.0.4. */
-		ut_a(!page || page_is_comp(page));
-		ut_a(!page_zip);
-		ptr = mlog_parse_index(ptr, end_ptr, TRUE, &index);
-		if (!ptr) {
-			break;
-		}
-		/* Fall through */
-	case MLOG_REC_SEC_DELETE_MARK:
-		ut_ad(!page || fil_page_type_is_index(page_type));
-		ptr = btr_cur_parse_del_mark_set_sec_rec(ptr, end_ptr,
-							 page, page_zip);
-		break;
-	case MLOG_REC_UPDATE_IN_PLACE: case MLOG_COMP_REC_UPDATE_IN_PLACE:
-		ut_ad(!page || fil_page_type_is_index(page_type));
-
-		if (NULL != (ptr = mlog_parse_index(
-				     ptr, end_ptr,
-				     type == MLOG_COMP_REC_UPDATE_IN_PLACE,
-				     &index))) {
-			ut_a(!page
-			     || (ibool)!!page_is_comp(page)
-			     == dict_table_is_comp(index->table));
-			ptr = btr_cur_parse_update_in_place(ptr, end_ptr, page,
-							    page_zip, index);
-		}
-		break;
-	case MLOG_LIST_END_DELETE: case MLOG_COMP_LIST_END_DELETE:
-	case MLOG_LIST_START_DELETE: case MLOG_COMP_LIST_START_DELETE:
-		ut_ad(!page || fil_page_type_is_index(page_type));
-
-		if (NULL != (ptr = mlog_parse_index(
-				     ptr, end_ptr,
-				     type == MLOG_COMP_LIST_END_DELETE
-				     || type == MLOG_COMP_LIST_START_DELETE,
-				     &index))) {
-			ut_a(!page
-			     || (ibool)!!page_is_comp(page)
-			     == dict_table_is_comp(index->table));
-			ptr = page_parse_delete_rec_list(type, ptr, end_ptr,
-							 block, index, mtr);
-		}
-		break;
-	case MLOG_LIST_END_COPY_CREATED: case MLOG_COMP_LIST_END_COPY_CREATED:
-		ut_ad(!page || fil_page_type_is_index(page_type));
-
-		if (NULL != (ptr = mlog_parse_index(
-				     ptr, end_ptr,
-				     type == MLOG_COMP_LIST_END_COPY_CREATED,
-				     &index))) {
-			ut_a(!page
-			     || (ibool)!!page_is_comp(page)
-			     == dict_table_is_comp(index->table));
-			ptr = page_parse_copy_rec_list_to_created_page(
-				ptr, end_ptr, block, index, mtr);
-		}
-		break;
-	case MLOG_PAGE_REORGANIZE:
-	case MLOG_COMP_PAGE_REORGANIZE:
-	case MLOG_ZIP_PAGE_REORGANIZE:
-		ut_ad(!page || fil_page_type_is_index(page_type));
-
-		if (NULL != (ptr = mlog_parse_index(
-				     ptr, end_ptr,
-				     type != MLOG_PAGE_REORGANIZE,
-				     &index))) {
-			ut_a(!page
-			     || (ibool)!!page_is_comp(page)
-			     == dict_table_is_comp(index->table));
-			ptr = btr_parse_page_reorganize(
-				ptr, end_ptr, index,
-				type == MLOG_ZIP_PAGE_REORGANIZE,
-				block, mtr);
-		}
-		break;
-	case MLOG_PAGE_CREATE: case MLOG_COMP_PAGE_CREATE:
-		/* Allow anything in page_type when creating a page. */
-		ut_a(!page_zip);
-		page_parse_create(block, type == MLOG_COMP_PAGE_CREATE, false);
-		break;
-	case MLOG_PAGE_CREATE_RTREE: case MLOG_COMP_PAGE_CREATE_RTREE:
-		page_parse_create(block, type == MLOG_COMP_PAGE_CREATE_RTREE,
-				  true);
-		break;
-	case MLOG_UNDO_INSERT:
-		ut_ad(!page || page_type == FIL_PAGE_UNDO_LOG);
-		ptr = trx_undo_parse_add_undo_rec(ptr, end_ptr, page);
-		break;
-	case MLOG_UNDO_ERASE_END:
-		ut_ad(!page || page_type == FIL_PAGE_UNDO_LOG);
-		ptr = trx_undo_parse_erase_page_end(ptr, end_ptr, page, mtr);
-		break;
-	case MLOG_UNDO_INIT:
-		/* Allow anything in page_type when creating a page. */
-		ptr = trx_undo_parse_page_init(ptr, end_ptr, page, mtr);
-		break;
-	case MLOG_UNDO_HDR_DISCARD:
-		ut_ad(!page || page_type == FIL_PAGE_UNDO_LOG);
-		ptr = trx_undo_parse_discard_latest(ptr, end_ptr, page, mtr);
-		break;
-	case MLOG_UNDO_HDR_CREATE:
-	case MLOG_UNDO_HDR_REUSE:
-		ut_ad(!page || page_type == FIL_PAGE_UNDO_LOG);
-		ptr = trx_undo_parse_page_header(type, ptr, end_ptr,
-						 page, mtr);
-		break;
-	case MLOG_REC_MIN_MARK: case MLOG_COMP_REC_MIN_MARK:
-		ut_ad(!page || fil_page_type_is_index(page_type));
-		/* On a compressed page, MLOG_COMP_REC_MIN_MARK
-		will be followed by MLOG_COMP_REC_DELETE
-		or MLOG_ZIP_WRITE_HEADER(FIL_PAGE_PREV, FIL_NULL)
-		in the same mini-transaction. */
-		ut_a(type == MLOG_COMP_REC_MIN_MARK || !page_zip);
-		ptr = btr_parse_set_min_rec_mark(
-			ptr, end_ptr, type == MLOG_COMP_REC_MIN_MARK,
-			page, mtr);
-		break;
-	case MLOG_REC_DELETE: case MLOG_COMP_REC_DELETE:
-		ut_ad(!page || fil_page_type_is_index(page_type));
-
-		if (NULL != (ptr = mlog_parse_index(
-				     ptr, end_ptr,
-				     type == MLOG_COMP_REC_DELETE,
-				     &index))) {
-			ut_a(!page
-			     || (ibool)!!page_is_comp(page)
-			     == dict_table_is_comp(index->table));
-			ptr = page_cur_parse_delete_rec(ptr, end_ptr,
-							block, index, mtr);
-		}
-		break;
-	case MLOG_IBUF_BITMAP_INIT:
-		/* Allow anything in page_type when creating a page. */
-		ptr = ibuf_parse_bitmap_init(ptr, end_ptr, block, mtr);
-		break;
-	case MLOG_INIT_FILE_PAGE:
-	case MLOG_INIT_FILE_PAGE2:
-		/* Allow anything in page_type when creating a page. */
-		ptr = fsp_parse_init_file_page(ptr, end_ptr, block);
-		break;
-	case MLOG_WRITE_STRING:
-		ut_ad(!page || page_type != FIL_PAGE_TYPE_ALLOCATED
-		      || page_no == 0);
-		ptr = mlog_parse_string(ptr, end_ptr, page, page_zip);
-		break;
-	case MLOG_ZIP_WRITE_NODE_PTR:
-		ut_ad(!page || fil_page_type_is_index(page_type));
-		ptr = page_zip_parse_write_node_ptr(ptr, end_ptr,
-						    page, page_zip);
-		break;
-	case MLOG_ZIP_WRITE_BLOB_PTR:
-		ut_ad(!page || fil_page_type_is_index(page_type));
-		ptr = page_zip_parse_write_blob_ptr(ptr, end_ptr,
-						    page, page_zip);
-		break;
-	case MLOG_ZIP_WRITE_HEADER:
-		ut_ad(!page || fil_page_type_is_index(page_type));
-		ptr = page_zip_parse_write_header(ptr, end_ptr,
-						  page, page_zip);
-		break;
-	case MLOG_ZIP_PAGE_COMPRESS:
-		/* Allow anything in page_type when creating a page. */
-		ptr = page_zip_parse_compress(ptr, end_ptr,
-					      page, page_zip);
-		break;
-	case MLOG_ZIP_PAGE_COMPRESS_NO_DATA:
-		if (NULL != (ptr = mlog_parse_index(
-				ptr, end_ptr, TRUE, &index))) {
-
-			ut_a(!page || ((ibool)!!page_is_comp(page)
-				== dict_table_is_comp(index->table)));
-			ptr = page_zip_parse_compress_no_data(
-				ptr, end_ptr, page, page_zip, index);
-		}
-		break;
-	case MLOG_FILE_RENAME:
-		/* Do not rerun file-based log entries if this is
-		IO completion from a page read. */
-		if (page == NULL) {
-			ptr = fil_op_log_parse_or_replay(ptr, end_ptr,
-					type, space_id, 0, apply);
-		}
-		break;
-	case MLOG_FILE_DELETE:
-	case MLOG_FILE_CREATE:
-	case MLOG_FILE_CREATE2:
-		/* Do not rerun file-based log entries if this is
-		IO completion from a page read. */
-		if (page == NULL) {
-			ptr = fil_op_log_parse_or_replay(ptr, end_ptr,
-					type, 0, 0, apply);
-		}
-		break;
-	default:
-		ptr = NULL;
-		recv_sys->found_corrupt_log = true;
-	}
->>>>>>> 8e05261d
 
   recv->type = type;
   recv->end_lsn = end_lsn;
@@ -3054,56 +2500,8 @@
       buf = ((byte *)(recv->data)) + sizeof(recv_data_t);
     }
 
-<<<<<<< HEAD
     if (recv->type == MLOG_INIT_FILE_PAGE) {
       page_lsn = page_newest_lsn;
-=======
-		/* Ignore applying the redo logs for tablespace that is
-		truncated. Post recovery there is fixup action that will
-		restore the tablespace back to normal state.
-		Applying redo at this stage can result in error given that
-		redo will have action recorded on page before tablespace
-		was re-inited and that would lead to an error while applying
-		such action. */
-		if (!block->page.is_compacted
-		    && recv->start_lsn >= page_lsn
-		    && !srv_is_tablespace_truncated(recv_addr->space)
-		    && !skip_recv) {
-
-			lsn_t	end_lsn;
-
-			if (!modification_to_page) {
-
-				modification_to_page = TRUE;
-				start_lsn = recv->start_lsn;
-			}
-
-			DBUG_PRINT("ib_log",
-				   ("apply " LSN_PF ":"
-				    " %s len " ULINTPF " page %u:%u",
-				    recv->start_lsn,
-				    get_mlog_string(recv->type), recv->len,
-				    recv_addr->space,
-				    recv_addr->page_no));
-
-			  recv_parse_or_apply_log_rec_body(
-				recv->type, buf, buf + recv->len,
-				recv_addr->space, recv_addr->page_no,
-				recv->start_lsn >= backup_redo_log_flushed_lsn,
-				block, &mtr);
-
-			end_lsn = recv->start_lsn + recv->len;
-			mach_write_to_8(FIL_PAGE_LSN + page, end_lsn);
-			mach_write_to_8(UNIV_PAGE_SIZE
-					- FIL_PAGE_END_LSN_OLD_CHKSUM
-					+ page, end_lsn);
-
-			if (page_zip) {
-				mach_write_to_8(FIL_PAGE_LSN
-						+ page_zip->data, end_lsn);
-			}
-		}
->>>>>>> 8e05261d
 
       memset(FIL_PAGE_LSN + page, 0, 8);
       memset(UNIV_PAGE_SIZE - FIL_PAGE_END_LSN_OLD_CHKSUM + page, 0, 8);
@@ -3521,13 +2919,8 @@
     page_no_t page_no;
     space_id_t space_id;
 
-<<<<<<< HEAD
     ulint len =
         recv_parse_log_rec(&type, ptr, end_ptr, &space_id, &page_no, &body);
-=======
-	new_ptr = recv_parse_or_apply_log_rec_body(
-		*type, new_ptr, end_ptr, *space, *page_no, apply, NULL, NULL);
->>>>>>> 8e05261d
 
     if (recv_sys->found_corrupt_log &&
         !recv_report_corrupt_log(ptr, type, space_id, page_no)) {
@@ -3575,31 +2968,11 @@
           break;
         }
 
-<<<<<<< HEAD
         if (recv_recovery_on) {
 #ifndef UNIV_HOTBACKUP
           if (space_id == TRX_SYS_SPACE ||
               fil_tablespace_lookup_for_recovery(space_id)) {
 #endif /* !UNIV_HOTBACKUP */
-=======
-		len = recv_parse_log_rec(&type, ptr, end_ptr, &space,
-					 &page_no, recv_sys->recovered_lsn >=
-					 backup_redo_log_flushed_lsn, &body);
-
-		if (len == 0) {
-			return(false);
-		}
-
-		if (recv_sys->found_corrupt_log) {
-			recv_report_corrupt_log(
-				ptr, type, space, page_no);
-			return(true);
-		}
-
-		if (recv_sys->found_corrupt_fs) {
-			return(true);
-		}
->>>>>>> 8e05261d
 
             recv_add_to_hash_table(type, space_id, page_no, body, ptr + len,
                                    old_lsn, new_recovered_lsn);
@@ -3624,194 +2997,8 @@
 void recv_parse_log_recs(lsn_t checkpoint_lsn) {
   ut_ad(recv_sys->parse_start_lsn != 0);
 
-<<<<<<< HEAD
   for (;;) {
     byte *ptr = recv_sys->buf + recv_sys->recovered_offset;
-=======
-		switch (type) {
-			lsn_t	lsn;
-		case MLOG_DUMMY_RECORD:
-			/* Do nothing */
-			break;
-		case MLOG_CHECKPOINT:
-#if SIZE_OF_MLOG_CHECKPOINT != 1 + 8
-# error SIZE_OF_MLOG_CHECKPOINT != 1 + 8
-#endif
-			lsn = mach_read_from_8(ptr + 1);
-
-			DBUG_PRINT("ib_log",
-				   ("MLOG_CHECKPOINT(" LSN_PF ") %s at "
-				    LSN_PF,
-				    lsn,
-				    lsn != checkpoint_lsn ? "ignored"
-				    : recv_sys->mlog_checkpoint_lsn
-				    ? "reread" : "read",
-				    recv_sys->recovered_lsn));
-
-			if (lsn == checkpoint_lsn) {
-				if (recv_sys->mlog_checkpoint_lsn) {
-					/* At recv_reset_logs() we may
-					write a duplicate MLOG_CHECKPOINT
-					for the same checkpoint LSN. Thus
-					recv_sys->mlog_checkpoint_lsn
-					can differ from the current LSN. */
-					ut_ad(recv_sys->mlog_checkpoint_lsn
-					      <= recv_sys->recovered_lsn);
-					break;
-				}
-				recv_sys->mlog_checkpoint_lsn
-					= recv_sys->recovered_lsn;
-			}
-			break;
-		case MLOG_FILE_NAME:
-		case MLOG_FILE_RENAME2:
-		case MLOG_TRUNCATE:
-			/* These were already handled by
-			recv_parse_log_rec() and
-			recv_parse_or_apply_log_rec_body(). */
-			break;
-		case MLOG_FILE_DELETE:
-		case MLOG_FILE_CREATE:
-		case MLOG_FILE_CREATE2:
-			ut_a(space);
-
-			if (recv_replay_file_ops) {
-
-				/* In mysqlbackup --apply-log, replay an .ibd
-				file operation, if possible; note that
-				fil_path_to_mysql_datadir is set in mysqlbackup
-				to point to the datadir we should use there */
-
-				if (NULL == fil_op_log_parse_or_replay(
-					    body, end_ptr, type,
-					    space, page_no,
-					    recv_sys->recovered_lsn >=
-					    backup_redo_log_flushed_lsn)) {
-					fprintf(stderr,
-						"InnoDB: Error: file op"
-						" log record of type %lu"
-						" space %lu not complete in\n"
-						"InnoDB: the replay phase."
-						" Path %s\n",
-						(ulint) type, space,
-						(char*)(body + 2));
-
-					ut_error;
-				}
-			}
-			/* In normal mysqld crash recovery we do not try to
-			replay file operations */
-			break;
-#ifdef UNIV_LOG_LSN_DEBUG
-		case MLOG_LSN:
-			/* Do not add these records to the hash table.
-			The page number and space id fields are misused
-			for something else. */
-			break;
-#endif /* UNIV_LOG_LSN_DEBUG */
-		default:
-			switch (store) {
-			case STORE_NO:
-				break;
-			case STORE_IF_EXISTS:
-				if (fil_space_get_flags(space)
-				    == ULINT_UNDEFINED) {
-					break;
-				}
-				/* fall through */
-			case STORE_YES:
-				recv_add_to_hash_table(
-					type, space, page_no, body,
-					ptr + len, old_lsn,
-					recv_sys->recovered_lsn);
-			}
-			/* fall through */
-		case MLOG_INDEX_LOAD:
-			DBUG_PRINT("ib_log",
-				("scan " LSN_PF ": log rec %s"
-				" len " ULINTPF
-				" page " ULINTPF ":" ULINTPF,
-				old_lsn, get_mlog_string(type),
-				len, space, page_no));
-		}
-	} else {
-		/* Check that all the records associated with the single mtr
-		are included within the buffer */
-
-		ulint	total_len	= 0;
-		ulint	n_recs		= 0;
-		bool	only_mlog_file	= true;
-		ulint	mlog_rec_len	= 0;
-
-		for (;;) {
-			len = recv_parse_log_rec(
-				&type, ptr, end_ptr, &space, &page_no,
-				recv_sys->recovered_lsn >=
-				backup_redo_log_flushed_lsn, &body);
-
-			if (len == 0) {
-				return(false);
-			}
-
-			if (recv_sys->found_corrupt_log
-			    || type == MLOG_CHECKPOINT
-			    || (*ptr & MLOG_SINGLE_REC_FLAG)) {
-				recv_sys->found_corrupt_log = true;
-				recv_report_corrupt_log(
-					ptr, type, space, page_no);
-				return(true);
-			}
-
-			if (recv_sys->found_corrupt_fs) {
-				return(true);
-			}
-
-			recv_previous_parsed_rec_type = type;
-			recv_previous_parsed_rec_offset
-				= recv_sys->recovered_offset + total_len;
-			recv_previous_parsed_rec_is_multi = 1;
-
-			/* MLOG_FILE_NAME redo log records doesn't make changes
-			to persistent data. If only MLOG_FILE_NAME redo
-			log record exists then reset the parsing buffer pointer
-			by changing recovered_lsn and recovered_offset. */
-			if (type != MLOG_FILE_NAME && only_mlog_file == true) {
-				only_mlog_file = false;
-			}
-
-			if (only_mlog_file) {
-				new_recovered_lsn = recv_calc_lsn_on_data_add(
-					recv_sys->recovered_lsn, len);
-				mlog_rec_len += len;
-				recv_sys->recovered_offset += len;
-				recv_sys->recovered_lsn = new_recovered_lsn;
-			}
-
-			total_len += len;
-			n_recs++;
-
-			ptr += len;
-
-			if (type == MLOG_MULTI_REC_END) {
-				DBUG_PRINT("ib_log",
-					   ("scan " LSN_PF
-					    ": multi-log end"
-					    " total_len " ULINTPF
-					    " n=" ULINTPF,
-					    recv_sys->recovered_lsn,
-					    total_len, n_recs));
-				total_len -= mlog_rec_len;
-				break;
-			}
-
-			DBUG_PRINT("ib_log",
-				   ("scan " LSN_PF ": multi-log rec %s"
-				    " len " ULINTPF
-				    " page " ULINTPF ":" ULINTPF,
-				    recv_sys->recovered_lsn,
-				    get_mlog_string(type), len, space, page_no));
-		}
->>>>>>> 8e05261d
 
     byte *end_ptr = recv_sys->buf + recv_sys->len;
 
@@ -3821,46 +3008,7 @@
 
     bool single_rec;
 
-<<<<<<< HEAD
     switch (*ptr) {
-=======
-		/* Add all the records to the hash table */
-
-		ptr = recv_sys->buf + recv_sys->recovered_offset;
-
-		for (;;) {
-			old_lsn = recv_sys->recovered_lsn;
-			/* This will apply MLOG_FILE_ records. We
-			had to skip them in the first scan, because we
-			did not know if the mini-transaction was
-			completely recovered (until MLOG_MULTI_REC_END). */
-			len = recv_parse_log_rec(
-				&type, ptr, end_ptr, &space, &page_no,
-				recv_sys->recovered_lsn >=
-				backup_redo_log_flushed_lsn, &body);
-
-			if (recv_sys->found_corrupt_log
-			    && !recv_report_corrupt_log(
-				    ptr, type, space, page_no)) {
-				return(true);
-			}
-
-			if (recv_sys->found_corrupt_fs) {
-				return(true);
-			}
-
-			ut_a(len != 0);
-			ut_a(!(*ptr & MLOG_SINGLE_REC_FLAG));
-
-			recv_sys->recovered_offset += len;
-			recv_sys->recovered_lsn
-				= recv_calc_lsn_on_data_add(old_lsn, len);
-
-			switch (type) {
-			case MLOG_MULTI_REC_END:
-				/* Found the end mark for the records */
-				goto loop;
->>>>>>> 8e05261d
 #ifdef UNIV_LOG_LSN_DEBUG
       case MLOG_LSN:
 #endif /* UNIV_LOG_LSN_DEBUG */
