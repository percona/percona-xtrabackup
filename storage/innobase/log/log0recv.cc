/*****************************************************************************

Copyright (c) 1997, 2021, Oracle and/or its affiliates.
Copyright (c) 2012, Facebook Inc.

This program is free software; you can redistribute it and/or modify it under
the terms of the GNU General Public License, version 2.0, as published by the
Free Software Foundation.

This program is also distributed with certain software (including but not
limited to OpenSSL) that is licensed under separate terms, as designated in a
particular file or component or in included license documentation. The authors
of MySQL hereby grant you an additional permission to link the program and
your derivative works with the separately licensed software that they have
included with MySQL.

This program is distributed in the hope that it will be useful, but WITHOUT
ANY WARRANTY; without even the implied warranty of MERCHANTABILITY or FITNESS
FOR A PARTICULAR PURPOSE. See the GNU General Public License, version 2.0,
for more details.

You should have received a copy of the GNU General Public License along with
this program; if not, write to the Free Software Foundation, Inc.,
51 Franklin St, Fifth Floor, Boston, MA 02110-1301  USA

*****************************************************************************/

/** @file log/log0recv.cc
 Recovery

 Created 9/20/1997 Heikki Tuuri
 *******************************************************/

#include "ha_prototypes.h"

#include <my_aes.h>
#include <sys/types.h>

#include <array>
#include <iomanip>
#include <map>
#include <new>
#include <string>
#include <vector>

#include "arch0arch.h"
#include "log0recv.h"

#include "btr0btr.h"
#include "btr0cur.h"
#include "buf0buf.h"
#include "buf0flu.h"
#include "clone0api.h"
#include "dict0dd.h"
#include "fil0fil.h"
#include "ha_prototypes.h"
#include "ibuf0ibuf.h"
#include "log0log.h"
#include "mem0mem.h"
#include "mtr0log.h"
#include "mtr0mtr.h"
#include "os0thread-create.h"
#include "page0cur.h"
#include "page0zip.h"
#include "trx0rec.h"
#include "trx0undo.h"
#include "ut0new.h"
#include "xb0xb.h"

#include "my_dbug.h"

#ifndef UNIV_HOTBACKUP
#include "buf0rea.h"
#include "row0merge.h"
#include "srv0srv.h"
#include "srv0start.h"
#include "trx0purge.h"
#else /* !UNIV_HOTBACKUP */
#include "../meb/mutex.h"
#endif /* !UNIV_HOTBACKUP */

std::list<space_id_t> recv_encr_ts_list;

/** Log records are stored in the hash table in chunks at most of this size;
this must be less than UNIV_PAGE_SIZE as it is stored in the buffer pool */
#define RECV_DATA_BLOCK_SIZE (MEM_MAX_ALLOC_IN_BUF - sizeof(recv_data_t))

/** Read-ahead area in applying log records to file pages */
static const size_t RECV_READ_AHEAD_AREA = 32;

/** The recovery system */
recv_sys_t *recv_sys = nullptr;

/** true when applying redo log records during crash recovery; false
otherwise.  Note that this is false while a background thread is
rolling back incomplete transactions. */
volatile bool recv_recovery_on;
volatile lsn_t backup_redo_log_flushed_lsn;

#ifdef UNIV_HOTBACKUP
std::list<std::pair<space_id_t, lsn_t>> index_load_list;

extern bool meb_is_space_loaded(const space_id_t space_id);

/* Re-define mutex macros to use the Mutex class defined by the MEB
source. MEB calls the routines in "fil0fil.cc" in parallel and,
therefore, the mutex protecting the critical sections of the tablespace
memory cache must be included also in the MEB compilation of this
module. (For other modules the mutex macros are defined as no ops in the
MEB compilation in "meb/src/include/bh_univ.i".) */

#undef mutex_enter
#undef mutex_exit
#undef mutex_own
#undef mutex_validate

#define mutex_enter(M) recv_mutex.lock()
#define mutex_exit(M) recv_mutex.unlock()
#define mutex_own(M) 1
#define mutex_validate(M) 1

/* Re-define the mutex macros for the mutex protecting the critical
sections of the log subsystem using an object of the meb::Mutex class. */

meb::Mutex recv_mutex;
extern meb::Mutex log_mutex;
meb::Mutex apply_log_mutex;

#undef log_mutex_enter
#undef log_mutex_exit
#define log_mutex_enter() log_mutex.lock()
#define log_mutex_exit() log_mutex.unlock()

/** Print important values from a page header.
@param[in]	page	page */
void meb_print_page_header(const page_t *page) {
  ib::trace_1() << "space_id " << mach_read_from_4(page + FIL_PAGE_SPACE_ID)
                << " page_nr " << mach_read_from_4(page + FIL_PAGE_OFFSET)
                << " lsn " << mach_read_from_8(page + FIL_PAGE_LSN) << " type "
                << mach_read_from_2(page + FIL_PAGE_TYPE);
}
#endif /* UNIV_HOTBACKUP */

#ifndef UNIV_HOTBACKUP
PSI_memory_key mem_log_recv_page_hash_key;
PSI_memory_key mem_log_recv_space_hash_key;
#endif /* !UNIV_HOTBACKUP */

/** true when recv_init_crash_recovery() has been called. */
bool recv_needed_recovery;

/** true if buf_page_is_corrupted() should check if the log sequence
number (FIL_PAGE_LSN) is in the future.  Initially false, and set by
recv_recovery_from_checkpoint_start(). */
bool recv_lsn_checks_on;

/** If the following is true, the buffer pool file pages must be invalidated
after recovery and no ibuf operations are allowed; this becomes true if
the log record hash table becomes too full, and log records must be merged
to file pages already before the recovery is finished: in this case no
ibuf operations are allowed, as they could modify the pages read in the
buffer pool before the pages have been recovered to the up-to-date state.

true means that recovery is running and no operations on the log files
are allowed yet: the variable name is misleading. */
bool recv_no_ibuf_operations;

/** true When the redo log is being backed up */
bool recv_is_making_a_backup = false;

/** true when recovering from a backed up redo log file */
bool recv_is_from_backup = false;

#define buf_pool_get_curr_size() (5 * 1024 * 1024)

/** The following counter is used to decide when to print info on
log scan */
static ulint recv_scan_print_counter;

/** The type of the previous parsed redo log record */
static mlog_id_t recv_previous_parsed_rec_type;

/** The offset of the previous parsed redo log record */
static ulint recv_previous_parsed_rec_offset;

/** The 'multi' flag of the previous parsed redo log record */
static ulint recv_previous_parsed_rec_is_multi;

/** This many frames must be left free in the buffer pool when we scan
the log and store the scanned log records in the buffer pool: we will
use these free frames to read in pages when we start applying the
log records to the database.
This is the default value. If the actual size of the buffer pool is
larger than 10 MB we'll set this value to 512. */
ulint recv_n_pool_free_frames;

/** The maximum lsn we see for a page during the recovery process. If this
is bigger than the lsn we are able to scan up to, that is an indication that
the recovery failed and the database may be corrupt. */
static lsn_t recv_max_page_lsn;

#ifndef UNIV_HOTBACKUP
#ifdef UNIV_PFS_THREAD
mysql_pfs_key_t recv_writer_thread_key;
#endif /* UNIV_PFS_THREAD */

static bool recv_writer_is_active() {
  return (srv_thread_is_active(srv_threads.m_recv_writer));
}

#endif /* !UNIV_HOTBACKUP */

/* prototypes */

#ifndef UNIV_HOTBACKUP

/** Initialize crash recovery environment. Can be called iff
recv_needed_recovery == false. */
static void recv_init_crash_recovery();
#endif /* !UNIV_HOTBACKUP */

/** Calculates the new value for lsn when more data is added to the log.
@param[in]	lsn		Old LSN
@param[in]	len		This many bytes of data is added, log block
                                headers not included
@return LSN after data addition */
lsn_t recv_calc_lsn_on_data_add(lsn_t lsn, uint64_t len) {
  ulint frag_len;
  uint64_t lsn_len;

  frag_len = (lsn % OS_FILE_LOG_BLOCK_SIZE) - LOG_BLOCK_HDR_SIZE;

  ut_ad(frag_len <
        OS_FILE_LOG_BLOCK_SIZE - LOG_BLOCK_HDR_SIZE - LOG_BLOCK_TRL_SIZE);

  lsn_len = len;

  lsn_len +=
      (lsn_len + frag_len) /
      (OS_FILE_LOG_BLOCK_SIZE - LOG_BLOCK_HDR_SIZE - LOG_BLOCK_TRL_SIZE) *
      (LOG_BLOCK_HDR_SIZE + LOG_BLOCK_TRL_SIZE);

  return (lsn + lsn_len);
}

/** Destructor */
MetadataRecover::~MetadataRecover() {
  for (auto &table : m_tables) {
    UT_DELETE(table.second);
  }
}

/** Get the dynamic metadata of a specified table, create a new one
if not exist
@param[in]	id	table id
@return the metadata of the specified table */
PersistentTableMetadata *MetadataRecover::getMetadata(table_id_t id) {
  PersistentTableMetadata *metadata = nullptr;
  PersistentTables::iterator iter = m_tables.find(id);

  if (iter == m_tables.end()) {
    metadata = UT_NEW_NOKEY(PersistentTableMetadata(id, 0));

    m_tables.insert(std::make_pair(id, metadata));
  } else {
    metadata = iter->second;
    ut_ad(metadata->get_table_id() == id);
  }

  ut_ad(metadata != nullptr);
  return (metadata);
}

/** Parse a dynamic metadata redo log of a table and store
the metadata locally
@param[in]	id	table id
@param[in]	version	table dynamic metadata version
@param[in]	ptr	redo log start
@param[in]	end	end of redo log
@retval ptr to next redo log record, nullptr if this log record
was truncated */
byte *MetadataRecover::parseMetadataLog(table_id_t id, uint64_t version,
                                        byte *ptr, byte *end) {
  if (ptr + 2 > end) {
    /* At least we should get type byte and another one byte
    for data, if not, it's an incomplete log */
    return (nullptr);
  }

  persistent_type_t type = static_cast<persistent_type_t>(ptr[0]);

  ut_ad(dict_persist->persisters != nullptr);

  Persister *persister = dict_persist->persisters->get(type);
  PersistentTableMetadata *metadata = getMetadata(id);

  bool corrupt;
  ulint consumed = persister->read(*metadata, ptr, end - ptr, &corrupt);

  if (corrupt) {
    recv_sys->found_corrupt_log = true;
  } else if (consumed != 0) {
    metadata->set_version(version);
  }

  if (consumed == 0) {
    return (nullptr);
  } else {
    return (ptr + consumed);
  }
}

/** Apply the collected persistent dynamic metadata to in-memory
table objects */
void MetadataRecover::apply() {
  PersistentTables::iterator iter;

  for (iter = m_tables.begin(); iter != m_tables.end(); ++iter) {
    table_id_t table_id = iter->first;
    PersistentTableMetadata *metadata = iter->second;
    dict_table_t *table;

    table = dd_table_open_on_id(table_id, nullptr, nullptr, false, true);

    /* If the table is nullptr, it might be already dropped */
    if (table == nullptr) {
      continue;
    }

    mutex_enter(&dict_sys->mutex);

    /* At this time, the metadata in DDTableBuffer has
    already been applied to table object, we can apply
    the latest status of metadata read from redo logs to
    the table now. We can read the dirty_status directly
    since it's in recovery phase */

    /* The table should be either CLEAN or applied BUFFERED
    metadata from DDTableBuffer just now */
    ut_ad(table->dirty_status.load() == METADATA_CLEAN ||
          table->dirty_status.load() == METADATA_BUFFERED);

    bool buffered = (table->dirty_status.load() == METADATA_BUFFERED);

    mutex_enter(&dict_persist->mutex);

    uint64_t autoinc_persisted = table->autoinc_persisted;
    bool is_dirty = dict_table_apply_dynamic_metadata(table, metadata);

    if (is_dirty) {
      /* This table was not marked as METADATA_BUFFERED
      before the redo logs are applied, so it's not in
      the list */
      if (!buffered) {
        ut_ad(!table->in_dirty_dict_tables_list);

        UT_LIST_ADD_LAST(dict_persist->dirty_dict_tables, table);
      }

      table->dirty_status.store(METADATA_DIRTY);
      ut_d(table->in_dirty_dict_tables_list = true);
      ++dict_persist->num_dirty_tables;

      /* For those tables which are not initialized by
      innobase_initialize_autoinc(), the next counter should be advanced to
      point to the next auto increment value.  This is simlilar to
      metadata_applier::operator(). */
      if (autoinc_persisted != table->autoinc_persisted &&
          table->autoinc != ~0ULL) {
        ++table->autoinc;
      }
    }

    mutex_exit(&dict_persist->mutex);
    mutex_exit(&dict_sys->mutex);

    dd_table_close(table, nullptr, nullptr, false);
  }
}

/** Creates the recovery system. */
void recv_sys_create() {
  if (recv_sys != nullptr) {
    return;
  }

  recv_sys = static_cast<recv_sys_t *>(ut_zalloc_nokey(sizeof(*recv_sys)));

  mutex_create(LATCH_ID_RECV_SYS, &recv_sys->mutex);
  mutex_create(LATCH_ID_RECV_WRITER, &recv_sys->writer_mutex);

  recv_sys->spaces = nullptr;
}

/** Resize the recovery parsing buffer upto log_buffer_size */
bool recv_sys_resize_buf() {
  ut_ad(recv_sys->buf_len <= srv_log_buffer_size);

#ifndef UNIV_HOTBACKUP
  /* If the buffer cannot be extended further, return false. */
  if (recv_sys->buf_len == srv_log_buffer_size) {
    ib::error(ER_IB_MSG_723, srv_log_buffer_size);
    return false;
  }
#else  /* !UNIV_HOTBACKUP */
  if ((recv_sys->buf_len >= srv_log_buffer_size) ||
      (recv_sys->len >= srv_log_buffer_size)) {
    ib::fatal(ER_IB_ERR_LOG_PARSING_BUFFER_OVERFLOW)
        << "Log parsing buffer overflow. Log parse failed. "
        << "Please increase --limit-memory above "
        << srv_log_buffer_size / 1024 / 1024 << " (MB)";
  }
#endif /* !UNIV_HOTBACKUP */

  /* Extend the buffer by double the current size with the resulting
  size not more than srv_log_buffer_size. */
  recv_sys->buf_len = ((recv_sys->buf_len * 2) >= srv_log_buffer_size)
                          ? srv_log_buffer_size
                          : recv_sys->buf_len * 2;

  /* Resize the buffer to the new size. */
  recv_sys->buf =
      static_cast<byte *>(ut_realloc(recv_sys->buf, recv_sys->buf_len));

  ut_ad(recv_sys->buf != nullptr);

  /* Return error and fail the recovery if not enough memory available */
  if (recv_sys->buf == nullptr) {
    ib::error(ER_IB_MSG_740);
    return false;
  }

  ib::info(ER_IB_MSG_739, recv_sys->buf_len);
  return true;
}

/** Free up recovery data structures. */
static void recv_sys_finish() {
#ifndef UNIV_HOTBACKUP
  recv_sys->dblwr->recovered();
#endif /* !UNIV_HOTBACKUP */

  if (recv_sys->spaces != nullptr) {
    for (auto &space : *recv_sys->spaces) {
      if (space.second.m_heap != nullptr) {
        mem_heap_free(space.second.m_heap);
        space.second.m_heap = nullptr;
      }
    }

    UT_DELETE(recv_sys->spaces);
  }

  ut_free(recv_sys->buf);
  ut_free(recv_sys->last_block_buf_start);
  UT_DELETE(recv_sys->metadata_recover);

  recv_sys->buf = nullptr;
  recv_sys->spaces = nullptr;
  recv_sys->metadata_recover = nullptr;
  recv_sys->last_block_buf_start = nullptr;
}

/** Release recovery system mutexes. */
void recv_sys_close() {
  if (recv_sys == nullptr) {
    return;
  }

  recv_sys_finish();

#ifndef UNIV_HOTBACKUP
  if (recv_sys->flush_start != nullptr) {
    os_event_destroy(recv_sys->flush_start);
  }

  if (recv_sys->flush_end != nullptr) {
    os_event_destroy(recv_sys->flush_end);
  }

#endif /* !UNIV_HOTBACKUP */

  UT_DELETE(recv_sys->dblwr);

  call_destructor(&recv_sys->deleted);
  call_destructor(&recv_sys->missing_ids);
  call_destructor(&recv_sys->saved_recs);

  mutex_free(&recv_sys->mutex);

#ifndef UNIV_HOTBACKUP
  ut_ad(!recv_writer_is_active());
#endif /* !UNIV_HOTBACKUP */
  mutex_free(&recv_sys->writer_mutex);

  ut_free(recv_sys);
  recv_sys = nullptr;
}

#ifndef UNIV_HOTBACKUP
/** Reset the state of the recovery system variables. */
void recv_sys_var_init() {
  recv_recovery_on = false;
  recv_needed_recovery = false;
  recv_lsn_checks_on = false;
  recv_no_ibuf_operations = false;
  recv_scan_print_counter = 0;
  recv_previous_parsed_rec_type = MLOG_SINGLE_REC_FLAG;
  recv_previous_parsed_rec_offset = 0;
  recv_previous_parsed_rec_is_multi = 0;
  recv_n_pool_free_frames = 256;
  recv_max_page_lsn = 0;
}
#endif /* !UNIV_HOTBACKUP */

/** Get the number of bytes used by all the heaps
@return number of bytes used */
#ifndef UNIV_HOTBACKUP
static size_t recv_heap_used()
#else  /* !UNIV_HOTBACKUP */
size_t meb_heap_used()
#endif /* !UNIV_HOTBACKUP */
{
  size_t size = 0;

  for (auto &space : *recv_sys->spaces) {
    if (space.second.m_heap != nullptr) {
      size += mem_heap_get_size(space.second.m_heap);
    }
  }

  return (size);
}

/** Prints diagnostic info of corrupt log.
@param[in]	ptr	pointer to corrupt log record
@param[in]	type	type of the log record (could be garbage)
@param[in]	space	tablespace ID (could be garbage)
@param[in]	page_no	page number (could be garbage)
@return whether processing should continue */
static bool recv_report_corrupt_log(const byte *ptr, int type, space_id_t space,
                                    page_no_t page_no) {
  ib::error(ER_IB_MSG_694);

  ib::info(
      ER_IB_MSG_695, type, ulong{space}, ulong{page_no},
      ulonglong{recv_sys->recovered_lsn}, int{recv_previous_parsed_rec_type},
      ulonglong{recv_previous_parsed_rec_is_multi},
      ssize_t{ptr - recv_sys->buf}, ulonglong{recv_previous_parsed_rec_offset});

#ifdef UNIV_HOTBACKUP
  ut_ad(ptr >= recv_sys->buf);
#endif /* UNIV_HOTBACKUP */
  ut_ad(ptr <= recv_sys->buf + recv_sys->len);

  const ulint limit = 100;
  const ulint before = std::min(recv_previous_parsed_rec_offset, limit);
  const ulint after = std::min(recv_sys->len - (ptr - recv_sys->buf), limit);

  ib::info(ER_IB_MSG_696, ulonglong{before}, ulonglong{after});

  ut_print_buf(
      stderr, recv_sys->buf + recv_previous_parsed_rec_offset - before,
      ptr - recv_sys->buf + before + after - recv_previous_parsed_rec_offset);
  putc('\n', stderr);

#ifndef UNIV_HOTBACKUP
  if (srv_force_recovery == 0) {
    ib::info(ER_IB_MSG_697);

    return (false);
  }

  ib::warn(ER_IB_MSG_698, FORCE_RECOVERY_MSG);
#endif /* !UNIV_HOTBACKUP */

  return (true);
}

void recv_sys_init(ulint max_mem) {
  if (recv_sys->spaces != nullptr) {
    return;
  }

  mutex_enter(&recv_sys->mutex);

#ifndef UNIV_HOTBACKUP
  if (!srv_read_only_mode) {
    recv_sys->flush_start = os_event_create();
    recv_sys->flush_end = os_event_create();
  }
#else  /* !UNIV_HOTBACKUP */
  recv_is_from_backup = true;
  recv_sys->apply_file_operations = false;
#endif /* !UNIV_HOTBACKUP */

  /* Set appropriate value of recv_n_pool_free_frames. If capacity
  is at least 10M and 25% above 512 pages then bump free frames to
  512. */
  if (buf_pool_get_curr_size() >= (10 * 1024 * 1024) &&
      (buf_pool_get_curr_size() >= ((512 + 128) * UNIV_PAGE_SIZE))) {
    /* Buffer pool of size greater than 10 MB. */
    recv_n_pool_free_frames = 512;
  }

  recv_sys->buf = static_cast<byte *>(ut_malloc_nokey(RECV_PARSING_BUF_SIZE));
  recv_sys->buf_len = RECV_PARSING_BUF_SIZE;

  recv_sys->len = 0;
  recv_sys->recovered_offset = 0;

  using Spaces = recv_sys_t::Spaces;

  recv_sys->spaces = UT_NEW(Spaces(), mem_log_recv_space_hash_key);

  recv_sys->n_addrs = 0;

  recv_sys->apply_log_recs = false;
  recv_sys->apply_batch_on = false;
  recv_sys->is_cloned_db = false;

  recv_sys->last_block_buf_start =
      static_cast<byte *>(ut_malloc_nokey(2 * OS_FILE_LOG_BLOCK_SIZE));

  recv_sys->last_block = static_cast<byte *>(
      ut_align(recv_sys->last_block_buf_start, OS_FILE_LOG_BLOCK_SIZE));

  recv_sys->found_corrupt_log = false;
  recv_sys->found_corrupt_fs = false;

  recv_max_page_lsn = 0;

  recv_sys->dblwr = UT_NEW_NOKEY(dblwr::recv::DBLWR());

  new (&recv_sys->deleted) recv_sys_t::Missing_Ids();

  new (&recv_sys->missing_ids) recv_sys_t::Missing_Ids();

  new (&recv_sys->saved_recs) recv_sys_t::Mlog_records();

  recv_sys->saved_recs.resize(recv_sys_t::MAX_SAVED_MLOG_RECS);

  recv_sys->metadata_recover = UT_NEW_NOKEY(MetadataRecover());

  mutex_exit(&recv_sys->mutex);
}

/** Empties the hash table when it has been fully processed. */
static void recv_sys_empty_hash() {
  ut_ad(mutex_own(&recv_sys->mutex));

  if (recv_sys->n_addrs != 0) {
    ib::fatal(ER_IB_MSG_699, ulonglong{recv_sys->n_addrs});
  }

  for (auto &space : *recv_sys->spaces) {
    if (space.second.m_heap != nullptr) {
      mem_heap_free(space.second.m_heap);
      space.second.m_heap = nullptr;
    }
  }

  UT_DELETE(recv_sys->spaces);

  using Spaces = recv_sys_t::Spaces;

  recv_sys->spaces = UT_NEW(Spaces(), mem_log_recv_space_hash_key);
}

/** Check the consistency of a log header block.
@param[in]	buf	header block
@return true if ok */
#ifndef UNIV_HOTBACKUP
static
#endif /* !UNIV_HOTBACKUP */
    bool
    recv_check_log_header_checksum(const byte *buf) {
  auto c1 = log_block_get_checksum(buf);
  auto c2 = log_block_calc_checksum_crc32(buf);

  return (c1 == c2);
}

/** Check the 4-byte checksum to the trailer checksum field of a log
block.
@param[in]	block	pointer to a log block
@return whether the checksum matches */
#if !defined(UNIV_HOTBACKUP) && !defined(XTRABACKUP)
static
#endif /* !UNIV_HOTBACKUP && !XTRABACKUP */
    bool
    log_block_checksum_is_ok(const byte *block) {
  return (!srv_log_checksums ||
          log_block_get_checksum(block) == log_block_calc_checksum(block));
}

/** Get the page map for a tablespace. It will create one if one isn't found.
@param[in]	space_id	Tablespace ID for which page map required.
@param[in]	create		false if lookup only
@return the space data or null if not found */
static recv_sys_t::Space *recv_get_page_map(space_id_t space_id, bool create) {
  auto it = recv_sys->spaces->find(space_id);

  if (it != recv_sys->spaces->end()) {
    return (&it->second);

  } else if (create) {
    mem_heap_t *heap;

    heap = mem_heap_create_typed(256, MEM_HEAP_FOR_RECV_SYS);

    using Space = recv_sys_t::Space;
    using Value = recv_sys_t::Spaces::value_type;

    auto where = recv_sys->spaces->insert(it, Value{space_id, Space(heap)});

    return (&where->second);
  }

  return (nullptr);
}

/** Gets the list of log records for a <space, page>.
@param[in]	space_id	Tablespace ID
@param[in]	page_no		Page number
@return the redo log entries or nullptr if not found */
static recv_addr_t *recv_get_rec(space_id_t space_id, page_no_t page_no) {
  recv_sys_t::Space *space;

  space = recv_get_page_map(space_id, false);

  if (space != nullptr) {
    auto it = space->m_pages.find(page_no);

    if (it != space->m_pages.end()) {
      return (it->second);
    }
  }

  return (nullptr);
}

#ifndef UNIV_HOTBACKUP
/** Store the collected persistent dynamic metadata to
mysql.innodb_dynamic_metadata */
void MetadataRecover::store() {
  ut_ad(dict_sys->dynamic_metadata != nullptr);
  ut_ad(dict_persist->table_buffer != nullptr);

  DDTableBuffer *table_buffer = dict_persist->table_buffer;

  if (empty()) {
    return;
  }

  mutex_enter(&dict_persist->mutex);

  for (auto meta : m_tables) {
    table_id_t table_id = meta.first;
    PersistentTableMetadata *metadata = meta.second;
    byte buffer[REC_MAX_DATA_SIZE];
    ulint size;

    size = dict_persist->persisters->write(*metadata, buffer);

    dberr_t error =
        table_buffer->replace(table_id, metadata->get_version(), buffer, size);
    if (error != DB_SUCCESS) {
      ut_ad(0);
    }
  }

  mutex_exit(&dict_persist->mutex);
}

/** recv_writer thread tasked with flushing dirty pages from the buffer
pools. */
static void recv_writer_thread() {
  ut_ad(!srv_read_only_mode);

  /* The code flow is as follows:
  Step 1: In recv_recovery_from_checkpoint_start().
  Step 2: This recv_writer thread is started.
  Step 3: In recv_recovery_from_checkpoint_finish().
  Step 4: Wait for recv_writer thread to complete.
  Step 5: Assert that recv_writer thread is not active anymore.

  It is possible that the thread that is started in step 2,
  becomes active only after step 4 and hence the assert in
  step 5 fails.  So mark this thread active only if necessary. */
  mutex_enter(&recv_sys->writer_mutex);

  if (!recv_recovery_on) {
    mutex_exit(&recv_sys->writer_mutex);
    return;
  }
  mutex_exit(&recv_sys->writer_mutex);

  while (srv_shutdown_state.load() == SRV_SHUTDOWN_NONE) {
    ut_a(srv_shutdown_state_matches([](auto state) {
      return state == SRV_SHUTDOWN_NONE || state == SRV_SHUTDOWN_EXIT_THREADS;
    }));

    std::this_thread::sleep_for(std::chrono::milliseconds(100));

    mutex_enter(&recv_sys->writer_mutex);

    if (!recv_recovery_on) {
      mutex_exit(&recv_sys->writer_mutex);
      break;
    }

    if (log_test != nullptr) {
      mutex_exit(&recv_sys->writer_mutex);
      continue;
    }

    /* Flush pages from end of LRU if required */
    os_event_reset(recv_sys->flush_end);
    recv_sys->flush_type = BUF_FLUSH_LRU;
    os_event_set(recv_sys->flush_start);
    os_event_wait(recv_sys->flush_end);

    mutex_exit(&recv_sys->writer_mutex);
  }
}

#endif /* !UNIV_HOTBACKUP */

/** Frees the recovery system. */
void recv_sys_free() {
  mutex_enter(&recv_sys->mutex);

  recv_sys_finish();

#ifndef UNIV_HOTBACKUP
  /* wake page cleaner up to progress */
  if (!srv_read_only_mode) {
    ut_ad(!recv_recovery_on);
    ut_ad(!recv_writer_is_active());
    if (buf_flush_event != nullptr) {
      os_event_reset(buf_flush_event);
    }
    os_event_set(recv_sys->flush_start);
  }
#endif /* !UNIV_HOTBACKUP */

  /* Free encryption data structures. */
  if (recv_sys->keys != nullptr) {
    for (auto &key : *recv_sys->keys) {
      if (key.ptr != nullptr) {
        ut_free(key.ptr);
        key.ptr = nullptr;
      }

      if (key.iv != nullptr) {
        ut_free(key.iv);
        key.iv = nullptr;
      }
    }

    recv_sys->keys->swap(*recv_sys->keys);

    UT_DELETE(recv_sys->keys);
    recv_sys->keys = nullptr;
  }

  mutex_exit(&recv_sys->mutex);
}

#ifndef UNIV_HOTBACKUP

/** Copy of the LOG_HEADER_CREATOR field. */
static char log_header_creator[LOG_HEADER_CREATOR_END - LOG_HEADER_CREATOR + 1];

/** Determine if a redo log from a version before MySQL 8.0.3 is clean.
@param[in,out]	log		redo log
@param[in]	checkpoint_no	checkpoint number
@param[in]	checkpoint_lsn	checkpoint LSN
@return error code
@retval DB_SUCCESS	if the redo log is clean
@retval DB_ERROR	if the redo log is corrupted or dirty */
static dberr_t recv_log_recover_pre_8_0_4(log_t &log,
                                          checkpoint_no_t checkpoint_no,
                                          lsn_t checkpoint_lsn) {
  lsn_t source_offset;
  lsn_t block_lsn;
  page_no_t page_no;
  byte *buf;

  source_offset = log_files_real_offset_for_lsn(log, checkpoint_lsn);

  block_lsn = ut_uint64_align_down(checkpoint_lsn, OS_FILE_LOG_BLOCK_SIZE);

  page_no = (page_no_t)(source_offset / univ_page_size.physical());

  buf = log.buf + block_lsn % log.buf_size;

  static const char *NO_UPGRADE_RECOVERY_MSG =
      "Upgrade after a crash is not supported."
      " This redo log was created with ";

  static const char *NO_UPGRADE_RTFM_MSG =
      ". Please follow the instructions at " REFMAN "upgrading.html";

  dberr_t err;

  err = fil_redo_io(IORequestLogRead, page_id_t(log.files_space_id, page_no),
                    univ_page_size,
                    (ulint)((source_offset & ~(OS_FILE_LOG_BLOCK_SIZE - 1)) %
                            univ_page_size.physical()),
                    OS_FILE_LOG_BLOCK_SIZE, buf);

  ut_a(err == DB_SUCCESS);

  if (log_block_calc_checksum(buf) != log_block_get_checksum(buf)) {
    ib::error(ER_IB_MSG_700)
        << NO_UPGRADE_RECOVERY_MSG << log_header_creator
        << ", and it appears corrupted" << NO_UPGRADE_RTFM_MSG;

    return (DB_CORRUPTION);
  }

  /* On a clean shutdown, the redo log will be logically empty
  after the checkpoint LSN. */

  if (log_block_get_data_len(buf) !=
      (source_offset & (OS_FILE_LOG_BLOCK_SIZE - 1))) {
    ib::error(ER_IB_MSG_701)
        << NO_UPGRADE_RECOVERY_MSG << log_header_creator << NO_UPGRADE_RTFM_MSG;

    return (DB_ERROR);
  }

  /* Mark the redo log for upgrading. */
  srv_log_file_size = 0;

  recv_sys->parse_start_lsn = checkpoint_lsn;
  recv_sys->bytes_to_ignore_before_checkpoint = 0;
  recv_sys->recovered_lsn = checkpoint_lsn;
  recv_sys->previous_recovered_lsn = checkpoint_lsn;
  recv_sys->checkpoint_lsn = checkpoint_lsn;
  recv_sys->scanned_lsn = checkpoint_lsn;
  recv_sys->last_block_first_rec_group = 0;

  ut_d(log.first_block_is_correct_for_lsn = checkpoint_lsn);

  /* We are not going to rewrite the block, but just in case we prefer to
  have first_rec_group which points on checkpoint_lsn (instead of pointing
  on mini-transactions from earlier formats). This is extra safety if one
  day this block would become rewritten because of some new bug (using new
  format). */
  log_block_set_first_rec_group(buf, checkpoint_lsn % OS_FILE_LOG_BLOCK_SIZE);

  log_start(log, checkpoint_no + 1, checkpoint_lsn, checkpoint_lsn);

  return (DB_SUCCESS);
}

/** Find the latest checkpoint in the log header.
@param[in,out]	log		redo log
@param[out]	max_field	LOG_CHECKPOINT_1 or LOG_CHECKPOINT_2
@return error code or DB_SUCCESS */
MY_ATTRIBUTE((warn_unused_result))
dberr_t recv_find_max_checkpoint(log_t &log, ulint *max_field) {
  bool found_checkpoint = false;

  *max_field = 0;

  byte *buf = log.checkpoint_buf;

  log.state = log_state_t::CORRUPTED;

  log_files_header_read(log, 0);

  /* Check the header page checksum. There was no
  checksum in the first redo log format (version 0). */
  log.format = mach_read_from_4(buf + LOG_HEADER_FORMAT);

  if (log_detected_format == UINT32_MAX) {
    log_detected_format = log.format;
  } else {
    // TODO: make it debug assert
    ut_a(log.format == log_detected_format);
  }

  if (log.format != 0 && !recv_check_log_header_checksum(buf)) {
    ib::error(ER_IB_MSG_1264) << "Invalid redo log header checksum.";

    return (DB_CORRUPTION);
  }

  memcpy(log_header_creator, buf + LOG_HEADER_CREATOR,
         sizeof log_header_creator);

  log_header_creator[(sizeof log_header_creator) - 1] = 0;

  switch (log.format) {
    case 0:
      ib::error(ER_IB_MSG_1265) << "Unsupported redo log format (" << log.format
                                << "). The redo log was created"
                                << " before MySQL 5.7.9";

      return (DB_ERROR);

    case LOG_HEADER_FORMAT_5_7_9:
    case LOG_HEADER_FORMAT_8_0_1:

      ib::info(ER_IB_MSG_704, ulong{log.format});

    case LOG_HEADER_FORMAT_8_0_3:
    case LOG_HEADER_FORMAT_CURRENT:
      /* The checkpoint page format is identical upto v4. */
      break;

    default:
      ib::error(ER_IB_MSG_705, ulong{log.format}, REFMAN);

      return (DB_ERROR);
  }

  log.m_first_file_lsn = mach_read_from_8(buf + LOG_HEADER_START_LSN);

  uint32_t flags = mach_read_from_4(buf + LOG_HEADER_FLAGS);

  if (LOG_HEADER_CHECK_FLAG(flags, LOG_HEADER_FLAG_NO_LOGGING)) {
    /* Exit if server is crashed while running without redo logging. */
    if (LOG_HEADER_CHECK_FLAG(flags, LOG_HEADER_FLAG_CRASH_UNSAFE)) {
      ib::error(ER_IB_ERR_RECOVERY_REDO_DISABLED);
      /* Allow to proceed with SRV_FORCE_NO_LOG_REDO[6] */
      if (srv_force_recovery < SRV_FORCE_NO_LOG_REDO) {
        return (DB_ERROR);
      }
    }
    auto err = mtr_t::s_logging.disable(nullptr);
    /* Currently never fails. */
    ut_a(err == 0);
    srv_redo_log = false;
  }

  uint64_t max_no = 0;
  constexpr ulint CKP1 = LOG_CHECKPOINT_1;
  constexpr ulint CKP2 = LOG_CHECKPOINT_2;

  for (auto i = CKP1; i <= CKP2; i += CKP2 - CKP1) {
    log_files_header_read(log, static_cast<uint32_t>(i));

    if (!recv_check_log_header_checksum(buf)) {
      DBUG_PRINT("ib_log", ("invalid checkpoint, at %lu, checksum %x", i,
                            (unsigned)log_block_get_checksum(buf)));
      continue;
    }

    log.state = log_state_t::OK;

    log.current_file_lsn = mach_read_from_8(buf + LOG_CHECKPOINT_LSN);

    log.current_file_real_offset =
        mach_read_from_8(buf + LOG_CHECKPOINT_OFFSET);

    if (log.current_file_real_offset % log.file_size < LOG_FILE_HDR_SIZE) {
      log.current_file_real_offset -=
          log.current_file_real_offset % log.file_size;

      log.current_file_real_offset += LOG_FILE_HDR_SIZE;
    }

    log_files_update_offsets(log, log.current_file_lsn);

    uint64_t checkpoint_no = mach_read_from_8(buf + LOG_CHECKPOINT_NO);

    DBUG_PRINT("ib_log", ("checkpoint " UINT64PF " at " LSN_PF, checkpoint_no,
                          log.current_file_lsn));

    if (checkpoint_no >= max_no) {
      *max_field = i;
      max_no = checkpoint_no;
      found_checkpoint = true;
    }
  }

  if (!found_checkpoint) {
    /* Before 5.7.9, we could get here during database
    initialization if we created an ib_logfile0 file that
    was filled with zeroes, and were killed. After
    5.7.9, we would reject such a file already earlier,
    when checking the file header. */

    ib::error(ER_IB_MSG_706);
    return (DB_ERROR);
  }

  return (DB_SUCCESS);
}

/** Reads in pages which have hashed log records, from an area around a given
page number.
@param[in]	page_id		Read the pages around this page number
@return number of pages found */
static ulint recv_read_in_area(const page_id_t &page_id) {
  page_no_t low_limit;

  low_limit = page_id.page_no() - (page_id.page_no() % RECV_READ_AHEAD_AREA);

  ulint n = 0;

  std::array<page_no_t, RECV_READ_AHEAD_AREA> page_nos;

  for (page_no_t page_no = low_limit;
       page_no < low_limit + RECV_READ_AHEAD_AREA; ++page_no) {
    recv_addr_t *recv_addr;

    recv_addr = recv_get_rec(page_id.space(), page_no);

    const page_id_t cur_page_id(page_id.space(), page_no);

    if (recv_addr != nullptr && !buf_page_peek(cur_page_id)) {
      mutex_enter(&recv_sys->mutex);

      if (recv_addr->state == RECV_NOT_PROCESSED) {
        recv_addr->state = RECV_BEING_READ;

        page_nos[n] = page_no;

        ++n;
      }

      mutex_exit(&recv_sys->mutex);
    }
  }

  if (n > 0) {
    /* There are pages that need to be read. Go ahead and read them
    for recovery. */
    buf_read_recv_pages(false, page_id.space(), &page_nos[0], n);
  }

  return (n);
}

/** Apply the log records to a page
@param[in,out]	recv_addr	Redo log records to apply */
static void recv_apply_log_rec(recv_addr_t *recv_addr) {
  if (recv_addr->state == RECV_DISCARDED) {
    ut_a(recv_sys->n_addrs > 0);
    --recv_sys->n_addrs;
    return;
  }

  bool found;
  const page_id_t page_id(recv_addr->space, recv_addr->page_no);

  const page_size_t page_size =
      fil_space_get_page_size(recv_addr->space, &found);

  if (!found || recv_sys->missing_ids.find(recv_addr->space) !=
                    recv_sys->missing_ids.end()) {
    /* Tablespace was discarded or dropped after changes were
    made to it. Or, we have ignored redo log for this tablespace
    earlier and somehow it has been found now. We can't apply
    this redo log out of order. */

    recv_addr->state = RECV_PROCESSED;

    ut_a(recv_sys->n_addrs > 0);
    --recv_sys->n_addrs;

    /* If the tablespace has been explicitly deleted, we
    can safely ignore it. */

    if (recv_sys->deleted.find(recv_addr->space) == recv_sys->deleted.end()) {
      recv_sys->missing_ids.insert(recv_addr->space);
    }

  } else if (recv_addr->state == RECV_NOT_PROCESSED) {
    mutex_exit(&recv_sys->mutex);

    if (buf_page_peek(page_id)) {
      mtr_t mtr;

      mtr_start(&mtr);

      buf_block_t *block;

      block = buf_page_get(page_id, page_size, RW_X_LATCH, &mtr);

      buf_block_dbg_add_level(block, SYNC_NO_ORDER_CHECK);

      recv_recover_page(false, block);

      mtr_commit(&mtr);

    } else {
      recv_read_in_area(page_id);
    }

    mutex_enter(&recv_sys->mutex);
  }
}

/** Empties the hash table of stored log records, applying them to appropriate
pages.
@param[in,out]	log		Redo log
@param[in]	allow_ibuf	if true, ibuf operations are allowed during
                                the application; if false, no ibuf operations
                                are allowed, and after the application all
                                file pages are flushed to disk and invalidated
                                in buffer pool: this alternative means that
                                no new log records can be generated during
                                the application; the caller must in this case
                                own the log mutex */
void recv_apply_hashed_log_recs(log_t &log, bool allow_ibuf) {
  for (;;) {
    mutex_enter(&recv_sys->mutex);

    if (!recv_sys->apply_batch_on) {
      break;
    }

    mutex_exit(&recv_sys->mutex);

    std::this_thread::sleep_for(std::chrono::milliseconds(500));
  }

  if (!allow_ibuf) {
    recv_no_ibuf_operations = true;
  }

  recv_sys->apply_log_recs = true;
  recv_sys->apply_batch_on = true;

  auto batch_size = recv_sys->n_addrs;

  ib::info(ER_IB_MSG_707, ulonglong{batch_size});

  static const size_t PCT = 10;

  size_t pct = PCT;
  size_t applied = 0;
  auto unit = batch_size / PCT;

  if (unit <= PCT) {
    pct = 100;
    unit = batch_size;
  }

  auto start_time = ut_time_monotonic();

  for (const auto &space : *recv_sys->spaces) {
    bool dropped;

    if (space.first != TRX_SYS_SPACE &&
        !fil_tablespace_open_for_recovery(space.first)) {
      /* Tablespace was dropped. It should not have been scanned unless it
      is an undo space that was under construction. */

      if (fil_tablespace_lookup_for_recovery(space.first)) {
        ut_ad(fsp_is_undo_tablespace(space.first));
      }

      dropped = true;
    } else {
      dropped = false;
    }

    for (auto pages : space.second.m_pages) {
      ut_ad(pages.second->space == space.first);

      if (dropped) {
        pages.second->state = RECV_DISCARDED;
      }

      recv_apply_log_rec(pages.second);

      ++applied;

      if (unit == 0 || (applied % unit) == 0) {
        ib::info(ER_IB_MSG_708) << pct << "%";

        pct += PCT;

        start_time = ut_time_monotonic();

      } else if (ut_time_monotonic() - start_time >= PRINT_INTERVAL_SECS) {
        start_time = ut_time_monotonic();

        ib::info(ER_IB_MSG_709)
            << std::setprecision(2)
            << ((double)applied * 100) / (double)batch_size << "%";
      }
    }
  }

  /* Wait until all the pages have been processed */

  while (recv_sys->n_addrs != 0) {
    mutex_exit(&recv_sys->mutex);

    std::this_thread::sleep_for(std::chrono::milliseconds(500));

    mutex_enter(&recv_sys->mutex);
  }

  if (!allow_ibuf) {
    /* Flush all the file pages to disk and invalidate them in
    the buffer pool */

    ut_d(log.disable_redo_writes = true);

    mutex_exit(&recv_sys->mutex);

    /* Stop the recv_writer thread from issuing any LRU
    flush batches. */
    mutex_enter(&recv_sys->writer_mutex);

    /* Wait for any currently run batch to end. */
    buf_flush_wait_LRU_batch_end();

    os_event_reset(recv_sys->flush_end);

    recv_sys->flush_type = BUF_FLUSH_LIST;

    os_event_set(recv_sys->flush_start);

    os_event_wait(recv_sys->flush_end);

    buf_pool_invalidate();

    /* Allow batches from recv_writer thread. */
    mutex_exit(&recv_sys->writer_mutex);

    ut_d(log.disable_redo_writes = false);

    mutex_enter(&recv_sys->mutex);

    recv_no_ibuf_operations = false;
  }

  recv_sys->apply_log_recs = false;
  recv_sys->apply_batch_on = false;

  recv_sys_empty_hash();

  mutex_exit(&recv_sys->mutex);

  ib::info(ER_IB_MSG_710);
}

#else /* !UNIV_HOTBACKUP */
/** Scans the log segment and n_bytes_scanned is set to the length of valid
log scanned.
@param[in]	buf			buffer containing log data
@param[in]	buf_len			data length in that buffer
@param[in,out]	scanned_lsn		LSN of buffer start, we return scanned
lsn
@param[in,out]	scanned_checkpoint_no	4 lowest bytes of the highest scanned
checkpoint number so far
@param[out]	block_no	highest block no in scanned buffer.
@param[out]	n_bytes_scanned		how much we were able to scan, smaller
than buf_len if log data ended here
+@param[out]	has_encrypted_log	set true, if buffer contains encrypted
+redo log, set false otherwise */
void meb_scan_log_seg(byte *buf, ulint buf_len, lsn_t *scanned_lsn,
                      uint32_t *scanned_checkpoint_no, uint32_t *block_no,
                      ulint *n_bytes_scanned, bool *has_encrypted_log) {
  *n_bytes_scanned = 0;
  *has_encrypted_log = false;

  for (auto log_block = buf; log_block < buf + buf_len;
       log_block += OS_FILE_LOG_BLOCK_SIZE) {
    uint32_t no = log_block_get_hdr_no(log_block);
    bool is_encrypted = log_block_get_encrypt_bit(log_block);

    if (is_encrypted) {
      *has_encrypted_log = true;
      return;
    }

    if (no != log_block_convert_lsn_to_no(*scanned_lsn) ||
        !log_block_checksum_is_ok(log_block)) {
      ib::trace_2() << "Scanned lsn: " << *scanned_lsn << " header no: " << no
                    << " converted no: "
                    << log_block_convert_lsn_to_no(*scanned_lsn)
                    << " checksum: " << log_block_checksum_is_ok(log_block)
                    << " block cp no: "
                    << log_block_get_checkpoint_no(log_block);

      /* Garbage or an incompletely written log block */

      log_block += OS_FILE_LOG_BLOCK_SIZE;
      break;
    }

    if (*scanned_checkpoint_no > 0 &&
        log_block_get_checkpoint_no(log_block) < *scanned_checkpoint_no &&
        *scanned_checkpoint_no - log_block_get_checkpoint_no(log_block) >
            0x80000000UL) {
      /* Garbage from a log buffer flush which was made
      before the most recent database recovery */

      ib::trace_2() << "Scanned cp no: " << *scanned_checkpoint_no
                    << " block cp no "
                    << log_block_get_checkpoint_no(log_block);

      break;
    }

    ulint data_len = log_block_get_data_len(log_block);

    *scanned_checkpoint_no = log_block_get_checkpoint_no(log_block);
    *scanned_lsn += data_len;

    *n_bytes_scanned += data_len;

    if (data_len < OS_FILE_LOG_BLOCK_SIZE) {
      /* Log data ends here */

      break;
    }
    *block_no = no;
  }
}

/** Apply a single log record stored in the hash table.
@param[in,out]	recv_addr	a parsed log record
@param[in,out]	block           a buffer pool frame for applying the record */
void meb_apply_log_record(recv_addr_t *recv_addr, buf_block_t *block) {
  bool found;
  const page_id_t page_id(recv_addr->space, recv_addr->page_no);

  const page_size_t &page_size =
      fil_space_get_page_size(recv_addr->space, &found);

  ib::trace_3() << "meb_apply_log_record: recv state " << recv_addr->state
                << " space_id " << recv_addr->space << " page_nr "
                << recv_addr->page_no << " page size " << page_size << " found "
                << found;

  if (!found) {
    recv_addr->state = RECV_DISCARDED;

    mutex_enter(&recv_sys->mutex);

    ut_a(recv_sys->n_addrs);
    --recv_sys->n_addrs;

    mutex_exit(&recv_sys->mutex);

    return;
  }

  mutex_enter(&recv_sys->mutex);

  /* We simulate a page read made by the buffer pool, to
  make sure the recovery apparatus works ok. We must init
  the block. */

  meb_page_init(page_id, page_size, block);

  /* Extend the tablespace's last file if the page_no
  does not fall inside its bounds; we assume the last
  file is auto-extending, and mysqlbackup copied the file
  when it still was smaller */

  fil_space_t *space = fil_space_get(recv_addr->space);

  bool success;

  success = fil_space_extend(space, recv_addr->page_no + 1);

  if (!success) {
    ib::fatal(ER_IB_MSG_711) << "Cannot extend tablespace " << recv_addr->space
                             << " to hold " << recv_addr->page_no << " pages";
  }

  mutex_exit(&recv_sys->mutex);

  /* Read the page from the tablespace file. */

  dberr_t err;

  if (page_size.is_compressed()) {
    err = fil_io(IORequestRead, true, page_id, page_size, 0,
                 page_size.physical(), block->page.zip.data, nullptr);

    if (err == DB_SUCCESS && !buf_zip_decompress(block, TRUE)) {
      ut_error;
    }
  } else {
    err = fil_io(IORequestRead, true, page_id, page_size, 0,
                 page_size.logical(), block->frame, nullptr);
  }

  if (err != DB_SUCCESS) {
    ib::fatal(ER_IB_MSG_712)
        << "Cannot read from tablespace " << recv_addr->space << " page number "
        << recv_addr->page_no;
  }

  apply_log_mutex.lock();

  /* Apply the log records to this page */
  recv_recover_page(false, block);

  apply_log_mutex.unlock();

  mutex_enter(&recv_sys->mutex);

  /* Write the page back to the tablespace file using the
  fil0fil.cc routines */

  buf_flush_init_for_writing(block, block->frame, buf_block_get_page_zip(block),
                             mach_read_from_8(block->frame + FIL_PAGE_LSN),
                             fsp_is_checksum_disabled(block->page.id.space()),
                             true /* skip_lsn_check */);

  mutex_exit(&recv_sys->mutex);

  if (page_size.is_compressed()) {
    err = fil_io(IORequestWrite, true, page_id, page_size, 0,
                 page_size.physical(), block->page.zip.data, nullptr);
  } else {
    err = fil_io(IORequestWrite, true, page_id, page_size, 0,
                 page_size.logical(), block->frame, nullptr);
  }

  if (err != DB_SUCCESS) {
    ib::fatal(ER_IB_MSG_713)
        << "Cannot write to tablespace " << recv_addr->space << " page number "
        << recv_addr->page_no;
  }
}

/** Apply a single log record stored in the hash table using default block.
@param[in,out]	recv_addr	a parsed log record */
void meb_apply_log_rec_func(recv_addr_t *recv_addr) {
  meb_apply_log_record(recv_addr, back_block1);
}

/** Dummy wait function for meb_apply_log_recs_via_callback(). */
void meb_nowait_func() { return; }

/** Applies log records in the hash table to a backup. */
void meb_apply_log_recs() {
  meb_apply_log_recs_via_callback(meb_apply_log_rec_func, meb_nowait_func);
}

/** Apply all log records in the hash table to a backup using callback
functions. This function employes two callback functions that allow redo
log records to be applied in parallel. The apply_log_record_function
assigns a parsed redo log record for application. The
apply_log_record_function is called repeatedly until all log records in
the hash table are assigned for application. After that the
wait_till_done_function is called once. The wait_till_done_function
function blocks until the application of all the redo log records
previously assigned with apply_log_record_function calls is complete.
Even though this function assigns the log records in the hash table
sequentially, the application of the log records may be done in parallel
if the apply_log_record_function delegates the actual application work
to multiple worker threads running in parallel.
@param[in]  apply_log_record_function	a function that assigns one redo log
record for application
@param[in]  wait_till_done_function     a function that blocks until all
assigned redo log records have been applied */
void meb_apply_log_recs_via_callback(
    void (*apply_log_record_function)(recv_addr_t *),
    void (*wait_till_done_function)()) {
  ulint n_hash_cells = recv_sys->n_addrs;
  ulint i = 0;

  recv_sys->apply_log_recs = true;
  recv_sys->apply_batch_on = true;

  ib::info(ER_IB_MSG_714) << "Starting to apply a batch of log records to the"
                          << " database...";

  fputs("InnoDB: Progress in percent: ", stderr);

  for (const auto &space : *recv_sys->spaces) {
    for (auto pages : space.second.m_pages) {
      ut_ad(pages.second->space == space.first);

      (*apply_log_record_function)(pages.second);
    }

    ++i;
    if ((100 * i) / n_hash_cells != (100 * (i + 1)) / n_hash_cells) {
      fprintf(stderr, "%lu ", (ulong)((100 * i) / n_hash_cells));
      fflush(stderr);
    }
  }

  /* wait till all the redo log records have been applied */
  (*wait_till_done_function)();

  /* write logs in next line */
  fprintf(stderr, "\n");
  recv_sys->apply_log_recs = false;
  recv_sys->apply_batch_on = false;
  recv_sys_empty_hash();
}

#endif /* !UNIV_HOTBACKUP */

/** Try to parse a single log record body and also applies it if
specified.
@param[in]	type		Redo log entry type
@param[in]	ptr		Redo log record body
@param[in]	end_ptr		End of buffer
@param[in]	space_id	Tablespace identifier
@param[in]	page_no		Page number
@param[in,out]	block		Buffer block, or nullptr if
                                a page log record should not be applied
                                or if it is a MLOG_FILE_ operation
@param[in,out]	mtr		Mini-transaction, or nullptr if
                                a page log record should not be applied
@param[in]	parsed_bytes	Number of bytes parsed so far
@param[in]	start_lsn	lsn for REDO record
@return log record end, nullptr if not a complete record */
static byte *recv_parse_or_apply_log_rec_body(
    mlog_id_t type, byte *ptr, byte *end_ptr, space_id_t space_id,
    page_no_t page_no, buf_block_t *block, mtr_t *mtr, ulint parsed_bytes,
    lsn_t start_lsn) {
  bool applying_redo = (block != nullptr);

  switch (type) {
#ifndef UNIV_HOTBACKUP
    case MLOG_FILE_DELETE:
      /* error out backup if undo truncation happens during backup */
      if (srv_backup_mode && fsp_is_undo_tablespace(space_id) &&
          backup_redo_log_flushed_lsn < recv_sys->recovered_lsn) {
        ib::info() << "Last flushed lsn: " << backup_redo_log_flushed_lsn
                   << " undo_delete lsn " << recv_sys->recovered_lsn;

        ib::error(ER_IB_MSG_716)
            << "An undo ddl truncation (could be automatic)"
            << " operation has been"
            << " performed. \n"
            << " PXB will not be able to"
            << " take a consistent backup."
            << " Retry the backup"
            << " operation later or with --lock-ddl";
        exit(EXIT_FAILURE);
      }

      return (fil_tablespace_redo_delete(
          ptr, end_ptr, page_id_t(space_id, page_no), parsed_bytes,
          recv_sys->bytes_to_ignore_before_checkpoint != 0 ||
              recv_sys->recovered_lsn + parsed_bytes <
                  backup_redo_log_flushed_lsn));

    case MLOG_FILE_CREATE:

      return (fil_tablespace_redo_create(
          ptr, end_ptr, page_id_t(space_id, page_no), parsed_bytes,
          recv_sys->bytes_to_ignore_before_checkpoint != 0 ||
              recv_sys->recovered_lsn + parsed_bytes <
                  backup_redo_log_flushed_lsn));

    case MLOG_FILE_RENAME:

      return (fil_tablespace_redo_rename(
          ptr, end_ptr, page_id_t(space_id, page_no), parsed_bytes,
          recv_sys->bytes_to_ignore_before_checkpoint != 0 ||
              recv_sys->recovered_lsn + parsed_bytes <
                  backup_redo_log_flushed_lsn));

    case MLOG_FILE_EXTEND:

      return (fil_tablespace_redo_extend(
          ptr, end_ptr, page_id_t(space_id, page_no), parsed_bytes,
          recv_sys->bytes_to_ignore_before_checkpoint != 0 ||
              recv_sys->recovered_lsn + parsed_bytes <
                  backup_redo_log_flushed_lsn));
#endif /* !UNIV_HOTBACKUP */
    case MLOG_INDEX_LOAD:
#if defined(UNIV_HOTBACKUP) || defined(XTRABACKUP)
      /* While scaning redo logs during  backup phase a
      MLOG_INDEX_LOAD type redo log record indicates a DDL
      (create index, alter table...)is performed with
      'algorithm=inplace'. This redo log indicates that

      1. The DDL was started after MEB started backing up, in which
      case MEB will not be able to take a consistent backup and should
      fail. or
      2. There is a possibility of this record existing in the REDO
      even after the completion of the index create operation. This is
      because of InnoDB does  not checkpointing after the flushing the
      index pages.

      If MEB gets the last_redo_flush_lsn and that is less than the
      lsn of the current record MEB fails the backup process.
      Error out in case of online backup and emit a warning in case
      of offline backup and continue. */
      if (!recv_recovery_on) {
        if (mdl_taken) {
          if (backup_redo_log_flushed_lsn < recv_sys->recovered_lsn) {
            ib::info() << "Last flushed lsn: " << backup_redo_log_flushed_lsn
                       << " load_index lsn " << recv_sys->recovered_lsn;

            if (backup_redo_log_flushed_lsn == 0) {
              ib::error(ER_IB_MSG_715) << "PXB was not able"
                                       << " to determine the"
                                       << " InnoDB Engine"
                                       << " Status";
            }

            ib::error(ER_IB_MSG_716) << "An optimized (without"
                                     << " redo logging) DDL"
                                     << " operation has been"
                                     << " performed. All modified"
                                     << " pages may not have been"
                                     << " flushed to the disk yet.\n"
                                     << "    PXB will not be able to"
                                     << " take a consistent backup."
                                     << " Retry the backup"
                                     << " operation";
            exit(EXIT_FAILURE);
          }
          /** else the index is flushed to disk before
          backup started hence no error */
        } else {
          /* offline backup */
          ib::info() << "Last flushed lsn: " << backup_redo_log_flushed_lsn
                     << " load_index lsn " << recv_sys->recovered_lsn;

          ib::warn(ER_IB_MSG_717);
        }
      }
#endif /* UNIV_HOTBACKUP */
      if (end_ptr < ptr + 8) {
        return (nullptr);
      }

      return (ptr + 8);

    case MLOG_WRITE_STRING:

#ifdef UNIV_HOTBACKUP
      if (recv_recovery_on && meb_is_space_loaded(space_id)) {
#endif /* UNIV_HOTBACKUP */
        /* For encrypted tablespace, we need to get the encryption key
        information before the page 0 is recovered. Otherwise, redo will not
        find the key to decrypt the data pages. */
        if (page_no == 0 && !applying_redo &&
            !fsp_is_system_or_temp_tablespace(space_id) &&
            /* For cloned db header page has the encryption information. */
            !recv_sys->is_cloned_db) {
          ut_ad(LSN_MAX != start_lsn);
<<<<<<< HEAD
          if (fil_tablespace_redo_encryption(ptr, end_ptr, space_id,
                                             start_lsn) == nullptr)
=======

          byte *ptr_copy = ptr;
          ptr_copy += 2;  // skip offset
          ulint len = mach_read_from_2(ptr_copy);
          ptr_copy += 2;
          if (end_ptr < ptr_copy + len) return nullptr;

          /* With Percona Server, Tables created with ENCRYPTION='N' have
          crypt_data (CRYPT_SCHEME_UNENCRYPTED) in Page 0 */
          if (memcmp(ptr_copy, Encryption::KEY_MAGIC_PS_V3,
                     Encryption::MAGIC_SIZE) == 0) {
            ptr_copy += Encryption::MAGIC_SIZE;
            uint type = mach_read_from_1(ptr_copy);
            if (type != Encryption::CRYPT_SCHEME_UNENCRYPTED) {
              ib::error(ER_IB_MSG_716)
                  << "Can't take backup of tablespace encrypted with KEYRING "
                  << "encryption";
              exit(EXIT_FAILURE);
            }
            ut_ad(len == Encryption::KEYRING_INFO_MAX_SIZE);
            ptr += Encryption::KEYRING_INFO_MAX_SIZE;
          } else if (fil_tablespace_redo_encryption(ptr, end_ptr, space_id,
                                                    start_lsn) == nullptr)
>>>>>>> d63ceca1
            return (nullptr);
        }
#ifdef UNIV_HOTBACKUP
      }
#endif /* UNIV_HOTBACKUP */

      break;

    default:
      break;
  }

  page_t *page;
  page_zip_des_t *page_zip;
  dict_index_t *index = nullptr;

#ifdef UNIV_DEBUG
  ulint page_type;
#endif /* UNIV_DEBUG */

#if defined(UNIV_HOTBACKUP) && defined(UNIV_DEBUG)
  ib::trace_3() << "recv_parse_or_apply_log_rec_body: type "
                << get_mlog_string(type) << " space_id " << space_id
                << " page_nr " << page_no << " ptr "
                << static_cast<const void *>(ptr) << " end_ptr "
                << static_cast<const void *>(end_ptr) << " block "
                << static_cast<const void *>(block) << " mtr "
                << static_cast<const void *>(mtr);
#endif /* UNIV_HOTBACKUP && UNIV_DEBUG */

  if (applying_redo) {
    /* Applying a page log record. */
    ut_ad(mtr != nullptr);

    page = block->frame;
    page_zip = buf_block_get_page_zip(block);

    ut_d(page_type = fil_page_get_type(page));
#if defined(UNIV_HOTBACKUP) && defined(UNIV_DEBUG)
    if (page_type == 0) {
      meb_print_page_header(page);
    }
#endif /* UNIV_HOTBACKUP && UNIV_DEBUG */

  } else {
    /* Parsing a page log record. */
    ut_ad(mtr == nullptr);
    page = nullptr;
    page_zip = nullptr;

    ut_d(page_type = FIL_PAGE_TYPE_ALLOCATED);
  }

  const byte *old_ptr = ptr;

  switch (type) {
#ifdef UNIV_LOG_LSN_DEBUG
    case MLOG_LSN:
      /* The LSN is checked in recv_parse_log_rec(). */
      break;
#endif /* UNIV_LOG_LSN_DEBUG */
    case MLOG_4BYTES:

      ut_ad(page == nullptr || end_ptr > ptr + 2);

      /* Most FSP flags can only be changed by CREATE or ALTER with
      ALGORITHM=COPY, so they do not change once the file
      is created. The SDI flag is the only one that can be
      changed by a recoverable transaction. So if there is
      change in FSP flags, update the in-memory space structure
      (fil_space_t) */

      if (page != nullptr && page_no == 0 &&
          mach_read_from_2(ptr) == FSP_HEADER_OFFSET + FSP_SPACE_FLAGS) {
        ptr = mlog_parse_nbytes(MLOG_4BYTES, ptr, end_ptr, page, page_zip);

        /* When applying log, we have complete records.
        They can be incomplete (ptr=nullptr) only during
        scanning (page==nullptr) */

        ut_ad(ptr != nullptr);

        fil_space_t *space = fil_space_acquire(space_id);

        ut_ad(space != nullptr);

        fil_space_set_flags(space, mach_read_from_4(FSP_HEADER_OFFSET +
                                                    FSP_SPACE_FLAGS + page));
        fil_space_release(space);

        break;
      }

      // fall through

    case MLOG_1BYTE:
      /* If 'ALTER TABLESPACE ... ENCRYPTION' was in progress and page 0 has
      REDO entry for this, now while applying this entry, set
      encryption_op_in_progress flag now so that any other page of this
      tablespace in redo log is written accordingly. */
      if (page_no == 0 && page != nullptr && end_ptr >= ptr + 2) {
        ulint offs = mach_read_from_2(ptr);

        fil_space_t *space = fil_space_acquire(space_id);
        ut_ad(space != nullptr);
        ulint offset = fsp_header_get_encryption_progress_offset(
            page_size_t(space->flags));

        if (offs == offset) {
          ptr = mlog_parse_nbytes(MLOG_1BYTE, ptr, end_ptr, page, page_zip);
          byte op = mach_read_from_1(page + offset);
          switch (op) {
            case Encryption::ENCRYPT_IN_PROGRESS:
              space->encryption_op_in_progress = ENCRYPTION;
              break;
            case Encryption::DECRYPT_IN_PROGRESS:
              space->encryption_op_in_progress = DECRYPTION;
              break;
            default:
              space->encryption_op_in_progress = NONE;
              break;
          }
        }
        fil_space_release(space);
      }

      // fall through

    case MLOG_2BYTES:
    case MLOG_8BYTES:
#ifdef UNIV_DEBUG
      if (page && page_type == FIL_PAGE_TYPE_ALLOCATED && end_ptr >= ptr + 2) {
        /* It is OK to set FIL_PAGE_TYPE and certain
        list node fields on an empty page.  Any other
        write is not OK. */

        /* NOTE: There may be bogus assertion failures for
        dict_hdr_create(), trx_rseg_header_create(),
        trx_sys_create_doublewrite_buf(), and
        trx_sysf_create().
        These are only called during database creation. */

        ulint offs = mach_read_from_2(ptr);

        switch (type) {
          default:
            ut_error;
          case MLOG_2BYTES:
            /* Note that this can fail when the
            redo log been written with something
            older than InnoDB Plugin 1.0.4. */
            ut_ad(
                offs == FIL_PAGE_TYPE ||
                offs == IBUF_TREE_SEG_HEADER + IBUF_HEADER + FSEG_HDR_OFFSET ||
                offs == PAGE_BTR_IBUF_FREE_LIST + PAGE_HEADER + FIL_ADDR_BYTE ||
                offs == PAGE_BTR_IBUF_FREE_LIST + PAGE_HEADER + FIL_ADDR_BYTE +
                            FIL_ADDR_SIZE ||
                offs == PAGE_BTR_SEG_LEAF + PAGE_HEADER + FSEG_HDR_OFFSET ||
                offs == PAGE_BTR_SEG_TOP + PAGE_HEADER + FSEG_HDR_OFFSET ||
                offs == PAGE_BTR_IBUF_FREE_LIST_NODE + PAGE_HEADER +
                            FIL_ADDR_BYTE + 0 /*FLST_PREV*/
                || offs == PAGE_BTR_IBUF_FREE_LIST_NODE + PAGE_HEADER +
                               FIL_ADDR_BYTE + FIL_ADDR_SIZE /*FLST_NEXT*/);
            break;
          case MLOG_4BYTES:
            /* Note that this can fail when the
            redo log been written with something
            older than InnoDB Plugin 1.0.4. */
            ut_ad(
                0 ||
                offs == IBUF_TREE_SEG_HEADER + IBUF_HEADER + FSEG_HDR_SPACE ||
                offs == IBUF_TREE_SEG_HEADER + IBUF_HEADER + FSEG_HDR_PAGE_NO ||
                offs == PAGE_BTR_IBUF_FREE_LIST + PAGE_HEADER /* flst_init */
                ||
                offs == PAGE_BTR_IBUF_FREE_LIST + PAGE_HEADER + FIL_ADDR_PAGE ||
                offs == PAGE_BTR_IBUF_FREE_LIST + PAGE_HEADER + FIL_ADDR_PAGE +
                            FIL_ADDR_SIZE ||
                offs == PAGE_BTR_SEG_LEAF + PAGE_HEADER + FSEG_HDR_PAGE_NO ||
                offs == PAGE_BTR_SEG_LEAF + PAGE_HEADER + FSEG_HDR_SPACE ||
                offs == PAGE_BTR_SEG_TOP + PAGE_HEADER + FSEG_HDR_PAGE_NO ||
                offs == PAGE_BTR_SEG_TOP + PAGE_HEADER + FSEG_HDR_SPACE ||
                offs == PAGE_BTR_IBUF_FREE_LIST_NODE + PAGE_HEADER +
                            FIL_ADDR_PAGE + 0 /*FLST_PREV*/
                || offs == PAGE_BTR_IBUF_FREE_LIST_NODE + PAGE_HEADER +
                               FIL_ADDR_PAGE + FIL_ADDR_SIZE /*FLST_NEXT*/);
            break;
        }
      }
#endif /* UNIV_DEBUG */

      ptr = mlog_parse_nbytes(type, ptr, end_ptr, page, page_zip);

      if (ptr != nullptr && page != nullptr && page_no == 0 &&
          type == MLOG_4BYTES) {
        ulint offs = mach_read_from_2(old_ptr);

        switch (offs) {
          fil_space_t *space;
          uint32_t val;
          default:
            break;

          case FSP_HEADER_OFFSET + FSP_SPACE_FLAGS:
          case FSP_HEADER_OFFSET + FSP_SIZE:
          case FSP_HEADER_OFFSET + FSP_FREE_LIMIT:
          case FSP_HEADER_OFFSET + FSP_FREE + FLST_LEN:

            space = fil_space_get(space_id);

            ut_a(space != nullptr);

            val = mach_read_from_4(page + offs);

            switch (offs) {
              case FSP_HEADER_OFFSET + FSP_SPACE_FLAGS:
                space->flags = val;
                break;

              case FSP_HEADER_OFFSET + FSP_SIZE:

                space->size_in_header = val;

                if (space->size >= val) {
                  break;
                }

                ib::info(ER_IB_MSG_718, ulong{space->id}, space->name,
                         ulong{val});

                if (fil_space_extend(space, val)) {
                  break;
                }

                ib::error(ER_IB_MSG_719, ulong{space->id}, space->name,
                          ulong{val});
                break;

              case FSP_HEADER_OFFSET + FSP_FREE_LIMIT:
                space->free_limit = val;
                break;

              case FSP_HEADER_OFFSET + FSP_FREE + FLST_LEN:
                space->free_len = val;
                ut_ad(val == flst_get_len(page + offs));
                break;
            }
        }
      }
      break;

    case MLOG_REC_INSERT:
    case MLOG_COMP_REC_INSERT:

      ut_ad(!page || fil_page_type_is_index(page_type));

      if (nullptr !=
          (ptr = mlog_parse_index(ptr, end_ptr, type == MLOG_COMP_REC_INSERT,
                                  &index))) {
        ut_a(!page ||
             (ibool) !!page_is_comp(page) == dict_table_is_comp(index->table));

        ptr = page_cur_parse_insert_rec(FALSE, ptr, end_ptr, block, index, mtr);
      }

      break;

    case MLOG_REC_CLUST_DELETE_MARK:
    case MLOG_COMP_REC_CLUST_DELETE_MARK:

      ut_ad(!page || fil_page_type_is_index(page_type));

      if (nullptr != (ptr = mlog_parse_index(
                          ptr, end_ptr, type == MLOG_COMP_REC_CLUST_DELETE_MARK,
                          &index))) {
        ut_a(!page ||
             (ibool) !!page_is_comp(page) == dict_table_is_comp(index->table));

        ptr = btr_cur_parse_del_mark_set_clust_rec(ptr, end_ptr, page, page_zip,
                                                   index);
      }

      break;

    case MLOG_COMP_REC_SEC_DELETE_MARK:

      ut_ad(!page || fil_page_type_is_index(page_type));

      /* This log record type is obsolete, but we process it for
      backward compatibility with MySQL 5.0.3 and 5.0.4. */

      ut_a(!page || page_is_comp(page));
      ut_a(!page_zip);

      ptr = mlog_parse_index(ptr, end_ptr, true, &index);

      if (ptr == nullptr) {
        break;
      }

      /* Fall through */

    case MLOG_REC_SEC_DELETE_MARK:

      ut_ad(!page || fil_page_type_is_index(page_type));

      ptr = btr_cur_parse_del_mark_set_sec_rec(ptr, end_ptr, page, page_zip);
      break;

    case MLOG_REC_UPDATE_IN_PLACE:
    case MLOG_COMP_REC_UPDATE_IN_PLACE:

      ut_ad(!page || fil_page_type_is_index(page_type));

      if (nullptr !=
          (ptr = mlog_parse_index(
               ptr, end_ptr, type == MLOG_COMP_REC_UPDATE_IN_PLACE, &index))) {
        ut_a(!page ||
             (ibool) !!page_is_comp(page) == dict_table_is_comp(index->table));

        ptr =
            btr_cur_parse_update_in_place(ptr, end_ptr, page, page_zip, index);
      }

      break;

    case MLOG_LIST_END_DELETE:
    case MLOG_COMP_LIST_END_DELETE:
    case MLOG_LIST_START_DELETE:
    case MLOG_COMP_LIST_START_DELETE:

      ut_ad(!page || fil_page_type_is_index(page_type));

      if (nullptr !=
          (ptr = mlog_parse_index(ptr, end_ptr,
                                  type == MLOG_COMP_LIST_END_DELETE ||
                                      type == MLOG_COMP_LIST_START_DELETE,
                                  &index))) {
        ut_a(!page ||
             (ibool) !!page_is_comp(page) == dict_table_is_comp(index->table));

        ptr = page_parse_delete_rec_list(type, ptr, end_ptr, block, index, mtr);
      }

      break;

    case MLOG_LIST_END_COPY_CREATED:
    case MLOG_COMP_LIST_END_COPY_CREATED:

      ut_ad(!page || fil_page_type_is_index(page_type));

      if (nullptr != (ptr = mlog_parse_index(
                          ptr, end_ptr, type == MLOG_COMP_LIST_END_COPY_CREATED,
                          &index))) {
        ut_a(!page ||
             (ibool) !!page_is_comp(page) == dict_table_is_comp(index->table));

        ptr = page_parse_copy_rec_list_to_created_page(ptr, end_ptr, block,
                                                       index, mtr);
      }

      break;

    case MLOG_PAGE_REORGANIZE:
      ut_ad(!page || fil_page_type_is_index(page_type));
      /* Uncompressed pages don't have any payload in the
      MTR so ptr and end_ptr can be, and are nullptr */
      mlog_parse_index(ptr, end_ptr, false, &index);
      ut_a(!page ||
           (ibool) !!page_is_comp(page) == dict_table_is_comp(index->table));

      ptr = btr_parse_page_reorganize(ptr, end_ptr, index, false, block, mtr);

      break;

    case MLOG_COMP_PAGE_REORGANIZE:
    case MLOG_ZIP_PAGE_REORGANIZE:

      ut_ad(!page || fil_page_type_is_index(page_type));

      if (nullptr != (ptr = mlog_parse_index(ptr, end_ptr, true, &index))) {
        ut_a(!page ||
             (ibool) !!page_is_comp(page) == dict_table_is_comp(index->table));

        ptr = btr_parse_page_reorganize(
            ptr, end_ptr, index, type == MLOG_ZIP_PAGE_REORGANIZE, block, mtr);
      }

      break;

    case MLOG_PAGE_CREATE:
    case MLOG_COMP_PAGE_CREATE:

      /* Allow anything in page_type when creating a page. */
      ut_a(!page_zip);

      page_parse_create(block, type == MLOG_COMP_PAGE_CREATE, FIL_PAGE_INDEX);

      break;

    case MLOG_PAGE_CREATE_RTREE:
    case MLOG_COMP_PAGE_CREATE_RTREE:

      page_parse_create(block, type == MLOG_COMP_PAGE_CREATE_RTREE,
                        FIL_PAGE_RTREE);

      break;

    case MLOG_PAGE_CREATE_SDI:
    case MLOG_COMP_PAGE_CREATE_SDI:

      page_parse_create(block, type == MLOG_COMP_PAGE_CREATE_SDI, FIL_PAGE_SDI);

      break;

    case MLOG_UNDO_INSERT:

      ut_ad(!page || page_type == FIL_PAGE_UNDO_LOG);

      ptr = trx_undo_parse_add_undo_rec(ptr, end_ptr, page);

      break;

    case MLOG_UNDO_ERASE_END:

      ut_ad(!page || page_type == FIL_PAGE_UNDO_LOG);

      ptr = trx_undo_parse_erase_page_end(ptr, end_ptr, page, mtr);

      break;

    case MLOG_UNDO_INIT:

      /* Allow anything in page_type when creating a page. */

      ptr = trx_undo_parse_page_init(ptr, end_ptr, page, mtr);

      break;
    case MLOG_UNDO_HDR_CREATE:
    case MLOG_UNDO_HDR_REUSE:

      ut_ad(!page || page_type == FIL_PAGE_UNDO_LOG);

      ptr = trx_undo_parse_page_header(type, ptr, end_ptr, page, mtr);

      break;

    case MLOG_REC_MIN_MARK:
    case MLOG_COMP_REC_MIN_MARK:

      ut_ad(!page || fil_page_type_is_index(page_type));

      /* On a compressed page, MLOG_COMP_REC_MIN_MARK
      will be followed by MLOG_COMP_REC_DELETE
      or MLOG_ZIP_WRITE_HEADER(FIL_PAGE_PREV, FIL_nullptr)
      in the same mini-transaction. */

      ut_a(type == MLOG_COMP_REC_MIN_MARK || !page_zip);

      ptr = btr_parse_set_min_rec_mark(
          ptr, end_ptr, type == MLOG_COMP_REC_MIN_MARK, page, mtr);

      break;

    case MLOG_REC_DELETE:
    case MLOG_COMP_REC_DELETE:

      ut_ad(!page || fil_page_type_is_index(page_type));

      if (nullptr !=
          (ptr = mlog_parse_index(ptr, end_ptr, type == MLOG_COMP_REC_DELETE,
                                  &index))) {
        ut_a(!page ||
             (ibool) !!page_is_comp(page) == dict_table_is_comp(index->table));

        ptr = page_cur_parse_delete_rec(ptr, end_ptr, block, index, mtr);
      }

      break;

    case MLOG_IBUF_BITMAP_INIT:

      /* Allow anything in page_type when creating a page. */

      ptr = ibuf_parse_bitmap_init(ptr, end_ptr, block, mtr);

      break;

    case MLOG_INIT_FILE_PAGE:
    case MLOG_INIT_FILE_PAGE2:

      /* Allow anything in page_type when creating a page. */

      ptr = fsp_parse_init_file_page(ptr, end_ptr, block);

      break;

    case MLOG_WRITE_STRING:

      ut_ad(!page || page_type != FIL_PAGE_TYPE_ALLOCATED || page_no == 0);

#ifndef UNIV_HOTBACKUP
      /* Reset in-mem encryption information for the tablespace here if this
      is "resetting encryprion info" log. */
      if (page_no == 0 && !fsp_is_system_or_temp_tablespace(space_id) &&
          applying_redo) {
        byte buf[Encryption::INFO_SIZE] = {0};

        if (memcmp(ptr + 4, buf, Encryption::INFO_SIZE - 4) == 0) {
          ut_a(DB_SUCCESS == fil_reset_encryption(space_id));
        }
      }

#endif
      ptr = mlog_parse_string(ptr, end_ptr, page, page_zip);

      break;

    case MLOG_ZIP_WRITE_NODE_PTR:

      ut_ad(!page || fil_page_type_is_index(page_type));

      ptr = page_zip_parse_write_node_ptr(ptr, end_ptr, page, page_zip);

      break;

    case MLOG_ZIP_WRITE_BLOB_PTR:

      ut_ad(!page || fil_page_type_is_index(page_type));

      ptr = page_zip_parse_write_blob_ptr(ptr, end_ptr, page, page_zip);

      break;

    case MLOG_ZIP_WRITE_HEADER:

      ut_ad(!page || fil_page_type_is_index(page_type));

      ptr = page_zip_parse_write_header(ptr, end_ptr, page, page_zip);

      break;

    case MLOG_ZIP_PAGE_COMPRESS:

      /* Allow anything in page_type when creating a page. */
      ptr = page_zip_parse_compress(ptr, end_ptr, page, page_zip);
      break;

    case MLOG_ZIP_PAGE_COMPRESS_NO_DATA:

      if (nullptr != (ptr = mlog_parse_index(ptr, end_ptr, true, &index))) {
        ut_a(!page || ((ibool) !!page_is_comp(page) ==
                       dict_table_is_comp(index->table)));

        ptr = page_zip_parse_compress_no_data(ptr, end_ptr, page, page_zip,
                                              index);
      }

      break;

    case MLOG_TEST:
#ifndef UNIV_HOTBACKUP
      if (log_test != nullptr) {
        ptr = log_test->parse_mlog_rec(ptr, end_ptr);
      } else {
        /* Just parse and ignore record to pass it and go forward. Note that
        this record is also used in the innodb.log_first_rec_group mtr test. The
        record is written in the buf0flu.cc when flushing page in that case. */
        Log_test::Key key;
        Log_test::Value value;
        lsn_t start_lsn, end_lsn;

        ptr = Log_test::parse_mlog_rec(ptr, end_ptr, key, value, start_lsn,
                                       end_lsn);
      }
      break;
#endif /* !UNIV_HOTBACKUP */
       /* Fall through. */

    default:
      ptr = nullptr;
      recv_sys->found_corrupt_log = true;
  }

  if (index != nullptr) {
    dict_table_t *table = index->table;

    dict_mem_index_free(index);
    dict_mem_table_free(table);
  }

  return (ptr);
}

/** Adds a new log record to the hash table of log records.
@param[in]	type		log record type
@param[in]	space_id	Tablespace id
@param[in]	page_no		page number
@param[in]	body		log record body
@param[in]	rec_end		log record end
@param[in]	start_lsn	start lsn of the mtr
@param[in]	end_lsn		end lsn of the mtr */
static void recv_add_to_hash_table(mlog_id_t type, space_id_t space_id,
                                   page_no_t page_no, byte *body, byte *rec_end,
                                   lsn_t start_lsn, lsn_t end_lsn) {
  ut_ad(type != MLOG_FILE_DELETE);
  ut_ad(type != MLOG_FILE_CREATE);
  ut_ad(type != MLOG_FILE_RENAME);
  ut_ad(type != MLOG_FILE_EXTEND);
  ut_ad(type != MLOG_DUMMY_RECORD);
  ut_ad(type != MLOG_INDEX_LOAD);

  recv_sys_t::Space *space;

  space = recv_get_page_map(space_id, true);

  recv_t *recv;

  recv = static_cast<recv_t *>(mem_heap_alloc(space->m_heap, sizeof(*recv)));

  recv->type = type;
  recv->end_lsn = end_lsn;
  recv->len = rec_end - body;
  recv->start_lsn = start_lsn;

  auto it = space->m_pages.find(page_no);

  recv_addr_t *recv_addr;

  if (it != space->m_pages.end()) {
    recv_addr = it->second;

  } else {
    recv_addr = static_cast<recv_addr_t *>(
        mem_heap_alloc(space->m_heap, sizeof(*recv_addr)));

    recv_addr->space = space_id;
    recv_addr->page_no = page_no;
    recv_addr->state = RECV_NOT_PROCESSED;

    UT_LIST_INIT(recv_addr->rec_list, &recv_t::rec_list);

    using Value = recv_sys_t::Pages::value_type;

    space->m_pages.insert(it, Value{page_no, recv_addr});

    ++recv_sys->n_addrs;
  }

  UT_LIST_ADD_LAST(recv_addr->rec_list, recv);

  recv_data_t **prev_field;

  prev_field = &recv->data;

  /* Store the log record body in chunks of less than UNIV_PAGE_SIZE:
  the heap grows into the buffer pool, and bigger chunks could not
  be allocated */

  while (rec_end > body) {
    ulint len = rec_end - body;

    if (len > RECV_DATA_BLOCK_SIZE) {
      len = RECV_DATA_BLOCK_SIZE;
    }

    recv_data_t *recv_data;

    recv_data = static_cast<recv_data_t *>(
        mem_heap_alloc(space->m_heap, sizeof(*recv_data) + len));

    *prev_field = recv_data;

    memcpy(recv_data + 1, body, len);

    prev_field = &recv_data->next;

    body += len;
  }

  *prev_field = nullptr;
}

/** Copies the log record body from recv to buf.
@param[in]	buf		Buffer of length at least recv->len
@param[in]	recv		Log record */
static void recv_data_copy_to_buf(byte *buf, recv_t *recv) {
  ulint len = recv->len;
  recv_data_t *recv_data = recv->data;

  while (len > 0) {
    ulint part_len;

    if (len > RECV_DATA_BLOCK_SIZE) {
      part_len = RECV_DATA_BLOCK_SIZE;
    } else {
      part_len = len;
    }

    memcpy(buf, ((byte *)recv_data) + sizeof(*recv_data), part_len);

    buf += part_len;
    len -= part_len;

    recv_data = recv_data->next;
  }
}

bool recv_page_is_brand_new(buf_block_t *block) {
  mutex_enter(&recv_sys->mutex);

  recv_addr_t *recv_addr;
  recv_addr = recv_get_rec(block->page.id.space(), block->page.id.page_no());
  if (recv_addr == nullptr) {
    /* no redo log treated as brand new */
    mutex_exit(&recv_sys->mutex);
    return true;
  }

  auto recv = UT_LIST_GET_FIRST(recv_addr->rec_list);
  if (recv == nullptr) {
    /* no redo log treated as brand new */
    mutex_exit(&recv_sys->mutex);
    return true;
  }
  if (recv->type == MLOG_INIT_FILE_PAGE2 || recv->type == MLOG_INIT_FILE_PAGE) {
    mutex_exit(&recv_sys->mutex);
    return true;
  }

  mutex_exit(&recv_sys->mutex);
  return false;
}

/** Applies the hashed log records to the page, if the page lsn is less than the
lsn of a log record. This can be called when a buffer page has just been
read in, or also for a page already in the buffer pool.

@param[in]	just_read_in	true if the IO handler calls this for a freshly
                                read page
@param[in,out]	block		buffer block */
void recv_recover_page_func(
#ifndef UNIV_HOTBACKUP
    bool just_read_in,
#endif /* !UNIV_HOTBACKUP */
    buf_block_t *block) {
  mutex_enter(&recv_sys->mutex);

  if (recv_sys->apply_log_recs == false) {
    /* Log records should not be applied now */

    mutex_exit(&recv_sys->mutex);

    return;
  }

  recv_addr_t *recv_addr;

  recv_addr = recv_get_rec(block->page.id.space(), block->page.id.page_no());

  if (recv_addr == nullptr || recv_addr->state == RECV_BEING_PROCESSED ||
      recv_addr->state == RECV_PROCESSED) {
#ifndef UNIV_HOTBACKUP
    ut_ad(recv_addr == nullptr || recv_needed_recovery ||
          recv_sys->scanned_lsn < recv_sys->checkpoint_lsn);
#endif /* !UNIV_HOTBACKUP */

    mutex_exit(&recv_sys->mutex);

    return;
  }

#ifndef UNIV_HOTBACKUP
  /* The following block is the scope of usage of the following bpage object
  reference.*/
  {
    buf_page_t &bpage = block->page;

    if (!fsp_is_system_temporary(bpage.id.space()) &&
        (arch_page_sys != nullptr && arch_page_sys->is_active())) {
      page_t *frame;
      lsn_t frame_lsn;

      frame = bpage.zip.data;

      if (!frame) {
        frame = block->frame;
      }
      frame_lsn = mach_read_from_8(frame + FIL_PAGE_LSN);

      arch_page_sys->track_page(&bpage, LSN_MAX, frame_lsn, true);
    }
  }
#endif /* !UNIV_HOTBACKUP */

#ifndef UNIV_HOTBACKUP
  /* this is explicitly false in case of meb, skip the assert */
  ut_ad(recv_needed_recovery ||
        recv_sys->scanned_lsn < recv_sys->checkpoint_lsn);

  DBUG_PRINT("ib_log", ("Applying log to page %u:%u", recv_addr->space,
                        recv_addr->page_no));

#ifdef UNIV_DEBUG
  lsn_t max_lsn;

  ut_d(max_lsn = log_sys->scanned_lsn);
#endif /* UNIV_DEBUG */
#else  /* !UNIV_HOTBACKUP */
  ib::trace_2() << "Applying log to space_id " << recv_addr->space
                << " page_nr " << recv_addr->page_no;
#endif /* !UNIV_HOTBACKUP */

  recv_addr->state = RECV_BEING_PROCESSED;

  mutex_exit(&recv_sys->mutex);

  mtr_t mtr;

  mtr_start(&mtr);

  mtr_set_log_mode(&mtr, MTR_LOG_NONE);

  page_t *page = block->frame;

  page_zip_des_t *page_zip = buf_block_get_page_zip(block);

#ifndef UNIV_HOTBACKUP
  if (just_read_in) {
    /* Move the ownership of the x-latch on the page to
    this OS thread, so that we can acquire a second
    x-latch on it.  This is needed for the operations to
    the page to pass the debug checks. */

    rw_lock_x_lock_move_ownership(&block->lock);
  }

  bool success = buf_page_get_known_nowait(
      RW_X_LATCH, block, Cache_hint::KEEP_OLD, __FILE__, __LINE__, &mtr);
  ut_a(success);

  buf_block_dbg_add_level(block, SYNC_NO_ORDER_CHECK);
#endif /* !UNIV_HOTBACKUP */

  /* Read the newest modification lsn from the page */
  lsn_t page_lsn = mach_read_from_8(page + FIL_PAGE_LSN);

#ifndef UNIV_HOTBACKUP

  /* It may be that the page has been modified in the buffer
  pool: read the newest modification LSN there */

  lsn_t page_newest_lsn;

  page_newest_lsn = buf_page_get_newest_modification(&block->page);

  if (page_newest_lsn) {
    page_lsn = page_newest_lsn;
  }
#else  /* !UNIV_HOTBACKUP */
  /* In recovery from a backup we do not really use the buffer pool */
  lsn_t page_newest_lsn = 0;
  /* Count applied and skipped log records */
  size_t applied_recs = 0;
  size_t skipped_recs = 0;
#endif /* !UNIV_HOTBACKUP */

#ifndef UNIV_HOTBACKUP
  lsn_t end_lsn = 0;
#endif /* !UNIV_HOTBACKUP */
  lsn_t start_lsn = 0;
  bool modification_to_page = false;

  for (auto recv = UT_LIST_GET_FIRST(recv_addr->rec_list); recv != nullptr;
       recv = UT_LIST_GET_NEXT(rec_list, recv)) {
#ifndef UNIV_HOTBACKUP
    end_lsn = recv->end_lsn;

    ut_ad(end_lsn <= max_lsn);
#endif /* !UNIV_HOTBACKUP */

    byte *buf = nullptr;

    if (recv->len > RECV_DATA_BLOCK_SIZE) {
      /* We have to copy the record body to a separate
      buffer */

      buf = static_cast<byte *>(ut_malloc_nokey(recv->len));

      recv_data_copy_to_buf(buf, recv);
    } else if (recv->data != nullptr) {
      buf = ((byte *)(recv->data)) + sizeof(recv_data_t);
    } else {
      /* Redo record that does not have a payload, such as MLOG_UNDO_ERASE_END,
       MLOG_COMP_PAGE_CREATE, MLOG_INIT_FILE_PAGE2 etc. */
      ut_ad(recv->data == nullptr);
      ut_ad(recv->len == 0);
    }

    if (recv->type == MLOG_INIT_FILE_PAGE) {
      page_lsn = page_newest_lsn;

      memset(FIL_PAGE_LSN + page, 0, 8);
      memset(UNIV_PAGE_SIZE - FIL_PAGE_END_LSN_OLD_CHKSUM + page, 0, 8);

      if (page_zip) {
        memset(FIL_PAGE_LSN + page_zip->data, 0, 8);
      }
    }

    /* Ignore applying the redo logs for tablespace that is
    truncated. Truncated tablespaces are handled explicitly
    post-recovery, where we will restore the tablespace back
    to a normal state.

    Applying redo at this stage will cause problems because the
    redo will have action recorded on page before tablespace
    was re-inited and that would lead to a problem later. */

    if (recv->start_lsn >= page_lsn
#ifndef UNIV_HOTBACKUP
        && undo::is_active(recv_addr->space)
#endif /* !UNIV_HOTBACKUP */
    ) {

      lsn_t end_lsn;

      if (!modification_to_page) {
#ifndef UNIV_HOTBACKUP
        ut_a(recv_needed_recovery);
#endif /* !UNIV_HOTBACKUP */
        modification_to_page = true;
        start_lsn = recv->start_lsn;
      }

      DBUG_PRINT("ib_log", ("apply " LSN_PF ":"
                            " %s len " ULINTPF " page %u:%u",
                            recv->start_lsn, get_mlog_string(recv->type),
                            recv->len, recv_addr->space, recv_addr->page_no));
      /* Since buf can be a nullptr for record types without a payload we can
      end up with nullptr + 0 if we calc buf + recv->len. This is undefined
      behaviour. Avoid this by only calculating the end_ptr when there's
      actual data to work with, otherwise set it to nullptr. */
      unsigned char *buf_end = nullptr;
      if (buf != nullptr) {
        buf_end = buf + recv->len;
      }
      recv_parse_or_apply_log_rec_body(recv->type, buf, buf_end,
                                       recv_addr->space, recv_addr->page_no,
                                       block, &mtr, ULINT_UNDEFINED, LSN_MAX);

      end_lsn = recv->start_lsn + recv->len;

      mach_write_to_8(FIL_PAGE_LSN + page, end_lsn);

      mach_write_to_8(UNIV_PAGE_SIZE - FIL_PAGE_END_LSN_OLD_CHKSUM + page,
                      end_lsn);

      if (page_zip) {
        mach_write_to_8(FIL_PAGE_LSN + page_zip->data, end_lsn);
      }
#ifdef UNIV_HOTBACKUP
      ++applied_recs;
    } else {
      ++skipped_recs;
#endif /* UNIV_HOTBACKUP */
    }

    if (recv->len > RECV_DATA_BLOCK_SIZE) {
      ut_free(buf);
    }
  }

#ifdef UNIV_ZIP_DEBUG
  if (fil_page_index_page_check(page)) {
    page_zip_des_t *page_zip = buf_block_get_page_zip(block);

    ut_a(!page_zip || page_zip_validate_low(page_zip, page, nullptr, FALSE));
  }
#endif /* UNIV_ZIP_DEBUG */

#ifndef UNIV_HOTBACKUP
  if (modification_to_page) {
    buf_flush_recv_note_modification(block, start_lsn, end_lsn);
  }
#else  /* !UNIV_HOTBACKUP */
  UT_NOT_USED(start_lsn);
#endif /* !UNIV_HOTBACKUP */

  /* Make sure that committing mtr does not change the modification
  LSN values of page */

  mtr.discard_modifications();

  mtr_commit(&mtr);

  mutex_enter(&recv_sys->mutex);

  if (recv_max_page_lsn < page_lsn) {
    recv_max_page_lsn = page_lsn;
  }

  recv_addr->state = RECV_PROCESSED;

  ut_a(recv_sys->n_addrs > 0);
  --recv_sys->n_addrs;

  mutex_exit(&recv_sys->mutex);

#ifdef UNIV_HOTBACKUP
  ib::trace_2() << "Applied " << applied_recs << " Skipped " << skipped_recs;
#endif /* UNIV_HOTBACKUP */
}

/** Tries to parse a single log record.
@param[out]	type		log record type
@param[in]	ptr		pointer to a buffer
@param[in]	end_ptr		end of the buffer
@param[out]	space_id	tablespace identifier
@param[out]	page_no		page number
@param[out]	body		start of log record body
@return length of the record, or 0 if the record was not complete */
static ulint recv_parse_log_rec(mlog_id_t *type, byte *ptr, byte *end_ptr,
                                space_id_t *space_id, page_no_t *page_no,
                                byte **body) {
  byte *new_ptr;

  *body = nullptr;

  UNIV_MEM_INVALID(type, sizeof *type);
  UNIV_MEM_INVALID(space_id, sizeof *space_id);
  UNIV_MEM_INVALID(page_no, sizeof *page_no);
  UNIV_MEM_INVALID(body, sizeof *body);

  if (ptr == end_ptr) {
    return (0);
  }

  switch (*ptr) {
#ifdef UNIV_LOG_LSN_DEBUG
    case MLOG_LSN | MLOG_SINGLE_REC_FLAG:
    case MLOG_LSN:

      new_ptr =
          mlog_parse_initial_log_record(ptr, end_ptr, type, space_id, page_no);

      if (new_ptr != nullptr) {
        const lsn_t lsn = static_cast<lsn_t>(*space_id) << 32 | *page_no;

        ut_a(lsn == recv_sys->recovered_lsn);
      }

      *type = MLOG_LSN;
      return (new_ptr == nullptr ? 0 : new_ptr - ptr);
#endif /* UNIV_LOG_LSN_DEBUG */

    case MLOG_MULTI_REC_END:
    case MLOG_DUMMY_RECORD:
      *page_no = FIL_NULL;
      *space_id = SPACE_UNKNOWN;
      *type = static_cast<mlog_id_t>(*ptr);
      return (1);

    case MLOG_MULTI_REC_END | MLOG_SINGLE_REC_FLAG:
    case MLOG_DUMMY_RECORD | MLOG_SINGLE_REC_FLAG:
      recv_sys->found_corrupt_log = true;
      return (0);

    case MLOG_TABLE_DYNAMIC_META:
    case MLOG_TABLE_DYNAMIC_META | MLOG_SINGLE_REC_FLAG:

      table_id_t id;
      uint64 version;

      *page_no = FIL_NULL;
      *space_id = SPACE_UNKNOWN;

      new_ptr =
          mlog_parse_initial_dict_log_record(ptr, end_ptr, type, &id, &version);

      if (new_ptr != nullptr) {
        new_ptr = recv_sys->metadata_recover->parseMetadataLog(
            id, version, new_ptr, end_ptr);
      }

      return (new_ptr == nullptr ? 0 : new_ptr - ptr);
  }

  new_ptr =
      mlog_parse_initial_log_record(ptr, end_ptr, type, space_id, page_no);

  *body = new_ptr;

  if (new_ptr == nullptr) {
    return (0);
  }

  new_ptr = recv_parse_or_apply_log_rec_body(
      *type, new_ptr, end_ptr, *space_id, *page_no, nullptr, nullptr,
      new_ptr - ptr, recv_sys->recovered_lsn);

  if (new_ptr == nullptr) {
    return (0);
  }

  return (new_ptr - ptr);
}

/** Subtracts next number of bytes to ignore before we reach the checkpoint
or returns information that there was nothing more to skip.
@param[in]	next_parsed_bytes	number of next bytes that were parsed,
which are supposed to be subtracted from bytes to ignore before checkpoint
@retval	true	there were still bytes to ignore
@retval false	there was already 0 bytes to ignore, nothing changed. */
static bool recv_update_bytes_to_ignore_before_checkpoint(
    size_t next_parsed_bytes) {
  auto &to_ignore = recv_sys->bytes_to_ignore_before_checkpoint;

  if (to_ignore != 0) {
    if (to_ignore >= next_parsed_bytes) {
      to_ignore -= next_parsed_bytes;
    } else {
      to_ignore = 0;
    }
    return (true);
  }

  return (false);
}

/** Tracks changes of recovered_lsn and tracks proper values for what
first_rec_group should be for consecutive blocks. Must be called when
recv_sys->recovered_lsn is changed to next lsn pointing at boundary
between consecutive parsed mini-transactions. */
static void recv_track_changes_of_recovered_lsn() {
  if (recv_sys->parse_start_lsn == 0) {
    return;
  }
  /* If we have already found the first block with mtr beginning there,
  we started to track boundaries between blocks. Since then we track
  all proper values of first_rec_group for consecutive blocks.
  The reason for that is to ensure that the first_rec_group of the last
  block is correct. Even though we do not depend during this recovery
  on that value, it would become important if we crashed later, because
  the last recovered block would become the first used block in redo and
  since then we would depend on a proper value of first_rec_group there.
  The checksums of log blocks should detect if it was incorrect, but the
  checksums might be disabled in the configuration. */
  const auto old_block =
      recv_sys->previous_recovered_lsn / OS_FILE_LOG_BLOCK_SIZE;

  const auto new_block = recv_sys->recovered_lsn / OS_FILE_LOG_BLOCK_SIZE;

  if (old_block != new_block) {
    ut_a(new_block > old_block);

    recv_sys->last_block_first_rec_group =
        recv_sys->recovered_lsn % OS_FILE_LOG_BLOCK_SIZE;
  }

  recv_sys->previous_recovered_lsn = recv_sys->recovered_lsn;
}

/** Parse and store a single log record entry.
@param[in]	ptr		start of buffer
@param[in]	end_ptr		end of buffer
@return true if end of processing */
static bool recv_single_rec(byte *ptr, byte *end_ptr) {
  /* The mtr did not modify multiple pages */

  lsn_t old_lsn = recv_sys->recovered_lsn;

  /* Try to parse a log record, fetching its type, space id,
  page no, and a pointer to the body of the log record */

  byte *body;
  mlog_id_t type;
  page_no_t page_no;
  space_id_t space_id;

  ulint len =
      recv_parse_log_rec(&type, ptr, end_ptr, &space_id, &page_no, &body);

  if (recv_sys->found_corrupt_log) {
    recv_report_corrupt_log(ptr, type, space_id, page_no);

#ifdef UNIV_HOTBACKUP
    return (true);
#endif /* UNIV_HOTBACKUP */

  } else if (len == 0 || recv_sys->found_corrupt_fs) {
    return (true);
  }

  lsn_t new_recovered_lsn;

  new_recovered_lsn = recv_calc_lsn_on_data_add(old_lsn, len);

  if (new_recovered_lsn > recv_sys->scanned_lsn) {
    /* The log record filled a log block, and we
    require that also the next log block should
    have been scanned in */

    return (true);
  }

  recv_previous_parsed_rec_type = type;
  recv_previous_parsed_rec_is_multi = 0;
  recv_previous_parsed_rec_offset = recv_sys->recovered_offset;

  recv_sys->recovered_offset += len;
  recv_sys->recovered_lsn = new_recovered_lsn;

  recv_track_changes_of_recovered_lsn();

  if (recv_update_bytes_to_ignore_before_checkpoint(len)) {
    return (false);
  }

  switch (type) {
    case MLOG_DUMMY_RECORD:
      /* Do nothing */
      break;

#ifdef UNIV_LOG_LSN_DEBUG
    case MLOG_LSN:
      /* Do not add these records to the hash table.
      The page number and space id fields are misused
      for something else. */
      break;
#endif /* UNIV_LOG_LSN_DEBUG */

    default:

      if (recv_recovery_on) {
#ifndef UNIV_HOTBACKUP
        if (space_id == TRX_SYS_SPACE ||
            fil_tablespace_lookup_for_recovery(space_id)) {
#endif /* !UNIV_HOTBACKUP */

          recv_add_to_hash_table(type, space_id, page_no, body, ptr + len,
                                 old_lsn, recv_sys->recovered_lsn);

#ifndef UNIV_HOTBACKUP
        } else {
          recv_sys->missing_ids.insert(space_id);
        }
#endif /* !UNIV_HOTBACKUP */
      }

      /* fall through */

    case MLOG_INDEX_LOAD:
    case MLOG_FILE_DELETE:
    case MLOG_FILE_RENAME:
    case MLOG_FILE_CREATE:
    case MLOG_FILE_EXTEND:
    case MLOG_TABLE_DYNAMIC_META:

      /* These were already handled by
      recv_parse_log_rec() and
      recv_parse_or_apply_log_rec_body(). */

      DBUG_PRINT("ib_log",
                 ("scan " LSN_PF ": log rec %s"
                  " len " ULINTPF " " PAGE_ID_PF,
                  old_lsn, get_mlog_string(type), len, space_id, page_no));
      break;
  }

  return (false);
}

/** Parse and store a multiple record log entry.
@param[in]	ptr		start of buffer
@param[in]	end_ptr		end of buffer
@return true if end of processing */
static bool recv_multi_rec(byte *ptr, byte *end_ptr) {
  /* Check that all the records associated with the single mtr
  are included within the buffer */

  ulint n_recs = 0;
  ulint total_len = 0;

  for (;;) {
    mlog_id_t type = MLOG_BIGGEST_TYPE;
    byte *body;
    page_no_t page_no = 0;
    space_id_t space_id = 0;

    ulint len =
        recv_parse_log_rec(&type, ptr, end_ptr, &space_id, &page_no, &body);

    if (recv_sys->found_corrupt_log) {
      recv_report_corrupt_log(ptr, type, space_id, page_no);

      return (true);

    } else if (len == 0) {
      return (true);

    } else if ((*ptr & MLOG_SINGLE_REC_FLAG)) {
      recv_sys->found_corrupt_log = true;

      recv_report_corrupt_log(ptr, type, space_id, page_no);

      return (true);

    } else if (recv_sys->found_corrupt_fs) {
      return (true);
    }

    recv_sys->save_rec(n_recs, space_id, page_no, type, body, len);

    recv_previous_parsed_rec_type = type;

    recv_previous_parsed_rec_offset = recv_sys->recovered_offset + total_len;

    recv_previous_parsed_rec_is_multi = 1;

    total_len += len;
    ++n_recs;

    ptr += len;

    if (type == MLOG_MULTI_REC_END) {
      DBUG_PRINT("ib_log", ("scan " LSN_PF ": multi-log end total_len " ULINTPF
                            " n=" ULINTPF,
                            recv_sys->recovered_lsn, total_len, n_recs));

      break;
    }

    DBUG_PRINT("ib_log",
               ("scan " LSN_PF ": multi-log rec %s len " ULINTPF " " PAGE_ID_PF,
                recv_sys->recovered_lsn, get_mlog_string(type), len, space_id,
                page_no));
  }

  lsn_t new_recovered_lsn =
      recv_calc_lsn_on_data_add(recv_sys->recovered_lsn, total_len);

  if (new_recovered_lsn > recv_sys->scanned_lsn) {
    /* The log record filled a log block, and we require
    that also the next log block should have been scanned in */

    return (true);
  }

  /* Add all the records to the hash table */

  ptr = recv_sys->buf + recv_sys->recovered_offset;

  for (ulint i = 0; i < n_recs; i++) {
    lsn_t old_lsn = recv_sys->recovered_lsn;

    /* This will apply MLOG_FILE_ records. */
    space_id_t space_id = 0;
    page_no_t page_no = 0;

    mlog_id_t type = MLOG_BIGGEST_TYPE;

    byte *body = nullptr;
    size_t len = 0;

    /* Avoid parsing if we have the record saved already. */
    if (!recv_sys->get_saved_rec(i, space_id, page_no, type, body, len)) {
      len = recv_parse_log_rec(&type, ptr, end_ptr, &space_id, &page_no, &body);
    }

    if (recv_sys->found_corrupt_log &&
        !recv_report_corrupt_log(ptr, type, space_id, page_no)) {
      return (true);

    } else if (recv_sys->found_corrupt_fs) {
      return (true);
    }

    ut_a(len != 0);
    ut_a(!(*ptr & MLOG_SINGLE_REC_FLAG));

    recv_sys->recovered_offset += len;

    recv_sys->recovered_lsn = recv_calc_lsn_on_data_add(old_lsn, len);

    const bool apply = !recv_update_bytes_to_ignore_before_checkpoint(len);

    switch (type) {
      case MLOG_MULTI_REC_END:
        recv_track_changes_of_recovered_lsn();
        /* Found the end mark for the records */
        return (false);

#ifdef UNIV_LOG_LSN_DEBUG
      case MLOG_LSN:
        /* Do not add these records to the hash table.
        The page number and space id fields are misused
        for something else. */
        break;
#endif /* UNIV_LOG_LSN_DEBUG */

      case MLOG_FILE_DELETE:
      case MLOG_FILE_CREATE:
      case MLOG_FILE_RENAME:
      case MLOG_FILE_EXTEND:
      case MLOG_TABLE_DYNAMIC_META:
        /* case MLOG_TRUNCATE: Disabled for WL6378 */
        /* These were already handled by
        recv_parse_or_apply_log_rec_body(). */
        break;

      default:

        if (!apply) {
          break;
        }

        if (recv_recovery_on) {
#ifndef UNIV_HOTBACKUP
          if (space_id == TRX_SYS_SPACE ||
              fil_tablespace_lookup_for_recovery(space_id)) {
#endif /* !UNIV_HOTBACKUP */

            recv_add_to_hash_table(type, space_id, page_no, body, ptr + len,
                                   old_lsn, new_recovered_lsn);

#ifndef UNIV_HOTBACKUP
          } else {
            recv_sys->missing_ids.insert(space_id);
          }
#endif /* !UNIV_HOTBACKUP */
        }
    }

    ptr += len;
  }

  return (false);
}

/** Parse log records from a buffer and optionally store them to a
hash table to wait merging to file pages.
@param[in]	checkpoint_lsn	the LSN of the latest checkpoint */
void recv_parse_log_recs(lsn_t checkpoint_lsn) {
  ut_ad(recv_sys->parse_start_lsn != 0);

  for (;;) {
    byte *ptr = recv_sys->buf + recv_sys->recovered_offset;

    byte *end_ptr = recv_sys->buf + recv_sys->len;

    if (ptr == end_ptr) {
      return;
    }

    bool single_rec;

    switch (*ptr) {
#ifdef UNIV_LOG_LSN_DEBUG
      case MLOG_LSN:
#endif /* UNIV_LOG_LSN_DEBUG */
      case MLOG_DUMMY_RECORD:
        single_rec = true;
        break;
      default:
        single_rec = !!(*ptr & MLOG_SINGLE_REC_FLAG);
    }

    if (single_rec) {
      if (recv_single_rec(ptr, end_ptr)) {
        return;
      }

    } else if (recv_multi_rec(ptr, end_ptr)) {
      return;
    }
  }
}

/** Adds data from a new log block to the parsing buffer of recv_sys if
recv_sys->parse_start_lsn is non-zero.
@param[in]  log_block   log block
@param[in]  scanned_lsn  lsn of how far we were able
                         to find data in this log block
@param[in]  len          0 if full block or length of the data to add
@return true if more data added */
bool recv_sys_add_to_parsing_buf(const byte *log_block, lsn_t scanned_lsn,
                                 ulint len) {
  ut_ad(scanned_lsn >= recv_sys->scanned_lsn);

  if (!recv_sys->parse_start_lsn) {
    /* Cannot start parsing yet because no start point for
    it found */

    return (false);
  }

  ulint more_len;
  ulint data_len = len > 0 ? len : log_block_get_data_len(log_block);

  if (recv_sys->parse_start_lsn >= scanned_lsn) {
    return (false);

  } else if (recv_sys->scanned_lsn >= scanned_lsn) {
    return (false);

  } else if (recv_sys->parse_start_lsn > recv_sys->scanned_lsn) {
    more_len = (ulint)(scanned_lsn - recv_sys->parse_start_lsn);

  } else {
    more_len = (ulint)(scanned_lsn - recv_sys->scanned_lsn);
  }

  if (more_len == 0) {
    return (false);
  }

  ut_ad(data_len >= more_len);

  ulint start_offset = data_len - more_len;

  if (start_offset < LOG_BLOCK_HDR_SIZE) {
    start_offset = LOG_BLOCK_HDR_SIZE;
  }

  ulint end_offset = data_len;

  if (end_offset > OS_FILE_LOG_BLOCK_SIZE - LOG_BLOCK_TRL_SIZE) {
    end_offset = OS_FILE_LOG_BLOCK_SIZE - LOG_BLOCK_TRL_SIZE;
  }

  ut_ad(start_offset <= end_offset);

  if (start_offset < end_offset) {
    memcpy(recv_sys->buf + recv_sys->len, log_block + start_offset,
           end_offset - start_offset);

    recv_sys->len += end_offset - start_offset;

    ut_a(recv_sys->len <= recv_sys->buf_len);
  }

  return (true);
}

/** Moves the parsing buffer data left to the buffer start. */
void recv_reset_buffer() {
  ut_memmove(recv_sys->buf, recv_sys->buf + recv_sys->recovered_offset,
             recv_sys->len - recv_sys->recovered_offset);

  recv_sys->len -= recv_sys->recovered_offset;

  recv_sys->recovered_offset = 0;
}

/** Scans log from a buffer and stores new log data to the parsing buffer.
Parses and hashes the log records if new data found.  Unless
UNIV_HOTBACKUP is defined, this function will apply log records
automatically when the hash table becomes full.
@param[in,out]	log		redo log
@param[in]	max_memory	we let the hash table of recs to grow to
                                this size, at the maximum
@param[in]	buf		buffer containing a log segment or garbage
@param[in]	len		buffer length
@param[in]	checkpoint_lsn	latest checkpoint LSN
@param[in]	start_lsn	buffer start lsn
@param[in,out]	contiguous_lsn	it is known that log contain
                                contiguous log data up to this lsn
@param[out]	read_upto_lsn	scanning succeeded up to this lsn
@param[in]  to_lsn LSN to stop scanning at
@return true if not able to scan any more in this log */
#ifndef UNIV_HOTBACKUP
static bool recv_scan_log_recs(log_t &log,
#else  /* !UNIV_HOTBACKUP */
bool meb_scan_log_recs(
#endif /* !UNIV_HOTBACKUP */
                               ulint max_memory, const byte *buf, ulint len,
                               lsn_t checkpoint_lsn, lsn_t start_lsn,
                               lsn_t *contiguous_lsn, lsn_t *read_upto_lsn,
                               lsn_t to_lsn) {
  const byte *log_block = buf;
  lsn_t scanned_lsn = start_lsn;
  bool finished = false;
  bool more_data = false;

  ut_ad(start_lsn % OS_FILE_LOG_BLOCK_SIZE == 0);
  ut_ad(len % OS_FILE_LOG_BLOCK_SIZE == 0);
  ut_ad(len >= OS_FILE_LOG_BLOCK_SIZE);

  do {
    if (scanned_lsn >= to_lsn) {
      finished = true;
      break;
    }

    ut_ad(!finished);

    ulint no = log_block_get_hdr_no(log_block);

    ulint expected_no = log_block_convert_lsn_to_no(scanned_lsn);

    if (no != expected_no) {
      /* Garbage or an incompletely written log block.

      We will not report any error, because this can
      happen when InnoDB was killed while it was
      writing redo log. We simply treat this as an
      abrupt end of the redo log. */

      finished = true;

      break;
    }

    if (!log_block_checksum_is_ok(log_block)) {
      uint32_t checksum1 = log_block_get_checksum(log_block);
      uint32_t checksum2 = log_block_calc_checksum(log_block);
      ib::error(ER_IB_MSG_720, ulonglong{no}, ulonglong{scanned_lsn},
                ulong{checksum1}, ulong{checksum2});

      /* Garbage or an incompletely written log block.

      This could be the result of killing the server
      while it was writing this log block. We treat
      this as an abrupt end of the redo log. */

      finished = true;

      break;
    }

    if (log_block_get_flush_bit(log_block)) {
      /* This block was a start of a log flush operation:
      we know that the previous flush operation must have
      been completed before this block can have been flushed.
      Therefore, we know that log data is contiguous up to
      scanned_lsn. */

      if (scanned_lsn > *contiguous_lsn) {
        *contiguous_lsn = scanned_lsn;
      }
    }

    ulint data_len = log_block_get_data_len(log_block);

    if (scanned_lsn + data_len > recv_sys->scanned_lsn &&
        log_block_get_checkpoint_no(log_block) <
            recv_sys->scanned_checkpoint_no &&
        (recv_sys->scanned_checkpoint_no -
             log_block_get_checkpoint_no(log_block) >
         0x80000000UL)) {
      /* Garbage from a log buffer flush which was made
      before the most recent database recovery */

      finished = true;

      break;
    }

    if (!recv_sys->parse_start_lsn &&
        log_block_get_first_rec_group(log_block) > 0) {
      /* We found a point from which to start the parsing
      of log records */

      recv_sys->parse_start_lsn =
          scanned_lsn + log_block_get_first_rec_group(log_block);

      ib::info(ER_IB_MSG_1261)
          << "Starting to parse redo log at lsn = " << recv_sys->parse_start_lsn
          << ", whereas checkpoint_lsn = " << recv_sys->checkpoint_lsn
          << " and start_lsn = " << start_lsn;

      if (recv_sys->parse_start_lsn < recv_sys->checkpoint_lsn) {
        /* We start to parse log records even before
        checkpoint_lsn, from the beginning of the log
        block which contains the checkpoint_lsn.

        That's because the first group of log records
        in the log block, starts before checkpoint_lsn,
        and checkpoint_lsn could potentially point to
        the middle of some log record. We need to find
        the first group of log records that starts at
        or after checkpoint_lsn. This could be only
        achieved by traversing all groups of log records
        that start within the log block since the first
        one (to discover their beginnings we need to
        parse them). However, we don't want to report
        missing tablespaces for space_id in log records
        before checkpoint_lsn. Hence we need to ignore
        those records and that's why we need a counter
        of bytes to ignore. */

        recv_sys->bytes_to_ignore_before_checkpoint =
            recv_sys->checkpoint_lsn - recv_sys->parse_start_lsn;

        ut_a(recv_sys->bytes_to_ignore_before_checkpoint <=
             OS_FILE_LOG_BLOCK_SIZE - LOG_BLOCK_HDR_SIZE);

        ut_a(recv_sys->checkpoint_lsn % OS_FILE_LOG_BLOCK_SIZE +
                 LOG_BLOCK_TRL_SIZE <
             OS_FILE_LOG_BLOCK_SIZE);

        ut_a(recv_sys->parse_start_lsn % OS_FILE_LOG_BLOCK_SIZE >=
             LOG_BLOCK_HDR_SIZE);
      }

      recv_sys->scanned_lsn = recv_sys->parse_start_lsn;
      recv_sys->recovered_lsn = recv_sys->parse_start_lsn;

      recv_track_changes_of_recovered_lsn();
    }

    // adjust data_len if we are in last block, so it stops at exact to_lsn
    if (scanned_lsn + data_len > to_lsn) {
      data_len = to_lsn - scanned_lsn;
    }
    scanned_lsn += data_len;

    if (scanned_lsn > recv_sys->scanned_lsn) {
#ifndef UNIV_HOTBACKUP
      if (srv_read_only_mode) {
        if (scanned_lsn > recv_sys->checkpoint_lsn) {
          ib::warn(ER_IB_MSG_721);

          return (true);
        }

      } else if (!recv_needed_recovery &&
                 scanned_lsn > recv_sys->checkpoint_lsn) {
        ib::info(ER_IB_MSG_722, ulonglong{recv_sys->scanned_lsn});

        recv_init_crash_recovery();
      }
#endif /* !UNIV_HOTBACKUP */

      /* We were able to find more log data: add it to the
      parsing buffer if parse_start_lsn is already
      non-zero */

      if (recv_sys->len + 4 * OS_FILE_LOG_BLOCK_SIZE >= recv_sys->buf_len) {
        if (!recv_sys_resize_buf()) {
          recv_sys->found_corrupt_log = true;

#ifndef UNIV_HOTBACKUP
          if (srv_force_recovery == 0) {
            ib::error(ER_IB_MSG_724);
            return (true);
          }
#else  /* !UNIV_HOTBACKUP */
          ib::fatal(ER_IB_ERR_NOT_ENOUGH_MEMORY_FOR_PARSE_BUFFER)
              << "Insufficient memory for InnoDB parse buffer; want "
              << recv_sys->buf_len;
#endif /* !UNIV_HOTBACKUP */
        }
      }

      if (!recv_sys->found_corrupt_log) {
        more_data =
            recv_sys_add_to_parsing_buf(log_block, scanned_lsn, data_len);
      }

      recv_sys->scanned_lsn = scanned_lsn;

      recv_sys->scanned_checkpoint_no = log_block_get_checkpoint_no(log_block);
    }

    if (data_len < OS_FILE_LOG_BLOCK_SIZE || scanned_lsn >= to_lsn) {
      /* Log data for this group ends here */
      finished = true;

      break;

    } else {
      log_block += OS_FILE_LOG_BLOCK_SIZE;
    }

  } while (log_block < buf + len);

  *read_upto_lsn = scanned_lsn;

  if (recv_needed_recovery ||
      (recv_is_from_backup && !recv_is_making_a_backup)) {
    ++recv_scan_print_counter;

    if (finished || (recv_scan_print_counter % 80) == 0) {
      ib::info(ER_IB_MSG_725, ulonglong{scanned_lsn});
    }
  }

  if (more_data && !recv_sys->found_corrupt_log) {
    /* Try to parse more log records */

    recv_parse_log_recs(checkpoint_lsn);

#ifndef UNIV_HOTBACKUP
    if (recv_heap_used() > max_memory) {
      recv_apply_hashed_log_recs(log, false);
    }
#endif /* !UNIV_HOTBACKUP */

    if (recv_sys->recovered_offset > recv_sys->buf_len / 4) {
      /* Move parsing buffer data to the buffer start */

      recv_reset_buffer();
    }
  }

  return (finished);
}

#ifdef UNIV_HOTBACKUP
bool meb_read_log_encryption(IORequest &encryption_request,
                             byte *encryption_info) {
  space_id_t log_space_id = dict_sys_t::s_log_space_first_id;
  const page_id_t page_id(log_space_id, 0);
  byte *log_block_buf_ptr;
  byte *log_block_buf;
  byte key[Encryption::KEY_LEN];
  byte iv[Encryption::KEY_LEN];
  fil_space_t *space = fil_space_get(log_space_id);
  dberr_t err;

  log_block_buf_ptr =
      static_cast<byte *>(ut_malloc_nokey(2 * OS_FILE_LOG_BLOCK_SIZE));
  memset(log_block_buf_ptr, 0, 2 * OS_FILE_LOG_BLOCK_SIZE);
  log_block_buf =
      static_cast<byte *>(ut_align(log_block_buf_ptr, OS_FILE_LOG_BLOCK_SIZE));

  if (encryption_info != nullptr) {
    /* encryption info was given as a parameter */
    memcpy(log_block_buf + LOG_HEADER_CREATOR_END, encryption_info,
           Encryption::INFO_MAX_SIZE);
  } else {
    /* encryption info was not given as a parameter, read it from the
       header of "ib_logfile0" */

    err = fil_redo_io(IORequestLogRead, page_id, univ_page_size,
                      LOG_CHECKPOINT_1 + OS_FILE_LOG_BLOCK_SIZE,
                      OS_FILE_LOG_BLOCK_SIZE, log_block_buf);
    ut_a(err == DB_SUCCESS);
  }

  if (memcmp(log_block_buf + LOG_HEADER_CREATOR_END, Encryption::KEY_MAGIC_V3,
             Encryption::MAGIC_SIZE) == 0) {
    encryption_request = IORequestLogRead;

    if (Encryption::decode_encryption_info(
            key, iv, log_block_buf + LOG_HEADER_CREATOR_END, true)) {
      /* If redo log encryption is enabled, set the
      space flag. Otherwise, we just fill the encryption
      information to space object for decrypting old
      redo log blocks. */
      space->flags |= FSP_FLAGS_MASK_ENCRYPTION;
      err = fil_set_encryption(space->id, Encryption::AES, key, iv);

      if (err == DB_SUCCESS) {
        ib::info(ER_IB_MSG_1239) << "Read redo log encryption"
                                 << " metadata successful.";
      } else {
        ut_free(log_block_buf_ptr);
        ib::error(ER_IB_MSG_1240) << "Can't set redo log tablespace"
                                  << " encryption metadata.";
        return (false);
      }

      encryption_request.encryption_key(
          space->encryption_key, space->encryption_klen, space->encryption_iv);

      encryption_request.encryption_algorithm(Encryption::AES);
    } else {
      ut_free(log_block_buf_ptr);
      ib::error(ER_IB_MSG_1241) << "Cannot read the encryption"
                                   " information in log file header, please"
                                   " check if keyring is loaded.";
      return (false);
    }
  }

  ut_free(log_block_buf_ptr);
  return (true);
}
#endif /* UNIV_HOTBACKUP */

#ifndef UNIV_HOTBACKUP
/** Reads a specified log segment to a buffer.
@param[in,out]	log		redo log
@param[in,out]	buf		buffer where to read
@param[in]	start_lsn	read area start
@param[in]	end_lsn		read area end */
void recv_read_log_seg(log_t &log, byte *buf, lsn_t start_lsn, lsn_t end_lsn) {
  log_background_threads_inactive_validate(log);

  do {
    lsn_t source_offset;

    source_offset = log_files_real_offset_for_lsn(log, start_lsn);

    ut_a(end_lsn - start_lsn <= ULINT_MAX);

    ulint len;

    len = (ulint)(end_lsn - start_lsn);

    ut_ad(len != 0);

    if ((source_offset % log.file_size) + len > log.file_size) {
      /* If the above condition is true then len
      (which is ulint) is > the expression below,
      so the typecast is ok */
      len = (ulint)(log.file_size - (source_offset % log.file_size));
    }

    ++log.n_log_ios;

    ut_a(source_offset / UNIV_PAGE_SIZE <= PAGE_NO_MAX);

    const page_no_t page_no =
        static_cast<page_no_t>(source_offset / univ_page_size.physical());

    dberr_t

        err = fil_redo_io(
            IORequestLogRead, page_id_t(log.files_space_id, page_no),
            univ_page_size, (ulint)(source_offset % univ_page_size.physical()),
            len, buf);

    ut_a(err == DB_SUCCESS);

    start_lsn += len;
    buf += len;

  } while (start_lsn != end_lsn);
}

/** Scans log from a buffer and stores new log data to the parsing buffer.
Parses and hashes the log records if new data found.
@param[in,out]	log               redo log
@param[in,out]  contiguous_lsn    log sequence number
                                  until which all redo log has been
                                  scanned
@param[in,out]  to_lsn            LSN to stop recovery at */
static void recv_recovery_begin(log_t &log, lsn_t *contiguous_lsn,
                                lsn_t to_lsn) {
  mutex_enter(&recv_sys->mutex);

  recv_sys->len = 0;
  recv_sys->recovered_offset = 0;
  recv_sys->n_addrs = 0;
  recv_sys_empty_hash();

  /* Since 8.0, we can start recovery at checkpoint_lsn which points
  to the middle of log record. In such case we first to need to find
  the beginning of the first group of log records, which is at lsn
  greater than the checkpoint_lsn. */
  recv_sys->parse_start_lsn = 0;

  /* This is updated when we find value for parse_start_lsn. */
  recv_sys->bytes_to_ignore_before_checkpoint = 0;

  recv_sys->checkpoint_lsn = *contiguous_lsn;
  recv_sys->scanned_lsn = *contiguous_lsn;
  recv_sys->recovered_lsn = *contiguous_lsn;

  /* We have to trust that the first_rec_group in the first block is
  correct as we can't start parsing earlier to check it ourselves. */
  recv_sys->previous_recovered_lsn = *contiguous_lsn;
  recv_sys->last_block_first_rec_group = 0;

  recv_sys->scanned_checkpoint_no = 0;
  recv_previous_parsed_rec_type = MLOG_SINGLE_REC_FLAG;
  recv_previous_parsed_rec_offset = 0;
  recv_previous_parsed_rec_is_multi = 0;
  ut_ad(recv_max_page_lsn == 0);

  mutex_exit(&recv_sys->mutex);

  ulint max_mem =
      UNIV_PAGE_SIZE * (buf_pool_get_n_pages() -
                        (recv_n_pool_free_frames * srv_buf_pool_instances));

  *contiguous_lsn =
      ut_uint64_align_down(*contiguous_lsn, OS_FILE_LOG_BLOCK_SIZE);

  lsn_t start_lsn = *contiguous_lsn;

  lsn_t checkpoint_lsn = start_lsn;

  bool finished = false;

  while (!finished) {
    lsn_t end_lsn = start_lsn + RECV_SCAN_SIZE;

    recv_read_log_seg(log, log.buf, start_lsn, end_lsn);

    finished = recv_scan_log_recs(log, max_mem, log.buf, RECV_SCAN_SIZE,
                                  checkpoint_lsn, start_lsn, contiguous_lsn,
                                  &log.scanned_lsn, to_lsn);

    start_lsn = end_lsn;
  }

  DBUG_PRINT("ib_log", ("scan " LSN_PF " completed", log.scanned_lsn));
  ut_ad(to_lsn == LSN_MAX || to_lsn == log.scanned_lsn);
}

/** Initialize crash recovery environment. Can be called iff
recv_needed_recovery == false. */
static void recv_init_crash_recovery() {
  ut_ad(!srv_read_only_mode);
  ut_a(!recv_needed_recovery);

  recv_needed_recovery = true;

  ib::info(ER_IB_MSG_726);
  ib::info(ER_IB_MSG_727);

  recv_sys->dblwr->recover();

  if (srv_force_recovery < SRV_FORCE_NO_LOG_REDO) {
    /* Spawn the background thread to flush dirty pages
    from the buffer pools. */

    srv_threads.m_recv_writer =
        os_thread_create(recv_writer_thread_key, recv_writer_thread);

    srv_threads.m_recv_writer.start();
  }
}
#endif /* !UNIV_HOTBACKUP */

#ifndef UNIV_HOTBACKUP
/** Start recovering from a redo log checkpoint.
@see recv_recovery_from_checkpoint_finish
@param[in,out]	log		redo log
@param[in]  flush_lsn FIL_PAGE_FILE_FLUSH_LSN
                                of first system tablespace page
@param[in]  to_lsn    LSN to store recovery at
@return error code or DB_SUCCESS */
dberr_t recv_recovery_from_checkpoint_start(log_t &log, lsn_t flush_lsn,
                                            lsn_t to_lsn) {
  /* Initialize red-black tree for fast insertions into the
  flush_list during recovery process. */
  buf_flush_init_flush_rbt();

  if (srv_force_recovery >= SRV_FORCE_NO_LOG_REDO) {
    ib::info(ER_IB_MSG_728);

    /* We leave redo log not started and this is read-only mode. */
    ut_a(log.sn == 0);
    ut_a(srv_read_only_mode);

    return (DB_SUCCESS);
  }

  recv_recovery_on = true;

  /* Look for the latest checkpoint */

  dberr_t err;
  ulint max_cp_field;

  err = recv_find_max_checkpoint(log, &max_cp_field);

  if (err != DB_SUCCESS) {
    return (err);
  }

  log_files_header_read(log, static_cast<uint32_t>(max_cp_field));

  lsn_t checkpoint_lsn;
  checkpoint_no_t checkpoint_no;

  checkpoint_lsn = mach_read_from_8(log.checkpoint_buf + LOG_CHECKPOINT_LSN);

  checkpoint_no = mach_read_from_8(log.checkpoint_buf + LOG_CHECKPOINT_NO);

  ut_ad(to_lsn >= checkpoint_lsn);

  /* Read the first log file header to print a note if this is
  a recovery from a restored InnoDB Hot Backup */
  byte log_hdr_buf[LOG_FILE_HDR_SIZE];
  const page_id_t page_id{log.files_space_id, 0};

  err = fil_redo_io(IORequestLogRead, page_id, univ_page_size, 0,
                    LOG_FILE_HDR_SIZE, log_hdr_buf);

  ut_a(err == DB_SUCCESS);

  /* Make sure creator is properly '\0'-terminated for output */
  log_hdr_buf[LOG_HEADER_CREATOR_END - 1] = '\0';

  const auto p = log_hdr_buf + LOG_HEADER_CREATOR;

  if (memcmp(p, (byte *)"MEB", sizeof("MEB") - 1) == 0) {
    /* Disable the double write buffer. MEB ensures that the data pages
    are consistent. Therefore the dblwr is superfluous. Secondly, the dblwr
    file is not redo logged and we can have pages in there that were written
    after the redo log was copied by MEB. */

    /* Restore state after recovery completes. */
    recv_sys->dblwr_state = dblwr::enabled;

    dblwr::enabled = false;

    dblwr::set();

    recv_sys->is_meb_recovery = true;

    if (srv_read_only_mode) {
      ib::error(ER_IB_MSG_729);

      return (DB_ERROR);
    }

    /* This log file was created by mysqlbackup --restore: print
    a note to the user about it */

    ib::info(ER_IB_MSG_730,
             reinterpret_cast<const char *>(log_hdr_buf) + LOG_HEADER_CREATOR);

    /* Replace the label. */
    ut_ad(LOG_HEADER_CREATOR_END - LOG_HEADER_CREATOR >=
          sizeof LOG_HEADER_CREATOR_CURRENT);

    memset(log_hdr_buf + LOG_HEADER_CREATOR, 0,
           LOG_HEADER_CREATOR_END - LOG_HEADER_CREATOR);

    strcpy(reinterpret_cast<char *>(log_hdr_buf) + LOG_HEADER_CREATOR,
           LOG_HEADER_CREATOR_CURRENT);

    /* Re-calculate the header block checksum. */
    log_block_set_checksum(log_hdr_buf,
                           log_block_calc_checksum_crc32(log_hdr_buf));

    /* Write to the log file to wipe over the label */
    err = fil_redo_io(IORequestLogWrite, page_id, univ_page_size, 0,
                      OS_FILE_LOG_BLOCK_SIZE, log_hdr_buf);

    ut_a(err == DB_SUCCESS);

  } else if (0 == ut_memcmp(log_hdr_buf + LOG_HEADER_CREATOR,
                            (byte *)LOG_HEADER_CREATOR_CLONE,
                            (sizeof LOG_HEADER_CREATOR_CLONE) - 1)) {
    /* Refuse clone database recovery in read only mode. */
    if (srv_read_only_mode) {
      ib::error(ER_IB_MSG_736);
      return (DB_READ_ONLY);
    }
    recv_sys->is_cloned_db = true;
    ib::info(ER_IB_MSG_731);
  }

  /* Start reading the log from the checkpoint LSN up.
  The variable contiguous_lsn contains an LSN up to which
  the log is known to be contiguously written to log. */

  ut_ad(RECV_SCAN_SIZE <= log.buf_size);

  ut_ad(recv_sys->n_addrs == 0);

  lsn_t contiguous_lsn;

  contiguous_lsn = checkpoint_lsn;

  switch (log.format) {
    case LOG_HEADER_FORMAT_8_0_3:
    case LOG_HEADER_FORMAT_CURRENT:
      break;

    case LOG_HEADER_FORMAT_5_7_9:
    case LOG_HEADER_FORMAT_8_0_1:

      ib::info(ER_IB_MSG_732, ulong{log.format});

      /* Check if the redo log from an older known redo log
      version is from a clean shutdown. */
      err = recv_log_recover_pre_8_0_4(log, checkpoint_no, checkpoint_lsn);

      return (err);

    default:
      ib::error(ER_IB_MSG_733, ulong{log.format},
                ulong{LOG_HEADER_FORMAT_CURRENT});

      ut_ad(0);
      recv_sys->found_corrupt_log = true;
      return (DB_ERROR);
  }

  /* NOTE: we always do a 'recovery' at startup, but only if
  there is something wrong we will print a message to the
  user about recovery: */

  if (checkpoint_lsn != flush_lsn) {
    if (checkpoint_lsn < flush_lsn) {
      ib::warn(ER_IB_MSG_734, ulonglong{checkpoint_lsn}, ulonglong{flush_lsn});
    }

    if (!recv_needed_recovery) {
      ib::info(ER_IB_MSG_735, ulonglong{flush_lsn}, ulonglong{checkpoint_lsn});

      if (srv_read_only_mode) {
        ib::error(ER_IB_MSG_736);

        return (DB_READ_ONLY);
      }

      recv_init_crash_recovery();
    }
  }

  contiguous_lsn = checkpoint_lsn;

  recv_recovery_begin(log, &contiguous_lsn, to_lsn);

  lsn_t recovered_lsn;

  recovered_lsn = recv_sys->recovered_lsn;

  ut_a(recv_needed_recovery || checkpoint_lsn == recovered_lsn);

  log.recovered_lsn = recovered_lsn;

  /* If it is at block boundary, add header size. */
  auto check_scanned_lsn = log.scanned_lsn;
  if (check_scanned_lsn % OS_FILE_LOG_BLOCK_SIZE == 0) {
    check_scanned_lsn += LOG_BLOCK_HDR_SIZE;
  }

  if (check_scanned_lsn < checkpoint_lsn ||
      check_scanned_lsn < recv_max_page_lsn) {
    ib::error(ER_IB_MSG_737, ulonglong{log.scanned_lsn},
              ulonglong{checkpoint_lsn}, ulonglong{recv_max_page_lsn});
  }

  if (recovered_lsn < checkpoint_lsn) {
    /* No harm in trying to do RO access. */
    if (!srv_read_only_mode) {
      ut_error;
    }

    return (DB_ERROR);
  }

  if ((recv_sys->found_corrupt_log && srv_force_recovery == 0) ||
      recv_sys->found_corrupt_fs) {
    return (DB_ERROR);
  }

  /* Read the last recovered log block. */
  lsn_t start_lsn;
  lsn_t end_lsn;

  start_lsn = ut_uint64_align_down(recovered_lsn, OS_FILE_LOG_BLOCK_SIZE);

  end_lsn = ut_uint64_align_up(recovered_lsn, OS_FILE_LOG_BLOCK_SIZE);

  ut_a(start_lsn < end_lsn);
  ut_a(start_lsn % log.buf_size + OS_FILE_LOG_BLOCK_SIZE <= log.buf_size);

  recv_read_log_seg(log, recv_sys->last_block, start_lsn, end_lsn);

  byte *log_buf_block = log.buf + start_lsn % log.buf_size;

  std::memcpy(log_buf_block, recv_sys->last_block, OS_FILE_LOG_BLOCK_SIZE);

  if (recv_sys->last_block_first_rec_group != 0 &&
      log_block_get_first_rec_group(log_buf_block) !=
          recv_sys->last_block_first_rec_group) {
    /* We must not start with invalid first_rec_group in the first block,
    because if we crashed, we could be unable to recover. We do NOT have
    guarantee that the first_rec_group was correct because recovery did
    not report error. The first_rec_group was used only to locate the
    beginning of the log for recovery. For later blocks it was not used.
    It might be corrupted on disk and stay unnoticed if checksums for
    log blocks are disabled. In such case it would be better to repair
    it now instead of relying on the broken value and risking data loss.
    We emit warning to notice user about the situation. We repair that
    only in the log buffer. */

    ib::warn(ER_IB_RECV_FIRST_REC_GROUP_INVALID,
             uint(log_block_get_first_rec_group(log_buf_block)),
             uint(recv_sys->last_block_first_rec_group));

    log_block_set_first_rec_group(log_buf_block,
                                  recv_sys->last_block_first_rec_group);

  } else if (log_block_get_first_rec_group(log_buf_block) == 0) {
    /* Again, if it was zero, for any reason, we prefer to fix it
    before starting (we emit warning). */

    ib::warn(ER_IB_RECV_FIRST_REC_GROUP_INVALID, uint(0),
             uint(recovered_lsn % OS_FILE_LOG_BLOCK_SIZE));

    log_block_set_first_rec_group(log_buf_block,
                                  recovered_lsn % OS_FILE_LOG_BLOCK_SIZE);
  }

  ut_d(log.first_block_is_correct_for_lsn = recovered_lsn);

  log_start(log, checkpoint_no + 1, checkpoint_lsn, recovered_lsn);

  /* Copy the checkpoint info to the log; remember that we have
  incremented checkpoint_no by one, and the info will not be written
  over the max checkpoint info, thus making the preservation of max
  checkpoint info on disk certain */

  if (!srv_read_only_mode) {
    log_files_write_checkpoint(log, checkpoint_lsn);
  }

  mutex_enter(&recv_sys->mutex);
  recv_sys->apply_log_recs = true;
  mutex_exit(&recv_sys->mutex);

  /* The database is now ready to start almost normal processing of user
  transactions: transaction rollbacks and the application of the log
  records in the hash table can be run in background. */

  return (DB_SUCCESS);
}

/** Complete the recovery from the latest checkpoint.
@param[in,out]	log		redo log
@param[in]	aborting	true if the server has to abort due to an error
@return recovered persistent metadata or nullptr if aborting*/
MetadataRecover *recv_recovery_from_checkpoint_finish(log_t &log,
                                                      bool aborting) {
  /* Make sure that the recv_writer thread is done. This is
  required because it grabs various mutexes and we want to
  ensure that when we enable sync_order_checks there is no
  mutex currently held by any thread. */
  mutex_enter(&recv_sys->writer_mutex);

  /* Free the resources of the recovery system */
  recv_recovery_on = false;

  /* By acquiring the mutex we ensure that the recv_writer thread
  won't trigger any more LRU batches. Now wait for currently
  in progress batches to finish. */
  buf_flush_wait_LRU_batch_end();

  mutex_exit(&recv_sys->writer_mutex);

  ulint count = 0;

  while (recv_writer_is_active()) {
    ++count;

    std::this_thread::sleep_for(std::chrono::milliseconds(100));

    if (count >= 600) {
      ib::info(ER_IB_MSG_738);
      count = 0;
    }
  }

  MetadataRecover *metadata;

  if (!aborting) {
    metadata = recv_sys->metadata_recover;

    recv_sys->metadata_recover = nullptr;
  } else {
    metadata = nullptr;
  }

  recv_sys_free();

  if (!aborting) {
    /* Validate a few system page types that were left uninitialized
    by older versions of MySQL. */
    mtr_t mtr;

    mtr.start();

    buf_block_t *block;

    /* Bitmap page types will be reset in buf_dblwr_check_block()
    without redo logging. */

    block = buf_page_get(page_id_t(IBUF_SPACE_ID, FSP_IBUF_HEADER_PAGE_NO),
                         univ_page_size, RW_X_LATCH, &mtr);

    fil_block_check_type(block, FIL_PAGE_TYPE_SYS, &mtr);

    /* Already MySQL 3.23.53 initialized FSP_IBUF_TREE_ROOT_PAGE_NO
    to FIL_PAGE_INDEX. No need to reset that one. */

    block = buf_page_get(page_id_t(TRX_SYS_SPACE, TRX_SYS_PAGE_NO),
                         univ_page_size, RW_X_LATCH, &mtr);

    fil_block_check_type(block, FIL_PAGE_TYPE_TRX_SYS, &mtr);

    block = buf_page_get(page_id_t(TRX_SYS_SPACE, FSP_FIRST_RSEG_PAGE_NO),
                         univ_page_size, RW_X_LATCH, &mtr);

    fil_block_check_type(block, FIL_PAGE_TYPE_SYS, &mtr);

    block = buf_page_get(page_id_t(TRX_SYS_SPACE, FSP_DICT_HDR_PAGE_NO),
                         univ_page_size, RW_X_LATCH, &mtr);

    fil_block_check_type(block, FIL_PAGE_TYPE_SYS, &mtr);

    mtr.commit();
  }

  /* Free up the flush_rbt. */
  buf_flush_free_flush_rbt();

  return (metadata);
}

#endif /* !UNIV_HOTBACKUP */

#if defined(UNIV_DEBUG) || defined(UNIV_HOTBACKUP)
/** Return string name of the redo log record type.
@param[in]	type	record log record enum
@return string name of record log record */
const char *get_mlog_string(mlog_id_t type) {
  switch (type) {
    case MLOG_SINGLE_REC_FLAG:
      return ("MLOG_SINGLE_REC_FLAG");

    case MLOG_1BYTE:
      return ("MLOG_1BYTE");

    case MLOG_2BYTES:
      return ("MLOG_2BYTES");

    case MLOG_4BYTES:
      return ("MLOG_4BYTES");

    case MLOG_8BYTES:
      return ("MLOG_8BYTES");

    case MLOG_REC_INSERT:
      return ("MLOG_REC_INSERT");

    case MLOG_REC_CLUST_DELETE_MARK:
      return ("MLOG_REC_CLUST_DELETE_MARK");

    case MLOG_REC_SEC_DELETE_MARK:
      return ("MLOG_REC_SEC_DELETE_MARK");

    case MLOG_REC_UPDATE_IN_PLACE:
      return ("MLOG_REC_UPDATE_IN_PLACE");

    case MLOG_REC_DELETE:
      return ("MLOG_REC_DELETE");

    case MLOG_LIST_END_DELETE:
      return ("MLOG_LIST_END_DELETE");

    case MLOG_LIST_START_DELETE:
      return ("MLOG_LIST_START_DELETE");

    case MLOG_LIST_END_COPY_CREATED:
      return ("MLOG_LIST_END_COPY_CREATED");

    case MLOG_PAGE_REORGANIZE:
      return ("MLOG_PAGE_REORGANIZE");

    case MLOG_PAGE_CREATE:
      return ("MLOG_PAGE_CREATE");

    case MLOG_UNDO_INSERT:
      return ("MLOG_UNDO_INSERT");

    case MLOG_UNDO_ERASE_END:
      return ("MLOG_UNDO_ERASE_END");

    case MLOG_UNDO_INIT:
      return ("MLOG_UNDO_INIT");

    case MLOG_UNDO_HDR_REUSE:
      return ("MLOG_UNDO_HDR_REUSE");

    case MLOG_UNDO_HDR_CREATE:
      return ("MLOG_UNDO_HDR_CREATE");

    case MLOG_REC_MIN_MARK:
      return ("MLOG_REC_MIN_MARK");

    case MLOG_IBUF_BITMAP_INIT:
      return ("MLOG_IBUF_BITMAP_INIT");

#ifdef UNIV_LOG_LSN_DEBUG
    case MLOG_LSN:
      return ("MLOG_LSN");
#endif /* UNIV_LOG_LSN_DEBUG */

    case MLOG_INIT_FILE_PAGE:
      return ("MLOG_INIT_FILE_PAGE");

    case MLOG_WRITE_STRING:
      return ("MLOG_WRITE_STRING");

    case MLOG_MULTI_REC_END:
      return ("MLOG_MULTI_REC_END");

    case MLOG_DUMMY_RECORD:
      return ("MLOG_DUMMY_RECORD");

    case MLOG_FILE_DELETE:
      return ("MLOG_FILE_DELETE");

    case MLOG_COMP_REC_MIN_MARK:
      return ("MLOG_COMP_REC_MIN_MARK");

    case MLOG_COMP_PAGE_CREATE:
      return ("MLOG_COMP_PAGE_CREATE");

    case MLOG_COMP_REC_INSERT:
      return ("MLOG_COMP_REC_INSERT");

    case MLOG_COMP_REC_CLUST_DELETE_MARK:
      return ("MLOG_COMP_REC_CLUST_DELETE_MARK");

    case MLOG_COMP_REC_SEC_DELETE_MARK:
      return ("MLOG_COMP_REC_SEC_DELETE_MARK");

    case MLOG_COMP_REC_UPDATE_IN_PLACE:
      return ("MLOG_COMP_REC_UPDATE_IN_PLACE");

    case MLOG_COMP_REC_DELETE:
      return ("MLOG_COMP_REC_DELETE");

    case MLOG_COMP_LIST_END_DELETE:
      return ("MLOG_COMP_LIST_END_DELETE");

    case MLOG_COMP_LIST_START_DELETE:
      return ("MLOG_COMP_LIST_START_DELETE");

    case MLOG_COMP_LIST_END_COPY_CREATED:
      return ("MLOG_COMP_LIST_END_COPY_CREATED");

    case MLOG_COMP_PAGE_REORGANIZE:
      return ("MLOG_COMP_PAGE_REORGANIZE");

    case MLOG_FILE_CREATE:
      return ("MLOG_FILE_CREATE");

    case MLOG_ZIP_WRITE_NODE_PTR:
      return ("MLOG_ZIP_WRITE_NODE_PTR");

    case MLOG_ZIP_WRITE_BLOB_PTR:
      return ("MLOG_ZIP_WRITE_BLOB_PTR");

    case MLOG_ZIP_WRITE_HEADER:
      return ("MLOG_ZIP_WRITE_HEADER");

    case MLOG_ZIP_PAGE_COMPRESS:
      return ("MLOG_ZIP_PAGE_COMPRESS");

    case MLOG_ZIP_PAGE_COMPRESS_NO_DATA:
      return ("MLOG_ZIP_PAGE_COMPRESS_NO_DATA");

    case MLOG_ZIP_PAGE_REORGANIZE:
      return ("MLOG_ZIP_PAGE_REORGANIZE");

    case MLOG_FILE_RENAME:
      return ("MLOG_FILE_RENAME");

    case MLOG_FILE_EXTEND:
      return ("MLOG_FILE_EXTEND");

    case MLOG_PAGE_CREATE_RTREE:
      return ("MLOG_PAGE_CREATE_RTREE");

    case MLOG_COMP_PAGE_CREATE_RTREE:
      return ("MLOG_COMP_PAGE_CREATE_RTREE");

    case MLOG_INIT_FILE_PAGE2:
      return ("MLOG_INIT_FILE_PAGE2");

    case MLOG_INDEX_LOAD:
      return ("MLOG_INDEX_LOAD");

      /* Disabled for WL6378
      case MLOG_TRUNCATE:
              return("MLOG_TRUNCATE");
      */

    case MLOG_TABLE_DYNAMIC_META:
      return ("MLOG_TABLE_DYNAMIC_META");

    case MLOG_PAGE_CREATE_SDI:
      return ("MLOG_PAGE_CREATE_SDI");

    case MLOG_COMP_PAGE_CREATE_SDI:
      return ("MLOG_COMP_PAGE_CREATE_SDI");

    case MLOG_TEST:
      return ("MLOG_TEST");
  }

  assert(0);

  return (nullptr);
}
#endif /* UNIV_DEBUG || UNIV_HOTBACKUP */<|MERGE_RESOLUTION|>--- conflicted
+++ resolved
@@ -1747,10 +1747,6 @@
             /* For cloned db header page has the encryption information. */
             !recv_sys->is_cloned_db) {
           ut_ad(LSN_MAX != start_lsn);
-<<<<<<< HEAD
-          if (fil_tablespace_redo_encryption(ptr, end_ptr, space_id,
-                                             start_lsn) == nullptr)
-=======
 
           byte *ptr_copy = ptr;
           ptr_copy += 2;  // skip offset
@@ -1774,7 +1770,6 @@
             ptr += Encryption::KEYRING_INFO_MAX_SIZE;
           } else if (fil_tablespace_redo_encryption(ptr, end_ptr, space_id,
                                                     start_lsn) == nullptr)
->>>>>>> d63ceca1
             return (nullptr);
         }
 #ifdef UNIV_HOTBACKUP
