--- conflicted
+++ resolved
@@ -1476,28 +1476,6 @@
 	log_mutex_exit();
 }
 
-<<<<<<< HEAD
-/*******************************************************************//**
-Writes info to a checkpoint about a log group. */
-static
-void
-log_checkpoint_set_nth_group_info(
-/*==============================*/
-	byte*	buf,	/*!< in: buffer for checkpoint info */
-	ulint	n,	/*!< in: nth slot */
-	ulint	file_no,/*!< in: archived file number */
-	ulint	offset)	/*!< in: archived file offset */
-{
-	ut_ad(n < LOG_MAX_N_GROUPS);
-
-	mach_write_to_4(buf + LOG_CHECKPOINT_GROUP_ARRAY
-			+ 8 * n + LOG_CHECKPOINT_ARCHIVED_FILE_NO, file_no);
-	mach_write_to_4(buf + LOG_CHECKPOINT_GROUP_ARRAY
-			+ 8 * n + LOG_CHECKPOINT_ARCHIVED_OFFSET, offset);
-}
-
-=======
->>>>>>> c9b727c2
 /******************************************************//**
 Writes the checkpoint info to a log group header. */
 static
@@ -1611,7 +1589,7 @@
 #ifndef UNIV_HOTBACKUP
 /** Read a log group header page to log_sys->checkpoint_buf.
 @param[in]	group	log group
-@param[in]	header	0 or LOG_CHEKCPOINT_1 or LOG_CHECKPOINT2 */
+@param[in]	header	0 or LOG_CHECKPOINT_1 or LOG_CHECKPOINT2 */
 void
 log_group_header_read(
 	const log_group_t*	group,
