--- conflicted
+++ resolved
@@ -9,18 +9,6 @@
 This program is distributed in the hope that it will be useful, but WITHOUT
 ANY WARRANTY; without even the implied warranty of MERCHANTABILITY or FITNESS
 FOR A PARTICULAR PURPOSE. See the GNU General Public License for more details.
-<<<<<<< HEAD
-=======
-
-You should have received a copy of the GNU General Public License along with
-this program; if not, write to the Free Software Foundation, Inc.,
-51 Franklin Street, Suite 500, Boston, MA 02110-1335 USA
-
-*****************************************************************************/
-
-/******************************************************
-Insert buffer
->>>>>>> 68ce1d8e
 
 You should have received a copy of the GNU General Public License along with
 this program; if not, write to the Free Software Foundation, Inc.,
@@ -67,11 +55,8 @@
 #include "lock0lock.h"
 #include "log0recv.h"
 #include "que0que.h"
-<<<<<<< HEAD
 #include "srv0start.h" /* srv_shutdown_state */
-=======
 #include "rem0cmp.h"
->>>>>>> 68ce1d8e
 
 /*	STRUCTURE OF AN INSERT BUFFER RECORD
 
@@ -3840,12 +3825,13 @@
 
 /********************************************************************//**
 During merge, inserts to an index page a secondary index entry extracted
-from the insert buffer. */
+from the insert buffer.
+@return	newly inserted record */
 static
 rec_t*
 ibuf_insert_to_index_page_low(
 /*==========================*/
-<<<<<<< HEAD
+				/* out: newly inserted record */
 	const dtuple_t*	entry,	/*!< in: buffered entry to insert */
 	buf_block_t*	block,	/*!< in/out: index page where the buffered
 				entry should be placed */
@@ -3860,32 +3846,12 @@
 	ulint		zip_size;
 	const page_t*	bitmap_page;
 	ulint		old_bits;
-
-	if (UNIV_LIKELY
-	    (page_cur_tuple_insert(page_cur, entry, index, 0, mtr) != NULL)) {
-		return;
-=======
-				/* out: newly inserted record */
-	dtuple_t*	entry,	/* in: buffered entry to insert */
-	page_t*		page,	/* in: index page where the buffered entry
-				should be placed */
-	dict_index_t*	index,	/* in: record descriptor */
-	mtr_t*		mtr,	/* in: mtr */
-	page_cur_t*	page_cur)/* in: cursor positioned on the record
-				after which to insert the buffered entry */
-{
-	ulint	space;
-	ulint	page_no;
-	page_t*	bitmap_page;
-	ulint	old_bits;
-	rec_t*	rec;
+	rec_t*		rec;
 	DBUG_ENTER("ibuf_insert_to_index_page_low");
 
-	rec = page_cur_tuple_insert(page_cur, entry, index, mtr);
-
+	rec = page_cur_tuple_insert(page_cur, entry, index, 0, mtr);
 	if (rec != NULL) {
 		DBUG_RETURN(rec);
->>>>>>> 68ce1d8e
 	}
 
 	/* If the record did not fit, reorganize */
@@ -3895,16 +3861,9 @@
 
 	/* This time the record must fit */
 
-<<<<<<< HEAD
-	if (UNIV_LIKELY
-	    (page_cur_tuple_insert(page_cur, entry, index, 0, mtr) != NULL)) {
-		return;
-=======
-	rec = page_cur_tuple_insert(page_cur, entry, index, mtr);
-
+	rec = page_cur_tuple_insert(page_cur, entry, index, 0, mtr);
 	if (rec != NULL) {
 		DBUG_RETURN(rec);
->>>>>>> 68ce1d8e
 	}
 
 	page = buf_block_get_frame(block);
@@ -3937,12 +3896,7 @@
 
 	fputs("InnoDB: Submit a detailed bug report"
 	      " to http://bugs.mysql.com\n", stderr);
-<<<<<<< HEAD
 	ut_ad(0);
-=======
-
-	DBUG_RETURN(NULL);
->>>>>>> 68ce1d8e
 }
 
 /************************************************************************
@@ -3962,14 +3916,9 @@
 	ulint		low_match;
 	page_t*		page		= buf_block_get_frame(block);
 	rec_t*		rec;
-
-<<<<<<< HEAD
+	DBUG_ENTER("ibuf_insert_to_index_page");
+
 	ut_ad(ibuf_inside(mtr));
-=======
-	DBUG_ENTER("ibuf_insert_to_index_page");
-
-	ut_ad(ibuf_inside());
->>>>>>> 68ce1d8e
 	ut_ad(dtuple_check_typed(entry));
 	ut_ad(!buf_block_align(page)->index);
 
@@ -4092,25 +4041,19 @@
 		page_cur_delete_rec(&page_cur, index, offsets, mtr);
 		page_cur_move_to_prev(&page_cur);
 
-<<<<<<< HEAD
-		ibuf_insert_to_index_page_low(entry, block, index, mtr,
-					      &page_cur);
-		lock_rec_restore_from_page_infimum(block, rec, block);
-=======
-		rec = ibuf_insert_to_index_page_low(entry, page, index, mtr,
+		rec = ibuf_insert_to_index_page_low(entry, block, index, mtr,
 						    &page_cur);
 		ut_ad(!cmp_dtuple_rec(entry, rec,
 				      rec_get_offsets(rec, index, NULL,
 						      ULINT_UNDEFINED,
 						      &heap)));
 		mem_heap_free(heap);
-		lock_rec_restore_from_page_infimum(rec, page);
->>>>>>> 68ce1d8e
+
+		lock_rec_restore_from_page_infimum(block, rec, block);
 	} else {
 		ibuf_insert_to_index_page_low(entry, block, index, mtr,
 					      &page_cur);
 	}
-
 	DBUG_VOID_RETURN;
 }
 
