--- conflicted
+++ resolved
@@ -96,12 +96,10 @@
 my $option_force_tar = '';
 my $option_scp_opt = '-Cp -c arcfour';
 
-<<<<<<< HEAD
 my $option_parallel = '';
-=======
+
 my $option_safe_slave_backup = '';
 my $option_safe_slave_backup_timeout = 300;
->>>>>>> 5b17ae7d
 
 # name of the my.cnf configuration file
 #my $config_file = '';
@@ -1792,14 +1790,11 @@
                         'ibbackup=s' => \$option_ibbackup_binary,
                         'scpopt=s' => \$option_scp_opt,
                         'force-tar', => \$option_force_tar,
-<<<<<<< HEAD
-                        'parallel=i' => \$option_parallel);
-=======
-        'safe-slave-backup' => \$option_safe_slave_backup,
-        'safe-slave-backup-timeout' => $option_safe_slave_backup_timeout,
+                        'parallel=i' => \$option_parallel,
+                        'safe-slave-backup' => \$option_safe_slave_backup,
+                        'safe-slave-backup-timeout' => $option_safe_slave_backup_timeout,
     );
                         
->>>>>>> 5b17ae7d
     if (!$rcode) {
         # failed to read options
         print STDERR "$prefix Bad command line arguments\n";
@@ -2426,7 +2421,6 @@
 
 }
 
-<<<<<<< HEAD
 sub set_xtrabackup_version {
 # Based on MySQL version choose correct binary
 #  MySQL 5.0.* - xtrabackup_51
@@ -2468,8 +2462,7 @@
 mysql_close();
 return $ibbackup_binary;
 }
-          
-=======
+
 # Wait until it's safe to backup a slave.  Returns immediately if
 # the host isn't a slave.  Currently there's only one check:
 # Slave_open_temp_tables has to be zero.  Dies on timeout.
@@ -2534,5 +2527,4 @@
 
    my ($n) = $lines[$last_value] =~ m/(\d+)/;
    return $n;
-}
->>>>>>> 5b17ae7d
+}