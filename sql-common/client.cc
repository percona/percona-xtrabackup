--- conflicted
+++ resolved
@@ -123,12 +123,8 @@
 #include "../libmysql/init_commands_array.h"
 #include "../libmysql/mysql_trace.h" /* MYSQL_TRACE() instrumentation */
 #include "sql_common.h"
-<<<<<<< HEAD
 #if defined(MYSQL_SERVER) && !defined(XTRABACKUP)
-=======
-#ifdef MYSQL_SERVER
 #include "mysql_com_server.h"
->>>>>>> 91a17ced
 #include "sql/client_settings.h"
 #else
 #include "libmysql/client_settings.h"
@@ -1807,12 +1803,8 @@
     char desc[VIO_DESCRIPTION_SIZE];
     vio_description(mysql->net.vio, desc);
     DBUG_PRINT("info", ("Net: %s", desc));
-<<<<<<< HEAD
+#endif  // DBUG_OFF
 #if defined(MYSQL_SERVER) && !defined(XTRABACKUP)
-=======
-#endif  // DBUG_OFF
-#ifdef MYSQL_SERVER
->>>>>>> 91a17ced
     slave_io_thread_detach_vio();
 #endif
     vio_delete(mysql->net.vio);
