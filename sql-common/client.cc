--- conflicted
+++ resolved
@@ -89,10 +89,7 @@
 #include "mysql/psi/mysql_memory.h"
 #include "mysql/service_mysql_alloc.h"
 #include "mysql/strings/int2str.h"
-<<<<<<< HEAD
-=======
 #include "mysql_native_authentication_client.h"
->>>>>>> 87307d4d
 #include "mysql_version.h"
 #include "mysqld_error.h"
 #include "strmake.h"
@@ -9522,139 +9519,6 @@
   return mysql ? mysql->net.sqlstate : cant_connect_sqlstate;
 }
 
-<<<<<<< HEAD
-/**
-  Client authentication plugin that does native MySQL authentication
-   using a 20-byte (4.1+) scramble
-
-   @param vio    the channel to operate on
-   @param mysql  the MYSQL structure to operate on
-
-   @retval -1    ::CR_OK : Success
-   @retval 1     ::CR_ERROR : error reading
-   @retval 2012  ::CR_SERVER_HANDSHAKE_ERR : malformed handshake data
-*/
-static int native_password_auth_client(MYSQL_PLUGIN_VIO *vio, MYSQL *mysql) {
-  int pkt_len;
-  uchar *pkt;
-
-  DBUG_TRACE;
-
-  /* read the scramble */
-  if ((pkt_len = vio->read_packet(vio, &pkt)) < 0) return CR_ERROR;
-
-  if (pkt_len != SCRAMBLE_LENGTH + 1) return CR_SERVER_HANDSHAKE_ERR;
-
-  /* save it in MYSQL */
-  memcpy(mysql->scramble, pkt, SCRAMBLE_LENGTH);
-  mysql->scramble[SCRAMBLE_LENGTH] = 0;
-
-  if (mysql->passwd[0]) {
-    char scrambled[SCRAMBLE_LENGTH + 1];
-    DBUG_PRINT("info", ("sending scramble"));
-    scramble(scrambled, (char *)pkt, mysql->passwd);
-    if (vio->write_packet(vio, (uchar *)scrambled, SCRAMBLE_LENGTH))
-      return CR_ERROR;
-  } else {
-    DBUG_PRINT("info", ("no password"));
-    if (vio->write_packet(vio, nullptr, 0)) /* no password */
-      return CR_ERROR;
-  }
-
-  return CR_OK;
-}
-
-/**
-  Client authentication plugin that does native MySQL authentication
-  in a nonblocking way.
-
-   @param[in]    vio    the channel to operate on
-   @param[in]    mysql  the MYSQL structure to operate on
-   @param[out]   result CR_OK : Success, CR_ERROR : error reading,
-                        CR_SERVER_HANDSHAKE_ERR : malformed handshake data
-
-   @retval     NET_ASYNC_NOT_READY  authentication not yet complete
-   @retval     NET_ASYNC_COMPLETE   authentication done
-*/
-static net_async_status native_password_auth_client_nonblocking(
-    MYSQL_PLUGIN_VIO *vio, MYSQL *mysql, int *result) {
-  DBUG_TRACE;
-  int io_result;
-  uchar *pkt;
-  mysql_async_auth *ctx = ASYNC_DATA(mysql)->connect_context->auth_context;
-
-  switch (static_cast<client_auth_native_password_plugin_status>(
-      ctx->client_auth_plugin_state)) {
-    case client_auth_native_password_plugin_status::NATIVE_READING_PASSWORD:
-      if (((MCPVIO_EXT *)vio)->mysql_change_user) {
-        /* mysql_change_user_nonblocking not implemented yet. */
-        assert(false);
-      } else {
-        /* read the scramble */
-        const net_async_status status =
-            vio->read_packet_nonblocking(vio, &pkt, &io_result);
-        if (status == NET_ASYNC_NOT_READY) {
-          return NET_ASYNC_NOT_READY;
-        }
-
-        if (io_result < 0) {
-          *result = CR_ERROR;
-          return NET_ASYNC_COMPLETE;
-        }
-
-        if (io_result != SCRAMBLE_LENGTH + 1) {
-          *result = CR_SERVER_HANDSHAKE_ERR;
-          return NET_ASYNC_COMPLETE;
-        }
-
-        /* save it in MYSQL */
-        memcpy(mysql->scramble, pkt, SCRAMBLE_LENGTH);
-        mysql->scramble[SCRAMBLE_LENGTH] = 0;
-      }
-      ctx->client_auth_plugin_state = (int)
-          client_auth_native_password_plugin_status::NATIVE_WRITING_RESPONSE;
-
-      [[fallthrough]];
-
-    case client_auth_native_password_plugin_status::NATIVE_WRITING_RESPONSE:
-      if (mysql->passwd[0]) {
-        char scrambled[SCRAMBLE_LENGTH + 1];
-        DBUG_PRINT("info", ("sending scramble"));
-        scramble(scrambled, (char *)pkt, mysql->passwd);
-        const net_async_status status = vio->write_packet_nonblocking(
-            vio, (uchar *)scrambled, SCRAMBLE_LENGTH, &io_result);
-        if (status == NET_ASYNC_NOT_READY) {
-          return NET_ASYNC_NOT_READY;
-        }
-
-        if (io_result < 0) {
-          *result = CR_ERROR;
-          return NET_ASYNC_COMPLETE;
-        }
-      } else {
-        DBUG_PRINT("info", ("no password"));
-        const net_async_status status = vio->write_packet_nonblocking(
-            vio, nullptr, 0, &io_result); /* no password */
-
-        if (status == NET_ASYNC_NOT_READY) {
-          return NET_ASYNC_NOT_READY;
-        }
-
-        if (io_result < 0) {
-          *result = CR_ERROR;
-          return NET_ASYNC_COMPLETE;
-        }
-      }
-      break;
-    default:
-      assert(0);
-  }
-
-  *result = CR_OK;
-  return NET_ASYNC_COMPLETE;
-}
-=======
->>>>>>> 87307d4d
 /* clang-format off */
 /**
   @page page_protocol_connection_phase_authentication_methods_clear_text_password Clear text client plugin
