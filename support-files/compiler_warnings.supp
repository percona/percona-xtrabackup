--- conflicted
+++ resolved
@@ -1,6 +1,3 @@
-<<<<<<< HEAD
-'#
-=======
 # Copyright (C) 2007 MySQL AB
 #
 # This program is free software; you can redistribute it and/or modify
@@ -17,7 +14,6 @@
 # Foundation, Inc., 59 Temple Place, Suite 330, Boston, MA  02111-1307  USA
 
 #
->>>>>>> 73699aa0
 # This file contains compiler warnings that can
 # be ignored for various reasons.
 #
