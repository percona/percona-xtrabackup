# Copyright (c) 2000, 2011, Oracle and/or its affiliates. All rights reserved.
#
# This program is free software; you can redistribute it and/or modify
# it under the terms of the GNU General Public License as published by
# the Free Software Foundation; version 2 of the License.
#
# This program is distributed in the hope that it will be useful,
# but WITHOUT ANY WARRANTY; without even the implied warranty of
# MERCHANTABILITY or FITNESS FOR A PARTICULAR PURPOSE.  See the
# GNU General Public License for more details.
#
# You should have received a copy of the GNU General Public License
# along with this program; see the file COPYING. If not, write to the
# Free Software Foundation, Inc., 51 Franklin St, Fifth Floor, Boston
# MA  02110-1301  USA.

##############################################################################
# Some common macro definitions
##############################################################################

# NOTE: "vendor" is used in upgrade/downgrade check, so you can't
# change these, has to be exactly as is.
%define mysql_old_vendor        MySQL AB
%define mysql_vendor_2          Sun Microsystems, Inc.
%define mysql_vendor            Oracle and/or its affiliates

%define mysql_version   @NDBVERSION@

%define mysqld_user     mysql
%define mysqld_group    mysql
%define mysqldatadir    /var/lib/mysql

%define release         1

#
# Macros we use which are not available in all supported versions of RPM
#
# - defined/undefined are missing on RHEL4
#
%if %{expand:%{?defined:0}%{!?defined:1}}
%define defined()       %{expand:%%{?%{1}:1}%%{!?%{1}:0}}
%endif
%if %{expand:%{?undefined:0}%{!?undefined:1}}
%define undefined()     %{expand:%%{?%{1}:0}%%{!?%{1}:1}}
%endif

# ----------------------------------------------------------------------------
# RPM build tools now automatically detect Perl module dependencies.  This
# detection causes problems as it is broken in some versions, and it also
# provides unwanted dependencies from mandatory scripts in our package.
# It might not be possible to disable this in all versions of RPM, but here we
# try anyway.  We keep the "AutoReqProv: no" for the "test" sub package, as
# disabling here might fail, and that package has the most problems.
# See:
#  http://fedoraproject.org/wiki/Packaging/Perl#Filtering_Requires:_and_Provides
#  http://www.wideopen.com/archives/rpm-list/2002-October/msg00343.html
# ----------------------------------------------------------------------------
%undefine __perl_provides
%undefine __perl_requires

##############################################################################
# Command line handling
##############################################################################
#
# To set options:
#
#   $ rpmbuild --define="option <x>" ...
#

# ----------------------------------------------------------------------------
# Commercial builds
# ----------------------------------------------------------------------------
%if %{undefined commercial}
%define commercial 0
%endif

# ----------------------------------------------------------------------------
# Source name
# ----------------------------------------------------------------------------
%if %{undefined src_base}
%define src_base mysql
%endif
%define src_dir %{src_base}-%{mysql_version}

# ----------------------------------------------------------------------------
# Feature set (storage engines, options).  Default to community (everything)
# ----------------------------------------------------------------------------
%if %{undefined feature_set}
%define feature_set community
%endif

# ----------------------------------------------------------------------------
# Server comment strings
# ----------------------------------------------------------------------------
%if %{undefined compilation_comment_debug}
%define compilation_comment_debug       MySQL Community Server - Debug (GPL)
%endif
%if %{undefined compilation_comment_release}
%define compilation_comment_release     MySQL Community Server (GPL)
%endif

# ----------------------------------------------------------------------------
# Product and server suffixes
# ----------------------------------------------------------------------------
%if %{undefined product_suffix}
  %if %{defined short_product_tag}
    %define product_suffix      -%{short_product_tag}
  %else
    %define product_suffix      %{nil}
  %endif
%endif

%if %{undefined server_suffix}
%define server_suffix   %{nil}
%endif

# ----------------------------------------------------------------------------
# Distribution support
# ----------------------------------------------------------------------------
%if %{undefined distro_specific}
%define distro_specific 0
%endif
%if %{distro_specific}
  %if %(test -f /etc/enterprise-release && echo 1 || echo 0)
    %define oelver %(rpm -qf --qf '%%{version}\\n' /etc/enterprise-release | sed -e 's/^\\([0-9]*\\).*/\\1/g')
    %if "%oelver" == "4"
      %define distro_description        Oracle Enterprise Linux 4
      %define distro_releasetag         oel4
      %define distro_buildreq           gcc-c++ gperf ncurses-devel perl readline-devel time zlib-devel
      %define distro_requires           chkconfig coreutils grep procps shadow-utils net-tools
    %else
      %if "%oelver" == "5"
        %define distro_description      Oracle Enterprise Linux 5
        %define distro_releasetag       oel5
        %define distro_buildreq         gcc-c++ gperf ncurses-devel perl readline-devel time zlib-devel
        %define distro_requires         chkconfig coreutils grep procps shadow-utils net-tools
      %else
        %{error:Oracle Enterprise Linux %{oelver} is unsupported}
      %endif
    %endif
  %else
    %if %(test -f /etc/oracle-release && echo 1 || echo 0)
      %define elver %(rpm -qf --qf '%%{version}\\n' /etc/oracle-release | sed -e 's/^\\([0-9]*\\).*/\\1/g')
      %if "%elver" == "6"
        %define distro_description      Oracle Linux 6
        %define distro_releasetag       el6
        %define distro_buildreq         gcc-c++ ncurses-devel perl readline-devel time zlib-devel
        %define distro_requires         chkconfig coreutils grep procps shadow-utils net-tools
      %else
        %{error:Oracle Linux %{elver} is unsupported}
      %endif
    %else
      %if %(test -f /etc/redhat-release && echo 1 || echo 0)
        %define rhelver %(rpm -qf --qf '%%{version}\\n' /etc/redhat-release | sed -e 's/^\\([0-9]*\\).*/\\1/g')
        %if "%rhelver" == "4"
          %define distro_description      Red Hat Enterprise Linux 4
          %define distro_releasetag       rhel4
          %define distro_buildreq         gcc-c++ gperf ncurses-devel perl readline-devel time zlib-devel
          %define distro_requires         chkconfig coreutils grep procps shadow-utils net-tools
        %else
          %if "%rhelver" == "5"
            %define distro_description    Red Hat Enterprise Linux 5
            %define distro_releasetag     rhel5
            %define distro_buildreq       gcc-c++ gperf ncurses-devel perl readline-devel time zlib-devel
            %define distro_requires       chkconfig coreutils grep procps shadow-utils net-tools
          %else
            %if "%rhelver" == "6"
              %define distro_description    Red Hat Enterprise Linux 6
              %define distro_releasetag     rhel6
              %define distro_buildreq       gcc-c++ ncurses-devel perl readline-devel time zlib-devel
              %define distro_requires       chkconfig coreutils grep procps shadow-utils net-tools
            %else
              %{error:Red Hat Enterprise Linux %{rhelver} is unsupported}
            %endif
          %endif
        %endif
      %else
        %if %(test -f /etc/SuSE-release && echo 1 || echo 0)
          %define susever %(rpm -qf --qf '%%{version}\\n' /etc/SuSE-release | cut -d. -f1)
          %if "%susever" == "10"
            %define distro_description    SUSE Linux Enterprise Server 10
            %define distro_releasetag     sles10
            %define distro_buildreq       gcc-c++ gdbm-devel gperf ncurses-devel openldap2-client readline-devel zlib-devel
            %define distro_requires       aaa_base coreutils grep procps pwdutils
          %else
            %if "%susever" == "11"
              %define distro_description  SUSE Linux Enterprise Server 11
              %define distro_releasetag   sles11
              %define distro_buildreq     gcc-c++ gdbm-devel gperf ncurses-devel openldap2-client procps pwdutils readline-devel zlib-devel
              %define distro_requires     aaa_base coreutils grep procps pwdutils
            %else
              %{error:SuSE %{susever} is unsupported}
            %endif
          %endif
        %else
          %{error:Unsupported distribution}
        %endif
      %endif
    %endif
  %endif
%else
  %define generic_kernel %(uname -r | cut -d. -f1-2)
  %define distro_description            Generic Linux (kernel %{generic_kernel})
  %define distro_releasetag             linux%{generic_kernel}
  %define distro_buildreq               gcc-c++ gperf ncurses-devel perl readline-devel time zlib-devel
  %define distro_requires               coreutils grep procps /sbin/chkconfig /usr/sbin/useradd /usr/sbin/groupadd
%endif

# Avoid debuginfo RPMs, leaves binaries unstripped
%define debug_package   %{nil}

# Hack to work around bug in RHEL5 __os_install_post macro, wrong inverted
# test for __debug_package
%define __strip         /bin/true

# ----------------------------------------------------------------------------
# Support optional "tcmalloc" library (experimental)
# ----------------------------------------------------------------------------
%if %{defined malloc_lib_target}
%define WITH_TCMALLOC 1
%else
%define WITH_TCMALLOC 0
%endif

##############################################################################
# Configuration based upon above user input, not to be set directly
##############################################################################

%if %{commercial}
%define license_files_server    %{src_dir}/LICENSE.mysql
%define license_type            Commercial
%else
%define license_files_server    %{src_dir}/COPYING %{src_dir}/README
%define license_type            GPL
%endif

##############################################################################
# Main spec file section
##############################################################################

Name:           MySQL-Cluster%{product_suffix}
Summary:        MySQL Cluster: a very fast and reliable SQL database server
Group:          Applications/Databases
Version:        @MYSQL_RPM_VERSION@
Release:        %{release}%{?distro_releasetag:.%{distro_releasetag}}
Distribution:   %{distro_description}
License:        Copyright (c) 2000, @MYSQL_COPYRIGHT_YEAR@, %{mysql_vendor}. All rights reserved. Under %{license_type} license as shown in the Description field.
Source:         %{src_dir}.tar.gz
URL:            http://www.mysql.com/
Packager:       MySQL Release Engineering <mysql-build@oss.oracle.com>
Vendor:         %{mysql_vendor}
Conflicts:      msqlormysql MySQL-server mysql
BuildRequires:  %{distro_buildreq}

# Regression tests may take a long time, override the default to skip them 
%{!?runselftest:%global runselftest 1}

# Think about what you use here since the first step is to
# run a rm -rf
BuildRoot:    %{_tmppath}/%{name}-%{version}-build

# From the manual
%description
The MySQL(TM) software delivers a very fast, multi-threaded, multi-user,
and robust SQL (Structured Query Language) database server. MySQL Server
is intended for mission-critical, heavy-load production systems as well
as for embedding into mass-deployed software. MySQL is a trademark of
%{mysql_vendor}

The MySQL software has Dual Licensing, which means you can use the MySQL
software free of charge under the GNU General Public License
(http://www.gnu.org/licenses/). You can also purchase commercial MySQL
licenses from %{mysql_vendor} if you do not wish to be bound by the terms of
the GPL. See the chapter "Licensing and Support" in the manual for
further info.

The MySQL web site (http://www.mysql.com/) provides the latest
news and information about the MySQL software. Also please see the
documentation and the manual for more information.

##############################################################################
# Sub package definition
##############################################################################

%package -n MySQL-Cluster-server%{product_suffix}
Summary:        MySQL: a very fast and reliable SQL database server
Group:          Applications/Databases
Requires:       %{distro_requires}
Provides:       MySQL-Cluster-server msqlormysql mysql MySQL mysql-server MySQL-server
Obsoletes:      MySQL-Cluster-server
Obsoletes:      MySQL-Cluster-management MySQL-Cluster-storage
Obsoletes:      MySQL-Cluster-extra MySQL-Cluster-tools
Obsoletes:      mysql MySQL mysql-server MySQL-server
Obsoletes:      MySQL-server-classic MySQL-server-community MySQL-server-enterprise
Obsoletes:      MySQL-server-advanced MySQL-server-advanced-gpl MySQL-server-enterprise-gpl

%description -n MySQL-Cluster-server%{product_suffix}
The MySQL(TM) software delivers a very fast, multi-threaded, multi-user,
and robust SQL (Structured Query Language) database server. MySQL Server
is intended for mission-critical, heavy-load production systems as well
as for embedding into mass-deployed software. MySQL is a trademark of
%{mysql_vendor}

The MySQL software has Dual Licensing, which means you can use the MySQL
software free of charge under the GNU General Public License
(http://www.gnu.org/licenses/). You can also purchase commercial MySQL
licenses from %{mysql_vendor} if you do not wish to be bound by the terms of
the GPL. See the chapter "Licensing and Support" in the manual for
further info.

The MySQL web site (http://www.mysql.com/) provides the latest news and 
information about the MySQL software.  Also please see the documentation
and the manual for more information.

This package includes the MySQL server binary as well as related utilities
to run and administer a MySQL server.

If you want to access and work with the database, you have to install
package "MySQL-Cluster-client%{product_suffix}" as well!

# ----------------------------------------------------------------------------
%package -n MySQL-Cluster-client%{product_suffix}
Summary:        MySQL Cluster - Client
Group:          Applications/Databases
Provides:       MySQL-Cluster-client
Obsoletes:      MySQL-Cluster-client

%description -n MySQL-Cluster-client%{product_suffix}
This package contains the standard MySQL clients and administration tools.

For a description of MySQL see the base MySQL RPM or http://www.mysql.com/

# ----------------------------------------------------------------------------
%package -n MySQL-Cluster-test%{product_suffix}
Requires:       MySQL-Cluster-client%{product_suffix} perl
Summary:        MySQL Cluster - Test suite
Group:          Applications/Databases
Provides:       MySQL-Cluster-test
Obsoletes:      MySQL-Cluster-test
AutoReqProv:    no

%description -n MySQL-Cluster-test%{product_suffix}
This package contains the MySQL regression test suite.

For a description of MySQL see the base MySQL RPM or http://www.mysql.com/

# ----------------------------------------------------------------------------
%package -n MySQL-Cluster-devel%{product_suffix}
Summary:        MySQL Cluster - Development header files and libraries
Group:          Applications/Databases
Provides:       MySQL-Cluster-devel
Obsoletes:      MySQL-Cluster-devel

%description -n MySQL-Cluster-devel%{product_suffix}
This package contains the development header files and libraries necessary
to develop MySQL client applications.

For a description of MySQL see the base MySQL RPM or http://www.mysql.com/

# ----------------------------------------------------------------------------
%package -n MySQL-Cluster-shared%{product_suffix}
Summary:        MySQL Cluster - Shared libraries
Group:          Applications/Databases
Provides:       MySQL-Cluster-shared
Obsoletes:      MySQL-Cluster-shared

%description -n MySQL-Cluster-shared%{product_suffix}
This package contains the shared libraries (*.so*) which certain languages
and applications need to dynamically load and use MySQL.

# ----------------------------------------------------------------------------
%package -n MySQL-Cluster-embedded%{product_suffix}
Summary:        MySQL Cluster - embedded library
Group:          Applications/Databases
Requires:       MySQL-Cluster-devel%{product_suffix}
Provides:       MySQL-Cluster-embedded
Obsoletes:      MySQL-Cluster-embedded

%description -n MySQL-Cluster-embedded%{product_suffix}
This package contains the MySQL server as an embedded library.

The embedded MySQL server library makes it possible to run a full-featured
MySQL server inside the client application. The main benefits are increased
speed and more simple management for embedded applications.

The API is identical for the embedded MySQL version and the
client/server version.

For a description of MySQL see the base MySQL RPM or http://www.mysql.com/

##############################################################################
%prep
%setup -T -a 0 -c -n %{src_dir}

##############################################################################
%build

# Fail quickly and obviously if user tries to build as root
%if %runselftest
    if [ x"`id -u`" = x0 ]; then
        echo "The MySQL regression tests may fail if run as root."
        echo "If you really need to build the RPM as root, use"
        echo "--define='runselftest 0' to skip the regression tests."
        exit 1
    fi
%endif

# Be strict about variables, bail at earliest opportunity, etc.
set -eu

# Optional package files
touch optional-files-devel

#
# Set environment in order of preference, MYSQL_BUILD_* first, then variable
# name, finally a default.  RPM_OPT_FLAGS is assumed to be a part of the
# default RPM build environment.
#
# We set CXX=gcc by default to support so-called 'generic' binaries, where we
# do not have a dependancy on libgcc/libstdc++.  This only works while we do
# not require C++ features such as exceptions, and may need to be removed at
# a later date.
#

# This is a hack, $RPM_OPT_FLAGS on ia64 hosts contains flags which break
# the compile in cmd-line-utils/readline - needs investigation, but for now
# we simply unset it and use those specified directly in cmake.
%if "%{_arch}" == "ia64"
RPM_OPT_FLAGS=
%endif

export PATH=${MYSQL_BUILD_PATH:-$PATH}
export CC=${MYSQL_BUILD_CC:-${CC:-gcc}}
export CXX=${MYSQL_BUILD_CXX:-${CXX:-gcc}}
export CFLAGS=${MYSQL_BUILD_CFLAGS:-${CFLAGS:-$RPM_OPT_FLAGS}}
export CXXFLAGS=${MYSQL_BUILD_CXXFLAGS:-${CXXFLAGS:-$RPM_OPT_FLAGS -felide-constructors -fno-exceptions -fno-rtti}}
export LDFLAGS=${MYSQL_BUILD_LDFLAGS:-${LDFLAGS:-}}
export CMAKE=${MYSQL_BUILD_CMAKE:-${CMAKE:-cmake}}
export MAKE_JFLAG=${MYSQL_BUILD_MAKE_JFLAG:-}

# Build debug mysqld and libmysqld.a
mkdir debug
(
  cd debug
  # Attempt to remove any optimisation flags from the debug build
  CFLAGS=`echo " ${CFLAGS} " | \
            sed -e 's/ -O[0-9]* / /' \
                -e 's/ -unroll2 / /' \
                -e 's/ -ip / /' \
                -e 's/^ //' \
                -e 's/ $//'`
  CXXFLAGS=`echo " ${CXXFLAGS} " | \
              sed -e 's/ -O[0-9]* / /' \
                  -e 's/ -unroll2 / /' \
                  -e 's/ -ip / /' \
                  -e 's/^ //' \
                  -e 's/ $//'`
  # XXX: MYSQL_UNIX_ADDR should be in cmake/* but mysql_version is included before
  # XXX: install_layout so we can't just set it based on INSTALL_LAYOUT=RPM
  ${CMAKE} ../%{src_dir} -DBUILD_CONFIG=mysql_release -DINSTALL_LAYOUT=RPM \
           -DCMAKE_BUILD_TYPE=Debug \
           -DMYSQL_UNIX_ADDR="%{mysqldatadir}/mysql.sock" \
           -DFEATURE_SET="%{feature_set}" \
           -DCOMPILATION_COMMENT="%{compilation_comment_debug}" \
           -DMYSQL_SERVER_SUFFIX="%{server_suffix}"
  echo BEGIN_DEBUG_CONFIG ; egrep '^#define' include/config.h ; echo END_DEBUG_CONFIG
  make ${MAKE_JFLAG} VERBOSE=1
)
# Build full release
mkdir release
(
  cd release
  # XXX: MYSQL_UNIX_ADDR should be in cmake/* but mysql_version is included before
  # XXX: install_layout so we can't just set it based on INSTALL_LAYOUT=RPM
  ${CMAKE} ../%{src_dir} -DBUILD_CONFIG=mysql_release -DINSTALL_LAYOUT=RPM \
           -DCMAKE_BUILD_TYPE=RelWithDebInfo \
           -DMYSQL_UNIX_ADDR="%{mysqldatadir}/mysql.sock" \
           -DFEATURE_SET="%{feature_set}" \
           -DCOMPILATION_COMMENT="%{compilation_comment_release}" \
           -DMYSQL_SERVER_SUFFIX="%{server_suffix}"
  echo BEGIN_NORMAL_CONFIG ; egrep '^#define' include/config.h ; echo END_NORMAL_CONFIG
  make ${MAKE_JFLAG} VERBOSE=1
)

%if %runselftest
  MTR_BUILD_THREAD=auto
  export MTR_BUILD_THREAD

  (cd release && make test-bt-fast || true)
%endif

##############################################################################
%install

RBR=$RPM_BUILD_ROOT
MBD=$RPM_BUILD_DIR/%{src_dir}

# Ensure that needed directories exists
install -d $RBR%{_sysconfdir}/{logrotate.d,init.d}
install -d $RBR%{mysqldatadir}/mysql
install -d $RBR%{_datadir}/mysql-test
install -d $RBR%{_datadir}/mysql/SELinux/RHEL4
install -d $RBR%{_includedir}
install -d $RBR%{_libdir}
install -d $RBR%{_mandir}
install -d $RBR%{_sbindir}

# Install all binaries
(
  cd $MBD/release
  make DESTDIR=$RBR install
)

# For gcc builds, include libgcc.a in the devel subpackage (BUG 4921).  Do
# this in a sub-shell to ensure we don't pollute the install environment
# with compiler bits.
(
  PATH=${MYSQL_BUILD_PATH:-$PATH}
  CC=${MYSQL_BUILD_CC:-${CC:-gcc}}
  CFLAGS=${MYSQL_BUILD_CFLAGS:-${CFLAGS:-$RPM_OPT_FLAGS}}
  if "${CC}" -v 2>&1 | grep '^gcc.version' >/dev/null 2>&1; then
    libgcc=`${CC} ${CFLAGS} --print-libgcc-file`
    if [ -f ${libgcc} ]; then
      mkdir -p $RBR%{_libdir}/mysql
      install -m 644 ${libgcc} $RBR%{_libdir}/mysql/libmygcc.a
      echo "%{_libdir}/mysql/libmygcc.a" >>optional-files-devel
    fi
  fi
)

# FIXME: at some point we should stop doing this and just install everything
# FIXME: directly into %{_libdir}/mysql - perhaps at the same time as renaming
# FIXME: the shared libraries to use libmysql*-$major.$minor.so syntax
mv -v $RBR/%{_libdir}/*.a $RBR/%{_libdir}/mysql/

# Install logrotate and autostart
install -m 644 $MBD/release/support-files/mysql-log-rotate $RBR%{_sysconfdir}/logrotate.d/mysql
install -m 755 $MBD/release/support-files/mysql.server $RBR%{_sysconfdir}/init.d/mysql

# Create a symlink "rcmysql", pointing to the init.script. SuSE users
# will appreciate that, as all services usually offer this.
ln -s %{_sysconfdir}/init.d/mysql $RBR%{_sbindir}/rcmysql

# Touch the place where the my.cnf config file might be located
# Just to make sure it's in the file list and marked as a config file
touch $RBR%{_sysconfdir}/my.cnf

# Install SELinux files in datadir
install -m 600 $MBD/%{src_dir}/support-files/RHEL4-SElinux/mysql.{fc,te} \
  $RBR%{_datadir}/mysql/SELinux/RHEL4

%if %{WITH_TCMALLOC}
# Even though this is a shared library, put it under /usr/lib*/mysql, so it
# doesn't conflict with possible shared lib by the same name in /usr/lib*.  See
# `mysql_config --variable=pkglibdir` and mysqld_safe for how this is used.
install -m 644 "%{malloc_lib_source}" \
  "$RBR%{_libdir}/mysql/%{malloc_lib_target}"
%endif

# Remove man pages we explicitly do not want to package, avoids 'unpackaged
# files' warning.
# This has become obsolete:  rm -f $RBR%{_mandir}/man1/make_win_bin_dist.1*

##############################################################################
#  Post processing actions, i.e. when installed
##############################################################################

%pre -n MySQL-Cluster-server%{product_suffix}
# This is the code running at the beginning of a RPM upgrade action,
# before replacing the old files with the new ones.

# ATTENTION: Parts of this are duplicated in the "triggerpostun" !

# There are users who deviate from the default file system layout.
# Check local settings to support them.
if [ -x %{_bindir}/my_print_defaults ]
then
  mysql_datadir=`%{_bindir}/my_print_defaults server mysqld | grep '^--datadir=' | sed -n 's/--datadir=//p'`
  PID_FILE_PATT=`%{_bindir}/my_print_defaults server mysqld | grep '^--pid-file=' | sed -n 's/--pid-file=//p'`
fi
if [ -z "$mysql_datadir" ]
then
  mysql_datadir=%{mysqldatadir}
fi
if [ -z "$PID_FILE_PATT" ]
then
  PID_FILE_PATT="$mysql_datadir/*.pid"
fi

# Check if we can safely upgrade.  An upgrade is only safe if it's from one
# of our RPMs in the same version family.

installed=`rpm -q --whatprovides MySQL-Cluster-server 2> /dev/null`
if [ $? -eq 0 -a -n "$installed" ]; then
  vendor=`rpm -q --queryformat='%{VENDOR}' "$installed" 2>&1`
  version=`rpm -q --queryformat='%{VERSION}' "$installed" 2>&1`
  myoldvendor='%{mysql_old_vendor}'
  myvendor_2='%{mysql_vendor_2}'
  myvendor='%{mysql_vendor}'
  myversion='%{mysql_version}'

  old_family=`echo $version \
    | sed -n -e 's,^\([1-9][0-9]*\.[0-9][0-9]*\)\..*$,\1,p'`
  new_family=`echo $myversion \
    | sed -n -e 's,^\([1-9][0-9]*\.[0-9][0-9]*\)\..*$,\1,p'`

  [ -z "$vendor" ] && vendor='<unknown>'
  [ -z "$old_family" ] && old_family="<unrecognized version $version>"
  [ -z "$new_family" ] && new_family="<bad package specification: version $myversion>"

  error_text=
  if [ "$vendor" != "$myoldvendor" \
    -a "$vendor" != "$myvendor_2" \
    -a "$vendor" != "$myvendor" ]; then
    error_text="$error_text
The current MySQL server package is provided by a different
vendor ($vendor) than $myoldvendor, $myvendor_2, or $myvendor.
Some files may be installed to different locations, including log
files and the service startup script in %{_sysconfdir}/init.d/.
"
  fi

  if [ "$old_family" != "$new_family" ]; then
    error_text="$error_text
Upgrading directly from MySQL $old_family to MySQL $new_family may not
be safe in all cases.  A manual dump and restore using mysqldump is
recommended.  It is important to review the MySQL manual's Upgrading
section for version-specific incompatibilities.
"
  fi

  if [ -n "$error_text" ]; then
    cat <<HERE >&2

******************************************************************
A MySQL server package ($installed) is installed.
$error_text
A manual upgrade is required.

- Ensure that you have a complete, working backup of your data and my.cnf
  files
- Shut down the MySQL server cleanly
- Remove the existing MySQL packages.  Usually this command will
  list the packages you should remove:
  rpm -qa | grep -i '^mysql-'

  You may choose to use 'rpm --nodeps -ev <package-name>' to remove
  the package which contains the mysqlclient shared library.  The
  library will be reinstalled by the MySQL-Cluster-shared-compat package.
- Install the new MySQL packages supplied by $myvendor
- Ensure that the MySQL server is started
- Run the 'mysql_upgrade' program

This is a brief description of the upgrade process.  Important details
can be found in the MySQL manual, in the Upgrading section.
******************************************************************
HERE
    exit 1
  fi
fi

# We assume that if there is exactly one ".pid" file,
# it contains the valid PID of a running MySQL server.
NR_PID_FILES=`ls $PID_FILE_PATT 2>/dev/null | wc -l`
case $NR_PID_FILES in
	0 ) SERVER_TO_START=''  ;;  # No "*.pid" file == no running server
	1 ) SERVER_TO_START='true' ;;
	* ) SERVER_TO_START=''      # Situation not clear
	    SEVERAL_PID_FILES=true ;;
esac
# That logic may be debated: We might check whether it is non-empty,
# contains exactly one number (possibly a PID), and whether "ps" finds it.
# OTOH, if there is no such process, it means a crash without a cleanup -
# is that a reason not to start a new server after upgrade?

STATUS_FILE=$mysql_datadir/RPM_UPGRADE_MARKER

if [ -f $STATUS_FILE ]; then
	echo "Some previous upgrade was not finished:"
	ls -ld $STATUS_FILE
	echo "Please check its status, then do"
	echo "    rm $STATUS_FILE"
	echo "before repeating the MySQL upgrade."
	exit 1
elif [ -n "$SEVERAL_PID_FILES" ] ; then
	echo "You have more than one PID file:"
	ls -ld $PID_FILE_PATT
	echo "Please check which one (if any) corresponds to a running server"
	echo "and delete all others before repeating the MySQL upgrade."
	exit 1
fi

NEW_VERSION=%{mysql_version}-%{release}

# The "pre" section code is also run on a first installation,
# when there  is no data directory yet. Protect against error messages.
if [ -d $mysql_datadir ] ; then
	echo "MySQL RPM upgrade to version $NEW_VERSION"  > $STATUS_FILE
	echo "'pre' step running at `date`"          >> $STATUS_FILE
	echo                                         >> $STATUS_FILE
	echo "ERR file(s):"                          >> $STATUS_FILE
	ls -ltr $mysql_datadir/*.err                 >> $STATUS_FILE
	echo                                         >> $STATUS_FILE
	echo "Latest 'Version' line in latest file:" >> $STATUS_FILE
	grep '^Version' `ls -tr $mysql_datadir/*.err | tail -1` | \
		tail -1                              >> $STATUS_FILE
	echo                                         >> $STATUS_FILE

	if [ -n "$SERVER_TO_START" ] ; then
		# There is only one PID file, race possibility ignored
		echo "PID file:"                           >> $STATUS_FILE
		ls -l   $PID_FILE_PATT                     >> $STATUS_FILE
		cat     $PID_FILE_PATT                     >> $STATUS_FILE
		echo                                       >> $STATUS_FILE
		echo "Server process:"                     >> $STATUS_FILE
		ps -fp `cat $PID_FILE_PATT`                >> $STATUS_FILE
		echo                                       >> $STATUS_FILE
		echo "SERVER_TO_START=$SERVER_TO_START"    >> $STATUS_FILE
	else
		# Take a note we checked it ...
		echo "PID file:"                           >> $STATUS_FILE
		ls -l   $PID_FILE_PATT                     >> $STATUS_FILE 2>&1
	fi
fi

# Shut down a previously installed server first
# Note we *could* make that depend on $SERVER_TO_START, but we rather don't,
# so a "stop" is attempted even if there is no PID file.
# (Maybe the "stop" doesn't work then, but we might fix that in itself.)
if [ -x %{_sysconfdir}/init.d/mysql ] ; then
        %{_sysconfdir}/init.d/mysql stop > /dev/null 2>&1
        echo "Giving mysqld 5 seconds to exit nicely"
        sleep 5
fi

%post -n MySQL-Cluster-server%{product_suffix}
# This is the code running at the end of a RPM install or upgrade action,
# after the (new) files have been written.

# ATTENTION: Parts of this are duplicated in the "triggerpostun" !

# There are users who deviate from the default file system layout.
# Check local settings to support them.
if [ -x %{_bindir}/my_print_defaults ]
then
  mysql_datadir=`%{_bindir}/my_print_defaults server mysqld | grep '^--datadir=' | sed -n 's/--datadir=//p'`
fi
if [ -z "$mysql_datadir" ]
then
  mysql_datadir=%{mysqldatadir}
fi

NEW_VERSION=%{mysql_version}-%{release}
STATUS_FILE=$mysql_datadir/RPM_UPGRADE_MARKER

# ----------------------------------------------------------------------
# Create data directory if needed, check whether upgrade or install
# ----------------------------------------------------------------------
if [ ! -d $mysql_datadir ] ; then mkdir -m 755 $mysql_datadir; fi
if [ -f $STATUS_FILE ] ; then
	SERVER_TO_START=`grep '^SERVER_TO_START=' $STATUS_FILE | cut -c17-`
else
	SERVER_TO_START=''
fi
# echo "Analyzed: SERVER_TO_START=$SERVER_TO_START"
if [ ! -d $mysql_datadir/mysql ] ; then
	mkdir $mysql_datadir/mysql $mysql_datadir/test
	echo "MySQL RPM installation of version $NEW_VERSION" >> $STATUS_FILE
else
	# If the directory exists, we may assume it is an upgrade.
	echo "MySQL RPM upgrade to version $NEW_VERSION" >> $STATUS_FILE
fi

# ----------------------------------------------------------------------
# Make MySQL start/shutdown automatically when the machine does it.
# ----------------------------------------------------------------------
# NOTE: This still needs to be debated. Should we check whether these links
# for the other run levels exist(ed) before the upgrade?
# use chkconfig on Enterprise Linux and newer SuSE releases
if [ -x /sbin/chkconfig ] ; then
        /sbin/chkconfig --add mysql
# use insserv for older SuSE Linux versions
elif [ -x /sbin/insserv ] ; then
        /sbin/insserv %{_sysconfdir}/init.d/mysql
fi

# ----------------------------------------------------------------------
# Create a MySQL user and group. Do not report any problems if it already
# exists.
# ----------------------------------------------------------------------
groupadd -r %{mysqld_group} 2> /dev/null || true
useradd -M -r -d $mysql_datadir -s /bin/bash -c "MySQL server" \
  -g %{mysqld_group} %{mysqld_user} 2> /dev/null || true
# The user may already exist, make sure it has the proper group nevertheless
# (BUG#12823)
usermod -g %{mysqld_group} %{mysqld_user} 2> /dev/null || true

# ----------------------------------------------------------------------
# Change permissions so that the user that will run the MySQL daemon
# owns all database files.
# ----------------------------------------------------------------------
chown -R %{mysqld_user}:%{mysqld_group} $mysql_datadir

# ----------------------------------------------------------------------
# Initiate databases if needed
# ----------------------------------------------------------------------
if ! grep '^MySQL RPM upgrade' $STATUS_FILE >/dev/null 2>&1 ; then
	# Fix bug#45415: no "mysql_install_db" on an upgrade
	# Do this as a negative to err towards more "install" runs
	# rather than to miss one.
	%{_bindir}/mysql_install_db --rpm --user=%{mysqld_user}
fi

# ----------------------------------------------------------------------
# Upgrade databases if needed would go here - but it cannot be automated yet
# ----------------------------------------------------------------------

# ----------------------------------------------------------------------
# Change permissions again to fix any new files.
# ----------------------------------------------------------------------
chown -R %{mysqld_user}:%{mysqld_group} $mysql_datadir

# ----------------------------------------------------------------------
# Fix permissions for the permission database so that only the user
# can read them.
# ----------------------------------------------------------------------
chmod -R og-rw $mysql_datadir/mysql

# ----------------------------------------------------------------------
# install SELinux files - but don't override existing ones
# ----------------------------------------------------------------------
SETARGETDIR=/etc/selinux/targeted/src/policy
SEDOMPROG=$SETARGETDIR/domains/program
SECONPROG=$SETARGETDIR/file_contexts/program
if [ -f /etc/redhat-release ] \
 && (grep -q "Red Hat Enterprise Linux .. release 4" /etc/redhat-release \
 || grep -q "CentOS release 4" /etc/redhat-release) ; then
  echo
  echo
  echo 'Notes regarding SELinux on this platform:'
  echo '========================================='
  echo
  echo 'The default policy might cause server startup to fail because it is'
  echo 'not allowed to access critical files.  In this case, please update'
  echo 'your installation.'
  echo
  echo 'The default policy might also cause inavailability of SSL related'
  echo 'features because the server is not allowed to access /dev/random'
  echo 'and /dev/urandom. If this is a problem, please do the following:'
  echo
  echo '  1) install selinux-policy-targeted-sources from your OS vendor'
  echo '  2) add the following two lines to '$SEDOMPROG/mysqld.te':'
  echo '       allow mysqld_t random_device_t:chr_file read;'
  echo '       allow mysqld_t urandom_device_t:chr_file read;'
  echo '  3) cd to '$SETARGETDIR' and issue the following command:'
  echo '       make load'
  echo
  echo
fi

if [ -x sbin/restorecon ] ; then
  sbin/restorecon -R var/lib/mysql
fi

# Was the server running before the upgrade? If so, restart the new one.
if [ "$SERVER_TO_START" = "true" ] ; then
	# Restart in the same way that mysqld will be started normally.
	if [ -x %{_sysconfdir}/init.d/mysql ] ; then
		%{_sysconfdir}/init.d/mysql start
		echo "Giving mysqld 5 seconds to start"
		sleep 5
	fi
fi

# Collect an upgrade history ...
echo "Upgrade/install finished at `date`"        >> $STATUS_FILE
echo                                             >> $STATUS_FILE
echo "====="                                     >> $STATUS_FILE
STATUS_HISTORY=$mysql_datadir/RPM_UPGRADE_HISTORY
cat $STATUS_FILE >> $STATUS_HISTORY
mv -f  $STATUS_FILE ${STATUS_FILE}-LAST  # for "triggerpostun"


#echo "Thank you for installing the MySQL Community Server! For Production
#systems, we recommend MySQL Enterprise, which contains enterprise-ready
#software, intelligent advisory services, and full production support with
#scheduled service packs and more.  Visit www.mysql.com/enterprise for more
#information."

%preun -n MySQL-Cluster-server%{product_suffix}

# Which '$1' does this refer to?  Fedora docs have info:
# " ... a count of the number of versions of the package that are installed.
#   Action                           Count
#   Install the first time           1
#   Upgrade                          2 or higher (depending on the number of versions installed)
#   Remove last version of package   0 "
#
#  http://docs.fedoraproject.org/en-US/Fedora_Draft_Documentation/0.1/html/RPM_Guide/ch09s04s05.html
 
if [ $1 = 0 ] ; then
        # Stop MySQL before uninstalling it
        if [ -x %{_sysconfdir}/init.d/mysql ] ; then
                %{_sysconfdir}/init.d/mysql stop > /dev/null
                # Remove autostart of MySQL
                # use chkconfig on Enterprise Linux and newer SuSE releases
                if [ -x /sbin/chkconfig ] ; then
                        /sbin/chkconfig --del mysql
                # For older SuSE Linux versions
                elif [ -x /sbin/insserv ] ; then
                        /sbin/insserv -r %{_sysconfdir}/init.d/mysql
                fi
        fi
fi

# We do not remove the mysql user since it may still own a lot of
# database files.

%triggerpostun -n MySQL-Cluster-server%{product_suffix} -- MySQL-Cluster-server

# Setup: We renamed this package, so any existing "server-community"
#   package will be removed when this "server" is installed.
# Problem: RPM will first run the "pre" and "post" sections of this script,
#   and only then the "preun" of that old community server.
#   But this "preun" includes stopping the server and uninstalling the service,
#   "chkconfig --del mysql" which removes the symlinks to the start script.
# Solution: *After* the community server got removed, restart this server
#   and re-install the service.
#
# For information about triggers in spec files, see the Fedora docs:
#   http://docs.fedoraproject.org/en-US/Fedora_Draft_Documentation/0.1/html/RPM_Guide/ch10s02.html
# For all details of this code, see the "pre" and "post" sections.

# There are users who deviate from the default file system layout.
# Check local settings to support them.
if [ -x %{_bindir}/my_print_defaults ]
then
  mysql_datadir=`%{_bindir}/my_print_defaults server mysqld | grep '^--datadir=' | sed -n 's/--datadir=//p'`
fi
if [ -z "$mysql_datadir" ]
then
  mysql_datadir=%{mysqldatadir}
fi

NEW_VERSION=%{mysql_version}-%{release}
STATUS_FILE=$mysql_datadir/RPM_UPGRADE_MARKER-LAST  # Note the difference!
STATUS_HISTORY=$mysql_datadir/RPM_UPGRADE_HISTORY

if [ -f $STATUS_FILE ] ; then
	SERVER_TO_START=`grep '^SERVER_TO_START=' $STATUS_FILE | cut -c17-`
else
	# This should never happen, but let's be prepared
	SERVER_TO_START=''
fi
echo "Analyzed: SERVER_TO_START=$SERVER_TO_START"

if [ -x /sbin/chkconfig ] ; then
        /sbin/chkconfig --add mysql
# use insserv for older SuSE Linux versions
elif [ -x /sbin/insserv ] ; then
        /sbin/insserv %{_sysconfdir}/init.d/mysql
fi

# Was the server running before the upgrade? If so, restart the new one.
if [ "$SERVER_TO_START" = "true" ] ; then
	# Restart in the same way that mysqld will be started normally.
	if [ -x %{_sysconfdir}/init.d/mysql ] ; then
		%{_sysconfdir}/init.d/mysql start
		echo "Giving mysqld 5 seconds to start"
		sleep 5
	fi
fi

echo "Trigger 'postun -- MySQL-Server-cluster' finished at `date`" >> $STATUS_HISTORY
echo                                                               >> $STATUS_HISTORY
echo "====="                                                       >> $STATUS_HISTORY


# ----------------------------------------------------------------------
# Clean up the BuildRoot after build is done
# ----------------------------------------------------------------------
%clean
[ "$RPM_BUILD_ROOT" != "/" ] && [ -d $RPM_BUILD_ROOT ] \
  && rm -rf $RPM_BUILD_ROOT;

##############################################################################
#  Files section
##############################################################################

%files -n MySQL-Cluster-server%{product_suffix} -f release/support-files/plugins.files
%defattr(-,root,root,0755)

%if %{defined license_files_server}
%doc %{license_files_server}
%endif
%doc %{src_dir}/Docs/ChangeLog
%doc %{src_dir}/Docs/INFO_SRC*
%doc release/Docs/INFO_BIN*
%doc release/support-files/my-*.cnf

%doc %attr(644, root, root) %{_infodir}/mysql.info*

%doc %attr(644, root, man) %{_mandir}/man1/innochecksum.1*
%doc %attr(644, root, man) %{_mandir}/man1/my_print_defaults.1*
%doc %attr(644, root, man) %{_mandir}/man1/myisam_ftdump.1*
%doc %attr(644, root, man) %{_mandir}/man1/myisamchk.1*
%doc %attr(644, root, man) %{_mandir}/man1/myisamlog.1*
%doc %attr(644, root, man) %{_mandir}/man1/myisampack.1*
%doc %attr(644, root, man) %{_mandir}/man1/mysql_convert_table_format.1*
%doc %attr(644, root, man) %{_mandir}/man1/mysql_fix_extensions.1*
%doc %attr(644, root, man) %{_mandir}/man8/mysqld.8*
%doc %attr(644, root, man) %{_mandir}/man1/mysqld_multi.1*
%doc %attr(644, root, man) %{_mandir}/man1/mysqld_safe.1*
%doc %attr(644, root, man) %{_mandir}/man1/mysqldumpslow.1*
%doc %attr(644, root, man) %{_mandir}/man1/mysql_install_db.1*
%doc %attr(644, root, man) %{_mandir}/man1/mysql_plugin.1*
%doc %attr(644, root, man) %{_mandir}/man1/mysql_secure_installation.1*
%doc %attr(644, root, man) %{_mandir}/man1/mysql_setpermission.1*
%doc %attr(644, root, man) %{_mandir}/man1/mysql_upgrade.1*
%doc %attr(644, root, man) %{_mandir}/man1/mysqlhotcopy.1*
%doc %attr(644, root, man) %{_mandir}/man1/mysqlman.1*
%doc %attr(644, root, man) %{_mandir}/man1/mysql.server.1*
%doc %attr(644, root, man) %{_mandir}/man1/mysqltest.1*
%doc %attr(644, root, man) %{_mandir}/man1/mysql_tzinfo_to_sql.1*
%doc %attr(644, root, man) %{_mandir}/man1/mysql_zap.1*
%doc %attr(644, root, man) %{_mandir}/man1/mysqlbug.1*
%doc %attr(644, root, man) %{_mandir}/man1/ndb_config.1*
%doc %attr(644, root, man) %{_mandir}/man1/ndb_cpcd.1*
%doc %attr(644, root, man) %{_mandir}/man1/ndb_delete_all.1*
%doc %attr(644, root, man) %{_mandir}/man1/ndb_desc.1*
%doc %attr(644, root, man) %{_mandir}/man1/ndb_drop_index.1*
%doc %attr(644, root, man) %{_mandir}/man1/ndb_drop_table.1*
%doc %attr(644, root, man) %{_mandir}/man1/ndb_error_reporter.1*
%doc %attr(644, root, man) %{_mandir}/man1/ndb_index_stat.1*
%doc %attr(644, root, man) %{_mandir}/man1/ndb_mgm.1*
%doc %attr(644, root, man) %{_mandir}/man1/ndb_print_backup_file.1*
%doc %attr(644, root, man) %{_mandir}/man1/ndb_print_schema_file.1*
%doc %attr(644, root, man) %{_mandir}/man1/ndb_print_sys_file.1*
%doc %attr(644, root, man) %{_mandir}/man1/ndb_restore.1*
%doc %attr(644, root, man) %{_mandir}/man1/ndb_select_all.1*
%doc %attr(644, root, man) %{_mandir}/man1/ndb_select_count.1*
%doc %attr(644, root, man) %{_mandir}/man1/ndb_show_tables.1*
%doc %attr(644, root, man) %{_mandir}/man1/ndb_size.pl.1*
%doc %attr(644, root, man) %{_mandir}/man1/ndb_waiter.1*
%doc %attr(644, root, man) %{_mandir}/man1/ndbd_redo_log_reader.1*
%doc %attr(644, root, man) %{_mandir}/man8/ndb_mgmd.8*
%doc %attr(644, root, man) %{_mandir}/man8/ndbd.8*
%doc %attr(644, root, man) %{_mandir}/man8/ndbmtd.8*
%doc %attr(644, root, man) %{_mandir}/man1/ndbinfo_select_all.1*
%doc %attr(644, root, man) %{_mandir}/man1/perror.1*
%doc %attr(644, root, man) %{_mandir}/man1/replace.1*
%doc %attr(644, root, man) %{_mandir}/man1/resolve_stack_dump.1*
%doc %attr(644, root, man) %{_mandir}/man1/resolveip.1*

%doc %attr(644, root, man) %{_mandir}/man1/ndb-common-options.1*

%ghost %config(noreplace,missingok) %{_sysconfdir}/my.cnf

%attr(755, root, root) %{_bindir}/innochecksum
%attr(755, root, root) %{_bindir}/my_print_defaults
%attr(755, root, root) %{_bindir}/myisam_ftdump
%attr(755, root, root) %{_bindir}/myisamchk
%attr(755, root, root) %{_bindir}/myisamlog
%attr(755, root, root) %{_bindir}/myisampack
%attr(755, root, root) %{_bindir}/mysql_convert_table_format
%attr(755, root, root) %{_bindir}/mysql_fix_extensions
%attr(755, root, root) %{_bindir}/mysql_install_db
%attr(755, root, root) %{_bindir}/mysql_plugin
%attr(755, root, root) %{_bindir}/mysql_secure_installation
%attr(755, root, root) %{_bindir}/mysql_setpermission
%attr(755, root, root) %{_bindir}/mysql_tzinfo_to_sql
%attr(755, root, root) %{_bindir}/mysql_upgrade
%attr(755, root, root) %{_bindir}/mysql_zap
%attr(755, root, root) %{_bindir}/mysqlbug
%attr(755, root, root) %{_bindir}/mysqld_multi
%attr(755, root, root) %{_bindir}/mysqld_safe
%attr(755, root, root) %{_bindir}/mysqldumpslow
%attr(755, root, root) %{_bindir}/mysqlhotcopy
%attr(755, root, root) %{_bindir}/mysqltest
%attr(755, root, root) %{_bindir}/ndb_error_reporter
%attr(755, root, root) %{_bindir}/ndb_size.pl
%attr(755, root, root) %{_bindir}/ndbinfo_select_all
%attr(755, root, root) %{_bindir}/perror
%attr(755, root, root) %{_bindir}/replace
%attr(755, root, root) %{_bindir}/resolve_stack_dump
%attr(755, root, root) %{_bindir}/resolveip

%attr(755, root, root) %{_bindir}/ndb_blob_tool
%attr(755, root, root) %{_bindir}/ndb_config
%attr(755, root, root) %{_bindir}/ndb_delete_all
%attr(755, root, root) %{_bindir}/ndb_desc
%attr(755, root, root) %{_bindir}/ndb_drop_index
%attr(755, root, root) %{_bindir}/ndb_drop_table
%attr(755, root, root) %{_bindir}/ndb_index_stat
%attr(755, root, root) %{_bindir}/ndb_mgm
%attr(755, root, root) %{_bindir}/ndb_print_backup_file
%attr(755, root, root) %{_bindir}/ndb_print_file
%attr(755, root, root) %{_bindir}/ndb_print_schema_file
%attr(755, root, root) %{_bindir}/ndb_print_sys_file
%attr(755, root, root) %{_bindir}/ndb_redo_log_reader
%attr(755, root, root) %{_bindir}/ndb_restore
%attr(755, root, root) %{_bindir}/ndb_select_all
%attr(755, root, root) %{_bindir}/ndb_select_count
%attr(755, root, root) %{_bindir}/ndb_show_tables
%attr(755, root, root) %{_bindir}/ndb_waiter

%if %(test "@MEMCACHED_ROOT_DIR@" '!=' "MEMCACHED_ROOT_DIR-NOTFOUND" && echo 1 || echo 0)
%attr(755, root, root) %{_sbindir}/memcached
%endif
%attr(755, root, root) %{_sbindir}/mysqld
%attr(755, root, root) %{_sbindir}/mysqld-debug
%attr(755, root, root) %{_sbindir}/ndbd
%attr(755, root, root) %{_sbindir}/ndb_mgmd
%attr(755, root, root) %{_sbindir}/ndbmtd
%attr(755, root, root) %{_sbindir}/rcmysql

%attr(755, root, root) %{_libdir}/mysql/plugin/daemon_example.ini

%if %{WITH_TCMALLOC}
%attr(755, root, root) %{_libdir}/mysql/%{malloc_lib_target}
%endif

%attr(755, root, root) %{_libdir}/libndbclient.so
%attr(755, root, root) %{_libdir}/libndbclient.so.6.0.0
%if %(test "@MEMCACHED_ROOT_DIR@" '!=' "MEMCACHED_ROOT_DIR-NOTFOUND" && echo 1 || echo 0)
%attr(755, root, root) %{_libdir}/ndb_engine.so
%endif

%attr(644, root, root) %config(noreplace,missingok) %{_sysconfdir}/logrotate.d/mysql
%attr(755, root, root) %{_sysconfdir}/init.d/mysql

%attr(755, root, root) %{_datadir}/mysql/

# ----------------------------------------------------------------------------
%files -n MySQL-Cluster-client%{product_suffix}

%defattr(-, root, root, 0755)
%attr(755, root, root) %{_bindir}/msql2mysql
%attr(755, root, root) %{_bindir}/mysql
%attr(755, root, root) %{_bindir}/mysql_find_rows
%attr(755, root, root) %{_bindir}/mysql_waitpid
%attr(755, root, root) %{_bindir}/mysqlaccess
# XXX: This should be moved to %{_sysconfdir}
%attr(644, root, root) %{_bindir}/mysqlaccess.conf
%attr(755, root, root) %{_bindir}/mysqladmin
%attr(755, root, root) %{_bindir}/mysqlbinlog
%attr(755, root, root) %{_bindir}/mysqlcheck
%attr(755, root, root) %{_bindir}/mysqldump
%attr(755, root, root) %{_bindir}/mysqlimport
%attr(755, root, root) %{_bindir}/mysqlshow
%attr(755, root, root) %{_bindir}/mysqlslap

%doc %attr(644, root, man) %{_mandir}/man1/msql2mysql.1*
%doc %attr(644, root, man) %{_mandir}/man1/mysql.1*
%doc %attr(644, root, man) %{_mandir}/man1/mysql_find_rows.1*
%doc %attr(644, root, man) %{_mandir}/man1/mysql_waitpid.1*
%doc %attr(644, root, man) %{_mandir}/man1/mysqlaccess.1*
%doc %attr(644, root, man) %{_mandir}/man1/mysqladmin.1*
%doc %attr(644, root, man) %{_mandir}/man1/mysqlbinlog.1*
%doc %attr(644, root, man) %{_mandir}/man1/mysqlcheck.1*
%doc %attr(644, root, man) %{_mandir}/man1/mysqldump.1*
%doc %attr(644, root, man) %{_mandir}/man1/mysqlimport.1*
%doc %attr(644, root, man) %{_mandir}/man1/mysqlshow.1*
%doc %attr(644, root, man) %{_mandir}/man1/mysqlslap.1*

# ----------------------------------------------------------------------------
%files -n MySQL-Cluster-devel%{product_suffix} -f optional-files-devel
%defattr(-, root, root, 0755)
%doc %attr(644, root, man) %{_mandir}/man1/comp_err.1*
%doc %attr(644, root, man) %{_mandir}/man1/mysql_config.1*
%attr(755, root, root) %{_bindir}/mysql_config
%dir %attr(755, root, root) %{_includedir}/mysql
%dir %attr(755, root, root) %{_libdir}/mysql
%{_includedir}/mysql/*
%{_datadir}/aclocal/mysql.m4
%{_libdir}/mysql/libmysqlclient.a
%{_libdir}/mysql/libmysqlclient_r.a
%{_libdir}/mysql/libmysqlservices.a
%attr(755, root, root) %{_libdir}/mysql/libndbclient_static.a

# ----------------------------------------------------------------------------
%files -n MySQL-Cluster-shared%{product_suffix}
%defattr(-, root, root, 0755)
# Shared libraries (omit for architectures that don't support them)
%{_libdir}/libmysql*.so*

%post -n MySQL-Cluster-shared%{product_suffix}
/sbin/ldconfig

%postun -n MySQL-Cluster-shared%{product_suffix}
/sbin/ldconfig

# ----------------------------------------------------------------------------
%files -n MySQL-Cluster-test%{product_suffix}
%defattr(-, root, root, 0755)
%attr(-, root, root) %{_datadir}/mysql-test
%attr(755, root, root) %{_bindir}/mysql_client_test
%attr(755, root, root) %{_bindir}/mysql_client_test_embedded
%attr(755, root, root) %{_bindir}/mysqltest_embedded
%doc %attr(644, root, man) %{_mandir}/man1/mysql_client_test.1*
%doc %attr(644, root, man) %{_mandir}/man1/mysql-stress-test.pl.1*
%doc %attr(644, root, man) %{_mandir}/man1/mysql-test-run.pl.1*
%doc %attr(644, root, man) %{_mandir}/man1/mysql_client_test_embedded.1*
%doc %attr(644, root, man) %{_mandir}/man1/mysqltest_embedded.1*

# ----------------------------------------------------------------------------
%files -n MySQL-Cluster-embedded%{product_suffix}
%defattr(-, root, root, 0755)
%attr(755, root, root) %{_bindir}/mysql_embedded
%attr(644, root, root) %{_libdir}/mysql/libmysqld.a
%attr(644, root, root) %{_libdir}/mysql/libmysqld-debug.a

##############################################################################
# The spec file changelog only includes changes made to the spec file
# itself - note that they must be ordered by date (important when
# merging BK trees)
##############################################################################
%changelog
<<<<<<< HEAD
* Thu Jan 19 2012 Bjorn Munch <bjorn.munch@oracle.com>

- Reinstate embedded, undoing the previous change

* Fri Nov 25 2011 Jonathan Perkin <jonathan.perkin@oracle.com>

- Remove embedded product and files, for now it is disabled.

* Thu Nov 24 2011 Jonathan Perkin <jonathan.perkin@oracle.com>

- More additional Cluster files.

* Thu Sep 29 2011 Jonathan Perkin <jonathan.perkin@oracle.com>

- Bring over the most important bits from the previous Cluster spec files.

=======
* Tue Jul 24 2012 Joerg Bruehe <joerg.bruehe@oracle.com>

- Add a macro "runselftest":
  if set to 1 (default), the test suite will be run during the RPM build;
  this can be oveeridden via the command line by adding
      --define "runselftest 0"
  Failures of the test suite will NOT make the RPM build fail!
  
>>>>>>> 0e7f15bf
* Wed Sep 28 2011 Joerg Bruehe <joerg.bruehe@oracle.com>

- Fix duplicate mentioning of "mysql_plugin" and its manual page,
  it is better to keep alphabetic order in the files list (merging!).

* Tue Sep 27 2011 Daniel Fischer <daniel.fischer@oracle.com>

- Add Cluster files.

* Tue Sep 13 2011 Jonathan Perkin <jonathan.perkin@oracle.com>

- Add support for Oracle Linux 6 and Red Hat Enterprise Linux 6.  Due to
  changes in RPM behaviour ($RPM_BUILD_ROOT is removed prior to install)
  this necessitated a move of the libmygcc.a installation to the install
  phase, which is probably where it belonged in the first place.

* Tue Sep 13 2011 Joerg Bruehe <joerg.bruehe@oracle.com>

- "make_win_bin_dist" and its manual are dropped, cmake does it different.

* Thu Sep 08 2011 Daniel Fischer <daniel.fischer@oracle.com>

- Add mysql_plugin man page.

* Tue Aug 30 2011 Joerg Bruehe <joerg.bruehe@oracle.com>

- Add the manual page for "mysql_plugin" to the server package.

* Fri Aug 19 2011 Joerg Bruehe <joerg.bruehe@oracle.com>

- Null-upmerge the fix of bug#37165: This spec file is not affected.
- Replace "/var/lib/mysql" by the spec file variable "%{mysqldatadir}".

* Fri Aug 12 2011 Daniel Fischer <daniel.fischer@oracle.com>

- Source plugin library files list from cmake-generated file.

* Mon Jul 25 2011 Chuck Bell <chuck.bell@oracle.com>

- Added the mysql_plugin client - enables or disables plugins.

* Thu Jul 21 2011 Sunanda Menon <sunanda.menon@oracle.com>

- Fix bug#12561297: Added the MySQL embedded binary

* Thu Jul 07 2011 Joerg Bruehe <joerg.bruehe@oracle.com>

- Fix bug#45415: "rpm upgrade recreates test database"
  Let the creation of the "test" database happen only during a new installation,
  not in an RPM upgrade.
  This affects both the "mkdir" and the call of "mysql_install_db".

* Thu Feb 09 2011 Joerg Bruehe <joerg.bruehe@oracle.com>

- Fix bug#56581: If an installation deviates from the default file locations
  ("datadir" and "pid-file"), the mechanism to detect a running server (on upgrade)
  should still work, and use these locations.
  The problem was that the fix for bug#27072 did not check for local settings.
  
* Mon Jan 31 2011 Joerg Bruehe <joerg.bruehe@oracle.com>

- Install the new "manifest" files: "INFO_SRC" and "INFO_BIN".

* Tue Nov 23 2010 Jonathan Perkin <jonathan.perkin@oracle.com>

- EXCEPTIONS-CLIENT has been deleted, remove it from here too
- Support MYSQL_BUILD_MAKE_JFLAG environment variable for passing
  a '-j' argument to make.

* Mon Nov 1 2010 Georgi Kodinov <georgi.godinov@oracle.com>

- Added test authentication (WL#1054) plugin binaries

* Wed Oct 6 2010 Georgi Kodinov <georgi.godinov@oracle.com>

- Added example external authentication (WL#1054) plugin binaries

* Wed Aug 11 2010 Joerg Bruehe <joerg.bruehe@oracle.com>

- With a recent spec file cleanup, names have changed: A "-community" part was dropped.
  Reflect that in the "Obsoletes" specifications.
- Add a "triggerpostun" to handle the uninstall of the "-community" server RPM.
- This fixes bug#55015 "MySQL server is not restarted properly after RPM upgrade".

* Tue Jun 15 2010 Joerg Bruehe <joerg.bruehe@sun.com>

- Change the behaviour on installation and upgrade:
  On installation, do not autostart the server.
  *Iff* the server was stopped before the upgrade is started, this is taken as a
  sign the administrator is handling that manually, and so the new server will
  not be started automatically at the end of the upgrade.
  The start/stop scripts will still be installed, so the server will be started
  on the next machine boot.
  This is the 5.5 version of fixing bug#27072 (RPM autostarting the server).

* Tue Jun 1 2010 Jonathan Perkin <jonathan.perkin@oracle.com>

- Implement SELinux checks from distribution-specific spec file.

* Wed May 12 2010 Jonathan Perkin <jonathan.perkin@oracle.com>

- Large number of changes to build using CMake
- Introduce distribution-specific RPMs
- Drop debuginfo, build all binaries with debug/symbols
- Remove __os_install_post, use native macro
- Remove _unpackaged_files_terminate_build, make it an error to have
  unpackaged files
- Remove cluster RPMs

* Wed Mar 24 2010 Joerg Bruehe <joerg.bruehe@sun.com>

- Add "--with-perfschema" to the configure options.

* Mon Mar 22 2010 Joerg Bruehe <joerg.bruehe@sun.com>

- User "usr/lib*" to allow for both "usr/lib" and "usr/lib64",
  mask "rmdir" return code 1.
- Remove "ha_example.*" files from the list, they aren't built.

* Wed Mar 17 2010 Joerg Bruehe <joerg.bruehe@sun.com>

- Fix a wrong path name in handling the debug plugins.

* Wed Mar 10 2010 Joerg Bruehe <joerg.bruehe@sun.com>

- Take the result of the debug plugin build and put it into the optimized tree,
  so that it becomes part of the final installation;
  include the files in the packlist. Part of the fixes for bug#49022.

* Mon Mar 01 2010 Joerg Bruehe <joerg.bruehe@sun.com>

- Set "Oracle and/or its affiliates" as the vendor and copyright owner,
  accept upgrading from packages showing MySQL or Sun as vendor.

* Fri Feb 12 2010 Joerg Bruehe <joerg.bruehe@sun.com>

- Formatting changes:
  Have a consistent structure of separator lines and of indentation
  (8 leading blanks => tab).
- Introduce the variable "src_dir".
- Give the environment variables "MYSQL_BUILD_CC(CXX)" precedence
  over "CC" ("CXX").
- Drop the old "with_static" argument analysis, this is not supported
  in 5.1 since ages.
- Introduce variables to control the handlers individually, as well
  as other options.
- Use the new "--with-plugin" notation for the table handlers.
- Drop handling "/etc/rc.d/init.d/mysql", the switch to "/etc/init.d/mysql"
  was done back in 2002 already.
- Make "--with-zlib-dir=bundled" the default, add an option to disable it.
- Add missing manual pages to the file list.
- Improve the runtime check for "libgcc.a", protect it against being tried
  with the Intel compiler "icc".

* Mon Jan 11 2010 Joerg Bruehe <joerg.bruehe@sun.com>

- Change RPM file naming:
  - Suffix like "-m2", "-rc" becomes part of version as "_m2", "_rc".
  - Release counts from 1, not 0.

* Wed Dec 23 2009 Joerg Bruehe <joerg.bruehe@sun.com>

- The "semisync" plugin file name has lost its introductory "lib",
  adapt the file lists for the subpackages.
  This is a part missing from the fix for bug#48351.
- Remove the "fix_privilege_tables" manual, it does not exist in 5.5
  (and likely, the whole script will go, too).

* Mon Nov 16 2009 Joerg Bruehe <joerg.bruehe@sun.com>

- Fix some problems with the directives around "tcmalloc" (experimental),
  remove erroneous traces of the InnoDB plugin (that is 5.1 only).

* Fri Oct 06 2009 Magnus Blaudd <mvensson@mysql.com>

- Removed mysql_fix_privilege_tables

* Fri Oct 02 2009 Alexander Nozdrin <alexander.nozdrin@sun.com>

- "mysqlmanager" got removed from version 5.4, all references deleted.

* Fri Aug 28 2009 Joerg Bruehe <joerg.bruehe@sun.com>

- Merge up from 5.1 to 5.4: Remove handling for the InnoDB plugin.

* Thu Aug 27 2009 Joerg Bruehe <joerg.bruehe@sun.com>

- This version does not contain the "Instance manager", "mysqlmanager":
  Remove it from the spec file so that packaging succeeds.

* Mon Aug 24 2009 Jonathan Perkin <jperkin@sun.com>

- Add conditionals for bundled zlib and innodb plugin

* Fri Aug 21 2009 Jonathan Perkin <jperkin@sun.com>

- Install plugin libraries in appropriate packages.
- Disable libdaemon_example and ftexample plugins.

* Thu Aug 20 2009 Jonathan Perkin <jperkin@sun.com>

- Update variable used for mysql-test suite location to match source.

* Fri Nov 07 2008 Joerg Bruehe <joerg@mysql.com>

- Correct yesterday's fix, so that it also works for the last flag,
  and fix a wrong quoting: un-quoted quote marks must not be escaped.

* Thu Nov 06 2008 Kent Boortz <kent.boortz@sun.com>

- Removed "mysql_upgrade_shell"
- Removed some copy/paste between debug and normal build

* Thu Nov 06 2008 Joerg Bruehe <joerg@mysql.com>

- Modify CFLAGS and CXXFLAGS such that a debug build is not optimized.
  This should cover both gcc and icc flags.  Fixes bug#40546.

* Fri Aug 29 2008 Kent Boortz <kent@mysql.com>

- Removed the "Federated" storage engine option, and enabled in all

* Tue Aug 26 2008 Joerg Bruehe <joerg@mysql.com>

- Get rid of the "warning: Installed (but unpackaged) file(s) found:"
  Some generated files aren't needed in RPMs:
  - the "sql-bench/" subdirectory
  Some files were missing:
  - /usr/share/aclocal/mysql.m4  ("devel" subpackage)
  - Manual "mysqlbug" ("server" subpackage)
  - Program "innochecksum" and its manual ("server" subpackage)
  - Manual "mysql_find_rows" ("client" subpackage)
  - Script "mysql_upgrade_shell" ("client" subpackage)
  - Program "ndb_cpcd" and its manual ("ndb-extra" subpackage)
  - Manuals "ndb_mgm" + "ndb_restore" ("ndb-tools" subpackage)

* Mon Mar 31 2008 Kent Boortz <kent@mysql.com>

- Made the "Federated" storage engine an option
- Made the "Cluster" storage engine and sub packages an option

* Wed Mar 19 2008 Joerg Bruehe <joerg@mysql.com>

- Add the man pages for "ndbd" and "ndb_mgmd".

* Mon Feb 18 2008 Timothy Smith <tim@mysql.com>

- Require a manual upgrade if the alread-installed mysql-server is
  from another vendor, or is of a different major version.

* Wed May 02 2007 Joerg Bruehe <joerg@mysql.com>

- "ndb_size.tmpl" is not needed any more,
  "man1/mysql_install_db.1" lacked the trailing '*'.

* Sat Apr 07 2007 Kent Boortz <kent@mysql.com>

- Removed man page for "mysql_create_system_tables"

* Wed Mar 21 2007 Daniel Fischer <df@mysql.com>

- Add debug server.

* Mon Mar 19 2007 Daniel Fischer <df@mysql.com>

- Remove Max RPMs; the server RPMs contain a mysqld compiled with all
  features that previously only were built into Max.

* Fri Mar 02 2007 Joerg Bruehe <joerg@mysql.com>

- Add several man pages for NDB which are now created.

* Fri Jan 05 2007 Kent Boortz <kent@mysql.com>

- Put back "libmygcc.a", found no real reason it was removed.

- Add CFLAGS to gcc call with --print-libgcc-file, to make sure the
  correct "libgcc.a" path is returned for the 32/64 bit architecture.

* Mon Dec 18 2006 Joerg Bruehe <joerg@mysql.com>

- Fix the move of "mysqlmanager" to section 8: Directory name was wrong.

* Thu Dec 14 2006 Joerg Bruehe <joerg@mysql.com>

- Include the new man pages for "my_print_defaults" and "mysql_tzinfo_to_sql"
  in the server RPM.
- The "mysqlmanager" man page got moved from section 1 to 8.

* Thu Nov 30 2006 Joerg Bruehe <joerg@mysql.com>

- Call "make install" using "benchdir_root=%{_datadir}",
  because that is affecting the regression test suite as well.

* Thu Nov 16 2006 Joerg Bruehe <joerg@mysql.com>

- Explicitly note that the "MySQL-shared" RPMs (as built by MySQL AB)
  replace "mysql-shared" (as distributed by SuSE) to allow easy upgrading
  (bug#22081).

* Mon Nov 13 2006 Joerg Bruehe <joerg@mysql.com>

- Add "--with-partition" to all server builds.

- Use "--report-features" in one test run per server build.

* Tue Aug 15 2006 Joerg Bruehe <joerg@mysql.com>

- The "max" server is removed from packages, effective from 5.1.12-beta.
  Delete all steps to build, package, or install it.

* Mon Jul 10 2006 Joerg Bruehe <joerg@mysql.com>

- Fix a typing error in the "make" target for the Perl script to run the tests.

* Tue Jul 04 2006 Joerg Bruehe <joerg@mysql.com>

- Use the Perl script to run the tests, because it will automatically check
  whether the server is configured with SSL.

* Tue Jun 27 2006 Joerg Bruehe <joerg@mysql.com>

- move "mysqldumpslow" from the client RPM to the server RPM (bug#20216)

- Revert all previous attempts to call "mysql_upgrade" during RPM upgrade,
  there are some more aspects which need to be solved before this is possible.
  For now, just ensure the binary "mysql_upgrade" is delivered and installed.

* Thu Jun 22 2006 Joerg Bruehe <joerg@mysql.com>

- Close a gap of the previous version by explicitly using
  a newly created temporary directory for the socket to be used
  in the "mysql_upgrade" operation, overriding any local setting.

* Tue Jun 20 2006 Joerg Bruehe <joerg@mysql.com>

- To run "mysql_upgrade", we need a running server;
  start it in isolation and skip password checks.

* Sat May 20 2006 Kent Boortz <kent@mysql.com>

- Always compile for PIC, position independent code.

* Wed May 10 2006 Kent Boortz <kent@mysql.com>

- Use character set "all" when compiling with Cluster, to make Cluster
  nodes independent on the character set directory, and the problem
  that two RPM sub packages both wants to install this directory.

* Mon May 01 2006 Kent Boortz <kent@mysql.com>

- Use "./libtool --mode=execute" instead of searching for the
  executable in current directory and ".libs".

* Fri Apr 28 2006 Kent Boortz <kent@mysql.com>

- Install and run "mysql_upgrade"

* Wed Apr 12 2006 Jim Winstead <jimw@mysql.com>

- Remove sql-bench, and MySQL-bench RPM (will be built as an independent
  project from the mysql-bench repository)

* Tue Apr 11 2006 Jim Winstead <jimw@mysql.com>

- Remove old mysqltestmanager and related programs
* Sat Apr 01 2006 Kent Boortz <kent@mysql.com>

- Set $LDFLAGS from $MYSQL_BUILD_LDFLAGS

* Wed Mar 07 2006 Kent Boortz <kent@mysql.com>

- Changed product name from "Community Edition" to "Community Server"

* Mon Mar 06 2006 Kent Boortz <kent@mysql.com>

- Fast mutexes is now disabled by default, but should be
  used in Linux builds.

* Mon Feb 20 2006 Kent Boortz <kent@mysql.com>

- Reintroduced a max build
- Limited testing of 'debug' and 'max' servers
- Berkeley DB only in 'max'

* Mon Feb 13 2006 Joerg Bruehe <joerg@mysql.com>

- Use "-i" on "make test-force";
  this is essential for later evaluation of this log file.

* Thu Feb 09 2006 Kent Boortz <kent@mysql.com>

- Pass '-static' to libtool, link static with our own libraries, dynamic
  with system libraries.  Link with the bundled zlib.

* Wed Feb 08 2006 Kristian Nielsen <knielsen@mysql.com>

- Modified RPM spec to match new 5.1 debug+max combined community packaging.

* Sun Dec 18 2005 Kent Boortz <kent@mysql.com>

- Added "client/mysqlslap"

* Mon Dec 12 2005 Rodrigo Novo <rodrigo@mysql.com>

- Added zlib to the list of (static) libraries installed
- Added check against libtool wierdness (WRT: sql/mysqld || sql/.libs/mysqld)
- Compile MySQL with bundled zlib
- Fixed %packager name to "MySQL Production Engineering Team"

* Mon Dec 05 2005 Joerg Bruehe <joerg@mysql.com>

- Avoid using the "bundled" zlib on "shared" builds:
  As it is not installed (on the build system), this gives dependency
  problems with "libtool" causing the build to fail.
  (Change was done on Nov 11, but left uncommented.)

* Tue Nov 22 2005 Joerg Bruehe <joerg@mysql.com>

- Extend the file existence check for "init.d/mysql" on un-install
  to also guard the call to "insserv"/"chkconfig".

* Thu Oct 27 2005 Lenz Grimmer <lenz@grimmer.com>

- added more man pages

* Wed Oct 19 2005 Kent Boortz <kent@mysql.com>

- Made yaSSL support an option (off by default)

* Wed Oct 19 2005 Kent Boortz <kent@mysql.com>

- Enabled yaSSL support

* Sat Oct 15 2005 Kent Boortz <kent@mysql.com>

- Give mode arguments the same way in all places
- Moved copy of mysqld.a to "standard" build, but
  disabled it as we don't do embedded yet in 5.0

* Fri Oct 14 2005 Kent Boortz <kent@mysql.com>

- For 5.x, always compile with --with-big-tables
- Copy the config.log file to location outside
  the build tree

* Fri Oct 14 2005 Kent Boortz <kent@mysql.com>

- Removed unneeded/obsolete configure options
- Added archive engine to standard server
- Removed the embedded server from experimental server
- Changed suffix "-Max" => "-max"
- Changed comment string "Max" => "Experimental"

* Thu Oct 13 2005 Lenz Grimmer <lenz@mysql.com>

- added a usermod call to assign a potential existing mysql user to the
  correct user group (BUG#12823)
- Save the perror binary built during Max build so it supports the NDB
  error codes (BUG#13740)
- added a separate macro "mysqld_group" to be able to define the
  user group of the mysql user seperately, if desired.

* Thu Sep 29 2005 Lenz Grimmer <lenz@mysql.com>

- fixed the removing of the RPM_BUILD_ROOT in the %clean section (the
  $RBR variable did not get expanded, thus leaving old build roots behind)

* Thu Aug 04 2005 Lenz Grimmer <lenz@mysql.com>

- Fixed the creation of the mysql user group account in the postinstall
  section (BUG 12348)
- Fixed enabling the Archive storage engine in the Max binary

* Tue Aug 02 2005 Lenz Grimmer <lenz@mysql.com>

- Fixed the Requires: tag for the server RPM (BUG 12233)

* Fri Jul 15 2005 Lenz Grimmer <lenz@mysql.com>

- create a "mysql" user group and assign the mysql user account to that group
  in the server postinstall section. (BUG 10984)

* Tue Jun 14 2005 Lenz Grimmer <lenz@mysql.com>

- Do not build statically on i386 by default, only when adding either "--with
  static" or "--define '_with_static 1'" to the RPM build options. Static
  linking really only makes sense when linking against the specially patched
  glibc 2.2.5.

* Mon Jun 06 2005 Lenz Grimmer <lenz@mysql.com>

- added mysql_client_test to the "bench" subpackage (BUG 10676)
- added the libndbclient static and shared libraries (BUG 10676)

* Wed Jun 01 2005 Lenz Grimmer <lenz@mysql.com>

- use "mysqldatadir" variable instead of hard-coding the path multiple times
- use the "mysqld_user" variable on all occasions a user name is referenced
- removed (incomplete) Brazilian translations
- removed redundant release tags from the subpackage descriptions

* Wed May 25 2005 Joerg Bruehe <joerg@mysql.com>

- Added a "make clean" between separate calls to "BuildMySQL".

* Thu May 12 2005 Guilhem Bichot <guilhem@mysql.com>

- Removed the mysql_tableinfo script made obsolete by the information schema

* Wed Apr 20 2005 Lenz Grimmer <lenz@mysql.com>

- Enabled the "blackhole" storage engine for the Max RPM

* Wed Apr 13 2005 Lenz Grimmer <lenz@mysql.com>

- removed the MySQL manual files (html/ps/texi) - they have been removed
  from the MySQL sources and are now available seperately.

* Mon Apr 4 2005 Petr Chardin <petr@mysql.com>

- old mysqlmanager, mysqlmanagerc and mysqlmanager-pwger renamed into
  mysqltestmanager, mysqltestmanager and mysqltestmanager-pwgen respectively

* Fri Mar 18 2005 Lenz Grimmer <lenz@mysql.com>

- Disabled RAID in the Max binaries once and for all (it has finally been
  removed from the source tree)

* Sun Feb 20 2005 Petr Chardin <petr@mysql.com>

- Install MySQL Instance Manager together with mysqld, touch mysqlmanager
  password file

* Mon Feb 14 2005 Lenz Grimmer <lenz@mysql.com>

- Fixed the compilation comments and moved them into the separate build sections
  for Max and Standard

* Mon Feb 7 2005 Tomas Ulin <tomas@mysql.com>

- enabled the "Ndbcluster" storage engine for the max binary
- added extra make install in ndb subdir after Max build to get ndb binaries
- added packages for ndbcluster storage engine

* Fri Jan 14 2005 Lenz Grimmer <lenz@mysql.com>

- replaced obsoleted "BuildPrereq" with "BuildRequires" instead

* Thu Jan 13 2005 Lenz Grimmer <lenz@mysql.com>

- enabled the "Federated" storage engine for the max binary

* Tue Jan 04 2005 Petr Chardin <petr@mysql.com>

- ISAM and merge storage engines were purged. As well as appropriate
  tools and manpages (isamchk and isamlog)

* Thu Dec 31 2004 Lenz Grimmer <lenz@mysql.com>

- enabled the "Archive" storage engine for the max binary
- enabled the "CSV" storage engine for the max binary
- enabled the "Example" storage engine for the max binary

* Thu Aug 26 2004 Lenz Grimmer <lenz@mysql.com>

- MySQL-Max now requires MySQL-server instead of MySQL (BUG 3860)

* Fri Aug 20 2004 Lenz Grimmer <lenz@mysql.com>

- do not link statically on IA64/AMD64 as these systems do not have
  a patched glibc installed

* Tue Aug 10 2004 Lenz Grimmer <lenz@mysql.com>

- Added libmygcc.a to the devel subpackage (required to link applications
  against the the embedded server libmysqld.a) (BUG 4921)

* Mon Aug 09 2004 Lenz Grimmer <lenz@mysql.com>

- Added EXCEPTIONS-CLIENT to the "devel" package

* Thu Jul 29 2004 Lenz Grimmer <lenz@mysql.com>

- disabled OpenSSL in the Max binaries again (the RPM packages were the
  only exception to this anyway) (BUG 1043)

* Wed Jun 30 2004 Lenz Grimmer <lenz@mysql.com>

- fixed server postinstall (mysql_install_db was called with the wrong
  parameter)

* Thu Jun 24 2004 Lenz Grimmer <lenz@mysql.com>

- added mysql_tzinfo_to_sql to the server subpackage
- run "make clean" instead of "make distclean"

* Mon Apr 05 2004 Lenz Grimmer <lenz@mysql.com>

- added ncurses-devel to the build prerequisites (BUG 3377)

* Thu Feb 12 2004 Lenz Grimmer <lenz@mysql.com>

- when using gcc, _always_ use CXX=gcc
- replaced Copyright with License field (Copyright is obsolete)

* Tue Feb 03 2004 Lenz Grimmer <lenz@mysql.com>

- added myisam_ftdump to the Server package

* Tue Jan 13 2004 Lenz Grimmer <lenz@mysql.com>

- link the mysql client against libreadline instead of libedit (BUG 2289)

* Mon Dec 22 2003 Lenz Grimmer <lenz@mysql.com>

- marked /etc/logrotate.d/mysql as a config file (BUG 2156)

* Fri Dec 13 2003 Lenz Grimmer <lenz@mysql.com>

- fixed file permissions (BUG 1672)

* Thu Dec 11 2003 Lenz Grimmer <lenz@mysql.com>

- made testing for gcc3 a bit more robust

* Fri Dec 05 2003 Lenz Grimmer <lenz@mysql.com>

- added missing file mysql_create_system_tables to the server subpackage

* Fri Nov 21 2003 Lenz Grimmer <lenz@mysql.com>

- removed dependency on MySQL-client from the MySQL-devel subpackage
  as it is not really required. (BUG 1610)

* Fri Aug 29 2003 Lenz Grimmer <lenz@mysql.com>

- Fixed BUG 1162 (removed macro names from the changelog)
- Really fixed BUG 998 (disable the checking for installed but
  unpackaged files)

* Tue Aug 05 2003 Lenz Grimmer <lenz@mysql.com>

- Fixed BUG 959 (libmysqld not being compiled properly)
- Fixed BUG 998 (RPM build errors): added missing files to the
  distribution (mysql_fix_extensions, mysql_tableinfo, mysqldumpslow,
  mysql_fix_privilege_tables.1), removed "-n" from install section.

* Wed Jul 09 2003 Lenz Grimmer <lenz@mysql.com>

- removed the GIF Icon (file was not included in the sources anyway)
- removed unused variable shared_lib_version
- do not run automake before building the standard binary
  (should not be necessary)
- add server suffix '-standard' to standard binary (to be in line
  with the binary tarball distributions)
- Use more RPM macros (_exec_prefix, _sbindir, _libdir, _sysconfdir,
  _datadir, _includedir) throughout the spec file.
- allow overriding CC and CXX (required when building with other compilers)

* Fri May 16 2003 Lenz Grimmer <lenz@mysql.com>

- re-enabled RAID again

* Wed Apr 30 2003 Lenz Grimmer <lenz@mysql.com>

- disabled MyISAM RAID (--with-raid) - it throws an assertion which
  needs to be investigated first.

* Mon Mar 10 2003 Lenz Grimmer <lenz@mysql.com>

- added missing file mysql_secure_installation to server subpackage
  (BUG 141)

* Tue Feb 11 2003 Lenz Grimmer <lenz@mysql.com>

- re-added missing pre- and post(un)install scripts to server subpackage
- added config file /etc/my.cnf to the file list (just for completeness)
- make sure to create the datadir with 755 permissions

* Mon Jan 27 2003 Lenz Grimmer <lenz@mysql.com>

- removed unused CC and CXX variables
- CFLAGS and CXXFLAGS should honor RPM_OPT_FLAGS

* Fri Jan 24 2003 Lenz Grimmer <lenz@mysql.com>

- renamed package "MySQL" to "MySQL-server"
- fixed Copyright tag
- added mysql_waitpid to client subpackage (required for mysql-test-run)

* Wed Nov 27 2002 Lenz Grimmer <lenz@mysql.com>

- moved init script from /etc/rc.d/init.d to /etc/init.d (the majority of
  Linux distributions now support this scheme as proposed by the LSB either
  directly or via a compatibility symlink)
- Use new "restart" init script action instead of starting and stopping
  separately
- Be more flexible in activating the automatic bootup - use insserv (on
  older SuSE versions) or chkconfig (Red Hat, newer SuSE versions and
  others) to create the respective symlinks

* Wed Sep 25 2002 Lenz Grimmer <lenz@mysql.com>

- MySQL-Max now requires MySQL >= 4.0 to avoid version mismatches
  (mixing 3.23 and 4.0 packages)

* Fri Aug 09 2002 Lenz Grimmer <lenz@mysql.com>

- Turn off OpenSSL in MySQL-Max for now until it works properly again
- enable RAID for the Max binary instead
- added compatibility link: safe_mysqld -> mysqld_safe to ease the
  transition from 3.23

* Thu Jul 18 2002 Lenz Grimmer <lenz@mysql.com>

- Reworked the build steps a little bit: the Max binary is supposed
  to include OpenSSL, which cannot be linked statically, thus trying
  to statically link against a special glibc is futile anyway
- because of this, it is not required to make yet another build run
  just to compile the shared libs (saves a lot of time)
- updated package description of the Max subpackage
- clean up the BuildRoot directory afterwards

* Mon Jul 15 2002 Lenz Grimmer <lenz@mysql.com>

- Updated Packager information
- Fixed the build options: the regular package is supposed to
  include InnoDB and linked statically, while the Max package
  should include BDB and SSL support

* Fri May 03 2002 Lenz Grimmer <lenz@mysql.com>

- Use more RPM macros (e.g. infodir, mandir) to make the spec
  file more portable
- reorganized the installation of documentation files: let RPM
  take care of this
- reorganized the file list: actually install man pages along
  with the binaries of the respective subpackage
- do not include libmysqld.a in the devel subpackage as well, if we
  have a special "embedded" subpackage
- reworked the package descriptions

* Mon Oct  8 2001 Monty

- Added embedded server as a separate RPM

* Fri Apr 13 2001 Monty

- Added mysqld-max to the distribution

* Tue Jan 2  2001  Monty

- Added mysql-test to the bench package

* Fri Aug 18 2000 Tim Smith <tim@mysql.com>

- Added separate libmysql_r directory; now both a threaded
  and non-threaded library is shipped.

* Wed Sep 28 1999 David Axmark <davida@mysql.com>

- Added the support-files/my-example.cnf to the docs directory.

- Removed devel dependency on base since it is about client
  development.

* Wed Sep 8 1999 David Axmark <davida@mysql.com>

- Cleaned up some for 3.23.

* Thu Jul 1 1999 David Axmark <davida@mysql.com>

- Added support for shared libraries in a separate sub
  package. Original fix by David Fox (dsfox@cogsci.ucsd.edu)

- The --enable-assembler switch is now automatically disables on
  platforms there assembler code is unavailable. This should allow
  building this RPM on non i386 systems.

* Mon Feb 22 1999 David Axmark <david@detron.se>

- Removed unportable cc switches from the spec file. The defaults can
  now be overridden with environment variables. This feature is used
  to compile the official RPM with optimal (but compiler version
  specific) switches.

- Removed the repetitive description parts for the sub rpms. Maybe add
  again if RPM gets a multiline macro capability.

- Added support for a pt_BR translation. Translation contributed by
  Jorge Godoy <jorge@bestway.com.br>.

* Wed Nov 4 1998 David Axmark <david@detron.se>

- A lot of changes in all the rpm and install scripts. This may even
  be a working RPM :-)

* Sun Aug 16 1998 David Axmark <david@detron.se>

- A developers changelog for MySQL is available in the source RPM. And
  there is a history of major user visible changed in the Reference
  Manual.  Only RPM specific changes will be documented here.<|MERGE_RESOLUTION|>--- conflicted
+++ resolved
@@ -1216,24 +1216,6 @@
 # merging BK trees)
 ##############################################################################
 %changelog
-<<<<<<< HEAD
-* Thu Jan 19 2012 Bjorn Munch <bjorn.munch@oracle.com>
-
-- Reinstate embedded, undoing the previous change
-
-* Fri Nov 25 2011 Jonathan Perkin <jonathan.perkin@oracle.com>
-
-- Remove embedded product and files, for now it is disabled.
-
-* Thu Nov 24 2011 Jonathan Perkin <jonathan.perkin@oracle.com>
-
-- More additional Cluster files.
-
-* Thu Sep 29 2011 Jonathan Perkin <jonathan.perkin@oracle.com>
-
-- Bring over the most important bits from the previous Cluster spec files.
-
-=======
 * Tue Jul 24 2012 Joerg Bruehe <joerg.bruehe@oracle.com>
 
 - Add a macro "runselftest":
@@ -1242,7 +1224,22 @@
       --define "runselftest 0"
   Failures of the test suite will NOT make the RPM build fail!
   
->>>>>>> 0e7f15bf
+* Thu Jan 19 2012 Bjorn Munch <bjorn.munch@oracle.com>
+
+- Reinstate embedded, undoing the previous change
+
+* Fri Nov 25 2011 Jonathan Perkin <jonathan.perkin@oracle.com>
+
+- Remove embedded product and files, for now it is disabled.
+
+* Thu Nov 24 2011 Jonathan Perkin <jonathan.perkin@oracle.com>
+
+- More additional Cluster files.
+
+* Thu Sep 29 2011 Jonathan Perkin <jonathan.perkin@oracle.com>
+
+- Bring over the most important bits from the previous Cluster spec files.
+
 * Wed Sep 28 2011 Joerg Bruehe <joerg.bruehe@oracle.com>
 
 - Fix duplicate mentioning of "mysql_plugin" and its manual page,
