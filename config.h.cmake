/* Copyright (c) 2009, 2018, Oracle and/or its affiliates. All rights reserved.
 
 This program is free software; you can redistribute it and/or modify
 it under the terms of the GNU General Public License, version 2.0,
 as published by the Free Software Foundation.

 This program is also distributed with certain software (including
 but not limited to OpenSSL) that is licensed under separate terms,
 as designated in a particular file or component or in included license
 documentation.  The authors of MySQL hereby grant you an additional
 permission to link the program and your derivative works with the
 separately licensed software that they have included with MySQL.

 This program is distributed in the hope that it will be useful,
 but WITHOUT ANY WARRANTY; without even the implied warranty of
 MERCHANTABILITY or FITNESS FOR A PARTICULAR PURPOSE.  See the
 GNU General Public License, version 2.0, for more details.

 You should have received a copy of the GNU General Public License
 along with this program; if not, write to the Free Software
 Foundation, Inc., 51 Franklin St, Fifth Floor, Boston, MA 02110-1301  USA */

#ifndef MY_CONFIG_H
#define MY_CONFIG_H

/*
 * From configure.cmake, in order of appearance 
 */
#cmakedefine HAVE_LLVM_LIBCPP 1

/* Libraries */
#cmakedefine HAVE_LIBM 1
#cmakedefine HAVE_LIBNSL 1
#cmakedefine HAVE_LIBCRYPT 1
#cmakedefine HAVE_LIBSOCKET 1
#cmakedefine HAVE_LIBDL 1
#cmakedefine HAVE_LIBRT 1
#cmakedefine HAVE_LIBWRAP 1
#cmakedefine HAVE_LIBWRAP_PROTOTYPES 1

/* Header files */
#cmakedefine HAVE_ALLOCA_H 1
#cmakedefine HAVE_ARPA_INET_H 1
#cmakedefine HAVE_DLFCN_H 1
#cmakedefine HAVE_EXECINFO_H 1
#cmakedefine HAVE_FPU_CONTROL_H 1
#cmakedefine HAVE_GRP_H 1
#cmakedefine HAVE_IEEEFP_H 1
#cmakedefine HAVE_LANGINFO_H 1
#cmakedefine HAVE_LSAN_INTERFACE_H 1
#cmakedefine HAVE_MALLOC_H 1
#cmakedefine HAVE_NETINET_IN_H 1
#cmakedefine HAVE_POLL_H 1
#cmakedefine HAVE_PWD_H 1
#cmakedefine HAVE_STRINGS_H 1
#cmakedefine HAVE_SYS_CDEFS_H 1
#cmakedefine HAVE_SYS_IOCTL_H 1
#cmakedefine HAVE_SYS_MMAN_H 1
#cmakedefine HAVE_SYS_RESOURCE_H 1
#cmakedefine HAVE_SYS_SELECT_H 1
#cmakedefine HAVE_SYS_SOCKET_H 1
#cmakedefine HAVE_TERM_H 1
#cmakedefine HAVE_TERMIOS_H 1
#cmakedefine HAVE_TERMIO_H 1
#cmakedefine HAVE_UNISTD_H 1
#cmakedefine HAVE_SYS_WAIT_H 1
#cmakedefine HAVE_SYS_PARAM_H 1
#cmakedefine HAVE_FNMATCH_H 1
#cmakedefine HAVE_SYS_UN_H 1
#cmakedefine HAVE_VIS_H 1
#cmakedefine HAVE_SASL_SASL_H 1

/* Libevent */
#cmakedefine HAVE_DEVPOLL 1
#cmakedefine HAVE_SYS_DEVPOLL_H 1
#cmakedefine HAVE_SYS_EPOLL_H 1
#cmakedefine HAVE_TAILQFOREACH 1

/* Functions */
#cmakedefine HAVE_ALIGNED_MALLOC 1
#cmakedefine HAVE_BACKTRACE 1
#cmakedefine HAVE_PRINTSTACK 1
#cmakedefine HAVE_INDEX 1
#cmakedefine HAVE_CHOWN 1
#cmakedefine HAVE_CUSERID 1
#cmakedefine HAVE_DIRECTIO 1
#cmakedefine HAVE_FTRUNCATE 1
#cmakedefine HAVE_FCHMOD 1
#cmakedefine HAVE_FCNTL 1
#cmakedefine HAVE_FDATASYNC 1
#cmakedefine HAVE_DECL_FDATASYNC 1 
#cmakedefine HAVE_FEDISABLEEXCEPT 1
#cmakedefine HAVE_FSEEKO 1
#cmakedefine HAVE_FSYNC 1
#cmakedefine HAVE_GETHRTIME 1
#cmakedefine HAVE_GETNAMEINFO 1
#cmakedefine HAVE_GETPASS 1
#cmakedefine HAVE_GETPASSPHRASE 1
#cmakedefine HAVE_GETPWNAM 1
#cmakedefine HAVE_GETPWUID 1
#cmakedefine HAVE_GETRLIMIT 1
#cmakedefine HAVE_GETRUSAGE 1
#cmakedefine HAVE_INITGROUPS 1
#cmakedefine HAVE_ISSETUGID 1
#cmakedefine HAVE_GETUID 1
#cmakedefine HAVE_GETEUID 1
#cmakedefine HAVE_GETGID 1
#cmakedefine HAVE_GETEGID 1
#cmakedefine HAVE_LSAN_DO_RECOVERABLE_LEAK_CHECK 1
#cmakedefine HAVE_MADVISE 1
#cmakedefine HAVE_MALLOC_INFO 1
#cmakedefine HAVE_MEMRCHR 1
#cmakedefine HAVE_MLOCK 1
#cmakedefine HAVE_MLOCKALL 1
#cmakedefine HAVE_MMAP64 1
#cmakedefine HAVE_POLL 1
#cmakedefine HAVE_POSIX_FALLOCATE 1
#cmakedefine HAVE_POSIX_MEMALIGN 1
#cmakedefine HAVE_PREAD 1
#cmakedefine HAVE_PTHREAD_CONDATTR_SETCLOCK 1
#cmakedefine HAVE_PTHREAD_SIGMASK 1
#cmakedefine HAVE_SETFD 1
#cmakedefine HAVE_SIGACTION 1
#cmakedefine HAVE_SLEEP 1
#cmakedefine HAVE_STPCPY 1
#cmakedefine HAVE_STPNCPY 1
#cmakedefine HAVE_STRLCPY 1
#cmakedefine HAVE_STRLCAT 1
#cmakedefine HAVE_STRSIGNAL 1
#cmakedefine HAVE_FGETLN 1
#cmakedefine HAVE_STRSEP 1
#cmakedefine HAVE_TELL 1
#cmakedefine HAVE_VASPRINTF 1
#cmakedefine HAVE_MEMALIGN 1
#cmakedefine HAVE_NL_LANGINFO 1
#cmakedefine HAVE_HTONLL 1
<<<<<<< HEAD
=======
#cmakedefine HAVE_MEMSET_S 1
#cmakedefine DNS_USE_CPU_CLOCK_FOR_ID 1
>>>>>>> 170eb8c5
#cmakedefine HAVE_EPOLL 1
/* #cmakedefine HAVE_EVENT_PORTS 1 */
#cmakedefine HAVE_INET_NTOP 1
#cmakedefine HAVE_WORKING_KQUEUE 1
#cmakedefine HAVE_TIMERADD 1
#cmakedefine HAVE_TIMERCLEAR 1
#cmakedefine HAVE_TIMERCMP 1
#cmakedefine HAVE_TIMERISSET 1

/* WL2373 */
#cmakedefine HAVE_SYS_TIME_H 1
#cmakedefine HAVE_SYS_TIMES_H 1
#cmakedefine HAVE_TIMES 1
#cmakedefine HAVE_GETTIMEOFDAY 1

/* Symbols */
#cmakedefine HAVE_LRAND48 1
#cmakedefine GWINSZ_IN_SYS_IOCTL 1
#cmakedefine FIONREAD_IN_SYS_IOCTL 1
#cmakedefine FIONREAD_IN_SYS_FILIO 1

#cmakedefine HAVE_ISINF 1

#cmakedefine HAVE_KQUEUE 1
#cmakedefine HAVE_KQUEUE_TIMERS 1
#cmakedefine HAVE_POSIX_TIMERS 1

/* Endianess */
#cmakedefine WORDS_BIGENDIAN 1 

/* Type sizes */
#cmakedefine SIZEOF_VOIDP     @SIZEOF_VOIDP@
#cmakedefine SIZEOF_CHARP     @SIZEOF_CHARP@
#cmakedefine SIZEOF_LONG      @SIZEOF_LONG@
#cmakedefine SIZEOF_SHORT     @SIZEOF_SHORT@
#cmakedefine SIZEOF_INT       @SIZEOF_INT@
#cmakedefine SIZEOF_LONG_LONG @SIZEOF_LONG_LONG@
#cmakedefine SIZEOF_OFF_T     @SIZEOF_OFF_T@
#cmakedefine SIZEOF_TIME_T    @SIZEOF_TIME_T@
#cmakedefine HAVE_ULONG 1
#cmakedefine HAVE_U_INT32_T 1

/* Support for tagging symbols with __attribute__((visibility("hidden"))) */
#cmakedefine HAVE_VISIBILITY_HIDDEN 1

/* Code tests*/
#cmakedefine HAVE_CLOCK_GETTIME 1
#cmakedefine HAVE_CLOCK_REALTIME 1
#cmakedefine DNS_USE_CPU_CLOCK_FOR_ID 1
#cmakedefine STACK_DIRECTION @STACK_DIRECTION@
#cmakedefine TIME_WITH_SYS_TIME 1
#cmakedefine NO_FCNTL_NONBLOCK 1
#cmakedefine HAVE_PAUSE_INSTRUCTION 1
#cmakedefine HAVE_FAKE_PAUSE_INSTRUCTION 1
#cmakedefine HAVE_HMT_PRIORITY_INSTRUCTION 1
#cmakedefine HAVE_ABI_CXA_DEMANGLE 1
#cmakedefine HAVE_BUILTIN_UNREACHABLE 1
#cmakedefine HAVE_BUILTIN_EXPECT 1
#cmakedefine HAVE_BUILTIN_STPCPY 1
#cmakedefine HAVE_GCC_ATOMIC_BUILTINS 1
#cmakedefine HAVE_GCC_SYNC_BUILTINS 1
#cmakedefine HAVE_VALGRIND
#cmakedefine HAVE_SYS_GETTID 1
#cmakedefine HAVE_PTHREAD_GETTHREADID_NP 1
#cmakedefine HAVE_PTHREAD_THREADID_NP 1
#cmakedefine HAVE_INTEGER_PTHREAD_SELF 1
#cmakedefine HAVE_PTHREAD_SETNAME_NP 1
/*
  This macro defines whether the compiler in use needs a 'typename' keyword
  to access the types defined inside a class template, such types are called
  dependent types. Some compilers require it, some others forbid it, and some
  others may work with or without it. For example, GCC requires the 'typename'
  keyword whenever needing to access a type inside a template, but msvc
  forbids it.
 */
#cmakedefine HAVE_IMPLICIT_DEPENDENT_NAME_TYPING 1

/* IPV6 */
#cmakedefine HAVE_NETINET_IN6_H 1
#cmakedefine HAVE_STRUCT_IN6_ADDR 1

/*
 * Platform specific CMake files
 */
#define MACHINE_TYPE "@MYSQL_MACHINE_TYPE@"
#cmakedefine LINUX_ALPINE 1
#cmakedefine HAVE_LINUX_LARGE_PAGES 1
#cmakedefine HAVE_SOLARIS_LARGE_PAGES 1
#cmakedefine HAVE_SOLARIS_ATOMIC 1
#define SYSTEM_TYPE "@SYSTEM_TYPE@"
/* This should mean case insensitive file system */
#cmakedefine FN_NO_CASE_SENSE 1

/*
 * From main CMakeLists.txt
 */
#cmakedefine MAX_INDEXES @MAX_INDEXES@
#cmakedefine WITH_INNODB_MEMCACHED 1
#cmakedefine ENABLE_MEMCACHED_SASL 1
#cmakedefine ENABLE_MEMCACHED_SASL_PWDB 1
#cmakedefine ENABLED_PROFILING 1
#cmakedefine HAVE_ASAN
#cmakedefine HAVE_UBSAN
#cmakedefine ENABLED_LOCAL_INFILE 1
#cmakedefine DEFAULT_MYSQL_HOME "@DEFAULT_MYSQL_HOME@"
#cmakedefine SHAREDIR "@SHAREDIR@"
#cmakedefine DEFAULT_BASEDIR "@DEFAULT_BASEDIR@"
#cmakedefine MYSQL_DATADIR "@MYSQL_DATADIR@"
#cmakedefine MYSQL_KEYRINGDIR "@MYSQL_KEYRINGDIR@"
#cmakedefine DEFAULT_CHARSET_HOME "@DEFAULT_CHARSET_HOME@"
#cmakedefine PLUGINDIR "@PLUGINDIR@"
#cmakedefine DEFAULT_SYSCONFDIR "@DEFAULT_SYSCONFDIR@"
#cmakedefine DEFAULT_TMPDIR @DEFAULT_TMPDIR@
#cmakedefine INSTALL_SBINDIR "@default_prefix@/@INSTALL_SBINDIR@"
#cmakedefine INSTALL_BINDIR "@default_prefix@/@INSTALL_BINDIR@"
#cmakedefine INSTALL_MYSQLSHAREDIR "@default_prefix@/@INSTALL_MYSQLSHAREDIR@"
#cmakedefine INSTALL_SHAREDIR "@default_prefix@/@INSTALL_SHAREDIR@"
#cmakedefine INSTALL_PLUGINDIR "@default_prefix@/@INSTALL_PLUGINDIR@"
#cmakedefine INSTALL_INCLUDEDIR "@default_prefix@/@INSTALL_INCLUDEDIR@"
#cmakedefine INSTALL_MYSQLDATADIR "@default_prefix@/@INSTALL_MYSQLDATADIR@"
#cmakedefine INSTALL_MYSQLKEYRINGDIR "@default_prefix@/@INSTALL_MYSQLKEYRINGDIR@"
#cmakedefine INSTALL_PLUGINTESTDIR "@INSTALL_PLUGINTESTDIR@"
#cmakedefine INSTALL_INFODIR "@default_prefix@/@INSTALL_INFODIR@"
#cmakedefine INSTALL_MYSQLTESTDIR "@default_prefix@/@INSTALL_MYSQLTESTDIR@"
#cmakedefine INSTALL_DOCREADMEDIR "@default_prefix@/@INSTALL_DOCREADMEDIR@"
#cmakedefine INSTALL_DOCDIR "@default_prefix@/@INSTALL_DOCDIR@"
#cmakedefine INSTALL_MANDIR "@default_prefix@/@INSTALL_MANDIR@"
#cmakedefine INSTALL_SUPPORTFILESDIR "@default_prefix@/@INSTALL_SUPPORTFILESDIR@"
#cmakedefine INSTALL_LIBDIR "@default_prefix@/@INSTALL_LIBDIR@"

/*
 * Readline
 */
#cmakedefine HAVE_MBSTATE_T
#cmakedefine HAVE_LANGINFO_CODESET 
#cmakedefine HAVE_WCSDUP
#cmakedefine HAVE_WCHAR_T 1
#cmakedefine HAVE_WINT_T 1
#cmakedefine HAVE_CURSES_H 1
#cmakedefine HAVE_NCURSES_H 1
#cmakedefine USE_LIBEDIT_INTERFACE 1
#cmakedefine HAVE_HIST_ENTRY 1
#cmakedefine USE_NEW_EDITLINE_INTERFACE 1

/*
 * Libedit
 */
#cmakedefine HAVE_DECL_TGOTO 1

/*
 * Character sets
 */
#cmakedefine MYSQL_DEFAULT_CHARSET_NAME "@MYSQL_DEFAULT_CHARSET_NAME@"
#cmakedefine MYSQL_DEFAULT_COLLATION_NAME "@MYSQL_DEFAULT_COLLATION_NAME@"

/*
 * Performance schema
 */
#cmakedefine WITH_PERFSCHEMA_STORAGE_ENGINE 1
#cmakedefine DISABLE_PSI_THREAD 1
#cmakedefine DISABLE_PSI_MUTEX 1
#cmakedefine DISABLE_PSI_RWLOCK 1
#cmakedefine DISABLE_PSI_COND 1
#cmakedefine DISABLE_PSI_FILE 1
#cmakedefine DISABLE_PSI_TABLE 1
#cmakedefine DISABLE_PSI_SOCKET 1
#cmakedefine DISABLE_PSI_STAGE 1
#cmakedefine DISABLE_PSI_STATEMENT 1
#cmakedefine DISABLE_PSI_SP 1
#cmakedefine DISABLE_PSI_PS 1
#cmakedefine DISABLE_PSI_IDLE 1
#cmakedefine DISABLE_PSI_ERROR 1
#cmakedefine DISABLE_PSI_STATEMENT_DIGEST 1
#cmakedefine DISABLE_PSI_METADATA 1
#cmakedefine DISABLE_PSI_MEMORY 1
#cmakedefine DISABLE_PSI_TRANSACTION 1

/*
 * MySQL version
 */
#define MYSQL_VERSION_MAJOR @MAJOR_VERSION@
#define MYSQL_VERSION_MINOR @MINOR_VERSION@
#define MYSQL_VERSION_PATCH @PATCH_VERSION@
#define MYSQL_VERSION_EXTRA "@EXTRA_VERSION@"
#define PACKAGE "mysql"
#define PACKAGE_BUGREPORT ""
#define PACKAGE_NAME "MySQL Server"
#define PACKAGE_STRING "MySQL Server @VERSION@"
#define PACKAGE_TARNAME "mysql"
#define PACKAGE_VERSION "@VERSION@"
#define VERSION "@VERSION@"
#define PROTOCOL_VERSION 10

/*
 * CPU info
 */
#cmakedefine CPU_LEVEL1_DCACHE_LINESIZE @CPU_LEVEL1_DCACHE_LINESIZE@

/*
 * NDB
 */
#cmakedefine WITH_NDBCLUSTER_STORAGE_ENGINE 1
#cmakedefine HAVE_PTHREAD_SETSCHEDPARAM 1

/*
 * Other
 */
#cmakedefine EXTRA_DEBUG 1

/*
 * Hardcoded values needed by libevent/NDB/memcached
 */
#define HAVE_FCNTL_H 1
#define HAVE_GETADDRINFO 1
#define HAVE_INTTYPES_H 1
/* libevent's select.c is not Windows compatible */
#ifndef _WIN32
#define HAVE_SELECT 1
#endif
#define HAVE_SIGNAL_H 1
#define HAVE_STDARG_H 1
#define HAVE_STDINT_H 1
#define HAVE_STDLIB_H 1
#define HAVE_STRDUP 1
#define HAVE_STRTOK_R 1
#define HAVE_STRTOLL 1
#define HAVE_SYS_STAT_H 1
#define HAVE_SYS_TYPES_H 1
#define SIZEOF_CHAR 1

/*
 * Needed by libevent
 */
#cmakedefine HAVE_SOCKLEN_T 1

/* For --secure-file-priv */
#cmakedefine DEFAULT_SECURE_FILE_PRIV_DIR @DEFAULT_SECURE_FILE_PRIV_DIR@
#cmakedefine HAVE_LIBNUMA 1

/* For default value of --early_plugin_load */
#cmakedefine DEFAULT_EARLY_PLUGIN_LOAD @DEFAULT_EARLY_PLUGIN_LOAD@

#define SO_EXT "@CMAKE_SHARED_MODULE_SUFFIX@"

#endif<|MERGE_RESOLUTION|>--- conflicted
+++ resolved
@@ -134,11 +134,7 @@
 #cmakedefine HAVE_MEMALIGN 1
 #cmakedefine HAVE_NL_LANGINFO 1
 #cmakedefine HAVE_HTONLL 1
-<<<<<<< HEAD
-=======
 #cmakedefine HAVE_MEMSET_S 1
-#cmakedefine DNS_USE_CPU_CLOCK_FOR_ID 1
->>>>>>> 170eb8c5
 #cmakedefine HAVE_EPOLL 1
 /* #cmakedefine HAVE_EVENT_PORTS 1 */
 #cmakedefine HAVE_INET_NTOP 1
