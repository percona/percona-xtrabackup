# Copyright (c) 2013, 2019, Oracle and/or its affiliates. All rights reserved.
#
# This program is free software; you can redistribute it and/or modify
# it under the terms of the GNU General Public License, version 2.0,
# as published by the Free Software Foundation.
#
# This program is also distributed with certain software (including
# but not limited to OpenSSL) that is licensed under separate terms,
# as designated in a particular file or component or in included license
# documentation.  The authors of MySQL hereby grant you an additional
# permission to link the program and your derivative works with the
# separately licensed software that they have included with MySQL.
#
# This program is distributed in the hope that it will be useful,
# but WITHOUT ANY WARRANTY; without even the implied warranty of
# MERCHANTABILITY or FITNESS FOR A PARTICULAR PURPOSE.  See the
# GNU General Public License, version 2.0, for more details.
#
# You should have received a copy of the GNU General Public License
# along with this program; if not, write to the Free Software
# Foundation, Inc., 51 Franklin St, Fifth Floor, Boston, MA 02110-1301  USA


GET_FILENAME_COMPONENT(MYSQL_CMAKE_SCRIPT_DIR ${CMAKE_CURRENT_LIST_FILE} PATH)
INCLUDE(${MYSQL_CMAKE_SCRIPT_DIR}/cmake_parse_arguments.cmake)

# MYSQL_ADD_COMPONENT(component source1...sourceN
#
# [STATIC|MODULE|TEST]
#
# [LINK_LIBRARIES lib1...libN]

# STATIC - generate new static library,
# MODULE - generate dynamic library,
# TEST - include library only with test distribution

MACRO(MYSQL_ADD_COMPONENT)
  MYSQL_PARSE_ARGUMENTS(ARG
    "LINK_LIBRARIES"
    "STATIC;MODULE;TEST;SKIP_INSTALL"
    ${ARGN}
    )

  LIST(GET ARG_DEFAULT_ARGS 0 component)
  SET(SOURCES ${ARG_DEFAULT_ARGS})
  LIST(REMOVE_AT SOURCES 0)
  STRING(TOUPPER ${component} component)
  STRING(TOLOWER ${component} component_lower)
  STRING(TOLOWER component_${component} target)

  GET_PROPERTY(CWD_DEFINITIONS DIRECTORY PROPERTY COMPILE_DEFINITIONS)
  LIST(FIND CWD_DEFINITIONS "MYSQL_SERVER" FOUND_DEFINITION)
  IF(NOT FOUND_DEFINITION EQUAL -1)
    MESSAGE(FATAL_ERROR
      "component ${component} has -DMYSQL_SERVER")
  ENDIF()

  # If not dynamic component, add it to list of built-ins
  IF (ARG_STATIC)
    IF (NOT "${component}" STREQUAL "MYSQL_SERVER")
      MESSAGE(FATAL_ERROR "Only one server built-in component is expected.")
    ENDIF()
  ENDIF()

  # Build either static library or module
  IF (ARG_STATIC)
    SET(kind STATIC)

    # Update mysqld dependencies
    SET(MYSQLD_STATIC_COMPONENT_LIBS ${MYSQLD_STATIC_COMPONENT_LIBS}
        ${target} ${ARG_LINK_LIBRARIES} CACHE INTERNAL "" FORCE)

  ELSEIF(ARG_MODULE)
    SET(kind MODULE)
  ELSE()
    MESSAGE(FATAL_ERROR "Unknown component type ${target}")
  ENDIF()

  ADD_VERSION_INFO(${target} ${kind} SOURCES)
  ADD_LIBRARY(${target} ${kind} ${SOURCES})

  IF(ARG_LINK_LIBRARIES)
    TARGET_LINK_LIBRARIES(${target} ${ARG_LINK_LIBRARIES})
  ENDIF()

  SET_TARGET_PROPERTIES(${target} PROPERTIES PREFIX "")
  ADD_DEPENDENCIES(${target} GenError)

  IF (ARG_MODULE)
    # Store all components in the same directory, for easier testing.
    SET_TARGET_PROPERTIES(${target} PROPERTIES
      LIBRARY_OUTPUT_DIRECTORY ${CMAKE_BINARY_DIR}/plugin_output_directory
      )
    IF(WIN32_CLANG AND WITH_ASAN)
      TARGET_LINK_LIBRARIES(${target}
        "${ASAN_LIB_DIR}/clang_rt.asan_dll_thunk-x86_64.lib")
    ENDIF()

    IF(NOT ARG_SKIP_INSTALL)
      # Install dynamic library.
      IF(NOT ARG_TEST)
        SET(INSTALL_COMPONENT Server)
      ELSE()
        SET(INSTALL_COMPONENT Test)
      ENDIF()
<<<<<<< HEAD
      IF(NOT ARG_NO_INSTALL)
        # Install dynamic library.
        IF(NOT ARG_TEST)
          SET(INSTALL_COMPONENT Server)
        ELSE()
          SET(INSTALL_COMPONENT Test)
        ENDIF()

        ADD_INSTALL_RPATH_FOR_OPENSSL(${target})
        MYSQL_INSTALL_TARGETS(${target}
          DESTINATION ${INSTALL_PLUGINDIR}
          COMPONENT ${INSTALL_COMPONENT})
        INSTALL_DEBUG_TARGET(${target}
          DESTINATION ${INSTALL_PLUGINDIR}/debug
          COMPONENT ${INSTALL_COMPONENT})
=======

      IF(LINUX_INSTALL_RPATH_ORIGIN)
        ADD_INSTALL_RPATH(${target} "\$ORIGIN/")
>>>>>>> 6afb47f1
      ENDIF()
      MYSQL_INSTALL_TARGETS(${target}
        DESTINATION ${INSTALL_PLUGINDIR}
        COMPONENT ${INSTALL_COMPONENT})
      INSTALL_DEBUG_TARGET(${target}
        DESTINATION ${INSTALL_PLUGINDIR}/debug
        COMPONENT ${INSTALL_COMPONENT})
    ENDIF()
  ENDIF()
ENDMACRO()


# Add all CMake projects under components
MACRO(CONFIGURE_COMPONENTS)
  FILE(GLOB dirs_components ${CMAKE_SOURCE_DIR}/components/*)
  FILE(GLOB dirs_components_test ${CMAKE_SOURCE_DIR}/components/test/*)
  FOREACH(dir ${dirs_components} ${dirs_components_test})
    IF (EXISTS ${dir}/CMakeLists.txt)
      ADD_SUBDIRECTORY(${dir})
    ENDIF()
  ENDFOREACH()
ENDMACRO()<|MERGE_RESOLUTION|>--- conflicted
+++ resolved
@@ -103,28 +103,8 @@
       ELSE()
         SET(INSTALL_COMPONENT Test)
       ENDIF()
-<<<<<<< HEAD
-      IF(NOT ARG_NO_INSTALL)
-        # Install dynamic library.
-        IF(NOT ARG_TEST)
-          SET(INSTALL_COMPONENT Server)
-        ELSE()
-          SET(INSTALL_COMPONENT Test)
-        ENDIF()
 
-        ADD_INSTALL_RPATH_FOR_OPENSSL(${target})
-        MYSQL_INSTALL_TARGETS(${target}
-          DESTINATION ${INSTALL_PLUGINDIR}
-          COMPONENT ${INSTALL_COMPONENT})
-        INSTALL_DEBUG_TARGET(${target}
-          DESTINATION ${INSTALL_PLUGINDIR}/debug
-          COMPONENT ${INSTALL_COMPONENT})
-=======
-
-      IF(LINUX_INSTALL_RPATH_ORIGIN)
-        ADD_INSTALL_RPATH(${target} "\$ORIGIN/")
->>>>>>> 6afb47f1
-      ENDIF()
+      ADD_INSTALL_RPATH_FOR_OPENSSL(${target})
       MYSQL_INSTALL_TARGETS(${target}
         DESTINATION ${INSTALL_PLUGINDIR}
         COMPONENT ${INSTALL_COMPONENT})
