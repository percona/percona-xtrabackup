# Copyright (c) 2009, 2019, Oracle and/or its affiliates. All rights reserved.
# 
# This program is free software; you can redistribute it and/or modify
# it under the terms of the GNU General Public License as published by
# the Free Software Foundation; version 2 of the License.
#
# This program is distributed in the hope that it will be useful,
# but WITHOUT ANY WARRANTY; without even the implied warranty of
# MERCHANTABILITY or FITNESS FOR A PARTICULAR PURPOSE.  See the
# GNU General Public License for more details.
#
# You should have received a copy of the GNU General Public License
# along with this program; if not, write to the Free Software
# Foundation, Inc., 51 Franklin St, Fifth Floor, Boston, MA  02110-1301  USA 


GET_FILENAME_COMPONENT(MYSQL_CMAKE_SCRIPT_DIR ${CMAKE_CURRENT_LIST_FILE} PATH)
INCLUDE(${MYSQL_CMAKE_SCRIPT_DIR}/cmake_parse_arguments.cmake)

# MYSQL_ADD_PLUGIN(plugin_name source1...sourceN
# [STORAGE_ENGINE]
# [MANDATORY|DEFAULT]
# [STATIC_ONLY|MODULE_ONLY]
# [MODULE_OUTPUT_NAME module_name]
# [STATIC_OUTPUT_NAME static_name]
# [NOT_FOR_EMBEDDED]
# [RECOMPILE_FOR_EMBEDDED]
# [LINK_LIBRARIES lib1...libN]
# [DEPENDENCIES target1...targetN]

# MANDATORY   : not actually a plugin, always builtin
# DEFAULT     : builtin as static by default
# MODULE_ONLY : build only as shared library

# Append collections files for the plugin to the common files
# Make sure we don't copy twice if running cmake again

MACRO(PLUGIN_APPEND_COLLECTIONS plugin)
  SET(fcopied "${CMAKE_CURRENT_SOURCE_DIR}/tests/collections/FilesCopied")
  IF(NOT EXISTS ${fcopied})
    FILE(GLOB collections ${CMAKE_CURRENT_SOURCE_DIR}/tests/collections/*)
    FOREACH(cfile ${collections})
      FILE(READ ${cfile} contents)
      GET_FILENAME_COMPONENT(fname ${cfile} NAME)
      FILE(APPEND ${CMAKE_SOURCE_DIR}/mysql-test/collections/${fname} "${contents}")
      FILE(APPEND ${fcopied} "${fname}\n")
      MESSAGE(STATUS "Appended ${cfile}")
    ENDFOREACH()
  ENDIF()
ENDMACRO()

MACRO(MYSQL_ADD_PLUGIN)
  MYSQL_PARSE_ARGUMENTS(ARG
    "LINK_LIBRARIES;DEPENDENCIES;MODULE_OUTPUT_NAME;STATIC_OUTPUT_NAME"
    "STORAGE_ENGINE;STATIC_ONLY;MODULE_ONLY;CLIENT_ONLY;MANDATORY;DEFAULT;DISABLED;NOT_FOR_EMBEDDED;RECOMPILE_FOR_EMBEDDED;TEST_ONLY;SKIP_INSTALL"
    ${ARGN}
  )
  
  # Add common include directories
  INCLUDE_DIRECTORIES(${CMAKE_SOURCE_DIR}/include 
                    ${CMAKE_SOURCE_DIR}/sql
                    ${CMAKE_SOURCE_DIR}/libbinlogevents/include
                    ${CMAKE_SOURCE_DIR}/sql/auth
                    ${CMAKE_SOURCE_DIR}/regex
                    ${SSL_INCLUDE_DIRS}
                    )

  LIST(GET ARG_DEFAULT_ARGS 0 plugin) 
  SET(SOURCES ${ARG_DEFAULT_ARGS})
  LIST(REMOVE_AT SOURCES 0)
  STRING(TOUPPER ${plugin} plugin)
  STRING(TOLOWER ${plugin} target)
  
  # Figure out whether to build plugin
  IF(WITH_PLUGIN_${plugin})
    SET(WITH_${plugin} 1)
  ENDIF()

  IF(WITH_MAX_NO_NDB)
    SET(WITH_MAX 1)
    SET(WITHOUT_NDBCLUSTER 1)
  ENDIF()

  IF(ARG_DEFAULT)
    IF(NOT DEFINED WITH_${plugin} AND 
       NOT DEFINED WITH_${plugin}_STORAGE_ENGINE)
      SET(WITH_${plugin} 1)
    ENDIF()
  ENDIF()
  
  IF(WITH_${plugin}_STORAGE_ENGINE 
    OR WITH_{$plugin}
    OR WITH_ALL 
    OR WITH_MAX 
    AND NOT WITHOUT_${plugin}_STORAGE_ENGINE
    AND NOT WITHOUT_${plugin}
    AND NOT ARG_MODULE_ONLY)
     
    SET(WITH_${plugin} 1)
  ELSEIF(WITHOUT_${plugin}_STORAGE_ENGINE OR WITH_NONE OR ${plugin}_DISABLED)
    SET(WITHOUT_${plugin} 1)
    SET(WITH_${plugin}_STORAGE_ENGINE 0)
    SET(WITH_${plugin} 0)
  ENDIF()
  
  
  IF(ARG_MANDATORY)
    SET(WITH_${plugin} 1)
  ENDIF()

  
  IF(ARG_STORAGE_ENGINE)
    SET(with_var "WITH_${plugin}_STORAGE_ENGINE" )
  ELSE()
    SET(with_var "WITH_${plugin}")
  ENDIF()
  
  IF(NOT ARG_DEPENDENCIES)
    SET(ARG_DEPENDENCIES)
  ENDIF()
  SET(BUILD_PLUGIN 1)
  # Build either static library or module
  IF (WITH_${plugin} AND NOT ARG_MODULE_ONLY)
    ADD_LIBRARY(${target} STATIC ${SOURCES})
    SET_TARGET_PROPERTIES(${target}
      PROPERTIES COMPILE_DEFINITIONS "MYSQL_SERVER")
    # Collect all static libraries in the same directory
    SET_TARGET_PROPERTIES(${target} PROPERTIES
      ARCHIVE_OUTPUT_DIRECTORY ${CMAKE_BINARY_DIR}/archive_output_directory)

    # Keep track of known convenience libraries, in a global scope.
    # Static plugins may be linked into the mysqlserver library (embedded)
    SET(KNOWN_CONVENIENCE_LIBRARIES
      ${KNOWN_CONVENIENCE_LIBRARIES} ${target} CACHE INTERNAL "" FORCE)

    # Generate a cmake file which will save the name of the library.
    CONFIGURE_FILE(
      ${MYSQL_CMAKE_SCRIPT_DIR}/save_archive_location.cmake.in
      ${CMAKE_BINARY_DIR}/archive_output_directory/lib_location_${target}.cmake
      @ONLY)
    ADD_CUSTOM_COMMAND(TARGET ${target} POST_BUILD
      COMMAND ${CMAKE_COMMAND}
      -DTARGET_NAME=${target}
      -DTARGET_LOC=$<TARGET_FILE:${target}>
      -DCFG_INTDIR=${CMAKE_CFG_INTDIR}
      -P ${CMAKE_BINARY_DIR}/archive_output_directory/lib_location_${target}.cmake
      )

    DTRACE_INSTRUMENT(${target})
    ADD_DEPENDENCIES(${target} GenError ${ARG_DEPENDENCIES})
    IF(WITH_EMBEDDED_SERVER AND NOT ARG_NOT_FOR_EMBEDDED)
      # Embedded library should contain PIC code and be linkable
      # to shared libraries (on systems that need PIC)
      IF(ARG_RECOMPILE_FOR_EMBEDDED OR NOT _SKIP_PIC)
        # Recompile some plugins for embedded
        ADD_CONVENIENCE_LIBRARY(${target}_embedded ${SOURCES})
        DTRACE_INSTRUMENT(${target}_embedded)   
        IF(ARG_RECOMPILE_FOR_EMBEDDED)
          SET_TARGET_PROPERTIES(${target}_embedded 
            PROPERTIES COMPILE_DEFINITIONS "MYSQL_SERVER;EMBEDDED_LIBRARY")
        ENDIF()
        ADD_DEPENDENCIES(${target}_embedded GenError)
      ENDIF()
    ENDIF()
    
    IF(ARG_STATIC_OUTPUT_NAME)
      SET_TARGET_PROPERTIES(${target} PROPERTIES 
      OUTPUT_NAME ${ARG_STATIC_OUTPUT_NAME})
    ENDIF()

    # Update mysqld dependencies
    SET (MYSQLD_STATIC_PLUGIN_LIBS ${MYSQLD_STATIC_PLUGIN_LIBS} 
      ${target} ${ARG_LINK_LIBRARIES} CACHE INTERNAL "" FORCE)

    # Update mysqld dependencies (embedded)
    IF(NOT ARG_NOT_FOR_EMBEDDED)
      SET (MYSQLD_STATIC_EMBEDDED_PLUGIN_LIBS ${MYSQLD_STATIC_EMBEDDED_PLUGIN_LIBS} 
        ${target} ${ARG_LINK_LIBRARIES} CACHE INTERNAL "" FORCE)
    ENDIF()

    IF(ARG_MANDATORY)
      SET(${with_var} ON CACHE INTERNAL "Link ${plugin} statically to the server" 
       FORCE)
    ELSE()	
      SET(${with_var} ON CACHE BOOL "Link ${plugin} statically to the server" 
       FORCE)
    ENDIF()

    SET(THIS_PLUGIN_REFERENCE " builtin_${target}_plugin,")
    IF(ARG_NOT_FOR_EMBEDDED)
      SET(THIS_PLUGIN_REFERENCE "
#ifndef EMBEDDED_LIBRARY
  ${THIS_PLUGIN_REFERENCE}
#endif
")
    ENDIF()
    SET(PLUGINS_IN_THIS_SCOPE
      "${PLUGINS_IN_THIS_SCOPE}${THIS_PLUGIN_REFERENCE}")

    IF(ARG_MANDATORY)
      SET (mysql_mandatory_plugins  
        "${mysql_mandatory_plugins} ${PLUGINS_IN_THIS_SCOPE}" 
        PARENT_SCOPE)
    ELSE()
      SET (mysql_optional_plugins  
        "${mysql_optional_plugins} ${PLUGINS_IN_THIS_SCOPE}"
        PARENT_SCOPE)
    ENDIF()

  ELSEIF(NOT WITHOUT_${plugin} AND NOT ARG_STATIC_ONLY  AND NOT WITHOUT_DYNAMIC_PLUGINS)
    IF(NOT ARG_MODULE_OUTPUT_NAME)
      IF(ARG_STORAGE_ENGINE)
        SET(ARG_MODULE_OUTPUT_NAME "ha_${target}")
      ELSE()
        SET(ARG_MODULE_OUTPUT_NAME "${target}")
      ENDIF()
    ENDIF()

    ADD_VERSION_INFO(${target} MODULE SOURCES)
    ADD_LIBRARY(${target} MODULE ${SOURCES}) 
    DTRACE_INSTRUMENT(${target})
    SET_TARGET_PROPERTIES (${target} PROPERTIES PREFIX ""
      COMPILE_DEFINITIONS "MYSQL_DYNAMIC_PLUGIN")
    IF(NOT ARG_CLIENT_ONLY)
      TARGET_LINK_LIBRARIES (${target} mysqlservices)
    ENDIF()

    GET_TARGET_PROPERTY(LINK_FLAGS ${target} LINK_FLAGS)
    IF(NOT LINK_FLAGS)
      # Avoid LINK_FLAGS-NOTFOUND
      SET(LINK_FLAGS)
    ENDIF()
    SET_TARGET_PROPERTIES(${target} PROPERTIES
      LINK_FLAGS "${CMAKE_SHARED_LIBRARY_C_FLAGS} ${LINK_FLAGS} "
    )

    # Plugin uses symbols defined in mysqld executable.
    # Some operating systems like Windows and OSX and are pretty strict about 
    # unresolved symbols. Others are less strict and allow unresolved symbols
    # in shared libraries. On Linux for example, CMake does not even add 
    # executable to the linker command line (it would result into link error). 
    # Thus we skip TARGET_LINK_LIBRARIES on Linux, as it would only generate
    # an additional dependency.
    # Use MYSQL_PLUGIN_IMPORT for static data symbols to be exported.
<<<<<<< HEAD
    IF(NOT CMAKE_SYSTEM_NAME STREQUAL "Linux")
      TARGET_LINK_LIBRARIES (${target} xtrabackup ${ARG_LINK_LIBRARIES})
=======
    IF(NOT ARG_CLIENT_ONLY)
      IF(WIN32 OR APPLE)
        TARGET_LINK_LIBRARIES (${target} mysqld ${ARG_LINK_LIBRARIES})
      ENDIF()
>>>>>>> 8cc757da
    ENDIF()
    ADD_DEPENDENCIES(${target} GenError ${ARG_DEPENDENCIES})

     IF(NOT ARG_MODULE_ONLY)
      # set cached variable, e.g with checkbox in GUI
      SET(${with_var} OFF CACHE BOOL "Link ${plugin} statically to the server" 
       FORCE)
     ENDIF()
    SET_TARGET_PROPERTIES(${target} PROPERTIES 
      OUTPUT_NAME "${ARG_MODULE_OUTPUT_NAME}")  

    # Help INSTALL_DEBUG_TARGET to locate the plugin
    SET_TARGET_PROPERTIES(${target} PROPERTIES
      LIBRARY_OUTPUT_DIRECTORY ${CMAKE_CURRENT_BINARY_DIR}
      )

    # Install dynamic library
    IF(NOT ARG_SKIP_INSTALL)
      SET(INSTALL_COMPONENT Server)
      IF(ARG_TEST_ONLY)
        SET(INSTALL_COMPONENT Test)
      ENDIF()
      MYSQL_INSTALL_TARGETS(${target}
        DESTINATION ${INSTALL_PLUGINDIR}
        COMPONENT ${INSTALL_COMPONENT})
      INSTALL_DEBUG_TARGET(${target}
        DESTINATION ${INSTALL_PLUGINDIR}/debug
        COMPONENT ${INSTALL_COMPONENT})
      # Add installed files to list for RPMs
      FILE(APPEND ${CMAKE_BINARY_DIR}/support-files/plugins.files
              "%attr(755, root, root) %{_prefix}/${INSTALL_PLUGINDIR}/${ARG_MODULE_OUTPUT_NAME}.so\n"
              "%attr(755, root, root) %{_prefix}/${INSTALL_PLUGINDIR}/debug/${ARG_MODULE_OUTPUT_NAME}.so\n")
      # For internal testing in PB2, append collections files
      IF(DEFINED ENV{PB2WORKDIR})
        PLUGIN_APPEND_COLLECTIONS(${plugin})
      ENDIF()
    ENDIF()
  ELSE()
    IF(WITHOUT_${plugin})
      # Update cache variable
      STRING(REPLACE "WITH_" "WITHOUT_" without_var ${with_var})
      SET(${without_var} ON CACHE BOOL "Don't build ${plugin}" 
       FORCE)
    ENDIF()
    SET(BUILD_PLUGIN 0)
  ENDIF()

  IF(BUILD_PLUGIN AND ARG_LINK_LIBRARIES)
    TARGET_LINK_LIBRARIES (${target} ${ARG_LINK_LIBRARIES})
  ENDIF()

ENDMACRO()


# Add all CMake projects under storage  and plugin 
# subdirectories, configure sql_builtin.cc
MACRO(CONFIGURE_PLUGINS)
  FILE(GLOB dirs_storage ${CMAKE_SOURCE_DIR}/storage/*)
  FOREACH(dir ${dirs_storage} ${dirs_plugin} ${dirs_rapid_plugin})
    IF (EXISTS ${dir}/CMakeLists.txt)
      ADD_SUBDIRECTORY(${dir})
    ENDIF()
  ENDFOREACH()
ENDMACRO()<|MERGE_RESOLUTION|>--- conflicted
+++ resolved
@@ -242,15 +242,10 @@
     # Thus we skip TARGET_LINK_LIBRARIES on Linux, as it would only generate
     # an additional dependency.
     # Use MYSQL_PLUGIN_IMPORT for static data symbols to be exported.
-<<<<<<< HEAD
-    IF(NOT CMAKE_SYSTEM_NAME STREQUAL "Linux")
-      TARGET_LINK_LIBRARIES (${target} xtrabackup ${ARG_LINK_LIBRARIES})
-=======
     IF(NOT ARG_CLIENT_ONLY)
       IF(WIN32 OR APPLE)
-        TARGET_LINK_LIBRARIES (${target} mysqld ${ARG_LINK_LIBRARIES})
-      ENDIF()
->>>>>>> 8cc757da
+        TARGET_LINK_LIBRARIES (${target} xtrabackup ${ARG_LINK_LIBRARIES})
+      ENDIF()
     ENDIF()
     ADD_DEPENDENCIES(${target} GenError ${ARG_DEPENDENCIES})
 
