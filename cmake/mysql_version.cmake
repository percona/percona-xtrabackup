# Copyright (c) 2009, 2018, Oracle and/or its affiliates. All rights reserved.
# 
# This program is free software; you can redistribute it and/or modify
# it under the terms of the GNU General Public License, version 2.0,
# as published by the Free Software Foundation.
#
# This program is also distributed with certain software (including
# but not limited to OpenSSL) that is licensed under separate terms,
# as designated in a particular file or component or in included license
# documentation.  The authors of MySQL hereby grant you an additional
# permission to link the program and your derivative works with the
# separately licensed software that they have included with MySQL.
#
# This program is distributed in the hope that it will be useful,
# but WITHOUT ANY WARRANTY; without even the implied warranty of
# MERCHANTABILITY or FITNESS FOR A PARTICULAR PURPOSE.  See the
# GNU General Public License, version 2.0, for more details.
#
# You should have received a copy of the GNU General Public License
# along with this program; if not, write to the Free Software
# Foundation, Inc., 51 Franklin St, Fifth Floor, Boston, MA 02110-1301  USA 

#
# Global constants, only to be changed between major releases.
#

SET(SHARED_LIB_MAJOR_VERSION "21")
SET(SHARED_LIB_MINOR_VERSION "0")
SET(PROTOCOL_VERSION "10")

# Generate "something" to trigger cmake rerun when VERSION changes
CONFIGURE_FILE(
  ${CMAKE_SOURCE_DIR}/VERSION
  ${CMAKE_BINARY_DIR}/VERSION.dep
)

# Read value for a variable from VERSION.

MACRO(MYSQL_GET_CONFIG_VALUE keyword var file)
 IF(NOT ${var})
   FILE (STRINGS ${CMAKE_SOURCE_DIR}/${file} str REGEX "^[ ]*${keyword}=")
   IF(str)
     STRING(REPLACE "${keyword}=" "" str ${str})
     STRING(REGEX REPLACE  "[ ].*" ""  str "${str}")
     SET(${var} ${str})
   ENDIF()
 ENDIF()
ENDMACRO()


# Read mysql version for configure script

MACRO(GET_MYSQL_VERSION)
  MYSQL_GET_CONFIG_VALUE("MYSQL_VERSION_MAJOR" MAJOR_VERSION VERSION)
  MYSQL_GET_CONFIG_VALUE("MYSQL_VERSION_MINOR" MINOR_VERSION VERSION)
  MYSQL_GET_CONFIG_VALUE("MYSQL_VERSION_PATCH" PATCH_VERSION VERSION)
  MYSQL_GET_CONFIG_VALUE("MYSQL_VERSION_EXTRA" EXTRA_VERSION VERSION)

  IF(NOT DEFINED MAJOR_VERSION OR
     NOT DEFINED MINOR_VERSION OR
     NOT DEFINED PATCH_VERSION)
    MESSAGE(FATAL_ERROR "VERSION file cannot be parsed.")
  ENDIF()

  SET(VERSION
    "${MAJOR_VERSION}.${MINOR_VERSION}.${PATCH_VERSION}${EXTRA_VERSION}")
  MESSAGE(STATUS "MySQL ${VERSION}")
  SET(MYSQL_BASE_VERSION
    "${MAJOR_VERSION}.${MINOR_VERSION}" CACHE INTERNAL "MySQL Base version")
  SET(MYSQL_NO_DASH_VERSION
    "${MAJOR_VERSION}.${MINOR_VERSION}.${PATCH_VERSION}")
  STRING(REGEX REPLACE "^-" "." MYSQL_VERSION_EXTRA_DOT "${EXTRA_VERSION}")
  SET(VERSION_SRC "${VERSION}")

  MATH(EXPR MYSQL_VERSION_ID
    "10000*${MAJOR_VERSION} + 100*${MINOR_VERSION} + ${PATCH_VERSION}")
  MARK_AS_ADVANCED(VERSION MYSQL_VERSION_ID MYSQL_BASE_VERSION)
<<<<<<< HEAD
ENDMACRO()

MACRO(GET_XTRABACKUP_VERSION)
  MYSQL_GET_CONFIG_VALUE("XB_VERSION_MAJOR" XB_MAJOR_VERSION XB_VERSION)
  MYSQL_GET_CONFIG_VALUE("XB_VERSION_MINOR" XB_MINOR_VERSION XB_VERSION)
  MYSQL_GET_CONFIG_VALUE("XB_VERSION_PATCH" XB_PATCH_VERSION XB_VERSION)
  MYSQL_GET_CONFIG_VALUE("XB_VERSION_EXTRA" XB_EXTRA_VERSION XB_VERSION)

  IF(NOT DEFINED XB_MAJOR_VERSION OR
     NOT DEFINED XB_MINOR_VERSION OR
     NOT DEFINED XB_PATCH_VERSION)
    MESSAGE(FATAL_ERROR "XB_VERSION file cannot be parsed.")
  ENDIF()

  SET(XB_VERSION
    "${XB_MAJOR_VERSION}.${XB_MINOR_VERSION}.${XB_PATCH_VERSION}${XB_EXTRA_VERSION}")
  MESSAGE(STATUS "Xtrabackup ${XB_VERSION}")
  SET(XB_BASE_VERSION
    "${XB_MAJOR_VERSION}.${XB_MINOR_VERSION}" CACHE INTERNAL "Xtrabackup Base version")
  SET(XB_XB_NO_DASH_VERSION
    "${XB_MAJOR_VERSION}.${XB_MINOR_VERSION}.${XB_PATCH_VERSION}")

  MATH(EXPR MYSQL_VERSION_ID
    "10000*${MAJOR_VERSION} + 100*${MINOR_VERSION} + ${PATCH_VERSION}")
  MARK_AS_ADVANCED(VERSION MYSQL_VERSION_ID MYSQL_BASE_VERSION)
  SET(CPACK_PACKAGE_VERSION_MAJOR ${XB_MAJOR_VERSION})
  SET(CPACK_PACKAGE_VERSION_MINOR ${XB_MINOR_VERSION})
  SET(CPACK_PACKAGE_VERSION_PATCH ${XB_PATCH_VERSION})
=======
  SET(CPACK_PACKAGE_VERSION_MAJOR ${MAJOR_VERSION})
  SET(CPACK_PACKAGE_VERSION_MINOR ${MINOR_VERSION})
  SET(CPACK_PACKAGE_VERSION_PATCH ${PATCH_VERSION})

  IF(WITH_NDBCLUSTER)
    # Read MySQL Cluster version values from VERSION, these are optional
    # as by default MySQL Cluster is using the MySQL Server version
    MYSQL_GET_CONFIG_VALUE("MYSQL_CLUSTER_VERSION_MAJOR" CLUSTER_MAJOR_VERSION)
    MYSQL_GET_CONFIG_VALUE("MYSQL_CLUSTER_VERSION_MINOR" CLUSTER_MINOR_VERSION)
    MYSQL_GET_CONFIG_VALUE("MYSQL_CLUSTER_VERSION_PATCH" CLUSTER_PATCH_VERSION)
    MYSQL_GET_CONFIG_VALUE("MYSQL_CLUSTER_VERSION_EXTRA" CLUSTER_EXTRA_VERSION)

    # Set MySQL Cluster version same as the MySQL Server version
    # unless a specific MySQL Cluster version has been specified
    # in the VERSION file. This is the version used when creating
    # the cluster package names as well as by all the NDB binaries.
    IF(DEFINED CLUSTER_MAJOR_VERSION AND
       DEFINED CLUSTER_MINOR_VERSION AND
       DEFINED CLUSTER_PATCH_VERSION)
      # Set MySQL Cluster version to the specific version defined in VERSION
      SET(MYSQL_CLUSTER_VERSION "${CLUSTER_MAJOR_VERSION}")
      SET(MYSQL_CLUSTER_VERSION
        "${MYSQL_CLUSTER_VERSION}.${CLUSTER_MINOR_VERSION}")
      SET(MYSQL_CLUSTER_VERSION
        "${MYSQL_CLUSTER_VERSION}.${CLUSTER_PATCH_VERSION}")
      IF(DEFINED CLUSTER_EXTRA_VERSION)
        SET(MYSQL_CLUSTER_VERSION
          "${MYSQL_CLUSTER_VERSION}${CLUSTER_EXTRA_VERSION}")
      ENDIF()
    ELSE()
      # Set MySQL Cluster version to the same as MySQL Server, possibly
      # overriding the extra version with value specified in VERSION
      # This might be used when MySQL Cluster is still released as DMR
      # while MySQL Server is already GA.
      SET(MYSQL_CLUSTER_VERSION
        "${MAJOR_VERSION}.${MINOR_VERSION}.${PATCH_VERSION}")
      IF(DEFINED CLUSTER_EXTRA_VERSION)
        # Using specific MySQL Cluster extra version
        SET(MYSQL_CLUSTER_VERSION
          "${MYSQL_CLUSTER_VERSION}${CLUSTER_EXTRA_VERSION}")
        # Override the extra version for rpm packages
        STRING(REGEX REPLACE "^-" "." MYSQL_VERSION_EXTRA_DOT
          "${CLUSTER_EXTRA_VERSION}")
      ELSE()
        SET(MYSQL_CLUSTER_VERSION
          "${MYSQL_CLUSTER_VERSION}${EXTRA_VERSION}")
      ENDIF()
    ENDIF()
    MESSAGE(STATUS "MySQL Cluster version: ${MYSQL_CLUSTER_VERSION}")

    SET(VERSION_SRC "${MYSQL_CLUSTER_VERSION}")

    # Set suffix to indicate that this is MySQL Server built for MySQL Cluster
    SET(MYSQL_SERVER_SUFFIX "-cluster")
  ENDIF()
>>>>>>> e4924f36
ENDMACRO()

# Get mysql version and other interesting variables
GET_MYSQL_VERSION()

# Get XtraBackup version
GET_XTRABACKUP_VERSION()

SET(SHARED_LIB_PATCH_VERSION ${PATCH_VERSION})

SET(MYSQL_TCP_PORT_DEFAULT "3306")

IF(NOT MYSQL_TCP_PORT)
  SET(MYSQL_TCP_PORT ${MYSQL_TCP_PORT_DEFAULT})
  SET(MYSQL_TCP_PORT_DEFAULT "0")
ELSEIF(MYSQL_TCP_PORT EQUAL MYSQL_TCP_PORT_DEFAULT)
  SET(MYSQL_TCP_PORT_DEFAULT "0")
ENDIF()


IF(NOT MYSQL_UNIX_ADDR)
  SET(MYSQL_UNIX_ADDR "/tmp/mysql.sock")
ENDIF()
IF(NOT COMPILATION_COMMENT)
  SET(COMPILATION_COMMENT "Source distribution")
ENDIF()

# Get the sys schema version from the mysql_sys_schema.sql file
# however if compiling without performance schema, always use version 1.0.0
MACRO(GET_SYS_SCHEMA_VERSION)
  FILE (STRINGS ${CMAKE_SOURCE_DIR}/scripts/mysql_sys_schema.sql str REGEX "SELECT \\'([0-9]+\\.[0-9]+\\.[0-9]+)\\' AS sys_version")
  IF(str)
    STRING(REGEX MATCH "([0-9]+\\.[0-9]+\\.[0-9]+)" SYS_SCHEMA_VERSION "${str}")
  ENDIF()
ENDMACRO()

GET_SYS_SCHEMA_VERSION()
<<<<<<< HEAD

INCLUDE(package_name)
IF(NOT CPACK_PACKAGE_FILE_NAME)
  GET_PACKAGE_FILE_NAME(CPACK_PACKAGE_FILE_NAME)
ENDIF()

IF(NOT CPACK_SOURCE_PACKAGE_FILE_NAME)
  SET(CPACK_SOURCE_PACKAGE_FILE_NAME "percona-xtrabackup-${XB_VERSION}")
  IF("${VERSION}" MATCHES "-ndb-")
    STRING(REGEX REPLACE "^.*-ndb-" "" NDBVERSION "${VERSION}")
    SET(CPACK_SOURCE_PACKAGE_FILE_NAME "mysql-cluster-gpl-${NDBVERSION}")
  ENDIF()
ENDIF()
SET(CPACK_PACKAGE_CONTACT "MySQL Release Engineering <mysql-build@oss.oracle.com>")
SET(CPACK_PACKAGE_VENDOR "Oracle Corporation")
SET(CPACK_SOURCE_GENERATOR "TGZ")
INCLUDE(cpack_source_ignore_files)

# Defintions for windows version resources
SET(PRODUCTNAME "MySQL Server")
SET(COMPANYNAME ${CPACK_PACKAGE_VENDOR})

# Windows 'date' command has unpredictable output, so cannot rely on it to
# set MYSQL_COPYRIGHT_YEAR - if someone finds a portable way to do so then
# it might be useful
#IF (WIN32)
#  EXECUTE_PROCESS(COMMAND "date" "/T" OUTPUT_VARIABLE TMP_DATE)
#  STRING(REGEX REPLACE "(..)/(..)/..(..).*" "\\3\\2\\1" MYSQL_COPYRIGHT_YEAR ${TMP_DATE})
IF(UNIX)
  EXECUTE_PROCESS(COMMAND "date" "+%Y" OUTPUT_VARIABLE MYSQL_COPYRIGHT_YEAR OUTPUT_STRIP_TRAILING_WHITESPACE)
ENDIF()

# Add version information to the exe and dll files
# Refer to http://msdn.microsoft.com/en-us/library/aa381058(VS.85).aspx
# for more info.
IF(MSVC)
    GET_FILENAME_COMPONENT(MYSQL_CMAKE_SCRIPT_DIR ${CMAKE_CURRENT_LIST_FILE} PATH)
	
    SET(FILETYPE VFT_APP)
    CONFIGURE_FILE(${MYSQL_CMAKE_SCRIPT_DIR}/versioninfo.rc.in 
    ${CMAKE_BINARY_DIR}/versioninfo_exe.rc)

    SET(FILETYPE VFT_DLL)
    CONFIGURE_FILE(${MYSQL_CMAKE_SCRIPT_DIR}/versioninfo.rc.in  
      ${CMAKE_BINARY_DIR}/versioninfo_dll.rc)
	  
  FUNCTION(ADD_VERSION_INFO target target_type sources_var)
    IF("${target_type}" MATCHES "SHARED" OR "${target_type}" MATCHES "MODULE")
      SET(rcfile ${CMAKE_BINARY_DIR}/versioninfo_dll.rc)
    ELSEIF("${target_type}" MATCHES "EXE")
      SET(rcfile ${CMAKE_BINARY_DIR}/versioninfo_exe.rc)
    ENDIF()
    SET(${sources_var} ${${sources_var}} ${rcfile} PARENT_SCOPE)
  ENDFUNCTION()
ELSE()
  FUNCTION(ADD_VERSION_INFO)
  ENDFUNCTION()
ENDIF()
=======
>>>>>>> e4924f36
<|MERGE_RESOLUTION|>--- conflicted
+++ resolved
@@ -75,36 +75,6 @@
   MATH(EXPR MYSQL_VERSION_ID
     "10000*${MAJOR_VERSION} + 100*${MINOR_VERSION} + ${PATCH_VERSION}")
   MARK_AS_ADVANCED(VERSION MYSQL_VERSION_ID MYSQL_BASE_VERSION)
-<<<<<<< HEAD
-ENDMACRO()
-
-MACRO(GET_XTRABACKUP_VERSION)
-  MYSQL_GET_CONFIG_VALUE("XB_VERSION_MAJOR" XB_MAJOR_VERSION XB_VERSION)
-  MYSQL_GET_CONFIG_VALUE("XB_VERSION_MINOR" XB_MINOR_VERSION XB_VERSION)
-  MYSQL_GET_CONFIG_VALUE("XB_VERSION_PATCH" XB_PATCH_VERSION XB_VERSION)
-  MYSQL_GET_CONFIG_VALUE("XB_VERSION_EXTRA" XB_EXTRA_VERSION XB_VERSION)
-
-  IF(NOT DEFINED XB_MAJOR_VERSION OR
-     NOT DEFINED XB_MINOR_VERSION OR
-     NOT DEFINED XB_PATCH_VERSION)
-    MESSAGE(FATAL_ERROR "XB_VERSION file cannot be parsed.")
-  ENDIF()
-
-  SET(XB_VERSION
-    "${XB_MAJOR_VERSION}.${XB_MINOR_VERSION}.${XB_PATCH_VERSION}${XB_EXTRA_VERSION}")
-  MESSAGE(STATUS "Xtrabackup ${XB_VERSION}")
-  SET(XB_BASE_VERSION
-    "${XB_MAJOR_VERSION}.${XB_MINOR_VERSION}" CACHE INTERNAL "Xtrabackup Base version")
-  SET(XB_XB_NO_DASH_VERSION
-    "${XB_MAJOR_VERSION}.${XB_MINOR_VERSION}.${XB_PATCH_VERSION}")
-
-  MATH(EXPR MYSQL_VERSION_ID
-    "10000*${MAJOR_VERSION} + 100*${MINOR_VERSION} + ${PATCH_VERSION}")
-  MARK_AS_ADVANCED(VERSION MYSQL_VERSION_ID MYSQL_BASE_VERSION)
-  SET(CPACK_PACKAGE_VERSION_MAJOR ${XB_MAJOR_VERSION})
-  SET(CPACK_PACKAGE_VERSION_MINOR ${XB_MINOR_VERSION})
-  SET(CPACK_PACKAGE_VERSION_PATCH ${XB_PATCH_VERSION})
-=======
   SET(CPACK_PACKAGE_VERSION_MAJOR ${MAJOR_VERSION})
   SET(CPACK_PACKAGE_VERSION_MINOR ${MINOR_VERSION})
   SET(CPACK_PACKAGE_VERSION_PATCH ${PATCH_VERSION})
@@ -160,7 +130,34 @@
     # Set suffix to indicate that this is MySQL Server built for MySQL Cluster
     SET(MYSQL_SERVER_SUFFIX "-cluster")
   ENDIF()
->>>>>>> e4924f36
+ENDMACRO()
+
+MACRO(GET_XTRABACKUP_VERSION)
+  MYSQL_GET_CONFIG_VALUE("XB_VERSION_MAJOR" XB_MAJOR_VERSION XB_VERSION)
+  MYSQL_GET_CONFIG_VALUE("XB_VERSION_MINOR" XB_MINOR_VERSION XB_VERSION)
+  MYSQL_GET_CONFIG_VALUE("XB_VERSION_PATCH" XB_PATCH_VERSION XB_VERSION)
+  MYSQL_GET_CONFIG_VALUE("XB_VERSION_EXTRA" XB_EXTRA_VERSION XB_VERSION)
+
+  IF(NOT DEFINED XB_MAJOR_VERSION OR
+     NOT DEFINED XB_MINOR_VERSION OR
+     NOT DEFINED XB_PATCH_VERSION)
+    MESSAGE(FATAL_ERROR "XB_VERSION file cannot be parsed.")
+  ENDIF()
+
+  SET(XB_VERSION
+    "${XB_MAJOR_VERSION}.${XB_MINOR_VERSION}.${XB_PATCH_VERSION}${XB_EXTRA_VERSION}")
+  MESSAGE(STATUS "Xtrabackup ${XB_VERSION}")
+  SET(XB_BASE_VERSION
+    "${XB_MAJOR_VERSION}.${XB_MINOR_VERSION}" CACHE INTERNAL "Xtrabackup Base version")
+  SET(XB_XB_NO_DASH_VERSION
+    "${XB_MAJOR_VERSION}.${XB_MINOR_VERSION}.${XB_PATCH_VERSION}")
+
+  MATH(EXPR MYSQL_VERSION_ID
+    "10000*${MAJOR_VERSION} + 100*${MINOR_VERSION} + ${PATCH_VERSION}")
+  MARK_AS_ADVANCED(VERSION MYSQL_VERSION_ID MYSQL_BASE_VERSION)
+  SET(CPACK_PACKAGE_VERSION_MAJOR ${XB_MAJOR_VERSION})
+  SET(CPACK_PACKAGE_VERSION_MINOR ${XB_MINOR_VERSION})
+  SET(CPACK_PACKAGE_VERSION_PATCH ${XB_PATCH_VERSION})
 ENDMACRO()
 
 # Get mysql version and other interesting variables
@@ -198,64 +195,3 @@
 ENDMACRO()
 
 GET_SYS_SCHEMA_VERSION()
-<<<<<<< HEAD
-
-INCLUDE(package_name)
-IF(NOT CPACK_PACKAGE_FILE_NAME)
-  GET_PACKAGE_FILE_NAME(CPACK_PACKAGE_FILE_NAME)
-ENDIF()
-
-IF(NOT CPACK_SOURCE_PACKAGE_FILE_NAME)
-  SET(CPACK_SOURCE_PACKAGE_FILE_NAME "percona-xtrabackup-${XB_VERSION}")
-  IF("${VERSION}" MATCHES "-ndb-")
-    STRING(REGEX REPLACE "^.*-ndb-" "" NDBVERSION "${VERSION}")
-    SET(CPACK_SOURCE_PACKAGE_FILE_NAME "mysql-cluster-gpl-${NDBVERSION}")
-  ENDIF()
-ENDIF()
-SET(CPACK_PACKAGE_CONTACT "MySQL Release Engineering <mysql-build@oss.oracle.com>")
-SET(CPACK_PACKAGE_VENDOR "Oracle Corporation")
-SET(CPACK_SOURCE_GENERATOR "TGZ")
-INCLUDE(cpack_source_ignore_files)
-
-# Defintions for windows version resources
-SET(PRODUCTNAME "MySQL Server")
-SET(COMPANYNAME ${CPACK_PACKAGE_VENDOR})
-
-# Windows 'date' command has unpredictable output, so cannot rely on it to
-# set MYSQL_COPYRIGHT_YEAR - if someone finds a portable way to do so then
-# it might be useful
-#IF (WIN32)
-#  EXECUTE_PROCESS(COMMAND "date" "/T" OUTPUT_VARIABLE TMP_DATE)
-#  STRING(REGEX REPLACE "(..)/(..)/..(..).*" "\\3\\2\\1" MYSQL_COPYRIGHT_YEAR ${TMP_DATE})
-IF(UNIX)
-  EXECUTE_PROCESS(COMMAND "date" "+%Y" OUTPUT_VARIABLE MYSQL_COPYRIGHT_YEAR OUTPUT_STRIP_TRAILING_WHITESPACE)
-ENDIF()
-
-# Add version information to the exe and dll files
-# Refer to http://msdn.microsoft.com/en-us/library/aa381058(VS.85).aspx
-# for more info.
-IF(MSVC)
-    GET_FILENAME_COMPONENT(MYSQL_CMAKE_SCRIPT_DIR ${CMAKE_CURRENT_LIST_FILE} PATH)
-	
-    SET(FILETYPE VFT_APP)
-    CONFIGURE_FILE(${MYSQL_CMAKE_SCRIPT_DIR}/versioninfo.rc.in 
-    ${CMAKE_BINARY_DIR}/versioninfo_exe.rc)
-
-    SET(FILETYPE VFT_DLL)
-    CONFIGURE_FILE(${MYSQL_CMAKE_SCRIPT_DIR}/versioninfo.rc.in  
-      ${CMAKE_BINARY_DIR}/versioninfo_dll.rc)
-	  
-  FUNCTION(ADD_VERSION_INFO target target_type sources_var)
-    IF("${target_type}" MATCHES "SHARED" OR "${target_type}" MATCHES "MODULE")
-      SET(rcfile ${CMAKE_BINARY_DIR}/versioninfo_dll.rc)
-    ELSEIF("${target_type}" MATCHES "EXE")
-      SET(rcfile ${CMAKE_BINARY_DIR}/versioninfo_exe.rc)
-    ENDIF()
-    SET(${sources_var} ${${sources_var}} ${rcfile} PARENT_SCOPE)
-  ENDFUNCTION()
-ELSE()
-  FUNCTION(ADD_VERSION_INFO)
-  ENDFUNCTION()
-ENDIF()
-=======
->>>>>>> e4924f36
