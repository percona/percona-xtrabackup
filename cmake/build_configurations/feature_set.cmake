--- conflicted
+++ resolved
@@ -24,12 +24,8 @@
 " Selection of features. This option is deprecated"
 )
 
-<<<<<<< HEAD
-IF(FEATURE_SET AND NOT WITHOUT_SERVER)
+IF(NOT WITHOUT_SERVER)
   SET(WITH_EMBEDDED_SERVER ON CACHE BOOL "")
-=======
-IF(NOT WITHOUT_SERVER)
->>>>>>> 91a17ced
 
   # Set these ON by default. They can be disabled with
   # -DWITHOUT_${eng}_STORAGE_ENGINE
