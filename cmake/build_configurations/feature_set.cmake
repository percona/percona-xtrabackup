# Copyright (c) 2012, 2018, Oracle and/or its affiliates. All rights reserved.
# 
# This program is free software; you can redistribute it and/or modify
# it under the terms of the GNU General Public License, version 2.0,
# as published by the Free Software Foundation.
#
# This program is also distributed with certain software (including
# but not limited to OpenSSL) that is licensed under separate terms,
# as designated in a particular file or component or in included license
# documentation.  The authors of MySQL hereby grant you an additional
# permission to link the program and your derivative works with the
# separately licensed software that they have included with MySQL.
#
# This program is distributed in the hope that it will be useful,
# but WITHOUT ANY WARRANTY; without even the implied warranty of
# MERCHANTABILITY or FITNESS FOR A PARTICULAR PURPOSE.  See the
# GNU General Public License, version 2.0, for more details.
#
# You should have received a copy of the GNU General Public License
# along with this program; if not, write to the Free Software
# Foundation, Inc., 51 Franklin St, Fifth Floor, Boston, MA 02110-1301  USA

SET(FEATURE_SET "community" CACHE STRING 
" Selection of features. This option is deprecated"
)

IF(FEATURE_SET AND NOT WITHOUT_SERVER)

  # Set these ON by default. They can be disabled with
  # -DWITHOUT_${eng}_STORAGE_ENGINE
  SET(WITH_ARCHIVE_STORAGE_ENGINE  ON)
  SET(WITH_BLACKHOLE_STORAGE_ENGINE ON)
  SET(WITH_FEDERATED_STORAGE_ENGINE ON)
  SET(WITH_INNOBASE_STORAGE_ENGINE ON)
<<<<<<< HEAD
=======
  SET(WITH_PARTITION_STORAGE_ENGINE ON)
  SET(WITHOUT_EXAMPLE_STORAGE_ENGINE ON)
>>>>>>> 170eb8c5

  # Update cache with current values, remove engines we do not care about
  # from build.
  FOREACH(eng ARCHIVE BLACKHOLE FEDERATED INNOBASE)
    IF(WITHOUT_${eng}_STORAGE_ENGINE)
      SET(WITH_${eng}_STORAGE_ENGINE OFF)
      SET(WITH_${eng}_STORAGE_ENGINE OFF CACHE BOOL "")
    ELSEIF(NOT WITH_${eng}_STORAGE_ENGINE)
      SET(WITHOUT_${eng}_STORAGE_ENGINE ON CACHE BOOL "")
      MARK_AS_ADVANCED(WITHOUT_${eng}_STORAGE_ENGINE)
      SET(WITH_${eng}_STORAGE_ENGINE OFF CACHE BOOL "")
    ELSE()
     SET(WITH_${eng}_STORAGE_ENGINE ON CACHE BOOL "")
    ENDIF()
  ENDFOREACH()
ENDIF()

<<<<<<< HEAD
IF(NOT WITH_SSL)
  SET(WITH_SSL system CACHE STRING "Use system  SSL")
ENDIF()
IF(NOT WITH_ZLIB)
  SET(WITH_ZLIB bundled CACHE STRING "Use bundled zlib")
ENDIF()
IF(NOT WITH_ICU)
  SET(WITH_ICU bundled CACHE STRING "Use bundled icu")
ENDIF()
=======
SET(WITH_SSL bundled CACHE STRING "")
SET(WITH_ZLIB system CACHE STRING "")
>>>>>>> 170eb8c5
<|MERGE_RESOLUTION|>--- conflicted
+++ resolved
@@ -25,6 +25,7 @@
 )
 
 IF(FEATURE_SET AND NOT WITHOUT_SERVER)
+  SET(WITH_EMBEDDED_SERVER ON CACHE BOOL "")
 
   # Set these ON by default. They can be disabled with
   # -DWITHOUT_${eng}_STORAGE_ENGINE
@@ -32,11 +33,6 @@
   SET(WITH_BLACKHOLE_STORAGE_ENGINE ON)
   SET(WITH_FEDERATED_STORAGE_ENGINE ON)
   SET(WITH_INNOBASE_STORAGE_ENGINE ON)
-<<<<<<< HEAD
-=======
-  SET(WITH_PARTITION_STORAGE_ENGINE ON)
-  SET(WITHOUT_EXAMPLE_STORAGE_ENGINE ON)
->>>>>>> 170eb8c5
 
   # Update cache with current values, remove engines we do not care about
   # from build.
@@ -54,17 +50,12 @@
   ENDFOREACH()
 ENDIF()
 
-<<<<<<< HEAD
 IF(NOT WITH_SSL)
   SET(WITH_SSL system CACHE STRING "Use system  SSL")
 ENDIF()
 IF(NOT WITH_ZLIB)
-  SET(WITH_ZLIB bundled CACHE STRING "Use bundled zlib")
+  SET(WITH_ZLIB system CACHE STRING "Use bundled zlib")
 ENDIF()
 IF(NOT WITH_ICU)
   SET(WITH_ICU bundled CACHE STRING "Use bundled icu")
-ENDIF()
-=======
-SET(WITH_SSL bundled CACHE STRING "")
-SET(WITH_ZLIB system CACHE STRING "")
->>>>>>> 170eb8c5
+ENDIF()