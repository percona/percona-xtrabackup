--- conflicted
+++ resolved
@@ -63,15 +63,12 @@
 # - INSTALL_MYSQLTESTDIR    (XtraBackup test suite)
 # - INSTALL_SUPPORTFILESDIR (various extra support files)
 #
-<<<<<<< HEAD
-=======
 # - INSTALL_MYSQLDATADIR    (data directory)
 # - INSTALL_MYSQLKEYRING    (keyring directory)
 # - INSTALL_SECURE_FILE_PRIVDIR (--secure-file-priv directory)
 #
 # When changing this page,  _please_ do not forget to update public Wiki
 # http://forge.mysql.com/wiki/CMake#Fine-tuning_installation_paths
->>>>>>> 67d52e7c
 
 IF(NOT INSTALL_LAYOUT)
   SET(DEFAULT_INSTALL_LAYOUT "STANDALONE")
