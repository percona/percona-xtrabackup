--- conflicted
+++ resolved
@@ -12246,14 +12246,43 @@
 ER_IB_DDL_CONVERT_HEAP_NOT_FOUND
   eng "Heap required to convert columns is not present."
 
-<<<<<<< HEAD
+ER_SERVER_DOWNGRADE_FROM_VERSION
+  eng "MySQL server downgrading from version '%u' to '%u'."
+
+ER_BEYOND_SERVER_DOWNGRADE_THRESHOLD
+  eng "Invalid MySQL server downgrade: Cannot downgrade from %u to %u. Target MySQL server version is lower than the server downgrade threshold %u."
+
+ER_BEYOND_SERVER_UPGRADE_THRESHOLD
+  eng "Invalid MySQL server upgrade: Cannot upgrade from %u to %u. Target MySQL server version is lower than the server upgrade threshold %u."
+
+ER_INVALID_SERVER_UPGRADE_NOT_LTS
+  eng "Invalid MySQL server upgrade: Cannot upgrade from %u to %u. Upgrade to next major version is only allowed from the last LTS release, which version %u is not."
+
+ER_INVALID_SERVER_DOWNGRADE_NOT_PATCH
+  eng "Invalid MySQL server downgrade: Cannot downgrade from %u to %u. Downgrade is only permitted between patch releases."
+
+ER_FAILED_GET_DD_PROPERTY
+  eng "Failed to get the data dictionary property %s."
+
+ER_FAILED_SET_DD_PROPERTY
+  eng "Failed to set the data dictionary property %s."
+
+ER_SERVER_DOWNGRADE_STATUS
+  eng "Server downgrade from '%d' to '%d' %s."
+
+ER_INFORMATION_SCHEMA_VERSION_CHANGE
+  eng "%s information schema from version %u to %u."
+
+ER_PERFORMANCE_SCHEMA_VERSION_CHANGE
+  eng "%s performance schema from version %u to %u."
+
 #
 # End of 8.0 error messages intended to be written to the server error log.
 #
 
 
 #
-# Start of 8.1 error messages intended to be written to the server error log.
+# Start of 8.1+ error messages intended to be written to the server error log.
 # Append 8.0 error log messages to the end of the _previous_ section.
 # Messages intended to be sent to _clients_ go in messages_to_clients.txt!
 #
@@ -12358,37 +12387,6 @@
 
 ER_WARN_DEPRECATED_OR_BLOCKED_CIPHER
    eng "Value for option '%s' contains cipher '%s' that is either blocked or deprecated (and will be removed in a future release). Please refer to the documentation for more details."
-=======
-ER_SERVER_DOWNGRADE_FROM_VERSION
-  eng "MySQL server downgrading from version '%u' to '%u'."
-
-ER_BEYOND_SERVER_DOWNGRADE_THRESHOLD
-  eng "Invalid MySQL server downgrade: Cannot downgrade from %u to %u. Target MySQL server version is lower than the server downgrade threshold %u."
-
-ER_BEYOND_SERVER_UPGRADE_THRESHOLD
-  eng "Invalid MySQL server upgrade: Cannot upgrade from %u to %u. Target MySQL server version is lower than the server upgrade threshold %u."
-
-ER_INVALID_SERVER_UPGRADE_NOT_LTS
-  eng "Invalid MySQL server upgrade: Cannot upgrade from %u to %u. Upgrade to next major version is only allowed from the last LTS release, which version %u is not."
-
-ER_INVALID_SERVER_DOWNGRADE_NOT_PATCH
-  eng "Invalid MySQL server downgrade: Cannot downgrade from %u to %u. Downgrade is only permitted between patch releases."
-
-ER_FAILED_GET_DD_PROPERTY
-  eng "Failed to get the data dictionary property %s."
-
-ER_FAILED_SET_DD_PROPERTY
-  eng "Failed to set the data dictionary property %s."
-
-ER_SERVER_DOWNGRADE_STATUS
-  eng "Server downgrade from '%d' to '%d' %s."
-
-ER_INFORMATION_SCHEMA_VERSION_CHANGE
-  eng "%s information schema from version %u to %u."
-
-ER_PERFORMANCE_SCHEMA_VERSION_CHANGE
-  eng "%s performance schema from version %u to %u."
->>>>>>> 9a940abe
 
 # DO NOT add server-to-client messages here;
 # they go in messages_to_clients.txt
@@ -12402,7 +12400,7 @@
 
 
 #
-# End of 8.1 error messages intended to be written to the server error log.
+# End of 8.1+ error messages intended to be written to the server error log.
 #
 
 
