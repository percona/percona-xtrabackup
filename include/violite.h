/* Copyright (c) 2000, 2015, Oracle and/or its affiliates. All rights reserved.

   This program is free software; you can redistribute it and/or modify
   it under the terms of the GNU General Public License as published by
   the Free Software Foundation; version 2 of the License.

   This program is distributed in the hope that it will be useful,
   but WITHOUT ANY WARRANTY; without even the implied warranty of
   MERCHANTABILITY or FITNESS FOR A PARTICULAR PURPOSE.  See the
   GNU General Public License for more details.

   You should have received a copy of the GNU General Public License
   along with this program; if not, write to the Free Software
   Foundation, Inc., 51 Franklin St, Fifth Floor, Boston, MA 02110-1301  USA */

/*
 * Vio Lite.
 * Purpose: include file for Vio that will work with C and C++
 */

#ifndef vio_violite_h_
#define	vio_violite_h_

#include <my_thread.h> /* my_thread_handle */
#include <mysql/psi/psi.h>
#include <pfs_socket_provider.h>
#include <mysql/psi/mysql_socket.h>

/* Simple vio interface in C;  The functions are implemented in violite.c */

#ifdef	__cplusplus
extern "C" {
#endif /* __cplusplus */

#ifdef HAVE_PSI_INTERFACE
void init_vio_psi_keys();
#endif

#ifdef __cplusplus
typedef struct st_vio Vio;
#endif /* __cplusplus */

enum enum_vio_type
{
  /**
    Type of the connection is unknown.
  */
  NO_VIO_TYPE= 0,
  /**
    Used in case of TCP/IP connections.
  */
  VIO_TYPE_TCPIP= 1,
  /**
    Used for Unix Domain socket connections. Unix only.
  */
  VIO_TYPE_SOCKET= 2,
  /**
    Used for named pipe connections. Windows only.
  */
  VIO_TYPE_NAMEDPIPE= 3,
  /**
    Used in case of SSL connections.
  */
  VIO_TYPE_SSL= 4,
  /**
    Used for shared memory connections. Windows only.
  */
  VIO_TYPE_SHARED_MEMORY= 5,
  /**
    Used internally by the prepared statements
  */
  VIO_TYPE_LOCAL= 6,
  /**
    Implicitly used by plugins that doesn't support any other VIO_TYPE.
  */
  VIO_TYPE_PLUGIN= 7,

  FIRST_VIO_TYPE= VIO_TYPE_TCPIP,
  /*
    If a new type is added, please update LAST_VIO_TYPE. In addition, please
    change get_vio_type_name() in vio/vio.c to return correct name for it.
  */
  LAST_VIO_TYPE= VIO_TYPE_PLUGIN
};

/**
  Convert a vio type to a printable string.
  @param vio_type the type
  @param[out] str the string
  @param[out] len the string length
*/
void get_vio_type_name(enum enum_vio_type vio_type, const char ** str, int * len);

/**
  VIO I/O events.
*/
enum enum_vio_io_event
{
  VIO_IO_EVENT_READ,
  VIO_IO_EVENT_WRITE,
  VIO_IO_EVENT_CONNECT
};

#define VIO_LOCALHOST 1                         /* a localhost connection */
#define VIO_BUFFERED_READ 2                     /* use buffered read */
#define VIO_READ_BUFFER_SIZE 16384              /* size of read buffer */
#define VIO_DESCRIPTION_SIZE 30                 /* size of description */

Vio* vio_new(my_socket sd, enum enum_vio_type type, uint flags);
Vio*  mysql_socket_vio_new(MYSQL_SOCKET mysql_socket, enum enum_vio_type type, uint flags);
#ifdef _WIN32
Vio* vio_new_win32pipe(HANDLE hPipe);
Vio* vio_new_win32shared_memory(HANDLE handle_file_map,
                                HANDLE handle_map,
                                HANDLE event_server_wrote,
                                HANDLE event_server_read,
                                HANDLE event_client_wrote,
                                HANDLE event_client_read,
                                HANDLE event_conn_closed);
#else
#define HANDLE void *
#endif /* _WIN32 */

void    vio_delete(Vio* vio);
int vio_shutdown(Vio* vio);
my_bool vio_reset(Vio* vio, enum enum_vio_type type,
                  my_socket sd, void *ssl, uint flags);
size_t  vio_read(Vio *vio, uchar *	buf, size_t size);
size_t  vio_read_buff(Vio *vio, uchar * buf, size_t size);
size_t  vio_write(Vio *vio, const uchar * buf, size_t size);
/* setsockopt TCP_NODELAY at IPPROTO_TCP level, when possible */
int vio_fastsend(Vio *vio);
/* setsockopt SO_KEEPALIVE at SOL_SOCKET level, when possible */
int vio_keepalive(Vio *vio, my_bool	onoff);
/* Whenever we should retry the last read/write operation. */
my_bool vio_should_retry(Vio *vio);
/* Check that operation was timed out */
my_bool vio_was_timeout(Vio *vio);
/* Short text description of the socket for those, who are curious.. */
const char* vio_description(Vio *vio);
/* Return the type of the connection */
enum enum_vio_type vio_type(Vio* vio);
/* Return last error number */
int	vio_errno(Vio*vio);
/* Get socket number */
my_socket vio_fd(Vio*vio);
/* Remote peer's address and name in text form */
my_bool vio_peer_addr(Vio *vio, char *buf, uint16 *port, size_t buflen);
/* Wait for an I/O event notification. */
int vio_io_wait(Vio *vio, enum enum_vio_io_event event, int timeout);
my_bool vio_is_connected(Vio *vio);
#ifndef DBUG_OFF
ssize_t vio_pending(Vio *vio);
#endif
/* Set timeout for a network operation. */
int vio_timeout(Vio *vio, uint which, int timeout_sec);
/* Connect to a peer. */
my_bool vio_socket_connect(Vio *vio, struct sockaddr *addr, socklen_t len,
                           int timeout);

my_bool vio_get_normalized_ip_string(const struct sockaddr *addr, size_t addr_length,
                                     char *ip_string, size_t ip_string_size);

my_bool vio_is_no_name_error(int err_code);

int vio_getnameinfo(const struct sockaddr *sa,
                    char *hostname, size_t hostname_size,
                    char *port, size_t port_size,
                    int flags);

#ifdef HAVE_OPENSSL
#include <openssl/opensslv.h>
#if OPENSSL_VERSION_NUMBER < 0x0090700f
#define DES_cblock des_cblock
#define DES_key_schedule des_key_schedule
#define DES_set_key_unchecked(k,ks) des_set_key_unchecked((k),*(ks))
#define DES_ede3_cbc_encrypt(i,o,l,k1,k2,k3,iv,e) des_ede3_cbc_encrypt((i),(o),(l),*(k1),*(k2),*(k3),(iv),(e))
#endif
/* apple deprecated openssl in MacOSX Lion */
#ifdef __APPLE__
#pragma GCC diagnostic ignored "-Wdeprecated-declarations"
#endif

#define HEADER_DES_LOCL_H dummy_something
#define YASSL_MYSQL_COMPATIBLE
#ifndef YASSL_PREFIX
#define YASSL_PREFIX
#endif
/* Set yaSSL to use same type as MySQL do for socket handles */
typedef my_socket YASSL_SOCKET_T;
#define YASSL_SOCKET_T_DEFINED
#include <openssl/ssl.h>
#include <openssl/err.h>

#if !defined(EMBEDDED_LIBRARY) || defined(XTRABACKUP)
enum enum_ssl_init_error
{
  SSL_INITERR_NOERROR= 0, SSL_INITERR_CERT, SSL_INITERR_KEY, 
  SSL_INITERR_NOMATCH, SSL_INITERR_BAD_PATHS, SSL_INITERR_CIPHERS, 
  SSL_INITERR_MEMFAIL, SSL_INITERR_NO_USABLE_CTX, SSL_INITERR_DHFAIL,
  SSL_TLS_VERSION_INVALID, SSL_INITERR_LASTERR
};
const char* sslGetErrString(enum enum_ssl_init_error err);

struct st_VioSSLFd
{
  SSL_CTX *ssl_context;
};

int sslaccept(struct st_VioSSLFd*, Vio *, long timeout, unsigned long *errptr);
int sslconnect(struct st_VioSSLFd*, Vio *, long timeout, unsigned long *errptr);

struct st_VioSSLFd
*new_VioSSLConnectorFd(const char *key_file, const char *cert_file,
                       const char *ca_file,  const char *ca_path,
                       const char *cipher, enum enum_ssl_init_error *error,
                       const char *crl_file, const char *crl_path, const long ssl_ctx_flags);

long process_tls_version(const char *tls_version);

struct st_VioSSLFd
*new_VioSSLAcceptorFd(const char *key_file, const char *cert_file,
                      const char *ca_file,const char *ca_path,
                      const char *cipher, enum enum_ssl_init_error *error,
                      const char *crl_file, const char *crl_path, const long ssl_ctx_flags);
void free_vio_ssl_acceptor_fd(struct st_VioSSLFd *fd);
<<<<<<< HEAD

void vio_ssl_end();

#endif /* ! EMBEDDED_LIBRARY */
=======
#endif /* ! EMBEDDED_LIBRARY) || XTRABACKUP */
>>>>>>> 32ababf4
#endif /* HAVE_OPENSSL */

void ssl_start(void);
void vio_end(void);

#ifdef  __cplusplus
}
#endif

#if !defined(DONT_MAP_VIO)
#define vio_delete(vio)                         (vio)->viodelete(vio)
#define vio_errno(vio)                          (vio)->vioerrno(vio)
#define vio_read(vio, buf, size)                ((vio)->read)(vio,buf,size)
#define vio_write(vio, buf, size)               ((vio)->write)(vio, buf, size)
#define vio_fastsend(vio)                       (vio)->fastsend(vio)
#define vio_keepalive(vio, set_keep_alive)  (vio)->viokeepalive(vio, set_keep_alive)
#define vio_should_retry(vio)                   (vio)->should_retry(vio)
#define vio_was_timeout(vio)                    (vio)->was_timeout(vio)
#define vio_shutdown(vio)                       ((vio)->vioshutdown)(vio)
#define vio_peer_addr(vio, buf, prt, buflen)    (vio)->peer_addr(vio, buf, prt, buflen)
#define vio_io_wait(vio, event, timeout)        (vio)->io_wait(vio, event, timeout)
#define vio_is_connected(vio)                   (vio)->is_connected(vio)
#endif /* !defined(DONT_MAP_VIO) */

/* This enumerator is used in parser - should be always visible */
enum SSL_type
{
  SSL_TYPE_NOT_SPECIFIED= -1,
  SSL_TYPE_NONE,
  SSL_TYPE_ANY,
  SSL_TYPE_X509,
  SSL_TYPE_SPECIFIED
};


/* HFTODO - hide this if we don't want client in embedded server */
/* This structure is for every connection on both sides */
struct st_vio
{
  MYSQL_SOCKET  mysql_socket;           /* Instrumented socket */
  my_bool       localhost;              /* Are we from localhost? */
  struct sockaddr_storage   local;      /* Local internet address */
  struct sockaddr_storage   remote;     /* Remote internet address */
  size_t addrLen;                       /* Length of remote address */
  enum enum_vio_type    type;           /* Type of connection */
  my_bool               inactive; /* Connection inactive (has been shutdown) */
  char                  desc[VIO_DESCRIPTION_SIZE]; /* Description string. This
                                                      member MUST NOT be
                                                      used directly, but only
                                                      via function
                                                      "vio_description" */
  char                  *read_buffer;   /* buffer for vio_read_buff */
  char                  *read_pos;      /* start of unfetched data in the
                                           read buffer */
  char                  *read_end;      /* end of unfetched data */
  int                   read_timeout;   /* Timeout value (ms) for read ops. */
  int                   write_timeout;  /* Timeout value (ms) for write ops. */
  
  /* 
     VIO vtable interface to be implemented by VIO's like SSL, Socket,
     Named Pipe, etc.
  */
  
  /* 
     viodelete is responsible for cleaning up the VIO object by freeing 
     internal buffers, closing descriptors, handles. 
  */
  void    (*viodelete)(Vio*);
  int     (*vioerrno)(Vio*);
  size_t  (*read)(Vio*, uchar *, size_t);
  size_t  (*write)(Vio*, const uchar *, size_t);
  int     (*timeout)(Vio*, uint, my_bool);
  int     (*viokeepalive)(Vio*, my_bool);
  int     (*fastsend)(Vio*);
  my_bool (*peer_addr)(Vio*, char *, uint16*, size_t);
  void    (*in_addr)(Vio*, struct sockaddr_storage*);
  my_bool (*should_retry)(Vio*);
  my_bool (*was_timeout)(Vio*);
  /* 
     vioshutdown is resposnible to shutdown/close the channel, so that no 
     further communications can take place, however any related buffers,
     descriptors, handles can remain valid after a shutdown.
  */
  int     (*vioshutdown)(Vio*);
  my_bool (*is_connected)(Vio*);
  my_bool (*has_data) (Vio*);
  int (*io_wait)(Vio*, enum enum_vio_io_event, int);
  my_bool (*connect)(Vio*, struct sockaddr *, socklen_t, int);
#ifdef _WIN32
  OVERLAPPED overlapped;
  HANDLE hPipe;
#endif
#ifdef HAVE_OPENSSL
  void    *ssl_arg;
#endif
#if defined (_WIN32) && !defined (EMBEDDED_LIBRARY)
  HANDLE  handle_file_map;
  char    *handle_map;
  HANDLE  event_server_wrote;
  HANDLE  event_server_read;
  HANDLE  event_client_wrote;
  HANDLE  event_client_read;
  HANDLE  event_conn_closed;
  size_t  shared_memory_remain;
  char    *shared_memory_pos;
#endif /* _WIN32 && !EMBEDDED_LIBRARY */
};
#endif /* vio_violite_h_ */<|MERGE_RESOLUTION|>--- conflicted
+++ resolved
@@ -224,14 +224,10 @@
                       const char *cipher, enum enum_ssl_init_error *error,
                       const char *crl_file, const char *crl_path, const long ssl_ctx_flags);
 void free_vio_ssl_acceptor_fd(struct st_VioSSLFd *fd);
-<<<<<<< HEAD
 
 void vio_ssl_end();
 
-#endif /* ! EMBEDDED_LIBRARY */
-=======
 #endif /* ! EMBEDDED_LIBRARY) || XTRABACKUP */
->>>>>>> 32ababf4
 #endif /* HAVE_OPENSSL */
 
 void ssl_start(void);
