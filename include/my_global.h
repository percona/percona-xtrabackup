/*
   Copyright (c) 2001, 2013, Oracle and/or its affiliates. All rights reserved.

   This program is free software; you can redistribute it and/or modify
   it under the terms of the GNU General Public License as published by
   the Free Software Foundation; version 2 of the License.

   This program is distributed in the hope that it will be useful,
   but WITHOUT ANY WARRANTY; without even the implied warranty of
   MERCHANTABILITY or FITNESS FOR A PARTICULAR PURPOSE.  See the
   GNU General Public License for more details.

   You should have received a copy of the GNU General Public License
   along with this program; if not, write to the Free Software
   Foundation, Inc., 51 Franklin St, Fifth Floor, Boston, MA 02110-1301  USA */

#ifndef MY_GLOBAL_INCLUDED
#define MY_GLOBAL_INCLUDED

/* This is the include file that should be included 'first' in every C file. */

/* Client library users on Windows need this macro defined here. */
#if !defined(__WIN__) && defined(_WIN32)
#define __WIN__
#endif

/*
  InnoDB depends on some MySQL internals which other plugins should not
  need.  This is because of InnoDB's foreign key support, "safe" binlog
  truncation, and other similar legacy features.

  We define accessors for these internals unconditionally, but do not
  expose them in mysql/plugin.h.  They are declared in ha_innodb.h for
  InnoDB's use.
*/
#define INNODB_COMPATIBILITY_HOOKS

#if defined(i386) && !defined(__i386__)
#define __i386__
#endif

/* Macros to make switching between C and C++ mode easier */
#ifdef __cplusplus
#define C_MODE_START    extern "C" {
#define C_MODE_END	}
#else
#define C_MODE_START
#define C_MODE_END
#endif

#ifdef __cplusplus
#define CPP_UNNAMED_NS_START  namespace {
#define CPP_UNNAMED_NS_END    }
#endif

#include <my_config.h>

#ifdef WITH_PERFSCHEMA_STORAGE_ENGINE
#define HAVE_PSI_INTERFACE
#endif /* WITH_PERFSCHEMA_STORAGE_ENGINE */

/* Make it easier to add conditional code in _expressions_ */
#ifdef __WIN__
#define IF_WIN(A,B) A
#else
#define IF_WIN(A,B) B
#endif

#ifdef HAVE_purify
#define IF_PURIFY(A,B) A
#else
#define IF_PURIFY(A,B) B
#endif

#ifndef EMBEDDED_LIBRARY
#define HAVE_REPLICATION
#define HAVE_EXTERNAL_CLIENT
#endif

#if defined (_WIN32)
/*
 off_t is 32 bit long. We do not use C runtime functions
 with off_t but native Win32 file IO APIs, that work with
 64 bit offsets.
*/
#undef SIZEOF_OFF_T
#define SIZEOF_OFF_T 8

/*
 Prevent inclusion of  Windows GDI headers - they define symbol
 ERROR that conflicts with mysql headers.
*/
#ifndef NOGDI
#define NOGDI
#endif

/* Include common headers.*/
#include <winsock2.h>
#include <ws2tcpip.h> /* SOCKET */
#include <io.h>       /* access(), chmod() */
#include <process.h>  /* getpid() */

#define sleep(a) Sleep((a)*1000)

/* Define missing access() modes. */
#define F_OK 0
#define W_OK 2
#define R_OK 4                        /* Test for read permission.  */

/* Define missing file locking constants. */
#define F_RDLCK 1
#define F_WRLCK 2
#define F_UNLCK 3
#define F_TO_EOF 0x3FFFFFFF

/* Shared memory and named pipe connections are supported. */
#define HAVE_SMEM 1
#define HAVE_NAMED_PIPE 1
#define shared_memory_buffer_length 16000
#define default_shared_memory_base_name "MYSQL"
#endif /* _WIN32*/

/*
  The macros below are used to allow build of Universal/fat binaries of
  MySQL and MySQL applications under darwin. 
*/
#if defined(__APPLE__) && defined(__MACH__)
#  undef SIZEOF_CHARP 
#  undef SIZEOF_SHORT 
#  undef SIZEOF_INT 
#  undef SIZEOF_LONG 
#  undef SIZEOF_LONG_LONG 
#  undef SIZEOF_OFF_T 
#  undef WORDS_BIGENDIAN
#  define SIZEOF_SHORT 2
#  define SIZEOF_INT 4
#  define SIZEOF_LONG_LONG 8
#  define SIZEOF_OFF_T 8
#  if defined(__i386__) || defined(__ppc__)
#    define SIZEOF_CHARP 4
#    define SIZEOF_LONG 4
#  elif defined(__x86_64__) || defined(__ppc64__)
#    define SIZEOF_CHARP 8
#    define SIZEOF_LONG 8
#  else
#    error Building FAT binary for an unknown architecture.
#  endif
#  if defined(__ppc__) || defined(__ppc64__)
#    define WORDS_BIGENDIAN
#  endif
#endif /* defined(__APPLE__) && defined(__MACH__) */


/*
  The macros below are borrowed from include/linux/compiler.h in the
  Linux kernel. Use them to indicate the likelyhood of the truthfulness
  of a condition. This serves two purposes - newer versions of gcc will be
  able to optimize for branch predication, which could yield siginficant
  performance gains in frequently executed sections of the code, and the
  other reason to use them is for documentation
*/

#if !defined(__GNUC__) || (__GNUC__ == 2 && __GNUC_MINOR__ < 96)
#define __builtin_expect(x, expected_value) (x)
#endif

#define likely(x)	__builtin_expect((x),1)
#define unlikely(x)	__builtin_expect((x),0)

/* Fix problem with S_ISLNK() on Linux */
#if defined(TARGET_OS_LINUX) || defined(__GLIBC__)
#undef  _GNU_SOURCE
#define _GNU_SOURCE 1
#endif

/*
  Temporary solution to solve bug#7156. Include "sys/types.h" before
  the thread headers, else the function madvise() will not be defined
*/
#if defined(HAVE_SYS_TYPES_H) && ( defined(sun) || defined(__sun) )
#include <sys/types.h>
#endif

#define __EXTENSIONS__ 1	/* We want some extension */
#ifndef __STDC_EXT__
#define __STDC_EXT__ 1          /* To get large file support on hpux */
#endif

/*
  Solaris 9 include file <sys/feature_tests.h> refers to X/Open document

    System Interfaces and Headers, Issue 5

  saying we should define _XOPEN_SOURCE=500 to get POSIX.1c prototypes,
  but apparently other systems (namely FreeBSD) don't agree.

  On a newer Solaris 10, the above file recognizes also _XOPEN_SOURCE=600.
  Furthermore, it tests that if a program requires older standard
  (_XOPEN_SOURCE<600 or _POSIX_C_SOURCE<200112L) it cannot be
  run on a new compiler (that defines _STDC_C99) and issues an #error.
  It's also an #error if a program requires new standard (_XOPEN_SOURCE=600
  or _POSIX_C_SOURCE=200112L) and a compiler does not define _STDC_C99.

  To add more to this mess, Sun Studio C compiler defines _STDC_C99 while
  C++ compiler does not!

  So, in a desperate attempt to get correct prototypes for both
  C and C++ code, we define either _XOPEN_SOURCE=600 or _XOPEN_SOURCE=500
  depending on the compiler's announced C standard support.

  Cleaner solutions are welcome.
*/
#ifdef __sun
#if __STDC_VERSION__ - 0 >= 199901L
#define _XOPEN_SOURCE 600
#else
#define _XOPEN_SOURCE 500
#endif
#endif

#if !defined(__WIN__)
#ifndef _POSIX_PTHREAD_SEMANTICS
#define _POSIX_PTHREAD_SEMANTICS /* We want posix threads */
#endif

#define _REENTRANT	1	/* Some thread libraries require this */

#if !defined(_THREAD_SAFE)
#define _THREAD_SAFE            /* Required for OSF1 */
#endif
#include <pthread.h>
#endif /* !defined(__WIN__) */

#if defined(_lint) && !defined(lint)
#define lint
#endif

#ifndef stdin
#include <stdio.h>
#endif
#include <stdarg.h>
#ifdef HAVE_STDLIB_H
#include <stdlib.h>
#endif
#ifdef HAVE_STDDEF_H
#include <stddef.h>
#endif

#include <math.h>
#ifdef HAVE_LIMITS_H
#include <limits.h>
#endif
#ifdef HAVE_FLOAT_H
#include <float.h>
#endif
#ifdef HAVE_FENV_H
#include <fenv.h> /* For fesetround() */
#endif

#ifdef HAVE_SYS_TYPES_H
#include <sys/types.h>
#endif
#ifdef HAVE_FCNTL_H
#include <fcntl.h>
#endif
#if TIME_WITH_SYS_TIME
# include <sys/time.h>
# include <time.h>
#else
# if HAVE_SYS_TIME_H
#  include <sys/time.h>
# else
#  include <time.h>
# endif
#endif /* TIME_WITH_SYS_TIME */
#ifdef HAVE_UNISTD_H
#include <unistd.h>
#endif
#ifdef HAVE_ALLOCA_H
#include <alloca.h>
#endif

#include <errno.h>				/* Recommended by debian */
/* We need the following to go around a problem with openssl on solaris */
#if defined(HAVE_CRYPT_H)
#include <crypt.h>
#endif

/*
  A lot of our programs uses asserts, so better to always include it
  This also fixes a problem when people uses DBUG_ASSERT without including
  assert.h
*/
#include <assert.h>

/* an assert that works at compile-time. only for constant expression */
#define compile_time_assert(X)                                              \
  do                                                                        \
  {                                                                         \
    typedef char compile_time_assert[(X) ? 1 : -1] __attribute__((unused)); \
  } while(0)

/* Declare madvise where it is not declared for C++, like Solaris */
#if HAVE_MADVISE && !HAVE_DECL_MADVISE && defined(__cplusplus)
extern "C" int madvise(void *addr, size_t len, int behav);
#endif

#define QUOTE_ARG(x)		#x	/* Quote argument (before cpp) */
#define STRINGIFY_ARG(x) QUOTE_ARG(x)	/* Quote argument, after cpp */

/* Does the system remember a signal handler after a signal ? */
#if !defined(HAVE_BSD_SIGNALS) && !defined(HAVE_SIGACTION)
#define SIGNAL_HANDLER_RESET_ON_DELIVERY
#endif

/*
  Deprecated workaround for false-positive uninitialized variables
  warnings. Those should be silenced using tool-specific heuristics.

  Enabled by default for g++ due to the bug referenced below.
*/
#if defined(_lint) || defined(FORCE_INIT_OF_VARS) || \
    (defined(__GNUC__) && defined(__cplusplus))
#define LINT_INIT(var) var= 0
#else
#define LINT_INIT(var)
#endif

#ifndef SO_EXT
#ifdef _WIN32
#define SO_EXT ".dll"
#elif defined(__APPLE__)
#define SO_EXT ".dylib"
#else
#define SO_EXT ".so"
#endif
#endif

/*
   Suppress uninitialized variable warning without generating code.

   The _cplusplus is a temporary workaround for C++ code pending a fix
   for a g++ bug (http://gcc.gnu.org/bugzilla/show_bug.cgi?id=34772).
*/
#if defined(_lint) || defined(FORCE_INIT_OF_VARS) || \
    defined(__cplusplus) || !defined(__GNUC__)
#define UNINIT_VAR(x) x= 0
#else
/* GCC specific self-initialization which inhibits the warning. */
#define UNINIT_VAR(x) x= x
#endif

#if !defined(HAVE_UINT)
#undef HAVE_UINT
#define HAVE_UINT
typedef unsigned int uint;
typedef unsigned short ushort;
#endif

#define swap_variables(t, a, b) { t dummy; dummy= a; a= b; b= dummy; }
#define test(a)		((a) ? 1 : 0)
#define set_if_bigger(a,b)  do { if ((a) < (b)) (a)=(b); } while(0)
#define set_if_smaller(a,b) do { if ((a) > (b)) (a)=(b); } while(0)
#define test_all_bits(a,b) (((a) & (b)) == (b))
#define array_elements(A) ((uint) (sizeof(A)/sizeof(A[0])))

/* Define some general constants */
#ifndef TRUE
#define TRUE		(1)	/* Logical true */
#define FALSE		(0)	/* Logical false */
#endif

#include <my_compiler.h>

/* The DBUG_ON flag always takes precedence over default DBUG_OFF */
#if defined(DBUG_ON) && defined(DBUG_OFF)
#undef DBUG_OFF
#endif

/* We might be forced to turn debug off, if not turned off already */
#if (defined(FORCE_DBUG_OFF) || defined(_lint)) && !defined(DBUG_OFF)
#  define DBUG_OFF
#  ifdef DBUG_ON
#    undef DBUG_ON
#  endif
#endif

/* Some types that is different between systems */

typedef int	File;		/* File descriptor */
#ifdef _WIN32
typedef SOCKET my_socket;
#else
typedef int	my_socket;	/* File descriptor for sockets */
#define INVALID_SOCKET -1
#endif
/* Type for fuctions that handles signals */
#define sig_handler RETSIGTYPE
C_MODE_START
typedef void	(*sig_return)();/* Returns type from signal */
C_MODE_END
#if defined(__GNUC__) && !defined(_lint)
typedef char	pchar;		/* Mixed prototypes can take char */
typedef char	puchar;		/* Mixed prototypes can take char */
typedef char	pbool;		/* Mixed prototypes can take char */
typedef short	pshort;		/* Mixed prototypes can take short int */
typedef float	pfloat;		/* Mixed prototypes can take float */
#else
typedef int	pchar;		/* Mixed prototypes can't take char */
typedef uint	puchar;		/* Mixed prototypes can't take char */
typedef int	pbool;		/* Mixed prototypes can't take char */
typedef int	pshort;		/* Mixed prototypes can't take short int */
typedef double	pfloat;		/* Mixed prototypes can't take float */
#endif
C_MODE_START
typedef int	(*qsort_cmp)(const void *,const void *);
typedef int	(*qsort_cmp2)(const void*, const void *,const void *);
C_MODE_END
#define qsort_t RETQSORTTYPE	/* Broken GCC cant handle typedef !!!! */
#ifdef HAVE_SYS_SOCKET_H
#include <sys/socket.h>
#endif
typedef SOCKET_SIZE_TYPE size_socket;

#ifndef SOCKOPT_OPTLEN_TYPE
#define SOCKOPT_OPTLEN_TYPE size_socket
#endif

/* file create flags */

#ifndef O_SHARE			/* Probably not windows */
#define O_SHARE		0	/* Flag to my_open for shared files */
#ifndef O_BINARY
#define O_BINARY	0	/* Flag to my_open for binary files */
#endif
#ifndef FILE_BINARY
#define FILE_BINARY	O_BINARY /* Flag to my_fopen for binary streams */
#endif
#ifdef HAVE_FCNTL
#define HAVE_FCNTL_LOCK
#define F_TO_EOF	0L	/* Param to lockf() to lock rest of file */
#endif
#endif /* O_SHARE */

#ifndef O_TEMPORARY
#define O_TEMPORARY	0
#endif
#ifndef O_SHORT_LIVED
#define O_SHORT_LIVED	0
#endif
#ifndef O_NOFOLLOW
#define O_NOFOLLOW      0
#endif

/* additional file share flags for win32 */
#ifdef __WIN__
#define _SH_DENYRWD     0x110    /* deny read/write mode & delete */
#define _SH_DENYWRD     0x120    /* deny write mode & delete      */
#define _SH_DENYRDD     0x130    /* deny read mode & delete       */
#define _SH_DENYDEL     0x140    /* deny delete only              */
#endif /* __WIN__ */


/* General constants */
#define FN_LEN		256	/* Max file name len */
#define FN_HEADLEN	253	/* Max length of filepart of file name */
#define FN_EXTLEN	20	/* Max length of extension (part of FN_LEN) */
#define FN_REFLEN	512	/* Max length of full path-name */
#define FN_EXTCHAR	'.'
#define FN_HOMELIB	'~'	/* ~/ is used as abbrev for home dir */
#define FN_CURLIB	'.'	/* ./ is used as abbrev for current dir */
#define FN_PARENTDIR	".."	/* Parent directory; Must be a string */

#ifdef _WIN32
#define FN_LIBCHAR	'\\'
#define FN_LIBCHAR2	'/'
#define FN_DIRSEP       "/\\"               /* Valid directory separators */
#define FN_EXEEXT   ".exe"
#define FN_SOEXT    ".dll"
#define FN_ROOTDIR	"\\"
#define FN_DEVCHAR	':'
#define FN_NETWORK_DRIVES	/* Uses \\ to indicate network drives */
#define FN_NO_CASE_SENCE	/* Files are not case-sensitive */
#else
#define FN_LIBCHAR	'/'
#define FN_LIBCHAR2	'/'
#define FN_DIRSEP       "/"     /* Valid directory separators */
#define FN_EXEEXT   ""
#define FN_SOEXT    ".so"
#define FN_ROOTDIR	"/"
#endif

/* 
  MY_FILE_MIN is  Windows speciality and is used to quickly detect
  the mismatch of CRT and mysys file IO usage on Windows at runtime.
  CRT file descriptors can be in the range 0-2047, whereas descriptors returned
  by my_open() will start with 2048. If a file descriptor with value less then
  MY_FILE_MIN is passed to mysys IO function, chances are it stemms from
  open()/fileno() and not my_open()/my_fileno.

  For Posix,  mysys functions are light wrappers around libc, and MY_FILE_MIN
  is logically 0.
*/

#ifdef _WIN32
#define MY_FILE_MIN  2048
#else
#define MY_FILE_MIN  0
#endif

/* 
  MY_NFILE is the default size of my_file_info array.

  It is larger on Windows, because it all file handles are stored in my_file_info
  Default size is 16384 and this should be enough for most cases.If it is not 
  enough, --max-open-files with larger value can be used.

  For Posix , my_file_info array is only used to store filenames for
  error reporting and its size is not a limitation for number of open files.
*/ 
#ifdef _WIN32
#define MY_NFILE (16384 + MY_FILE_MIN)
#else
#define MY_NFILE 64
#endif

#ifndef OS_FILE_LIMIT
#define OS_FILE_LIMIT	UINT_MAX
#endif

/*
  Io buffer size; Must be a power of 2 and a multiple of 512. May be
  smaller what the disk page size. This influences the speed of the
  isam btree library. eg to big to slow.
*/
#define IO_SIZE			4096
/*
  How much overhead does malloc have. The code often allocates
  something like 1024-MALLOC_OVERHEAD bytes
*/
#define MALLOC_OVERHEAD 8

	/* get memory in huncs */
#define ONCE_ALLOC_INIT		(uint) (4096-MALLOC_OVERHEAD)
	/* Typical record cash */
#define RECORD_CACHE_SIZE	(uint) (64*1024-MALLOC_OVERHEAD)
	/* Typical key cash */
#define KEY_CACHE_SIZE		(uint) (8*1024*1024)
	/* Default size of a key cache block  */
#define KEY_CACHE_BLOCK_SIZE	(uint) 1024


	/* Some things that this system doesn't have */

#ifdef _WIN32
#define NO_DIR_LIBRARY		/* Not standard dir-library */
#endif

/* Some defines of functions for portability */

#ifndef __WIN__
#define closesocket(A)	close(A)
#endif

#if (_MSC_VER)
#if !defined(_WIN64)
inline double my_ulonglong2double(unsigned long long value)
{
  long long nr=(long long) value;
  if (nr >= 0)
    return (double) nr;
  return (18446744073709551616.0 + (double) nr);
}
#define ulonglong2double my_ulonglong2double
#define my_off_t2double  my_ulonglong2double
#endif /* _WIN64 */
inline unsigned long long my_double2ulonglong(double d)
{
  double t= d - (double) 0x8000000000000000ULL;

  if (t >= 0)
    return  ((unsigned long long) t) + 0x8000000000000000ULL;
  return (unsigned long long) d;
}
#define double2ulonglong my_double2ulonglong
#endif

#ifndef ulonglong2double
#define ulonglong2double(A) ((double) (ulonglong) (A))
#define my_off_t2double(A)  ((double) (my_off_t) (A))
#endif
#ifndef double2ulonglong
#define double2ulonglong(A) ((ulonglong) (double) (A))
#endif

#ifndef offsetof
#define offsetof(TYPE, MEMBER) ((size_t) &((TYPE *)0)->MEMBER)
#endif
#define ulong_to_double(X) ((double) (ulong) (X))

#ifndef STACK_DIRECTION
#error "please add -DSTACK_DIRECTION=1 or -1 to your CPPFLAGS"
#endif

#if !defined(HAVE_STRTOK_R)
#define strtok_r(A,B,C) strtok((A),(B))
#endif

/* This is from the old m-machine.h file */

#if SIZEOF_LONG_LONG > 4
#define HAVE_LONG_LONG 1
#endif

/*
  Some pre-ANSI-C99 systems like AIX 5.1 and Linux/GCC 2.95 define
  ULONGLONG_MAX, LONGLONG_MIN, LONGLONG_MAX; we use them if they're defined.
*/

#if defined(HAVE_LONG_LONG) && !defined(LONGLONG_MIN)
#define LONGLONG_MIN	((long long) 0x8000000000000000LL)
#define LONGLONG_MAX	((long long) 0x7FFFFFFFFFFFFFFFLL)
#endif

#if defined(HAVE_LONG_LONG) && !defined(ULONGLONG_MAX)
/* First check for ANSI C99 definition: */
#ifdef ULLONG_MAX
#define ULONGLONG_MAX  ULLONG_MAX
#else
#define ULONGLONG_MAX ((unsigned long long)(~0ULL))
#endif
#endif /* defined (HAVE_LONG_LONG) && !defined(ULONGLONG_MAX)*/

#define INT_MIN64       (~0x7FFFFFFFFFFFFFFFLL)
#define INT_MAX64       0x7FFFFFFFFFFFFFFFLL
#define INT_MIN32       (~0x7FFFFFFFL)
#define INT_MAX32       0x7FFFFFFFL
#define UINT_MAX32      0xFFFFFFFFL
#define INT_MIN24       (~0x007FFFFF)
#define INT_MAX24       0x007FFFFF
#define UINT_MAX24      0x00FFFFFF
#define INT_MIN16       (~0x7FFF)
#define INT_MAX16       0x7FFF
#define UINT_MAX16      0xFFFF
#define INT_MIN8        (~0x7F)
#define INT_MAX8        0x7F
#define UINT_MAX8       0xFF

/* From limits.h instead */
#ifndef DBL_MIN
#define DBL_MIN		4.94065645841246544e-324
#define FLT_MIN		((float)1.40129846432481707e-45)
#endif
#ifndef DBL_MAX
#define DBL_MAX		1.79769313486231470e+308
#define FLT_MAX		((float)3.40282346638528860e+38)
#endif
#ifndef SIZE_T_MAX
#define SIZE_T_MAX      (~((size_t) 0))
#endif

#ifndef isfinite
#ifdef HAVE_FINITE
#define isfinite(x) finite(x)
#else
#define finite(x) (1.0 / fabs(x) > 0.0)
#endif /* HAVE_FINITE */
#endif /* isfinite */

#include <math.h>
#ifndef HAVE_ISNAN
#define isnan(x) ((x) != (x))
#endif
C_MODE_START
extern double my_double_isnan(double x);
C_MODE_END

#ifdef HAVE_ISINF
/* System-provided isinf() is available and safe to use */
#define my_isinf(X) isinf(X)
#else /* !HAVE_ISINF */
#define my_isinf(X) (!finite(X) && !isnan(X))
#endif

/* Define missing math constants. */
#ifndef M_PI
#define M_PI 3.14159265358979323846
#endif
#ifndef M_E
#define M_E 2.7182818284590452354
#endif
#ifndef M_LN2
#define M_LN2 0.69314718055994530942
#endif

/*
  Max size that must be added to a so that we know Size to make
  adressable obj.
*/
#if SIZEOF_CHARP == 4
typedef long		my_ptrdiff_t;
#else
typedef long long	my_ptrdiff_t;
#endif

#define MY_ALIGN(A,L)	(((A) + (L) - 1) & ~((L) - 1))
#define ALIGN_SIZE(A)	MY_ALIGN((A),sizeof(double))
/* Size to make adressable obj. */
#define ADD_TO_PTR(ptr,size,type) (type) ((uchar*) (ptr)+size)
#define PTR_BYTE_DIFF(A,B) (my_ptrdiff_t) ((uchar*) (A) - (uchar*) (B))

/*
  Custom version of standard offsetof() macro which can be used to get
  offsets of members in class for non-POD types (according to the current
  version of C++ standard offsetof() macro can't be used in such cases and
  attempt to do so causes warnings to be emitted, OTOH in many cases it is
  still OK to assume that all instances of the class has the same offsets
  for the same members).

  This is temporary solution which should be removed once File_parser class
  and related routines are refactored.
*/

#define my_offsetof(TYPE, MEMBER) \
        ((size_t)((char *)&(((TYPE *)0x10)->MEMBER) - (char*)0x10))

#define NullS		(char *) 0

#ifdef STDCALL
#undef STDCALL
#endif

#ifdef _WIN32
#define STDCALL __stdcall
#else
#define STDCALL
#endif

/* Typdefs for easyier portability */

#ifndef HAVE_UCHAR
typedef unsigned char	uchar;	/* Short for unsigned char */
#endif

#ifndef HAVE_INT8
typedef signed char int8;       /* Signed integer >= 8  bits */
#endif
#ifndef HAVE_UINT8
typedef unsigned char uint8;    /* Unsigned integer >= 8  bits */
#endif
#ifndef HAVE_INT16
typedef short int16;
#endif
#ifndef HAVE_UINT16
typedef unsigned short uint16;
#endif
#if SIZEOF_INT == 4
#ifndef HAVE_INT32
typedef int int32;
#endif
#ifndef HAVE_UINT32
typedef unsigned int uint32;
#endif
#elif SIZEOF_LONG == 4
#ifndef HAVE_INT32
typedef long int32;
#endif
#ifndef HAVE_UINT32
typedef unsigned long uint32;
#endif
#else
#error Neither int or long is of 4 bytes width
#endif

#if !defined(HAVE_ULONG) && !defined(__USE_MISC)
typedef unsigned long	ulong;		  /* Short for unsigned long */
#endif
#ifndef longlong_defined
/* 
  Using [unsigned] long long is preferable as [u]longlong because we use 
  [unsigned] long long unconditionally in many places, 
  for example in constants with [U]LL suffix.
*/
#if defined(HAVE_LONG_LONG) && SIZEOF_LONG_LONG == 8
typedef unsigned long long int ulonglong; /* ulong or unsigned long long */
typedef long long int	longlong;
#else
typedef unsigned long	ulonglong;	  /* ulong or unsigned long long */
typedef long		longlong;
#endif
#endif
#ifndef HAVE_INT64
typedef longlong int64;
#endif
#ifndef HAVE_UINT64
typedef ulonglong uint64;
#endif

#if defined(NO_CLIENT_LONG_LONG)
typedef unsigned long my_ulonglong;
#elif defined (__WIN__)
typedef unsigned __int64 my_ulonglong;
#else
typedef unsigned long long my_ulonglong;
#endif

#if SIZEOF_CHARP == SIZEOF_INT
typedef int intptr;
#elif SIZEOF_CHARP == SIZEOF_LONG
typedef long intptr;
#elif SIZEOF_CHARP == SIZEOF_LONG_LONG
typedef long long intptr;
#else
#error sizeof(void *) is neither sizeof(int) nor sizeof(long) nor sizeof(long long)
#endif

#define MY_ERRPTR ((void*)(intptr)1)

#if defined(_WIN32)
typedef unsigned long long my_off_t;
typedef unsigned long long os_off_t;
#else
typedef off_t os_off_t;
#if SIZEOF_OFF_T > 4
typedef ulonglong my_off_t;
#else
typedef unsigned long my_off_t;
#endif
#endif /*_WIN32*/
#define MY_FILEPOS_ERROR	(~(my_off_t) 0)

/*
  TODO Convert these to use Bitmap class.
 */
typedef ulonglong table_map;          /* Used for table bits in join */
typedef ulong nesting_map;  /* Used for flags of nesting constructs */

#if defined(__WIN__)
#define socket_errno	WSAGetLastError()
#define SOCKET_EINTR	WSAEINTR
#define SOCKET_EAGAIN	WSAEINPROGRESS
#define SOCKET_EWOULDBLOCK WSAEWOULDBLOCK
#define SOCKET_EADDRINUSE WSAEADDRINUSE
#define SOCKET_ETIMEDOUT WSAETIMEDOUT
#define SOCKET_ECONNRESET WSAECONNRESET
#define SOCKET_ENFILE	ENFILE
#define SOCKET_EMFILE	EMFILE
#else /* Unix */
#define socket_errno	errno
#define closesocket(A)	close(A)
#define SOCKET_EINTR	EINTR
#define SOCKET_EAGAIN	EAGAIN
#define SOCKET_EWOULDBLOCK EWOULDBLOCK
#define SOCKET_EADDRINUSE EADDRINUSE
#define SOCKET_ETIMEDOUT ETIMEDOUT
#define SOCKET_ECONNRESET ECONNRESET
#define SOCKET_ENFILE	ENFILE
#define SOCKET_EMFILE	EMFILE
#endif

typedef int		myf;	/* Type of MyFlags in my_funcs */
typedef char		my_bool; /* Small bool */

/* Macros for converting *constants* to the right type */
#define MYF(v)		(myf) (v)

#ifndef LL
#ifdef HAVE_LONG_LONG
#define LL(A) A ## LL
#else
#define LL(A) A ## L
#endif
#endif

#ifndef ULL
#ifdef HAVE_LONG_LONG
#define ULL(A) A ## ULL
#else
#define ULL(A) A ## UL
#endif
#endif

<<<<<<< HEAD
#include <my_dbug.h>
=======
/*
  Defines to make it possible to prioritize register assignments. No
  longer that important with modern compilers.
*/
#ifndef USING_X
#define reg1 register
#define reg2 register
#define reg3 register
#define reg4 register
#define reg5 register
#define reg6 register
#define reg7 register
#define reg8 register
#define reg9 register
#define reg10 register
#define reg11 register
#define reg12 register
#define reg13 register
#define reg14 register
#define reg15 register
#define reg16 register
#endif
>>>>>>> 2a7d063e

/* Some helper macros */
#define YESNO(X) ((X) ? "yes" : "no")

#define MY_HOW_OFTEN_TO_ALARM	2	/* How often we want info on screen */
#define MY_HOW_OFTEN_TO_WRITE	1000	/* How often we want info on screen */

#include <my_byteorder.h>

#ifdef HAVE_CHARSET_utf8
#define MYSQL_UNIVERSAL_CLIENT_CHARSET "utf8"
#else
#define MYSQL_UNIVERSAL_CLIENT_CHARSET MYSQL_DEFAULT_CHARSET_NAME
#endif

#if defined(EMBEDDED_LIBRARY)
#define NO_EMBEDDED_ACCESS_CHECKS
#endif

#if defined(_WIN32)
#define dlsym(lib, name) (void*)GetProcAddress((HMODULE)lib, name)
#define dlopen(libname, unused) LoadLibraryEx(libname, NULL, 0)
#define dlclose(lib) FreeLibrary((HMODULE)lib)
#ifndef HAVE_DLOPEN
#define HAVE_DLOPEN
#endif
#endif

#ifdef HAVE_DLOPEN
#if defined(HAVE_DLFCN_H)
#include <dlfcn.h>
#endif
#endif

#ifndef HAVE_DLERROR
#ifdef _WIN32
#define DLERROR_GENERATE(errmsg, error_number) \
  char win_errormsg[2048]; \
  if(FormatMessage(FORMAT_MESSAGE_FROM_SYSTEM, \
                   0, error_number, 0, win_errormsg, 2048, NULL)) \
  { \
    char *ptr; \
    for (ptr= &win_errormsg[0] + strlen(win_errormsg) - 1; \
         ptr >= &win_errormsg[0] && strchr("\r\n\t\0x20", *ptr); \
         ptr--) \
      *ptr= 0; \
    errmsg= win_errormsg; \
  } \
  else \
    errmsg= ""
#define dlerror() ""
#define dlopen_errno GetLastError()
#else /* _WIN32 */
#define dlerror() "No support for dynamic loading (static build?)"
#define DLERROR_GENERATE(errmsg, error_number) errmsg= dlerror()
#define dlopen_errno errno
#endif /* _WIN32 */
#else /* HAVE_DLERROR */
#define DLERROR_GENERATE(errmsg, error_number) errmsg= dlerror()
#define dlopen_errno errno
#endif /* HAVE_DLERROR */


/*
 *  Include standard definitions of operator new and delete.
 */
#ifdef __cplusplus
#include <new>
#endif

/* Length of decimal number represented by INT32. */
#define MY_INT32_NUM_DECIMAL_DIGITS 11U

/* Length of decimal number represented by INT64. */
#define MY_INT64_NUM_DECIMAL_DIGITS 21U

/* Define some useful general macros (should be done after all headers). */
#define MY_MAX(a, b)	((a) > (b) ? (a) : (b))
#define MY_MIN(a, b)	((a) < (b) ? (a) : (b))

/*
  Only Linux is known to need an explicit sync of the directory to make sure a
  file creation/deletion/renaming in(from,to) this directory durable.
*/
#ifdef TARGET_OS_LINUX
#define NEED_EXPLICIT_SYNC_DIR 1
#endif

#if !defined(__cplusplus) && !defined(bool)
#define bool In_C_you_should_use_my_bool_instead()
#endif

/* Provide __func__ macro definition for platforms that miss it. */
#if __STDC_VERSION__ < 199901L
#  if __GNUC__ >= 2
#    define __func__ __FUNCTION__
#  else
#    define __func__ "<unknown>"
#  endif
#elif defined(_MSC_VER)
#  if _MSC_VER < 1300
#    define __func__ "<unknown>"
#  else
#    define __func__ __FUNCTION__
#  endif
#elif defined(__BORLANDC__)
#  define __func__ __FUNC__
#else
#  define __func__ "<unknown>"
#endif

#ifndef HAVE_RINT
/**
   All integers up to this number can be represented exactly as double precision
   values (DBL_MANT_DIG == 53 for IEEE 754 hardware).
*/
#define MAX_EXACT_INTEGER ((1LL << DBL_MANT_DIG) - 1)

/**
   rint(3) implementation for platforms that do not have it.
   Always rounds to the nearest integer with ties being rounded to the nearest
   even integer to mimic glibc's rint() behavior in the "round-to-nearest"
   FPU mode. Hardware-specific optimizations are possible (frndint on x86).
   Unlike this implementation, hardware will also honor the FPU rounding mode.
*/

static inline double rint(double x)
{
  double f, i;
  f = modf(x, &i);
  /*
    All doubles with absolute values > MAX_EXACT_INTEGER are even anyway,
    no need to check it.
  */
  if (x > 0.0)
    i += (double) ((f > 0.5) || (f == 0.5 &&
                                 i <= (double) MAX_EXACT_INTEGER &&
                                 (longlong) i % 2));
  else
    i -= (double) ((f < -0.5) || (f == -0.5 &&
                                  i >= (double) -MAX_EXACT_INTEGER &&
                                  (longlong) i % 2));
  return i;
}
#endif /* HAVE_RINT */

/* 
  MYSQL_PLUGIN_IMPORT macro is used to export mysqld data
  (i.e variables) for usage in storage engine loadable plugins.
  Outside of Windows, it is dummy.
*/
#ifndef MYSQL_PLUGIN_IMPORT
#if (defined(_WIN32) && defined(MYSQL_DYNAMIC_PLUGIN))
#define MYSQL_PLUGIN_IMPORT __declspec(dllimport)
#else
#define MYSQL_PLUGIN_IMPORT
#endif
#endif

#include <my_dbug.h>

/* Defines that are unique to the embedded version of MySQL */

#ifdef EMBEDDED_LIBRARY

/* Things we don't need in the embedded version of MySQL */
/* TODO HF add #undef HAVE_VIO if we don't want client in embedded library */

#undef HAVE_OPENSSL
#undef HAVE_SMEM				/* No shared memory */

#endif /* EMBEDDED_LIBRARY */


enum loglevel {
   ERROR_LEVEL=       0,
   WARNING_LEVEL=     1,
   INFORMATION_LEVEL= 2
};


/*
  Visual Studio before the version 2010 did not have lldiv_t.
  In Visual Studio 2010, _MSC_VER is defined as 1600.
*/
#if defined(_MSC_VER) && (_MSC_VER < 1600)
typedef struct
{
  long long int quot;   /* Quotient.  */
  long long int rem;    /* Remainder.  */
} lldiv_t;
#endif

#endif  // MY_GLOBAL_INCLUDED<|MERGE_RESOLUTION|>--- conflicted
+++ resolved
@@ -880,32 +880,6 @@
 #endif
 #endif
 
-<<<<<<< HEAD
-#include <my_dbug.h>
-=======
-/*
-  Defines to make it possible to prioritize register assignments. No
-  longer that important with modern compilers.
-*/
-#ifndef USING_X
-#define reg1 register
-#define reg2 register
-#define reg3 register
-#define reg4 register
-#define reg5 register
-#define reg6 register
-#define reg7 register
-#define reg8 register
-#define reg9 register
-#define reg10 register
-#define reg11 register
-#define reg12 register
-#define reg13 register
-#define reg14 register
-#define reg15 register
-#define reg16 register
-#endif
->>>>>>> 2a7d063e
 
 /* Some helper macros */
 #define YESNO(X) ((X) ? "yes" : "no")
