<<<<<<< HEAD
/* Copyright (c) 2000, 2020, Oracle and/or its affiliates. All rights reserved.
=======
/* Copyright (c) 2000, 2021, Oracle and/or its affiliates.
   Use is subject to license terms.
>>>>>>> 19a350e4

   This program is free software; you can redistribute it and/or modify
   it under the terms of the GNU General Public License, version 2.0,
   as published by the Free Software Foundation.

   This program is also distributed with certain software (including
   but not limited to OpenSSL) that is licensed under separate terms,
   as designated in a particular file or component or in included license
   documentation.  The authors of MySQL hereby grant you an additional
   permission to link the program and your derivative works with the
   separately licensed software that they have included with MySQL.

   This program is distributed in the hope that it will be useful,
   but WITHOUT ANY WARRANTY; without even the implied warranty of
   MERCHANTABILITY or FITNESS FOR A PARTICULAR PURPOSE.  See the
   GNU General Public License, version 2.0, for more details.

   You should have received a copy of the GNU General Public License
   along with this program; if not, write to the Free Software
   Foundation, Inc., 51 Franklin St, Fifth Floor, Boston, MA 02110-1301  USA */

/**
  @file include/myisammrg.h
  This file should be included when using merge isam functions.
*/

#ifndef _myisammrg_h
#define _myisammrg_h

#include <sys/types.h>

#include "my_base.h"
#include "my_inttypes.h"
#include "my_list.h"
#include "my_macros.h"
#include "myisam.h"
#include "mysql/psi/mysql_mutex.h"
#include "storage/myisam/queues.h"
#include "typelib.h"

#define MYRG_NAME_EXT ".MRG"

/* In which table to INSERT rows */
#define MERGE_INSERT_DISABLED 0
#define MERGE_INSERT_TO_FIRST 1
#define MERGE_INSERT_TO_LAST 2

extern TYPELIB merge_insert_method;

/* Param to/from myrg_info */

struct MYMERGE_INFO /* Struct from h_info */
{
  ulonglong records; /* Records in database */
  ulonglong deleted; /* Deleted records in database */
  ulonglong recpos;  /* Pos for last used record */
  ulonglong data_file_length;
  ulonglong dupp_key_pos; /* Offset of the Duplicate key in the merge table */
  uint reclength;         /* Recordlength */
  int errkey;             /* With key was dupplicated on err */
  uint options;           /* HA_OPTION_... used */
  ulong *rec_per_key;     /* for sql optimizing */
};

struct MYRG_TABLE {
  MI_INFO *table;
  ulonglong file_offset;
};

struct MYRG_INFO {
  MYRG_TABLE *open_tables, *current_table, *end_table, *last_used_table;
  ulonglong records; /* records in tables */
  ulonglong del;     /* Removed records */
  ulonglong data_file_length;
  ulong cache_size;
  uint merge_insert_method;
  uint tables, options, reclength, keys;
  /* If MERGE children attached to parent. See top comment in ha_myisammrg.cc */
  bool children_attached;
  LIST open_list;
  QUEUE by_key;
  ulong *rec_per_key_part; /* for sql optimizing */
  mysql_mutex_t mutex;
};

/* Prototypes for merge-functions */

extern int myrg_close(MYRG_INFO *file);
extern int myrg_delete(MYRG_INFO *file, const uchar *buff);
extern MYRG_INFO *myrg_open(const char *name, int mode, int wait_if_locked);
extern MYRG_INFO *myrg_parent_open(const char *parent_name,
                                   int (*callback)(void *, const char *),
                                   void *callback_param);
extern int myrg_attach_children(MYRG_INFO *m_info, int handle_locking,
                                MI_INFO *(*callback)(void *),
                                void *callback_param, bool *need_compat_check);
extern int myrg_detach_children(MYRG_INFO *m_info);
extern int myrg_panic(enum ha_panic_function function);
extern int myrg_rfirst(MYRG_INFO *file, uchar *buf, int inx);
extern int myrg_rlast(MYRG_INFO *file, uchar *buf, int inx);
extern int myrg_rnext(MYRG_INFO *file, uchar *buf, int inx);
extern int myrg_rprev(MYRG_INFO *file, uchar *buf, int inx);
extern int myrg_rnext_same(MYRG_INFO *file, uchar *buf);
extern int myrg_rkey(MYRG_INFO *info, uchar *buf, int inx, const uchar *key,
                     key_part_map keypart_map,
                     enum ha_rkey_function search_flag);
extern int myrg_rrnd(MYRG_INFO *file, uchar *buf, ulonglong pos);
extern int myrg_update(MYRG_INFO *file, const uchar *old, uchar *new_rec);
extern int myrg_write(MYRG_INFO *info, uchar *rec);
extern int myrg_status(MYRG_INFO *file, MYMERGE_INFO *x, int flag);
extern int myrg_lock_database(MYRG_INFO *file, int lock_type);
extern int myrg_create(const char *name, const char **table_names,
                       uint insert_method, bool fix_names);
extern int myrg_extra(MYRG_INFO *file, enum ha_extra_function function,
                      void *extra_arg);
extern int myrg_reset(MYRG_INFO *info);
extern ha_rows myrg_records_in_range(MYRG_INFO *info, int inx,
                                     key_range *min_key, key_range *max_key);
extern ha_rows myrg_records(MYRG_INFO *info);

extern ulonglong myrg_position(MYRG_INFO *info);

#endif /* _myisammrg_h */<|MERGE_RESOLUTION|>--- conflicted
+++ resolved
@@ -1,9 +1,4 @@
-<<<<<<< HEAD
-/* Copyright (c) 2000, 2020, Oracle and/or its affiliates. All rights reserved.
-=======
 /* Copyright (c) 2000, 2021, Oracle and/or its affiliates.
-   Use is subject to license terms.
->>>>>>> 19a350e4
 
    This program is free software; you can redistribute it and/or modify
    it under the terms of the GNU General Public License, version 2.0,
