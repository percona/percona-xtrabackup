/* Copyright (c) 2000, 2019, Oracle and/or its affiliates. All rights reserved.

   This program is free software; you can redistribute it and/or modify
   it under the terms of the GNU General Public License, version 2.0,
   as published by the Free Software Foundation.

   This program is also distributed with certain software (including
   but not limited to OpenSSL) that is licensed under separate terms,
   as designated in a particular file or component or in included license
   documentation.  The authors of MySQL hereby grant you an additional
   permission to link the program and your derivative works with the
   separately licensed software that they have included with MySQL.

   This program is distributed in the hope that it will be useful,
   but WITHOUT ANY WARRANTY; without even the implied warranty of
   MERCHANTABILITY or FITNESS FOR A PARTICULAR PURPOSE.  See the
   GNU General Public License, version 2.0, for more details.

   You should have received a copy of the GNU General Public License
   along with this program; if not, write to the Free Software
   Foundation, Inc., 51 Franklin St, Fifth Floor, Boston, MA 02110-1301  USA */

#ifndef SSLOPT_VARS_INCLUDED
#define SSLOPT_VARS_INCLUDED

/**
  @file include/sslopt-vars.h
*/

#include <stdio.h>

#include "m_string.h"
#include "my_inttypes.h"
#include "mysql.h"
#include "typelib.h"

#if defined(HAVE_OPENSSL)

#if defined(MYSQL_SERVER) && !defined(XTRABACKUP)
#error This header is supposed to be used only in the client
#endif

#include <stddef.h>
#include <stdio.h>
#include <sys/types.h>

#include "m_string.h"
#include "my_inttypes.h"
#include "my_macros.h"
#include "mysql.h"
#include "typelib.h"

const char *ssl_mode_names_lib[] = {"DISABLED",  "PREFERRED",       "REQUIRED",
                                    "VERIFY_CA", "VERIFY_IDENTITY", NullS};
TYPELIB ssl_mode_typelib = {array_elements(ssl_mode_names_lib) - 1, "",
                            ssl_mode_names_lib, NULL};

const char *ssl_fips_mode_names_lib[] =
#ifndef HAVE_WOLFSSL
    {"OFF", "ON", "STRICT",
#else
    {"OFF",
#endif
     NullS};
TYPELIB ssl_fips_mode_typelib = {array_elements(ssl_fips_mode_names_lib) - 1,
                                 "", ssl_fips_mode_names_lib, NULL};

<<<<<<< HEAD
uint opt_ssl_mode = SSL_MODE_PREFERRED;
char *opt_ssl_ca = 0;
char *opt_ssl_capath = 0;
char *opt_ssl_cert = 0;
char *opt_ssl_cipher = 0;
char *opt_ssl_key = 0;
char *opt_ssl_crl = 0;
char *opt_ssl_crlpath = 0;
char *opt_tls_version = 0;
ulong opt_ssl_fips_mode = SSL_FIPS_MODE_OFF;
bool ssl_mode_set_explicitly = false;
=======
static uint opt_ssl_mode = SSL_MODE_PREFERRED;
static char *opt_ssl_ca = 0;
static char *opt_ssl_capath = 0;
static char *opt_ssl_cert = 0;
static char *opt_ssl_cipher = 0;
static char *opt_tls_ciphersuites = 0;
static char *opt_ssl_key = 0;
static char *opt_ssl_crl = 0;
static char *opt_ssl_crlpath = 0;
static char *opt_tls_version = 0;
static ulong opt_ssl_fips_mode = SSL_FIPS_MODE_OFF;
static bool ssl_mode_set_explicitly = false;
>>>>>>> 124c7ab1

static inline int set_client_ssl_options(MYSQL *mysql) {
  /*
    Print a warning if explicitly defined combination of --ssl-mode other than
    VERIFY_CA or VERIFY_IDENTITY with explicit --ssl-ca or --ssl-capath values.
  */
  if (ssl_mode_set_explicitly && opt_ssl_mode < SSL_MODE_VERIFY_CA &&
      (opt_ssl_ca || opt_ssl_capath)) {
    fprintf(stderr,
            "WARNING: no verification of server certificate will be done. "
            "Use --ssl-mode=VERIFY_CA or VERIFY_IDENTITY.\n");
  }

  /* Set SSL parameters: key, cert, ca, capath, cipher, clr, clrpath. */
  if (opt_ssl_mode >= SSL_MODE_VERIFY_CA)
    mysql_ssl_set(mysql, opt_ssl_key, opt_ssl_cert, opt_ssl_ca, opt_ssl_capath,
                  opt_ssl_cipher);
  else
    mysql_ssl_set(mysql, opt_ssl_key, opt_ssl_cert, NULL, NULL, opt_ssl_cipher);
  mysql_options(mysql, MYSQL_OPT_SSL_CRL, opt_ssl_crl);
  mysql_options(mysql, MYSQL_OPT_SSL_CRLPATH, opt_ssl_crlpath);
  mysql_options(mysql, MYSQL_OPT_TLS_VERSION, opt_tls_version);
  mysql_options(mysql, MYSQL_OPT_SSL_MODE, &opt_ssl_mode);
  mysql_options(mysql, MYSQL_OPT_SSL_FIPS_MODE, &opt_ssl_fips_mode);
  if (opt_ssl_fips_mode > 0 && mysql_errno(mysql) == CR_SSL_FIPS_MODE_ERR)
    return 1;
  mysql_options(mysql, MYSQL_OPT_TLS_CIPHERSUITES, opt_tls_ciphersuites);

  return 0;
}

#define SSL_SET_OPTIONS(mysql) set_client_ssl_options(mysql)
#else
#define SSL_SET_OPTIONS(mysql) \
  do {                         \
  } while (0)
#endif

const char *SSL_SET_OPTIONS_ERROR = "Failed to set ssl related options.\n";

#endif /* SSLOPT_VARS_INCLUDED */<|MERGE_RESOLUTION|>--- conflicted
+++ resolved
@@ -65,32 +65,18 @@
 TYPELIB ssl_fips_mode_typelib = {array_elements(ssl_fips_mode_names_lib) - 1,
                                  "", ssl_fips_mode_names_lib, NULL};
 
-<<<<<<< HEAD
 uint opt_ssl_mode = SSL_MODE_PREFERRED;
 char *opt_ssl_ca = 0;
 char *opt_ssl_capath = 0;
 char *opt_ssl_cert = 0;
 char *opt_ssl_cipher = 0;
+char *opt_tls_ciphersuites = 0;
 char *opt_ssl_key = 0;
 char *opt_ssl_crl = 0;
 char *opt_ssl_crlpath = 0;
 char *opt_tls_version = 0;
 ulong opt_ssl_fips_mode = SSL_FIPS_MODE_OFF;
 bool ssl_mode_set_explicitly = false;
-=======
-static uint opt_ssl_mode = SSL_MODE_PREFERRED;
-static char *opt_ssl_ca = 0;
-static char *opt_ssl_capath = 0;
-static char *opt_ssl_cert = 0;
-static char *opt_ssl_cipher = 0;
-static char *opt_tls_ciphersuites = 0;
-static char *opt_ssl_key = 0;
-static char *opt_ssl_crl = 0;
-static char *opt_ssl_crlpath = 0;
-static char *opt_tls_version = 0;
-static ulong opt_ssl_fips_mode = SSL_FIPS_MODE_OFF;
-static bool ssl_mode_set_explicitly = false;
->>>>>>> 124c7ab1
 
 static inline int set_client_ssl_options(MYSQL *mysql) {
   /*
