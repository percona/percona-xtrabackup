# Copyright (c) 2006, 2019, Oracle and/or its affiliates. All rights reserved.
# 
# This program is free software; you can redistribute it and/or modify
# it under the terms of the GNU General Public License, version 2.0,
# as published by the Free Software Foundation.
#
# This program is also distributed with certain software (including
# but not limited to OpenSSL) that is licensed under separate terms,
# as designated in a particular file or component or in included license
# documentation.  The authors of MySQL hereby grant you an additional
# permission to link the program and your derivative works with the
# separately licensed software that they have included with MySQL.
#
# This program is distributed in the hope that it will be useful,
# but WITHOUT ANY WARRANTY; without even the implied warranty of
# MERCHANTABILITY or FITNESS FOR A PARTICULAR PURPOSE.  See the
# GNU General Public License, version 2.0, for more details.
#
# You should have received a copy of the GNU General Public License
# along with this program; if not, write to the Free Software
# Foundation, Inc., 51 Franklin St, Fifth Floor, Boston, MA 02110-1301  USA

# These are the headers required to #include <mysql.h>, which we ship
# to the client as part of our API.
#
# FIXME: mysqld_error.h, which is also part of our API, should be included
# from mysql.h, but this needs more build system tweaking, since it's
# automatically generated.
SET(HEADERS
  errmsg.h
  my_command.h
  my_compress.h
  my_list.h
  mysql.h
  mysql_com.h
  mysql_time.h
  ${CMAKE_CURRENT_BINARY_DIR}/mysql_version.h
  ${CMAKE_CURRENT_BINARY_DIR}/mysqld_error.h
  field_types.h
)
SET(HEADERS_MYSQL_DIR
  mysql/client_plugin.h
  mysql/plugin_auth_common.h
  mysql/udf_registration_types.h
)

<<<<<<< HEAD
=======
INSTALL(FILES ${HEADERS}
  DESTINATION ${INSTALL_INCLUDEDIR}
  COMPONENT Development
  )

INSTALL(FILES ${HEADERS_MYSQL_DIR}
  DESTINATION ${INSTALL_INCLUDEDIR}/mysql
  COMPONENT Development
  )

>>>>>>> 91a17ced
# openssl/applink.c must be built into applications linking with libmysql.dll
IF (WIN32 AND OPENSSL_APPLINK_C)
  INSTALL(FILES ${OPENSSL_APPLINK_C}
    DESTINATION ${INSTALL_INCLUDEDIR}/openssl
    COMPONENT Development
    )
ENDIF()<|MERGE_RESOLUTION|>--- conflicted
+++ resolved
@@ -44,8 +44,6 @@
   mysql/udf_registration_types.h
 )
 
-<<<<<<< HEAD
-=======
 INSTALL(FILES ${HEADERS}
   DESTINATION ${INSTALL_INCLUDEDIR}
   COMPONENT Development
@@ -56,7 +54,6 @@
   COMPONENT Development
   )
 
->>>>>>> 91a17ced
 # openssl/applink.c must be built into applications linking with libmysql.dll
 IF (WIN32 AND OPENSSL_APPLINK_C)
   INSTALL(FILES ${OPENSSL_APPLINK_C}
