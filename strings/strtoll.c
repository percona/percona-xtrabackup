<<<<<<< HEAD
/*
   Copyright (C) 2000 MySQL AB
    All rights reserved. Use is subject to license terms.
=======
/* Copyright (c) 2000, 2011, Oracle and/or its affiliates. All rights reserved.
>>>>>>> 20a0b8b1

   This program is free software; you can redistribute it and/or modify
   it under the terms of the GNU General Public License as published by
   the Free Software Foundation; version 2 of the License.

   This program is distributed in the hope that it will be useful,
   but WITHOUT ANY WARRANTY; without even the implied warranty of
   MERCHANTABILITY or FITNESS FOR A PARTICULAR PURPOSE.  See the
   GNU General Public License for more details.

   You should have received a copy of the GNU General Public License
   along with this program; if not, write to the Free Software
   Foundation, Inc., 51 Franklin St, Fifth Floor, Boston, MA 02110-1301  USA
*/

/* This implements strtoll() if needed */


/*
   These includes are mandatory because they check for type sizes and
   functions, especially they handle tricks for Tru64 where 'long' is
   64 bit already and our 'longlong' is just a 'long'.
   This solves a problem on Tru64 where the C99 compiler has a prototype
   for 'strtoll()' but no implementation, see "6.1 New C99 library functions" 
   in file '/usr/share/doclib/cc.dtk/release_notes.txt'.
 */
#include <my_global.h>
#include <m_string.h>

#if !defined(HAVE_STRTOLL) && defined(HAVE_LONG_LONG)
#define USE_LONGLONG
#include "strto.c"
#endif<|MERGE_RESOLUTION|>--- conflicted
+++ resolved
@@ -1,10 +1,4 @@
-<<<<<<< HEAD
-/*
-   Copyright (C) 2000 MySQL AB
-    All rights reserved. Use is subject to license terms.
-=======
 /* Copyright (c) 2000, 2011, Oracle and/or its affiliates. All rights reserved.
->>>>>>> 20a0b8b1
 
    This program is free software; you can redistribute it and/or modify
    it under the terms of the GNU General Public License as published by
