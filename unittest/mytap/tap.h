/* Copyright (C) 2006 MySQL AB

   This program is free software; you can redistribute it and/or modify
   it under the terms of the GNU General Public License as published by
   the Free Software Foundation; either version 2 of the License, or
   (at your option) any later version.

   This program is distributed in the hope that it will be useful,
   but WITHOUT ANY WARRANTY; without even the implied warranty of
   MERCHANTABILITY or FITNESS FOR A PARTICULAR PURPOSE.  See the
   GNU General Public License for more details.

   You should have received a copy of the GNU General Public License
   along with this program; if not, write to the Free Software
   Foundation, Inc., 59 Temple Place, Suite 330, Boston, MA  02111-1307  USA

   Library for providing TAP support for testing C and C++ was written
   by Mats Kindahl <mats@mysql.com>.
*/

#ifndef TAP_H
#define TAP_H

#include "my_global.h"

<<<<<<< HEAD
/*
  @defgroup MyTAP MySQL support for performing unit tests according to
  the Test Anything Protocol (TAP).
*/

=======
>>>>>>> 3b4cfce1
#define NO_PLAN  (0)

/**
   Data about test plan.

   @ingroup MyTAP_Internal

   @internal We are using the "typedef struct X { ... } X" idiom to
   create class/struct X both in C and C++.
 */

typedef struct TEST_DATA {
  /**
     Number of tests that is planned to execute.

     Can be zero (<code>NO_PLAN</code>) meaning that the plan string
     will be printed at the end of test instead.
  */
  int plan;

  /** Number of last test that was done or skipped. */
  int last;

  /** Number of tests that failed. */
  int failed;

  /** Todo reason. */
  char todo[128];
} TEST_DATA;

#ifdef __cplusplus
extern "C" {
#endif

/**
  @defgroup MyTAP_API MyTAP API

  MySQL support for performing unit tests according to TAP.

  @{
*/

/**
   Set number of tests that is planned to execute.

   The function also accepts the predefined constant
   <code>NO_PLAN</code>.  If the function is not called, it is as if
   it was called with <code>NO_PLAN</code>, i.e., the test plan will
   be printed after all the test lines.

   The plan() function will install signal handlers for all signals
   that generate a core, so if you want to override these signals, do
   it <em>after</em> you have called the plan() function.

   @param count The planned number of tests to run. 
*/

void plan(int count);


/**
   Report test result as a TAP line.

   Function used to write status of an individual test.  Call this
   function in the following manner:

   @code
   ok(ducks == paddling,
      "%d ducks did not paddle", ducks - paddling);
   @endcode

   @param pass Zero if the test failed, non-zero if it passed.
   @param fmt  Format string in printf() format. NULL is allowed, in
               which case nothing is printed.
*/

void ok(int pass, char const *fmt, ...)
  __attribute__((format(printf,2,3)));


/**
   Skip a determined number of tests.

   Function to print that <em>how_many</em> tests have been skipped.
   The reason is printed for each skipped test.  Observe that this
   function does not do the actual skipping for you, it just prints
   information that tests have been skipped. This function is not
   usually used, but rather the macro @c SKIP_BLOCK_IF, which does the
   skipping for you.

   It shall be used in the following manner:

   @code
   if (ducks == 0) {
     skip(2, "No ducks in the pond");
   } else {
      int i;
      for (i = 0 ; i < 2 ; ++i)
        ok(duck[i] == paddling, "is duck %d paddling?", i);
   }
   @endcode

   @see SKIP_BLOCK_IF

   @param how_many   Number of tests that are to be skipped.
   @param reason     A reason for skipping the tests
 */

void skip(int how_many, char const *reason, ...)
    __attribute__((format(printf,2,3)));


/**
   Helper macro to skip a block of code.  The macro can be used to
   simplify conditionally skipping a block of code.  It is used in the
   following manner:

   @code
   SKIP_BLOCK_IF(ducks == 0, 2, "No ducks in the pond")
   {
     int i;
     for (i = 0 ; i < 2 ; ++i)
       ok(duck[i] == paddling, "is duck %d paddling?", i);
   }
   @endcode

   @see skip
 */

#define SKIP_BLOCK_IF(SKIP_IF_TRUE, COUNT, REASON) \
  if (SKIP_IF_TRUE) skip((COUNT),(REASON)); else


/**
   Print a diagnostics message.

   @param fmt  Diagnostics message in printf() format.
 */

void diag(char const *fmt, ...)
  __attribute__((format(printf,1,2)));


/**
   Print a bail out message.

   A bail out message can be issued when no further testing can be
   done, e.g., when there are missing dependencies.

   The test will exit with status 255.  This function does not return.

   @code
   BAIL_OUT("Lost connection to server %s", server_name);
   @endcode

   @note A bail out message is printed if a signal that generates a
   core is raised.

   @param fmt Bail out message in printf() format.
*/

void BAIL_OUT(char const *fmt, ...)
  __attribute__((noreturn, format(printf,1,2)));


/**
   Print summary report and return exit status.

   This function will print a summary report of how many tests passed,
   how many were skipped, and how many remains to do.  The function
   should be called after all tests are executed in the following
   manner:

   @code
   return exit_status();
   @endcode

   @returns @c EXIT_SUCCESS if all tests passed, @c EXIT_FAILURE if
   one or more tests failed.
 */

int exit_status(void);


/**
   Skip entire test suite.

   To skip the entire test suite, use this function. It will
   automatically call exit(), so there is no need to have checks
   around it.
 */

void skip_all(char const *reason, ...)
  __attribute__((noreturn, format(printf, 1, 2)));


/**
   Start section of tests that are not yet ready.

   To start a section of tests that are not ready and are expected to
   fail, use this function and todo_end() in the following manner:

   @code
   todo_start("Not ready yet");
   ok(is_rocketeering(duck), "Rocket-propelled ducks");
   ok(is_kamikaze(duck), "Kamikaze ducks");
   todo_end();
   @endcode

   @see todo_end

   @note
   It is not possible to nest todo sections.

   @param message Message that will be printed before the todo tests.
*/

void todo_start(char const *message, ...)
  __attribute__((format(printf, 1, 2)));


/**
   End a section of tests that are not yet ready.
*/

void todo_end();

<<<<<<< HEAD
=======
/** @} */
>>>>>>> 3b4cfce1

#ifdef __cplusplus
}
#endif

#endif /* TAP_H */<|MERGE_RESOLUTION|>--- conflicted
+++ resolved
@@ -23,14 +23,11 @@
 
 #include "my_global.h"
 
-<<<<<<< HEAD
 /*
   @defgroup MyTAP MySQL support for performing unit tests according to
   the Test Anything Protocol (TAP).
 */
 
-=======
->>>>>>> 3b4cfce1
 #define NO_PLAN  (0)
 
 /**
@@ -258,10 +255,7 @@
 
 void todo_end();
 
-<<<<<<< HEAD
-=======
 /** @} */
->>>>>>> 3b4cfce1
 
 #ifdef __cplusplus
 }
